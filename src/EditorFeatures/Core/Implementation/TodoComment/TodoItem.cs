﻿// Copyright (c) Microsoft.  All Rights Reserved.  Licensed under the Apache License, Version 2.0.  See License.txt in the project root for license information.

using System;
using Roslyn.Utilities;

namespace Microsoft.CodeAnalysis.Editor
{
    internal sealed class TodoItem : IEquatable<TodoItem>
    {
        public int Priority { get; }
        public string Message { get; }
        public DocumentId DocumentId { get; }
        public string MappedFilePath { get; }
        public string OriginalFilePath { get; }
        public int MappedLine { get; }
        public int MappedColumn { get; }
        public int OriginalLine { get; }
        public int OriginalColumn { get; }

        public TodoItem(
            int priority,
            string message,
            DocumentId documentId,
            int mappedLine,
            int originalLine,
            int mappedColumn,
            int originalColumn,
            string mappedFilePath,
            string originalFilePath)
        {
            Contract.ThrowIfNull(documentId);

            Priority = priority;
            Message = message;

            DocumentId = documentId;

            MappedLine = mappedLine;
            MappedColumn = mappedColumn;
            MappedFilePath = mappedFilePath;

            OriginalLine = originalLine;
            OriginalColumn = originalColumn;
            OriginalFilePath = originalFilePath;
        }

        public override bool Equals(object obj)
<<<<<<< HEAD
            => obj is TodoItem other &&
               Equals(this, other);
=======
            => obj is TodoItem other && Equals(other);
>>>>>>> 685348a3

        public override int GetHashCode()
            => GetHashCode(this);

        public override string ToString()
            => $"{Priority} {Message} {MappedFilePath ?? ""} ({MappedLine.ToString()}, {MappedColumn.ToString()}) [original: {OriginalFilePath ?? ""} ({OriginalLine.ToString()}, {OriginalColumn.ToString()})";

        public bool Equals(TodoItem right)
        {
            if (ReferenceEquals(this, right))
            {
                return true;
            }

            if (right is null)
            {
                return false;
            }

            return DocumentId == right.DocumentId &&
                   Priority == right.Priority &&
                   Message == right.Message &&
                   OriginalLine == right.OriginalLine &&
                   OriginalColumn == right.OriginalColumn;
        }

        public static int GetHashCode(TodoItem item)
            => Hash.Combine(item.DocumentId,
               Hash.Combine(item.Priority,
               Hash.Combine(item.Message,
               Hash.Combine(item.OriginalLine,
               Hash.Combine(item.OriginalColumn, 0)))));
    }
}<|MERGE_RESOLUTION|>--- conflicted
+++ resolved
@@ -45,12 +45,7 @@
         }
 
         public override bool Equals(object obj)
-<<<<<<< HEAD
-            => obj is TodoItem other &&
-               Equals(this, other);
-=======
             => obj is TodoItem other && Equals(other);
->>>>>>> 685348a3
 
         public override int GetHashCode()
             => GetHashCode(this);
