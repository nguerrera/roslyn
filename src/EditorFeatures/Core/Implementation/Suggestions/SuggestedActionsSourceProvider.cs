// Copyright (c) Microsoft.  All Rights Reserved.  Licensed under the Apache License, Version 2.0.  See License.txt in the project root for license information.

using System;
using System.Collections.Generic;
using System.Collections.Immutable;
using System.ComponentModel.Composition;
using System.Diagnostics;
using System.Linq;
using System.Threading;
using System.Threading.Tasks;
using Microsoft.CodeAnalysis.CodeActions;
using Microsoft.CodeAnalysis.CodeFixes;
using Microsoft.CodeAnalysis.CodeFixes.Suppression;
using Microsoft.CodeAnalysis.CodeRefactorings;
using Microsoft.CodeAnalysis.Diagnostics;
using Microsoft.CodeAnalysis.Editor.Host;
using Microsoft.CodeAnalysis.Editor.Shared;
using Microsoft.CodeAnalysis.Editor.Shared.Extensions;
using Microsoft.CodeAnalysis.Editor.Shared.Options;
using Microsoft.CodeAnalysis.Editor.Shared.Utilities;
using Microsoft.CodeAnalysis.Internal.Log;
using Microsoft.CodeAnalysis.Options;
using Microsoft.CodeAnalysis.Shared.TestHooks;
using Microsoft.CodeAnalysis.Text;
using Microsoft.CodeAnalysis.Text.Shared.Extensions;
using Microsoft.VisualStudio.Language.Intellisense;
using Microsoft.VisualStudio.Text;
using Microsoft.VisualStudio.Text.Editor;
using Roslyn.Utilities;

namespace Microsoft.CodeAnalysis.Editor.Implementation.Suggestions
{
    using CodeFixGroupKey = Tuple<DiagnosticData, CodeActionPriority>;

    [Export(typeof(ISuggestedActionsSourceProvider))]
    [VisualStudio.Utilities.ContentType(ContentTypeNames.RoslynContentType)]
    [VisualStudio.Utilities.Name("Roslyn Code Fix")]
    [VisualStudio.Utilities.Order]
    internal class SuggestedActionsSourceProvider : ISuggestedActionsSourceProvider
    {
        private static readonly Guid s_CSharpSourceGuid = new Guid("b967fea8-e2c3-4984-87d4-71a38f49e16a");
        private static readonly Guid s_visualBasicSourceGuid = new Guid("4de30e93-3e0c-40c2-a4ba-1124da4539f6");

        private const int InvalidSolutionVersion = -1;

        private readonly ICodeRefactoringService _codeRefactoringService;
        private readonly IDiagnosticAnalyzerService _diagnosticService;
        private readonly ICodeFixService _codeFixService;
        private readonly ICodeActionEditHandlerService _editHandler;
        private readonly IAsynchronousOperationListener _listener;
        private readonly IWaitIndicator _waitIndicator;

        [ImportingConstructor]
        public SuggestedActionsSourceProvider(
            ICodeRefactoringService codeRefactoringService,
            IDiagnosticAnalyzerService diagnosticService,
            ICodeFixService codeFixService,
            ICodeActionEditHandlerService editHandler,
            IWaitIndicator waitIndicator,
            [ImportMany] IEnumerable<Lazy<IAsynchronousOperationListener, FeatureMetadata>> asyncListeners)
        {
            _codeRefactoringService = codeRefactoringService;
            _diagnosticService = diagnosticService;
            _codeFixService = codeFixService;
            _editHandler = editHandler;
            _waitIndicator = waitIndicator;
            _listener = new AggregateAsynchronousOperationListener(asyncListeners, FeatureAttribute.LightBulb);
        }

        public ISuggestedActionsSource CreateSuggestedActionsSource(ITextView textView, ITextBuffer textBuffer)
        {
            Contract.ThrowIfNull(textView);
            Contract.ThrowIfNull(textBuffer);

            return new Source(this, textView, textBuffer);
        }

        private class Source : ForegroundThreadAffinitizedObject, ISuggestedActionsSource
        {
            // state that will be only reset when source is disposed.
            private SuggestedActionsSourceProvider _owner;
            private ITextView _textView;
            private ITextBuffer _subjectBuffer;
            private WorkspaceRegistration _registration;

            // mutable state
            private Workspace _workspace;
            private int _lastSolutionVersionReported;

            public Source(SuggestedActionsSourceProvider owner, ITextView textView, ITextBuffer textBuffer)
            {
                _owner = owner;
                _textView = textView;
                _textView.Closed += OnTextViewClosed;

                _subjectBuffer = textBuffer;
                _registration = Workspace.GetWorkspaceRegistration(textBuffer.AsTextContainer());

                _lastSolutionVersionReported = InvalidSolutionVersion;
                var updateSource = (IDiagnosticUpdateSource)_owner._diagnosticService;
                updateSource.DiagnosticsUpdated += OnDiagnosticsUpdated;

                if (_registration.Workspace != null)
                {
                    _workspace = _registration.Workspace;
                    _workspace.DocumentActiveContextChanged += OnActiveContextChanged;
                }

                _registration.WorkspaceChanged += OnWorkspaceChanged;
            }

            public event EventHandler<EventArgs> SuggestedActionsChanged;

            public bool TryGetTelemetryId(out Guid telemetryId)
            {
                telemetryId = default(Guid);

                var workspace = _workspace;
                if (workspace == null || _subjectBuffer == null)
                {
                    return false;
                }

                var documentId = workspace.GetDocumentIdInCurrentContext(_subjectBuffer.AsTextContainer());
                if (documentId == null)
                {
                    return false;
                }

                var project = workspace.CurrentSolution.GetProject(documentId.ProjectId);
                if (project == null)
                {
                    return false;
                }

                switch (project.Language)
                {
                    case LanguageNames.CSharp:
                        telemetryId = s_CSharpSourceGuid;
                        return true;
                    case LanguageNames.VisualBasic:
                        telemetryId = s_visualBasicSourceGuid;
                        return true;
                    default:
                        return false;
                }
            }

            public IEnumerable<SuggestedActionSet> GetSuggestedActions(ISuggestedActionCategorySet requestedActionCategories, SnapshotSpan range, CancellationToken cancellationToken)
            {
                AssertIsForeground();

                using (Logger.LogBlock(FunctionId.SuggestedActions_GetSuggestedActions, cancellationToken))
                {
                    var documentAndSnapshot = GetMatchingDocumentAndSnapshotAsync(range.Snapshot, cancellationToken).WaitAndGetResult(cancellationToken);
                    if (!documentAndSnapshot.HasValue)
                    {
                        // this is here to fail test and see why it is failed.
                        Trace.WriteLine("given range is not current");
                        return null;
                    }

                    var document = documentAndSnapshot.Value.Item1;
                    var workspace = document.Project.Solution.Workspace;
                    var supportsFeatureService = workspace.Services.GetService<IDocumentSupportsFeatureService>();

                    var fixes = GetCodeFixes(supportsFeatureService, requestedActionCategories, workspace, document, range, cancellationToken);
                    var refactorings = GetRefactorings(supportsFeatureService, requestedActionCategories, workspace, document, range, cancellationToken);

                    var result = fixes == null ? refactorings : refactorings == null
                                               ? fixes : fixes.Concat(refactorings);

                    if (result == null)
                    {
                        return null;
                    }

                    var allActionSets = result.ToList();
                    allActionSets = InlineActionSetsIfDesirable(allActionSets);
                    return allActionSets;
                }
            }

            private List<SuggestedActionSet> InlineActionSetsIfDesirable(List<SuggestedActionSet> allActionSets)
            {
                // If we only have a single set of items, and that set only has three max suggestion 
                // offered.  Then we can consider inlining any nested actions into the top level list.
                // (but we only do this if the parent of the nested actions isn't invokable itself).
                if (allActionSets.Sum(a => a.Actions.Count()) > 3)
                {
                    return allActionSets;
                }

                return allActionSets.Select(InlineActions).ToList();
            }

            private bool IsInlineable(ISuggestedAction action)
            {
                var suggestedAction = action as SuggestedAction;
                return suggestedAction != null &&
                         !suggestedAction.CodeAction.IsInvokable &&
                         suggestedAction.CodeAction.HasCodeActions;
            }

            private SuggestedActionSet InlineActions(SuggestedActionSet actionSet)
            {
                if (!actionSet.Actions.Any(IsInlineable))
                {
                    return actionSet;
                }

                var newActions = new List<ISuggestedAction>();
                foreach (var action in actionSet.Actions)
                {
                    if (IsInlineable(action))
                    {
                        // Looks like something we can inline.
                        var childActionSets = ((SuggestedAction)action).GetActionSets();
                        if (childActionSets.Length != 1)
                        {
                            return actionSet;
                        }

                        newActions.AddRange(childActionSets[0].Actions);
                        continue;
                    }

                    newActions.Add(action);
                }

                return new SuggestedActionSet(newActions, actionSet.Title, actionSet.Priority, actionSet.ApplicableToSpan);
            }

            private IEnumerable<SuggestedActionSet> GetCodeFixes(
                IDocumentSupportsFeatureService supportsFeatureService,
                ISuggestedActionCategorySet requestedActionCategories,
                Workspace workspace,
                Document document,
                SnapshotSpan range,
                CancellationToken cancellationToken)
            {
                this.AssertIsForeground();

                if (_owner._codeFixService != null &&
                    supportsFeatureService.SupportsCodeFixes(document) &&
                    requestedActionCategories.Contains(PredefinedSuggestedActionCategoryNames.CodeFix))
                {
                    // We only include suppressions if lightbulb is asking for everything.
                    // If the light bulb is only asking for code fixes, then we don't include suppressions.
                    var includeSuppressionFixes = requestedActionCategories.Contains(PredefinedSuggestedActionCategoryNames.Any);

                    var fixes = Task.Run(
                        async () =>
                        {
                            var stream = await _owner._codeFixService.GetFixesAsync(
                                document, range.Span.ToTextSpan(), includeSuppressionFixes, cancellationToken).ConfigureAwait(false);
                            return stream.ToList();
                        },
                        cancellationToken).WaitAndGetResult(cancellationToken);

                    var filteredFixes = FilterOnUIThread(fixes, workspace);

                    return OrganizeFixes(workspace, filteredFixes, hasSuppressionFixes: includeSuppressionFixes);
                }

                return null;
            }

            private List<CodeFixCollection> FilterOnUIThread(List<CodeFixCollection> collections, Workspace workspace)
            {
                this.AssertIsForeground();

                return collections.Select(c => FilterOnUIThread(c, workspace)).WhereNotNull().ToList();
            }

            private CodeFixCollection FilterOnUIThread(CodeFixCollection collection, Workspace workspace)
            {
                this.AssertIsForeground();

                var applicableFixes = collection.Fixes.Where(f => IsApplicable(f.Action, workspace)).ToList();
                return applicableFixes.Count == 0
                    ? null
                    : applicableFixes.Count == collection.Fixes.Length
                        ? collection
                        : new CodeFixCollection(collection.Provider, collection.TextSpan, applicableFixes, collection.FixAllContext);
            }

            private bool IsApplicable(CodeAction action, Workspace workspace)
            {
                if (!action.PerformFinalApplicabilityCheck)
                {
                    // If we don't even need to perform the final applicability check,
                    // then the code actoin is applicable.
                    return true;
                }

                // Otherwise, defer to the action to make the decision.
                this.AssertIsForeground();
                return action.IsApplicable(workspace);
            }

            private List<CodeRefactoring> FilterOnUIThread(List<CodeRefactoring> refactorings, Workspace workspace)
            {
                return refactorings.Select(r => FilterOnUIThread(r, workspace)).WhereNotNull().ToList();
            }

            private CodeRefactoring FilterOnUIThread(CodeRefactoring refactoring, Workspace workspace)
            {
                var actions = refactoring.Actions.Where(a => IsApplicable(a, workspace)).ToList();
                return actions.Count == 0
                    ? null
                    : actions.Count == refactoring.Actions.Count
                        ? refactoring
                        : new CodeRefactoring(refactoring.Provider, actions);
            }

            /// <summary>
            /// Arrange fixes into groups based on the issue (diagnostic being fixed) and prioritize these groups.
            /// </summary>
            private IEnumerable<SuggestedActionSet> OrganizeFixes(Workspace workspace, IEnumerable<CodeFixCollection> fixCollections, bool hasSuppressionFixes)
            {
                var map = ImmutableDictionary.CreateBuilder<CodeFixGroupKey, IList<SuggestedAction>>();
                var order = ImmutableArray.CreateBuilder<CodeFixGroupKey>();

                // First group fixes by diagnostic and priority.
                GroupFixes(workspace, fixCollections, map, order, hasSuppressionFixes);

                // Then prioritize between the groups.
                return PrioritizeFixGroups(map.ToImmutable(), order.ToImmutable());
            }

            /// <summary>
            /// Groups fixes by the diagnostic being addressed by each fix.
            /// </summary>
            private void GroupFixes(Workspace workspace, IEnumerable<CodeFixCollection> fixCollections, IDictionary<CodeFixGroupKey, IList<SuggestedAction>> map, IList<CodeFixGroupKey> order, bool hasSuppressionFixes)
            {
                foreach (var fixCollection in fixCollections)
                {
                    var fixes = fixCollection.Fixes;
                    var fixCount = fixes.Length;

                    Func<CodeAction, SuggestedActionSet> getFixAllSuggestedActionSet = codeAction =>
                        CodeFixSuggestedAction.GetFixAllSuggestedActionSet(
                            codeAction, fixCount, fixCollection.FixAllContext, workspace, _subjectBuffer,
                            _owner._editHandler, _owner._waitIndicator, _owner._listener);

                    foreach (var fix in fixes)
                    {
                        // Suppression fixes are handled below.
                        if (!(fix.Action is SuppressionCodeAction))
                        {
                            SuggestedAction suggestedAction;
                            if (fix.Action.HasCodeActions)
                            {
                                var nestedActions = new List<SuggestedAction>();
                                foreach (var nestedAction in fix.Action.GetCodeActions())
                                {
                                    nestedActions.Add(new CodeFixSuggestedAction(workspace, _subjectBuffer,
                                        _owner._editHandler, _owner._waitIndicator, fix,
                                        nestedAction, fixCollection.Provider, getFixAllSuggestedActionSet(nestedAction), _owner._listener));
                                }

                                var diag = fix.PrimaryDiagnostic;
                                var set = new SuggestedActionSet(nestedActions, SuggestedActionSetPriority.Medium, diag.Location.SourceSpan.ToSpan());

                                suggestedAction = new SuggestedAction(workspace, _subjectBuffer,
                                    _owner._editHandler, _owner._waitIndicator, fix.Action,
                                    fixCollection.Provider, _owner._listener, new[] { set });
                            }
                            else
                            {
                                suggestedAction = new CodeFixSuggestedAction(
                                    workspace, _subjectBuffer, _owner._editHandler, _owner._waitIndicator, fix,
                                    fix.Action, fixCollection.Provider, getFixAllSuggestedActionSet(fix.Action), _owner._listener);
                            }

                            AddFix(fix, suggestedAction, map, order);
                        }
                    }

                    if (hasSuppressionFixes)
                    {
                        // Add suppression fixes to the end of a given SuggestedActionSet so that they always show up last in a group.
                        foreach (var fix in fixes)
                        {
                            if (fix.Action is SuppressionCodeAction)
                            {
                                SuggestedAction suggestedAction;
                                if (fix.Action.HasCodeActions)
                                {
                                    suggestedAction = new SuppressionSuggestedAction(
                                        workspace, _subjectBuffer, _owner._editHandler, _owner._waitIndicator,
                                        fix, fixCollection.Provider, getFixAllSuggestedActionSet, _owner._listener);
                                }
                                else
                                {
                                    suggestedAction = new CodeFixSuggestedAction(
                                        workspace, _subjectBuffer, _owner._editHandler, _owner._waitIndicator, fix,
                                        fix.Action, fixCollection.Provider, getFixAllSuggestedActionSet(fix.Action), _owner._listener);
                                }

                                AddFix(fix, suggestedAction, map, order);
                            }
                        }
                    }
                }
            }

            private static void AddFix(CodeFix fix, SuggestedAction suggestedAction, IDictionary<CodeFixGroupKey, IList<SuggestedAction>> map, IList<CodeFixGroupKey> order)
            {
                var diag = fix.GetPrimaryDiagnosticData();

                var groupKey = new CodeFixGroupKey(diag, fix.Action.Priority);
                if (!map.ContainsKey(groupKey))
                {
                    order.Add(groupKey);
                    map[groupKey] = ImmutableArray.CreateBuilder<SuggestedAction>();
                }

                map[groupKey].Add(suggestedAction);
            }

            /// <summary>
            /// Return prioritized set of fix groups such that fix group for suppression always show up at the bottom of the list.
            /// </summary>
            /// <remarks>
            /// Fix groups are returned in priority order determined based on <see cref="ExtensionOrderAttribute"/>.
            /// Priority for all <see cref="SuggestedActionSet"/>s containing fixes is set to <see cref="SuggestedActionSetPriority.Medium"/> by default.
            /// The only exception is the case where a <see cref="SuggestedActionSet"/> only contains suppression fixes -
            /// the priority of such <see cref="SuggestedActionSet"/>s is set to <see cref="SuggestedActionSetPriority.None"/> so that suppression fixes
            /// always show up last after all other fixes (and refactorings) for the selected line of code.
            /// </remarks>
            private static IEnumerable<SuggestedActionSet> PrioritizeFixGroups(IDictionary<CodeFixGroupKey, IList<SuggestedAction>> map, IList<CodeFixGroupKey> order)
            {
                var sets = ImmutableArray.CreateBuilder<SuggestedActionSet>();

                foreach (var diag in order)
                {
                    var actions = map[diag];

                    foreach (var group in actions.GroupBy(a => a.Priority))
                    {
                        var priority = GetSuggestedActionSetPriority(group.Key);

                        // diagnostic from things like build shouldn't reach here since we don't support LB for those diagnostics
<<<<<<< HEAD
                        Contract.Requires(diag.HasTextSpan);
                        sets.Add(new SuggestedActionSet(group, priority, diag.TextSpan.ToSpan()));
=======
                        Contract.Requires(diag.Item1.HasTextSpan);
                        sets.Add(new SuggestedActionSet(group, priority, diag.Item1.TextSpan.ToSpan()));
>>>>>>> 42321199
                    }
                }

                return sets.ToImmutable();
            }

            private static SuggestedActionSetPriority GetSuggestedActionSetPriority(CodeActionPriority key)
            {
                switch (key)
                {
                    case CodeActionPriority.None: return SuggestedActionSetPriority.None;
                    case CodeActionPriority.Low: return SuggestedActionSetPriority.Low;
                    case CodeActionPriority.Medium: return SuggestedActionSetPriority.Medium;
                    case CodeActionPriority.High: return SuggestedActionSetPriority.High;
                    default:
                        throw new InvalidOperationException();
                }
            }

            private IEnumerable<SuggestedActionSet> GetRefactorings(
                IDocumentSupportsFeatureService supportsFeatureService,
                ISuggestedActionCategorySet requestedActionCategories,
                Workspace workspace,
                Document document,
                SnapshotSpan range,
                CancellationToken cancellationToken)
            {
                this.AssertIsForeground();

                var optionService = workspace.Services.GetService<IOptionService>();

                if (optionService.GetOption(EditorComponentOnOffOptions.CodeRefactorings) &&
                    _owner._codeRefactoringService != null &&
                    supportsFeatureService.SupportsRefactorings(document) &&
                    requestedActionCategories.Contains(PredefinedSuggestedActionCategoryNames.Refactoring))
                {
                    // Get the selection while on the UI thread.
                    var selection = TryGetCodeRefactoringSelection(_subjectBuffer, _textView, range);
                    if (!selection.HasValue)
                    {
                        // this is here to fail test and see why it is failed.
                        Trace.WriteLine("given range is not current");
                        return null;
                    }

                    var refactorings = Task.Run(
                        async () =>
                        {
                            var stream = await _owner._codeRefactoringService.GetRefactoringsAsync(
                                document, selection.Value, cancellationToken).ConfigureAwait(false);
                            return stream.ToList();
                        },
                        cancellationToken).WaitAndGetResult(cancellationToken);

                    var filteredRefactorings = FilterOnUIThread(refactorings, workspace);

                    return filteredRefactorings.Select(r => OrganizeRefactorings(workspace, r));
                }

                return null;
            }

            /// <summary>
            /// Arrange refactorings into groups.
            /// </summary>
            /// <remarks>
            /// Refactorings are returned in priority order determined based on <see cref="ExtensionOrderAttribute"/>.
            /// Priority for all <see cref="SuggestedActionSet"/>s containing refactorings is set to <see cref="SuggestedActionSetPriority.Low"/>
            /// and should show up after fixes but before suppression fixes in the light bulb menu.
            /// </remarks>
            private SuggestedActionSet OrganizeRefactorings(Workspace workspace, CodeRefactoring refactoring)
            {
                var refactoringSuggestedActions = ImmutableArray.CreateBuilder<SuggestedAction>();

                foreach (var a in refactoring.Actions)
                {
                    refactoringSuggestedActions.Add(new CodeRefactoringSuggestedAction(
                        workspace, _subjectBuffer, _owner._editHandler, _owner._waitIndicator,
                        a, refactoring.Provider, _owner._listener));
                }

                return new SuggestedActionSet(refactoringSuggestedActions.ToImmutable(), SuggestedActionSetPriority.Low);
            }

            public async Task<bool> HasSuggestedActionsAsync(ISuggestedActionCategorySet requestedActionCategories, SnapshotSpan range, CancellationToken cancellationToken)
            {
                // Explicitly hold onto below fields in locals and use these locals throughout this code path to avoid crashes
                // if these fields happen to be cleared by Dispose() below. This is required since this code path involves
                // code that can run asynchronously from background thread.
                var view = _textView;
                var buffer = _subjectBuffer;
                var provider = _owner;

                if (view == null || buffer == null || provider == null)
                {
                    return false;
                }

                using (var asyncToken = provider._listener.BeginAsyncOperation("HasSuggestedActionsAsync"))
                {
                    var documentAndSnapshot = await GetMatchingDocumentAndSnapshotAsync(range.Snapshot, cancellationToken).ConfigureAwait(false);
                    if (!documentAndSnapshot.HasValue)
                    {
                        // this is here to fail test and see why it is failed.
                        Trace.WriteLine("given range is not current");
                        return false;
                    }

                    var document = documentAndSnapshot.Value.Item1;
                    var workspace = document.Project.Solution.Workspace;
                    var supportsFeatureService = workspace.Services.GetService<IDocumentSupportsFeatureService>();

                    return
                        await HasFixesAsync(
                            supportsFeatureService, requestedActionCategories, provider, document, range,
                            cancellationToken).ConfigureAwait(false) ||
                        await HasRefactoringsAsync(
                            supportsFeatureService, requestedActionCategories, provider, document, buffer, view, range,
                            cancellationToken).ConfigureAwait(false);
                }
            }

            private async Task<bool> HasFixesAsync(
                IDocumentSupportsFeatureService supportsFeatureService,
                ISuggestedActionCategorySet requestedActionCategories,
                SuggestedActionsSourceProvider provider,
                Document document, SnapshotSpan range,
                CancellationToken cancellationToken)
            {
                if (provider._codeFixService != null && supportsFeatureService.SupportsCodeFixes(document) &&
                    requestedActionCategories.Contains(PredefinedSuggestedActionCategoryNames.CodeFix))
                {
                    // We only consider suppressions if lightbulb is asking for everything.
                    // If the light bulb is only asking for code fixes, then we don't consider suppressions.
                    var considerSuppressionFixes = requestedActionCategories.Contains(PredefinedSuggestedActionCategoryNames.Any);
                    var result = await Task.Run(
                        async () => await provider._codeFixService.GetFirstDiagnosticWithFixAsync(
                            document, range.Span.ToTextSpan(), considerSuppressionFixes, cancellationToken).ConfigureAwait(false),
                        cancellationToken).ConfigureAwait(false);

                    if (result.HasFix)
                    {
                        Logger.Log(FunctionId.SuggestedActions_HasSuggestedActionsAsync);
                        return true;
                    }

                    if (result.PartialResult)
                    {
                        // reset solution version number so that we can raise suggested action changed event
                        Volatile.Write(ref _lastSolutionVersionReported, InvalidSolutionVersion);
                        return false;
                    }
                }

                return false;
            }

            private async Task<bool> HasRefactoringsAsync(
                IDocumentSupportsFeatureService supportsFeatureService,
                ISuggestedActionCategorySet requestedActionCategories,
                SuggestedActionsSourceProvider provider,
                Document document,
                ITextBuffer buffer,
                ITextView view,
                SnapshotSpan range,
                CancellationToken cancellationToken)
            {
                var optionService = document.Project.Solution.Workspace.Services.GetService<IOptionService>();

                if (optionService.GetOption(EditorComponentOnOffOptions.CodeRefactorings) &&
                    provider._codeRefactoringService != null &&
                    supportsFeatureService.SupportsRefactorings(document) &&
                    requestedActionCategories.Contains(PredefinedSuggestedActionCategoryNames.Refactoring))
                {
                    TextSpan? selection = null;
                    if (IsForeground())
                    {
                        // This operation needs to happen on UI thread because it needs to access textView.Selection.
                        selection = TryGetCodeRefactoringSelection(buffer, view, range);
                    }
                    else
                    {
                        await InvokeBelowInputPriority(() =>
                        {
                            // This operation needs to happen on UI thread because it needs to access textView.Selection.
                            selection = TryGetCodeRefactoringSelection(buffer, view, range);
                        }).ConfigureAwait(false);
                    }

                    if (!selection.HasValue)
                    {
                        // this is here to fail test and see why it is failed.
                        Trace.WriteLine("given range is not current");
                        return false;
                    }

                    return await Task.Run(
                        async () => await provider._codeRefactoringService.HasRefactoringsAsync(
                            document, selection.Value, cancellationToken).ConfigureAwait(false),
                        cancellationToken).ConfigureAwait(false);
                }

                return false;
            }

            private static TextSpan? TryGetCodeRefactoringSelection(ITextBuffer buffer, ITextView view, SnapshotSpan range)
            {
                var selectedSpans = view.Selection.SelectedSpans
                    .SelectMany(ss => view.BufferGraph.MapDownToBuffer(ss, SpanTrackingMode.EdgeExclusive, buffer))
                    .Where(ss => !view.IsReadOnlyOnSurfaceBuffer(ss))
                    .ToList();

                // We only support refactorings when there is a single selection in the document.
                if (selectedSpans.Count != 1)
                {
                    return null;
                }

                var translatedSpan = selectedSpans[0].TranslateTo(range.Snapshot, SpanTrackingMode.EdgeInclusive);

                // We only support refactorings when selected span intersects with the span that the light bulb is asking for.
                if (!translatedSpan.IntersectsWith(range))
                {
                    return null;
                }

                return translatedSpan.Span.ToTextSpan();
            }

            private static async Task<ValueTuple<Document, ITextSnapshot>?> GetMatchingDocumentAndSnapshotAsync(ITextSnapshot givenSnapshot, CancellationToken cancellationToken)
            {
                var buffer = givenSnapshot.TextBuffer;
                if (buffer == null)
                {
                    return null;
                }

                var workspace = buffer.GetWorkspace();
                if (workspace == null)
                {
                    return null;
                }

                var documentId = workspace.GetDocumentIdInCurrentContext(buffer.AsTextContainer());
                if (documentId == null)
                {
                    return null;
                }

                var document = workspace.CurrentSolution.GetDocument(documentId);
                if (document == null)
                {
                    return null;
                }

                var sourceText = await document.GetTextAsync(cancellationToken).ConfigureAwait(false);
                cancellationToken.ThrowIfCancellationRequested();

                var snapshot = sourceText.FindCorrespondingEditorTextSnapshot();
                if (snapshot == null || snapshot.Version.ReiteratedVersionNumber != givenSnapshot.Version.ReiteratedVersionNumber)
                {
                    return null;
                }

                return ValueTuple.Create(document, snapshot);
            }

            private void OnTextViewClosed(object sender, EventArgs e)
            {
                Dispose();
            }

            private void OnWorkspaceChanged(object sender, EventArgs e)
            {
                // REVIEW: this event should give both old and new workspace as argument so that
                // one doesn't need to hold onto workspace in field.

                // remove existing event registration
                if (_workspace != null)
                {
                    _workspace.DocumentActiveContextChanged -= OnActiveContextChanged;
                }

                // REVIEW: why one need to get new workspace from registration? why not just pass in the new workspace?
                // add new event registration
                _workspace = _registration.Workspace;

                if (_workspace != null)
                {
                    _workspace.DocumentActiveContextChanged += OnActiveContextChanged;
                }
            }

            private void OnActiveContextChanged(object sender, DocumentEventArgs e)
            {
                // REVIEW: it would be nice for changed event to pass in both old and new document.
                OnSuggestedActionsChanged(e.Document.Project.Solution.Workspace, e.Document.Id, e.Document.Project.Solution.WorkspaceVersion);
            }

            private void OnDiagnosticsUpdated(object sender, DiagnosticsUpdatedArgs e)
            {
                // document removed case. no reason to raise event
                if (e.Solution == null)
                {
                    return;
                }

                OnSuggestedActionsChanged(e.Workspace, e.DocumentId, e.Solution.WorkspaceVersion);
            }

            private void OnSuggestedActionsChanged(Workspace currentWorkspace, DocumentId currentDocumentId, int solutionVersion, DiagnosticsUpdatedArgs args = null)
            {
                // Explicitly hold onto the _subjectBuffer field in a local and use this local in this function to avoid crashes
                // if this field happens to be cleared by Dispose() below. This is required since this code path involves code
                // that can run on background thread.
                var buffer = _subjectBuffer;
                if (buffer == null)
                {
                    return;
                }

                var workspace = buffer.GetWorkspace();

                // workspace is not ready, nothing to do.
                if (workspace == null || workspace != currentWorkspace)
                {
                    return;
                }

                if (currentDocumentId != workspace.GetDocumentIdInCurrentContext(buffer.AsTextContainer()) ||
                    solutionVersion == Volatile.Read(ref _lastSolutionVersionReported))
                {
                    return;
                }
                this.SuggestedActionsChanged?.Invoke(this, EventArgs.Empty);

                Volatile.Write(ref _lastSolutionVersionReported, solutionVersion);
            }

            public void Dispose()
            {
                if (_owner != null)
                {
                    var updateSource = (IDiagnosticUpdateSource)_owner._diagnosticService;
                    updateSource.DiagnosticsUpdated -= OnDiagnosticsUpdated;
                    _owner = null;
                }

                if (_workspace != null)
                {
                    _workspace.DocumentActiveContextChanged -= OnActiveContextChanged;
                    _workspace = null;
                }

                if (_registration != null)
                {
                    _registration.WorkspaceChanged -= OnWorkspaceChanged;
                    _registration = null;
                }

                if (_textView != null)
                {
                    _textView.Closed -= OnTextViewClosed;
                    _textView = null;
                }

                if (_subjectBuffer != null)
                {
                    _subjectBuffer = null;
                }
            }
        }
    }
}<|MERGE_RESOLUTION|>--- conflicted
+++ resolved
@@ -443,13 +443,8 @@
                         var priority = GetSuggestedActionSetPriority(group.Key);
 
                         // diagnostic from things like build shouldn't reach here since we don't support LB for those diagnostics
-<<<<<<< HEAD
-                        Contract.Requires(diag.HasTextSpan);
-                        sets.Add(new SuggestedActionSet(group, priority, diag.TextSpan.ToSpan()));
-=======
                         Contract.Requires(diag.Item1.HasTextSpan);
                         sets.Add(new SuggestedActionSet(group, priority, diag.Item1.TextSpan.ToSpan()));
->>>>>>> 42321199
                     }
                 }
 
