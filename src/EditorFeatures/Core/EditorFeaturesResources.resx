﻿<?xml version="1.0" encoding="utf-8"?>
<root>
  <!-- 
    Microsoft ResX Schema 
    
    Version 2.0
    
    The primary goals of this format is to allow a simple XML format 
    that is mostly human readable. The generation and parsing of the 
    various data types are done through the TypeConverter classes 
    associated with the data types.
    
    Example:
    
    ... ado.net/XML headers & schema ...
    <resheader name="resmimetype">text/microsoft-resx</resheader>
    <resheader name="version">2.0</resheader>
    <resheader name="reader">System.Resources.ResXResourceReader, System.Windows.Forms, ...</resheader>
    <resheader name="writer">System.Resources.ResXResourceWriter, System.Windows.Forms, ...</resheader>
    <data name="Name1"><value>this is my long string</value><comment>this is a comment</comment></data>
    <data name="Color1" type="System.Drawing.Color, System.Drawing">Blue</data>
    <data name="Bitmap1" mimetype="application/x-microsoft.net.object.binary.base64">
        <value>[base64 mime encoded serialized .NET Framework object]</value>
    </data>
    <data name="Icon1" type="System.Drawing.Icon, System.Drawing" mimetype="application/x-microsoft.net.object.bytearray.base64">
        <value>[base64 mime encoded string representing a byte array form of the .NET Framework object]</value>
        <comment>This is a comment</comment>
    </data>
                
    There are any number of "resheader" rows that contain simple 
    name/value pairs.
    
    Each data row contains a name, and value. The row also contains a 
    type or mimetype. Type corresponds to a .NET class that support 
    text/value conversion through the TypeConverter architecture. 
    Classes that don't support this are serialized and stored with the 
    mimetype set.
    
    The mimetype is used for serialized objects, and tells the 
    ResXResourceReader how to depersist the object. This is currently not 
    extensible. For a given mimetype the value must be set accordingly:
    
    Note - application/x-microsoft.net.object.binary.base64 is the format 
    that the ResXResourceWriter will generate, however the reader can 
    read any of the formats listed below.
    
    mimetype: application/x-microsoft.net.object.binary.base64
    value   : The object must be serialized with 
            : System.Runtime.Serialization.Formatters.Binary.BinaryFormatter
            : and then encoded with base64 encoding.
    
    mimetype: application/x-microsoft.net.object.soap.base64
    value   : The object must be serialized with 
            : System.Runtime.Serialization.Formatters.Soap.SoapFormatter
            : and then encoded with base64 encoding.

    mimetype: application/x-microsoft.net.object.bytearray.base64
    value   : The object must be serialized into a byte array 
            : using a System.ComponentModel.TypeConverter
            : and then encoded with base64 encoding.
    -->
  <xsd:schema id="root" xmlns="" xmlns:xsd="http://www.w3.org/2001/XMLSchema" xmlns:msdata="urn:schemas-microsoft-com:xml-msdata">
    <xsd:import namespace="http://www.w3.org/XML/1998/namespace" />
    <xsd:element name="root" msdata:IsDataSet="true">
      <xsd:complexType>
        <xsd:choice maxOccurs="unbounded">
          <xsd:element name="metadata">
            <xsd:complexType>
              <xsd:sequence>
                <xsd:element name="value" type="xsd:string" minOccurs="0" />
              </xsd:sequence>
              <xsd:attribute name="name" use="required" type="xsd:string" />
              <xsd:attribute name="type" type="xsd:string" />
              <xsd:attribute name="mimetype" type="xsd:string" />
              <xsd:attribute ref="xml:space" />
            </xsd:complexType>
          </xsd:element>
          <xsd:element name="assembly">
            <xsd:complexType>
              <xsd:attribute name="alias" type="xsd:string" />
              <xsd:attribute name="name" type="xsd:string" />
            </xsd:complexType>
          </xsd:element>
          <xsd:element name="data">
            <xsd:complexType>
              <xsd:sequence>
                <xsd:element name="value" type="xsd:string" minOccurs="0" msdata:Ordinal="1" />
                <xsd:element name="comment" type="xsd:string" minOccurs="0" msdata:Ordinal="2" />
              </xsd:sequence>
              <xsd:attribute name="name" type="xsd:string" use="required" msdata:Ordinal="1" />
              <xsd:attribute name="type" type="xsd:string" msdata:Ordinal="3" />
              <xsd:attribute name="mimetype" type="xsd:string" msdata:Ordinal="4" />
              <xsd:attribute ref="xml:space" />
            </xsd:complexType>
          </xsd:element>
          <xsd:element name="resheader">
            <xsd:complexType>
              <xsd:sequence>
                <xsd:element name="value" type="xsd:string" minOccurs="0" msdata:Ordinal="1" />
              </xsd:sequence>
              <xsd:attribute name="name" type="xsd:string" use="required" />
            </xsd:complexType>
          </xsd:element>
        </xsd:choice>
      </xsd:complexType>
    </xsd:element>
  </xsd:schema>
  <resheader name="resmimetype">
    <value>text/microsoft-resx</value>
  </resheader>
  <resheader name="version">
    <value>2.0</value>
  </resheader>
  <resheader name="reader">
    <value>System.Resources.ResXResourceReader, System.Windows.Forms, Version=4.0.0.0, Culture=neutral, PublicKeyToken=b77a5c561934e089</value>
  </resheader>
  <resheader name="writer">
    <value>System.Resources.ResXResourceWriter, System.Windows.Forms, Version=4.0.0.0, Culture=neutral, PublicKeyToken=b77a5c561934e089</value>
  </resheader>
  <data name="FontAndColors_PreprocessorText" xml:space="preserve">
    <value>Preprocessor Text</value>
  </data>
  <data name="FontAndColors_Punctuation" xml:space="preserve">
    <value>Punctuation</value>
  </data>
  <data name="FontAndColors_UserTypes_Classes" xml:space="preserve">
    <value>User Types - Classes</value>
  </data>
  <data name="FontAndColors_UserTypes_Delegates" xml:space="preserve">
    <value>User Types - Delegates</value>
  </data>
  <data name="FontAndColors_UserTypes_Enums" xml:space="preserve">
    <value>User Types - Enums</value>
  </data>
  <data name="FontAndColors_UserTypes_Interfaces" xml:space="preserve">
    <value>User Types - Interfaces</value>
  </data>
  <data name="FontAndColors_UserTypes_Structures" xml:space="preserve">
    <value>User Types - Structures</value>
  </data>
  <data name="FontAndColors_UserTypes_TypeParameters" xml:space="preserve">
    <value>User Types - Type Parameters</value>
  </data>
  <data name="FontAndColors_StringVerbatim" xml:space="preserve">
    <value>String - Verbatim</value>
  </data>
  <data name="FontAndColors_XmlDocComments_AttributeName" xml:space="preserve">
    <value>XML Doc Comments - Attribute Name</value>
  </data>
  <data name="FontAndColors_XmlDocComments_CDataSection" xml:space="preserve">
    <value>XML Doc Comments - CData Section</value>
  </data>
  <data name="FontAndColors_XmlDocComments_Text" xml:space="preserve">
    <value>XML Doc Comments - Text</value>
  </data>
  <data name="FontAndColors_XmlDocComments_Delimiter" xml:space="preserve">
    <value>XML Doc Comments - Delimiter</value>
  </data>
  <data name="FontAndColors_XmlDocComments_Comment" xml:space="preserve">
    <value>XML Doc Comments - Comment</value>
  </data>
  <data name="FontAndColors_UserTypes_Modules" xml:space="preserve">
    <value>User Types - Modules</value>
  </data>
  <data name="FontAndColors_VBXmlLiterals_AttributeName" xml:space="preserve">
    <value>VB XML Literals - Attribute Name</value>
  </data>
  <data name="FontAndColors_VBXmlLiterals_AttributeQuotes" xml:space="preserve">
    <value>VB XML Literals - Attribute Quotes</value>
  </data>
  <data name="FontAndColors_VBXmlLiterals_AttributeValue" xml:space="preserve">
    <value>VB XML Literals - Attribute Value</value>
  </data>
  <data name="FontAndColors_VBXmlLiterals_CDataSection" xml:space="preserve">
    <value>VB XML Literals - CData Section</value>
  </data>
  <data name="FontAndColors_VBXmlLiterals_Comment" xml:space="preserve">
    <value>VB XML Literals - Comment</value>
  </data>
  <data name="FontAndColors_VBXmlLiterals_Delimiter" xml:space="preserve">
    <value>VB XML Literals - Delimiter</value>
  </data>
  <data name="FontAndColors_VBXmlLiterals_EmbeddedExpression" xml:space="preserve">
    <value>VB XML Literals - Embedded Expression</value>
  </data>
  <data name="FontAndColors_VBXmlLiterals_EntityReference" xml:space="preserve">
    <value>VB XML Literals - Entity Reference</value>
  </data>
  <data name="FontAndColors_VBXmlLiterals_Name" xml:space="preserve">
    <value>VB XML Literals - Name</value>
  </data>
  <data name="FontAndColors_VBXmlLiterals_ProcessingInstruction" xml:space="preserve">
    <value>VB XML Literals - Processing Instruction</value>
  </data>
  <data name="FontAndColors_VBXmlLiterals_Text" xml:space="preserve">
    <value>VB XML Literals - Text</value>
  </data>
  <data name="FontAndColors_XmlDocComments_AttributeQuotes" xml:space="preserve">
    <value>XML Doc Comments - Attribute Quotes</value>
  </data>
  <data name="FontAndColors_XmlDocComments_AttributeValue" xml:space="preserve">
    <value>XML Doc Comments - Attribute Value</value>
  </data>
  <data name="FontAndColors_UnnecessaryCode" xml:space="preserve">
    <value>Unnecessary Code</value>
  </data>
  <data name="RudeEdit" xml:space="preserve">
    <value>Rude Edit</value>
  </data>
  <data name="RenameWillUpdateReferenceInFile" xml:space="preserve">
    <value>Rename will update 1 reference in 1 file.</value>
  </data>
  <data name="RenameWillUpdateReferencesInFile" xml:space="preserve">
    <value>Rename will update {0} references in 1 file.</value>
  </data>
  <data name="RenameWillUpdateReferencesInMultipleFiles" xml:space="preserve">
    <value>Rename will update {0} references in {1} files.</value>
  </data>
  <data name="ConflictsWillBeResolved" xml:space="preserve">
    <value>{0} conflict(s) will be resolved</value>
  </data>
  <data name="UnresolvableConflicts" xml:space="preserve">
    <value>{0} unresolvable conflict(s)</value>
  </data>
  <data name="Applying" xml:space="preserve">
    <value>Applying "{0}"...</value>
  </data>
  <data name="AddingToWithContent" xml:space="preserve">
    <value>Adding '{0}' to '{1}' with content:</value>
  </data>
  <data name="AddingProject" xml:space="preserve">
    <value>Adding project '{0}'</value>
  </data>
  <data name="RemovingProject" xml:space="preserve">
    <value>Removing project '{0}'</value>
  </data>
  <data name="ChangingProjectReferencesFor" xml:space="preserve">
    <value>Changing project references for '{0}'</value>
  </data>
  <data name="AddingReferenceTo" xml:space="preserve">
    <value>Adding reference '{0}' to '{1}'</value>
  </data>
  <data name="RemovingReferenceFrom" xml:space="preserve">
    <value>Removing reference '{0}' from '{1}'</value>
  </data>
  <data name="AddingAnalyzerReferenceTo" xml:space="preserve">
    <value>Adding analyzer reference '{0}' to '{1}'</value>
  </data>
  <data name="RemovingAnalyzerReferenceFrom" xml:space="preserve">
    <value>Removing analyzer reference '{0}' from '{1}'</value>
  </data>
  <data name="XMLEndTagCompletion" xml:space="preserve">
    <value>XML End Tag Completion</value>
  </data>
  <data name="CompletingTag" xml:space="preserve">
    <value>Completing Tag</value>
  </data>
  <data name="Encapsulatefield" xml:space="preserve">
    <value>Encapsulate Field</value>
  </data>
  <data name="ApplyingEncapsulateField" xml:space="preserve">
    <value>Applying "Encapsulate Field" refactoring...</value>
  </data>
  <data name="PleaseSelectTheDefinitionOf" xml:space="preserve">
    <value>Please select the definition of the field to encapsulate.</value>
  </data>
  <data name="GivenWorkspaceDoesntSupportUndo" xml:space="preserve">
    <value>Given Workspace doesn't support Undo</value>
  </data>
  <data name="DocumentMustBeContainedInWorkspace" xml:space="preserve">
    <value>Document must be contained in the workspace that created this service</value>
  </data>
  <data name="Searching" xml:space="preserve">
    <value>Searching...</value>
  </data>
  <data name="Canceled" xml:space="preserve">
    <value>Canceled.</value>
  </data>
  <data name="NoInformationFound" xml:space="preserve">
    <value>No information found.</value>
  </data>
  <data name="NoUsagesFound" xml:space="preserve">
    <value>No usages found.</value>
  </data>
  <data name="Implements" xml:space="preserve">
    <value>Implements</value>
  </data>
  <data name="ImplementedBy" xml:space="preserve">
    <value>Implemented By</value>
  </data>
  <data name="Overrides" xml:space="preserve">
    <value>Overrides</value>
  </data>
  <data name="OverriddenBy" xml:space="preserve">
    <value>Overridden By</value>
  </data>
  <data name="DirectlyCalledIn" xml:space="preserve">
    <value>Directly Called In</value>
  </data>
  <data name="IndirectlyCalledIn" xml:space="preserve">
    <value>Indirectly Called In</value>
  </data>
  <data name="CalledIn" xml:space="preserve">
    <value>Called In</value>
  </data>
  <data name="ReferencedIn" xml:space="preserve">
    <value>Referenced In</value>
  </data>
  <data name="NoReferencesFound" xml:space="preserve">
    <value>No references found.</value>
  </data>
  <data name="NoDerivedTypesFound" xml:space="preserve">
    <value>No derived types found.</value>
  </data>
  <data name="NoImplementationsFound" xml:space="preserve">
    <value>No implementations found.</value>
  </data>
  <data name="Line" xml:space="preserve">
    <value>{0} - (Line {1})</value>
  </data>
  <data name="ClassParts" xml:space="preserve">
    <value>Class Parts</value>
  </data>
  <data name="StructParts" xml:space="preserve">
    <value>Struct Parts</value>
  </data>
  <data name="InterfaceParts" xml:space="preserve">
    <value>Interface Parts</value>
  </data>
  <data name="TypeParts" xml:space="preserve">
    <value>Type Parts</value>
  </data>
  <data name="Inherits" xml:space="preserve">
    <value>Inherits</value>
  </data>
  <data name="InheritedBy" xml:space="preserve">
    <value>Inherited By</value>
  </data>
  <data name="AlreadyTrackingDocumentWithIdenticalKey" xml:space="preserve">
    <value>Already tracking document with identical key</value>
  </data>
  <data name="DocumentIsNotCurrentlyBeingTracked" xml:space="preserve">
    <value>document is not currently being tracked</value>
  </data>
  <data name="ComputingRenameInformation" xml:space="preserve">
    <value>Computing Rename information...</value>
  </data>
  <data name="UpdatingFiles" xml:space="preserve">
    <value>Updating files...</value>
  </data>
  <data name="RenameOperationWasCancelled" xml:space="preserve">
    <value>Rename operation was cancelled or is not valid</value>
  </data>
  <data name="RenameSymbol" xml:space="preserve">
    <value>Rename Symbol</value>
  </data>
  <data name="TextBufferChange" xml:space="preserve">
    <value>Text Buffer Change</value>
  </data>
  <data name="RenameOperationWasNotProperlyCompleted" xml:space="preserve">
    <value>Rename operation was not properly completed. Some file might not have been updated.</value>
  </data>
  <data name="RenameTo" xml:space="preserve">
    <value>Rename '{0}' to '{1}'</value>
  </data>
  <data name="Warning" xml:space="preserve">
    <value>Preview Warning</value>
  </data>
  <data name="FromMetadata" xml:space="preserve">
    <value>from metadata</value>
  </data>
  <data name="AutomaticLineEnder" xml:space="preserve">
    <value>Automatic Line Ender</value>
  </data>
  <data name="AutomaticallyCompleting" xml:space="preserve">
    <value>Automatically completing...</value>
  </data>
  <data name="AutomaticPairCompletion" xml:space="preserve">
    <value>Automatic Pair Completion</value>
  </data>
  <data name="AnActiveInlineRenameSessionIsActive" xml:space="preserve">
    <value>An active inline rename session is still active. Complete it before starting a new one.</value>
  </data>
  <data name="TheBufferIsNotPartOfAWorkspace" xml:space="preserve">
    <value>The buffer is not part of a workspace.</value>
  </data>
  <data name="TheTokenIsNotContainedInWorkspace" xml:space="preserve">
    <value>The token is not contained in the workspace.</value>
  </data>
  <data name="YouMustRenameAnIdentifier" xml:space="preserve">
    <value>You must rename an identifier.</value>
  </data>
  <data name="YouCannotRenameThisElement" xml:space="preserve">
    <value>You cannot rename this element.</value>
  </data>
  <data name="PleaseResolveErrorsInYourCodeBeforeRenaming" xml:space="preserve">
    <value>Please resolve errors in your code before renaming this element.</value>
  </data>
  <data name="YouCannotRenameOperators" xml:space="preserve">
    <value>You cannot rename operators.</value>
  </data>
  <data name="YouCannotRenameElementsInMetadata" xml:space="preserve">
    <value>You cannot rename elements that are defined in metadata.</value>
  </data>
  <data name="YouCannotRenameElementsFromPrevSubmissions" xml:space="preserve">
    <value>You cannot rename elements from previous submissions.</value>
  </data>
  <data name="NavigationBars" xml:space="preserve">
    <value>Navigation Bars</value>
  </data>
  <data name="RefreshingNavigationBars" xml:space="preserve">
    <value>Refreshing navigation bars...</value>
  </data>
  <data name="FormatToken" xml:space="preserve">
    <value>Format Token</value>
  </data>
  <data name="SmartIndenting" xml:space="preserve">
    <value>Smart Indenting</value>
  </data>
  <data name="FindReferences" xml:space="preserve">
    <value>Find References</value>
  </data>
  <data name="FindingReferences" xml:space="preserve">
    <value>Finding references...</value>
  </data>
  <data name="FindingReferencesOf" xml:space="preserve">
    <value>Finding references of "{0}"...</value>
  </data>
  <data name="CommentSelection" xml:space="preserve">
    <value>Comment Selection</value>
  </data>
  <data name="UncommentSelection" xml:space="preserve">
    <value>Uncomment Selection</value>
  </data>
  <data name="CommentingCurrentlySelected" xml:space="preserve">
    <value>Commenting currently selected text...</value>
  </data>
  <data name="UncommentingCurrentlySelected" xml:space="preserve">
    <value>Uncommenting currently selected text...</value>
  </data>
  <data name="InsertNewLine" xml:space="preserve">
    <value>Insert new line</value>
  </data>
  <data name="DocumentationComment" xml:space="preserve">
    <value>Documentation Comment</value>
  </data>
  <data name="InsertingDocumentationComment" xml:space="preserve">
    <value>Inserting documentation comment...</value>
  </data>
  <data name="ExtractMethod" xml:space="preserve">
    <value>Extract Method</value>
  </data>
  <data name="ApplyingExtractMethodRefactoring" xml:space="preserve">
    <value>Applying "Extract Method" refactoring...</value>
  </data>
  <data name="FormatDocument" xml:space="preserve">
    <value>Format Document</value>
  </data>
  <data name="FormattingDocument" xml:space="preserve">
    <value>Formatting document...</value>
  </data>
  <data name="Formatting" xml:space="preserve">
    <value>Formatting</value>
  </data>
  <data name="FormatSelection" xml:space="preserve">
    <value>Format Selection</value>
  </data>
  <data name="FormattingCurrentlySelected" xml:space="preserve">
    <value>Formatting currently selected text...</value>
  </data>
  <data name="CannotNavigateToTheSymbol" xml:space="preserve">
    <value>Cannot navigate to the symbol under the caret.</value>
  </data>
  <data name="GoToDefinition" xml:space="preserve">
    <value>Go to Definition</value>
  </data>
  <data name="NavigatingToDefinition" xml:space="preserve">
    <value>Navigating to definition...</value>
  </data>
  <data name="Project" xml:space="preserve">
    <value>project </value>
  </data>
  <data name="Type" xml:space="preserve">
    <value>type </value>
  </data>
  <data name="OrganizeDocument" xml:space="preserve">
    <value>Organize Document</value>
  </data>
  <data name="OrganizingDocument" xml:space="preserve">
    <value>Organizing document...</value>
  </data>
  <data name="HighlightedDefinition" xml:space="preserve">
    <value>Highlighted Definition</value>
  </data>
  <data name="TheNewNameIsNotAValidIdentifier" xml:space="preserve">
    <value>The new name is not a valid identifier.</value>
  </data>
  <data name="InlineRenameFixup" xml:space="preserve">
    <value>Inline Rename Fixup</value>
  </data>
  <data name="InlineRenameResolvedConflict" xml:space="preserve">
    <value>Inline Rename Resolved Conflict</value>
  </data>
  <data name="FontAndColors_InlineRename" xml:space="preserve">
    <value>Inline Rename</value>
  </data>
  <data name="Rename" xml:space="preserve">
    <value>Rename</value>
  </data>
  <data name="StartRename" xml:space="preserve">
    <value>Start Rename</value>
  </data>
  <data name="ApplyConflictResolutionEdits" xml:space="preserve">
    <value>Display conflict resolutions</value>
  </data>
  <data name="FindingTokenToRename" xml:space="preserve">
    <value>Finding token to rename...</value>
  </data>
  <data name="Conflict" xml:space="preserve">
    <value>Conflict</value>
  </data>
  <data name="TextNavigation" xml:space="preserve">
    <value>Text Navigation</value>
  </data>
  <data name="FindingWordExtent" xml:space="preserve">
    <value>Finding word extent...</value>
  </data>
  <data name="FindingEnclosingSpan" xml:space="preserve">
    <value>Finding enclosing span...</value>
  </data>
  <data name="FindingSpanOfNextSibling" xml:space="preserve">
    <value>Finding span of next sibling...</value>
  </data>
  <data name="FindingSpanOfPreviousSibling" xml:space="preserve">
    <value>Finding span of previous sibling...</value>
  </data>
  <data name="VariadicSignaturehelpitemMustHaveOneParam" xml:space="preserve">
    <value>Variadic SignatureHelpItem must have at least one parameter.</value>
  </data>
  <data name="Rename1" xml:space="preserve">
    <value>Rename: {0}</value>
  </data>
  <data name="LightBulbSessionIsAlreadyDismissed" xml:space="preserve">
    <value>Light bulb session is already dismissed.</value>
  </data>
  <data name="AutomaticPairCompletionEndPointMarkerColor" xml:space="preserve">
    <value>Automatic Pair Completion End Point Marker Color</value>
  </data>
  <data name="RenamingAnonymousTypeMemberNotSupported" xml:space="preserve">
    <value>Renaming anonymous type members is not yet supported.</value>
  </data>
  <data name="EngineMustBeAttachedToAnInteractiveWindow" xml:space="preserve">
    <value>Engine must be attached to an Interactive Window.</value>
  </data>
  <data name="ChangesTheCurrentPromptSettings" xml:space="preserve">
    <value>Changes the current prompt settings.</value>
  </data>
  <data name="UnexpectedText" xml:space="preserve">
    <value>Unexpected text: '{0}'</value>
  </data>
  <data name="TheTriggerspanIsNotIncludedInWorkspace" xml:space="preserve">
    <value>The triggerSpan is not included in the given workspace.</value>
  </data>
  <data name="ThisSessionHasAlreadyBeenDismissed" xml:space="preserve">
    <value>This session has already been dismissed.</value>
  </data>
  <data name="TheTransactionIsAlreadyComplete" xml:space="preserve">
    <value>The transaction is already complete.</value>
  </data>
  <data name="NotASourceError" xml:space="preserve">
    <value>Not a source error, line/column unavailable</value>
  </data>
  <data name="CantComparePositionsFromDiffSnapshots" xml:space="preserve">
    <value>Can't compare positions from different text snapshots</value>
  </data>
  <data name="FontAndColors_XmlDocComments_EntityReference" xml:space="preserve">
    <value>XML Doc Comments - Entity Reference</value>
  </data>
  <data name="FontAndColors_XmlDocComments_Name" xml:space="preserve">
    <value>XML Doc Comments - Name</value>
  </data>
  <data name="FontAndColors_XmlDocComments_ProcessingInstruction" xml:space="preserve">
    <value>XML Doc Comments - Processing Instruction</value>
  </data>
  <data name="ActiveStatement" xml:space="preserve">
    <value>Active Statement</value>
  </data>
  <data name="LoadingPeekInformation" xml:space="preserve">
    <value>Loading Peek information...</value>
  </data>
  <data name="Peek" xml:space="preserve">
    <value>Peek</value>
  </data>
  <data name="SymbolCannotBeNamespace" xml:space="preserve">
    <value>'symbol' cannot be a namespace.</value>
  </data>
  <data name="ApplyRename" xml:space="preserve">
    <value>_Apply</value>
  </data>
  <data name="RenameOverloads" xml:space="preserve">
    <value>Include _overload(s)</value>
  </data>
  <data name="SearchInComments" xml:space="preserve">
    <value>Include _comments</value>
  </data>
  <data name="SearchInStrings" xml:space="preserve">
    <value>Include _strings</value>
  </data>
  <data name="Apply" xml:space="preserve">
    <value>Apply</value>
  </data>
  <data name="ChangeSignature" xml:space="preserve">
    <value>Change Signature</value>
  </data>
  <data name="PreviewChangesOf" xml:space="preserve">
    <value>Preview Changes - {0}</value>
  </data>
  <data name="PreviewCodeChanges" xml:space="preserve">
    <value>Preview Code Changes:</value>
  </data>
  <data name="PreviewChanges" xml:space="preserve">
    <value>Preview Changes</value>
  </data>
  <data name="FormatPaste" xml:space="preserve">
    <value>Format Paste</value>
  </data>
  <data name="FormattingPastedText" xml:space="preserve">
    <value>Formatting pasted text...</value>
  </data>
  <data name="TheDefinitionOfTheObjectIsHidden" xml:space="preserve">
    <value>The definition of the object is hidden.</value>
  </data>
  <data name="AutomaticFormatting" xml:space="preserve">
    <value>Automatic Formatting</value>
  </data>
  <data name="ExtractMethodFailedReasons" xml:space="preserve">
    <value>Extract method failed with following reasons :</value>
  </data>
  <data name="ExtractMethodStillGenerateCode" xml:space="preserve">
    <value>Do you still want to proceed? it will generate broken code.</value>
  </data>
  <data name="ExtractMethodAsyncErrorFix" xml:space="preserve">
    <value>We can fix the error by not making struct "out/ref" parameter(s). 
Do you want to proceed?</value>
  </data>
  <data name="ChangeSignatureTitle" xml:space="preserve">
    <value>Change Signature:</value>
  </data>
  <data name="RenameToTitle" xml:space="preserve">
    <value>Rename '{0}' to '{1}':</value>
  </data>
  <data name="EncapsulateFieldTitle" xml:space="preserve">
    <value>Encapsulate Field:</value>
  </data>
  <data name="CallHierarchy" xml:space="preserve">
    <value>Call Hierarchy</value>
  </data>
  <data name="CallsTo" xml:space="preserve">
    <value>Calls To '{0}'</value>
  </data>
  <data name="CallsToBaseMember" xml:space="preserve">
    <value>Calls To Base Member '{0}'</value>
  </data>
  <data name="CallsToInterfaceImplementation" xml:space="preserve">
    <value>Calls To Interface Implementation '{0}'</value>
  </data>
  <data name="ComputingCallHierarchyInformation" xml:space="preserve">
    <value>Computing Call Hierarchy Information</value>
  </data>
  <data name="ImplementsArg" xml:space="preserve">
    <value>Implements '{0}'</value>
  </data>
  <data name="Initializers" xml:space="preserve">
    <value>Initializers</value>
  </data>
  <data name="ReferencesToField" xml:space="preserve">
    <value>References To Field '{0}'</value>
  </data>
  <data name="CallsToOverrides" xml:space="preserve">
    <value>Calls To Overrides</value>
  </data>
  <data name="RenamePreviewChanges" xml:space="preserve">
    <value>_Preview changes</value>
  </data>
  <data name="RenameApplyToolTip" xml:space="preserve">
    <value>Apply</value>
  </data>
  <data name="RenameCancelToolTip" xml:space="preserve">
    <value>Cancel</value>
  </data>
  <data name="PreviewChangesRootNodeText" xml:space="preserve">
    <value>Changes</value>
  </data>
  <data name="PreviewChangesSummaryText" xml:space="preserve">
    <value>Preview changes</value>
  </data>
  <data name="IntelliSense" xml:space="preserve">
    <value>IntelliSense</value>
  </data>
  <data name="IntelliSenseCommitFormatting" xml:space="preserve">
    <value>IntelliSense Commit Formatting</value>
  </data>
  <data name="FontAndColors_RenameTracking" xml:space="preserve">
    <value>Rename Tracking</value>
  </data>
  <data name="RemovingFromWithContent" xml:space="preserve">
    <value>Removing '{0}' from '{1}' with content:</value>
  </data>
  <data name="OperationNotSupported" xml:space="preserve">
    <value>'{0}' does not support the '{1}' operation. However, it may contain nested '{2}'s (see '{2}.{3}') that support this operation.</value>
  </data>
  <data name="BraceCompletion" xml:space="preserve">
    <value>Brace Completion</value>
  </data>
  <data name="FixAllOccurrencesIn" xml:space="preserve">
    <value>Fix all occurrences in</value>
  </data>
  <data name="CannotApplyOperationWhileRenameSessionIsActive" xml:space="preserve">
    <value>Cannot apply operation while a rename session is active.</value>
  </data>
  <data name="TheRenameTrackingSessionWasCancelledAndIsNoLongerAvailable" xml:space="preserve">
    <value>The rename tracking session was cancelled and is no longer available.</value>
  </data>
  <data name="HighlightedWrittenReference" xml:space="preserve">
    <value>Highlighted Written Reference</value>
  </data>
  <data name="CursorMustBeOnAMemberName" xml:space="preserve">
    <value>Cursor must be on a member name.</value>
  </data>
  <data name="FontAndColors_BraceMatching" xml:space="preserve">
    <value>Brace Matching</value>
  </data>
  <data name="GoToImplementationMessage" xml:space="preserve">
    <value>Locating implementations...</value>
  </data>
  <data name="GoToImplementationTitle" xml:space="preserve">
    <value>Go To Implementation</value>
  </data>
  <data name="SymbolHasNoImplementations" xml:space="preserve">
    <value>The symbol has no implementations.</value>
  </data>
  <data name="NewName1" xml:space="preserve">
    <value>New name: {0}</value>
  </data>
  <data name="InlineRenameInstructions" xml:space="preserve">
    <value>Modify any highlighted location to begin renaming.</value>
  </data>
<<<<<<< HEAD
  <data name="Paste" xml:space="preserve">
    <value>Paste</value>
=======
  <data name="Navigating" xml:space="preserve">
    <value>Navigating...</value>
>>>>>>> 31d29304
  </data>
</root><|MERGE_RESOLUTION|>--- conflicted
+++ resolved
@@ -745,12 +745,10 @@
   <data name="InlineRenameInstructions" xml:space="preserve">
     <value>Modify any highlighted location to begin renaming.</value>
   </data>
-<<<<<<< HEAD
   <data name="Paste" xml:space="preserve">
     <value>Paste</value>
-=======
+  </data>
   <data name="Navigating" xml:space="preserve">
     <value>Navigating...</value>
->>>>>>> 31d29304
   </data>
 </root>