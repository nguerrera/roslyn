--- conflicted
+++ resolved
@@ -569,11 +569,7 @@
             Dim position As Integer
             MarkupTestFile.GetPosition(markup.NormalizeLineEndings(), code, position)
 
-<<<<<<< HEAD
-            Await BaseVerifyWorkerAsync(code, position, "[Class]()", "Sub CBase.Class()", SourceCodeKind.Regular, False, False, Nothing)
-=======
-            Await BaseVerifyWorkerAsync(code, position, "[Class]()", "Sub CBase.Class()", SourceCodeKind.Regular, False, False, Nothing, experimental:=False, matchPriority:=Nothing)
->>>>>>> 05d0f9d4
+            Await BaseVerifyWorkerAsync(code, position, "[Class]()", "Sub CBase.Class()", SourceCodeKind.Regular, False, False, Nothing, Nothing)
         End Function
 
         <WpfFact, Trait(Traits.Feature, Traits.Features.Completion)>
@@ -592,11 +588,9 @@
             Dim position As Integer
             MarkupTestFile.GetPosition(markup.NormalizeLineEndings(), code, position)
 
-<<<<<<< HEAD
-            Await BaseVerifyWorkerAsync(code, position, "[Class]", "Property CBase.Class As Integer", SourceCodeKind.Regular, False, False, Nothing)
-=======
-            Await BaseVerifyWorkerAsync(code, position, "[Class]", "Property CBase.Class As Integer", SourceCodeKind.Regular, False, False, Nothing, experimental:=False, matchPriority:=Nothing)
->>>>>>> 05d0f9d4
+            Await BaseVerifyWorkerAsync(
+                code, position, "[Class]", "Property CBase.Class As Integer",
+                SourceCodeKind.Regular, False, False, Nothing, Nothing)
         End Function
 
         <WpfFact, Trait(Traits.Feature, Traits.Features.Completion)>
