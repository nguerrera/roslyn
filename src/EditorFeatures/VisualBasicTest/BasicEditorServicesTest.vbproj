--- conflicted
+++ resolved
@@ -60,11 +60,7 @@
     <Reference Include="WindowsBase" />
     <!-- Force a reference to Microsoft.VisualStudio.Text.Internal. This NuGet package includes an empty ref folder so nobody accidentally uses APIs from it,
          but includes the lib folder so it's copied as a dependency of Microsoft.VisualStudio.Platform.VSEditor. Unfortunately we still have test code that
-<<<<<<< HEAD
          does depend on internal APIs, so we need to a force a reference here. This hack is tracked by https://devdiv.visualstudio.com/DevDiv/_workitems/edit/567115 -->
-=======
-         does depend on internal APIs, so we need to a force a reference here. -->
->>>>>>> 619b9ba4
     <Reference Include="$(NuGetPackageRoot)\microsoft.visualstudio.text.internal\$(MicrosoftVisualStudioTextInternalVersion)\lib\net46\Microsoft.VisualStudio.Text.Internal.dll" />
     <PackageReference Include="Microsoft.VisualStudio.Composition" Version="$(MicrosoftVisualStudioCompositionVersion)" />
     <PackageReference Include="BasicUndo" Version="$(BasicUndoVersion)" />
