--- conflicted
+++ resolved
@@ -462,19 +462,11 @@
 }", compareTokens: false);
         }
 
-<<<<<<< HEAD
-        [WorkItem(17122, "https://github.com/dotnet/roslyn/issues/17122")]
-        [Fact, Trait(Traits.Feature, Traits.Features.CodeActionsInlineTypeCheck)]
-        public async Task TestMissingOnNullableType()
-        {
-            await TestMissingAsync(
-=======
         [WorkItem(17129, "https://github.com/dotnet/roslyn/issues/17129")]
         [Fact, Trait(Traits.Feature, Traits.Features.CodeActionsInlineTypeCheck)]
         public async Task TestTrivia2()
         {
             await TestAsync(
->>>>>>> f33b424d
 @"using System;
 namespace N
 {
@@ -483,14 +475,6 @@
         public static void Main()
         {
             object o = null;
-<<<<<<< HEAD
-            [|var|] i = o as int?;
-            if (i != null)
-                Console.WriteLine(i);
-        }
-    }
-}");
-=======
             int i = 0;
             [|var|] s = o as string;
             if (s != null && i == 0 && i == 1 &&
@@ -520,7 +504,27 @@
         }
     }
 }", compareTokens: false);
->>>>>>> f33b424d
+        }
+
+        [WorkItem(17122, "https://github.com/dotnet/roslyn/issues/17122")]
+        [Fact, Trait(Traits.Feature, Traits.Features.CodeActionsInlineTypeCheck)]
+        public async Task TestMissingOnNullableType()
+        {
+            await TestMissingAsync(
+@"using System;
+namespace N
+{
+    class Program
+    {
+        public static void Main()
+        {
+            object o = null;
+            [|var|] i = o as int?;
+            if (i != null)
+                Console.WriteLine(i);
+        }
+    }
+}");
         }
     }
 }