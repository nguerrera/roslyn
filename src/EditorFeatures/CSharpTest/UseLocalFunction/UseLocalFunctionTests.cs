﻿// Copyright (c) Microsoft.  All Rights Reserved.  Licensed under the Apache License, Version 2.0.  See License.txt in the project root for license information.

using System.Threading.Tasks;
using Microsoft.CodeAnalysis.CodeFixes;
using Microsoft.CodeAnalysis.CSharp;
using Microsoft.CodeAnalysis.CSharp.UseLocalFunction;
using Microsoft.CodeAnalysis.Diagnostics;
using Microsoft.CodeAnalysis.Editor.CSharp.UnitTests.Diagnostics;
using Microsoft.CodeAnalysis.Test.Utilities;
using Roslyn.Test.Utilities;
using Xunit;

namespace Microsoft.CodeAnalysis.Editor.CSharp.UnitTests.UseLocalFunction
{
    public partial class UseLocalFunctionTests : AbstractCSharpDiagnosticProviderBasedUserDiagnosticTest
    {
        internal override (DiagnosticAnalyzer, CodeFixProvider) CreateDiagnosticProviderAndFixer(Workspace workspace)
            => (new CSharpUseLocalFunctionDiagnosticAnalyzer(), new CSharpUseLocalFunctionCodeFixProvider());

        [Fact, Trait(Traits.Feature, Traits.Features.CodeActionsUseLocalFunction)]
        public async Task TestMissingBeforeCSharp7()
        {
            await TestMissingAsync(
@"using System;

class C
{
    void M()
    {
        Func<int, int> [||]fibonacci = v =>
        {
            if (v <= 1)
            {
                return 1;
            }

            return fibonacci(v - 1, v - 2);
        };
    }
}", parameters: new TestParameters(parseOptions: CSharpParseOptions.Default.WithLanguageVersion(LanguageVersion.CSharp6)));
        }

        [Fact, Trait(Traits.Feature, Traits.Features.CodeActionsUseLocalFunction)]
        public async Task TestMissingIfWrittenAfter()
        {
            await TestMissingAsync(
@"using System;

class C
{
    void M()
    {
        Func<int, int> [||]fibonacci = v =>
        {
            if (v <= 1)
            {
                return 1;
            }

            return fibonacci(v - 1, v - 2);
        };

        fibonacci = null;
    }
}");
        }

        [Fact, Trait(Traits.Feature, Traits.Features.CodeActionsUseLocalFunction)]
        public async Task TestMissingIfWrittenInside()
        {
            await TestMissingAsync(
@"using System;

class C
{
    void M()
    {
        Func<int, int> [||]fibonacci = v =>
        {
            fibonacci = null;
            if (v <= 1)
            {
                return 1;
            }

            return fibonacci(v - 1, v - 2);
        };
    }
}");
        }

        [Fact, Trait(Traits.Feature, Traits.Features.CodeActionsUseLocalFunction)]
        public async Task TestMissingForErrorType()
        {
            await TestMissingAsync(
@"class C
{
    void M()
    {
        // Func can't be bound.
        Func<int, int> [||]fibonacci = v =>
        {
            if (v <= 1)
            {
                return 1;
            }

            return fibonacci(v - 1, v - 2);
        };
    }
}");
        }

        [Fact, Trait(Traits.Feature, Traits.Features.CodeActionsUseLocalFunction)]
        public async Task TestMissingForMultipleVariables()
        {
            await TestMissingAsync(
@"using System;

class C
{
    void M()
    {
        Func<int, int> [||]fibonacci = v =>
        {
            if (v <= 1)
            {
                return 1;
            }

            return fibonacci(v - 1, v - 2);
        }, fib2 = x => x;
    }
}");
        }

        [Fact, Trait(Traits.Feature, Traits.Features.CodeActionsUseLocalFunction)]
        public async Task TestMissingForField()
        {
            await TestMissingAsync(
@"using System;

class C
{
    Func<int, int> [||]fibonacci = v =>
        {
            if (v <= 1)
            {
                return 1;
            }

            return fibonacci(v - 1, v - 2);
        };
}");
        }

        [Fact, Trait(Traits.Feature, Traits.Features.CodeActionsUseLocalFunction)]
        public async Task TestSimpleInitialization_SimpleLambda_Block()
        {
            await TestInRegularAndScriptAsync(
@"using System;

class C
{
    void M()
    {
        Func<int, int> [||]fibonacci = v =>
        {
            if (v <= 1)
            {
                return 1;
            }

            return fibonacci(v - 1, v - 2);
        };
    }
}",
@"using System;

class C
{
    void M()
    {
        int fibonacci(int v)
        {
            if (v <= 1)
            {
                return 1;
            }

            return fibonacci(v - 1, v - 2);
        }
    }
}");
        }

        [Fact, Trait(Traits.Feature, Traits.Features.CodeActionsUseLocalFunction)]
        public async Task TestSimpleInitialization_ParenLambdaNoType_Block()
        {
            await TestInRegularAndScriptAsync(
@"using System;

class C
{
    void M()
    {
        Func<int, int> [||]fibonacci = (v) =>
        {
            if (v <= 1)
            {
                return 1;
            }

            return fibonacci(v - 1, v - 2);
        };
    }
}",
@"using System;

class C
{
    void M()
    {
        int fibonacci(int v)
        {
            if (v <= 1)
            {
                return 1;
            }

            return fibonacci(v - 1, v - 2);
        }
    }
}");
        }

        [Fact, Trait(Traits.Feature, Traits.Features.CodeActionsUseLocalFunction)]
        public async Task TestSimpleInitialization_ParenLambdaWithType_Block()
        {
            await TestInRegularAndScriptAsync(
@"using System;

class C
{
    void M()
    {
        Func<int, int> [||]fibonacci = (int v) =>
        {
            if (v <= 1)
            {
                return 1;
            }

            return fibonacci(v - 1, v - 2);
        };
    }
}",
@"using System;

class C
{
    void M()
    {
        int fibonacci(int v)
        {
            if (v <= 1)
            {
                return 1;
            }

            return fibonacci(v - 1, v - 2);
        }
    }
}");
        }

        [Fact, Trait(Traits.Feature, Traits.Features.CodeActionsUseLocalFunction)]
        public async Task TestSimpleInitialization_AnonymousMethod()
        {
            await TestInRegularAndScriptAsync(
@"using System;

class C
{
    void M()
    {
        Func<int, int> [||]fibonacci = delegate (int v)
        {
            if (v <= 1)
            {
                return 1;
            }

            return fibonacci(v - 1, v - 2);
        };
    }
}",
@"using System;

class C
{
    void M()
    {
        int fibonacci(int v)
        {
            if (v <= 1)
            {
                return 1;
            }

            return fibonacci(v - 1, v - 2);
        }
    }
}");
        }

        [Fact, Trait(Traits.Feature, Traits.Features.CodeActionsUseLocalFunction)]
        public async Task TestSimpleInitialization_SimpleLambda_ExprBody()
        {
            await TestInRegularAndScriptAsync(
@"using System;

class C
{
    void M()
    {
        Func<int, int> [||]fibonacci = v =>
            v <= 1
                ? 1
                : fibonacci(v - 1, v - 2);
    }
}",
@"using System;

class C
{
    void M()
    {
        int fibonacci(int v) =>
            v <= 1
                ? 1
                : fibonacci(v - 1, v - 2);
    }
}");
        }

        [Fact, Trait(Traits.Feature, Traits.Features.CodeActionsUseLocalFunction)]
        public async Task TestSimpleInitialization_ParenLambdaNoType_ExprBody()
        {
            await TestInRegularAndScriptAsync(
@"using System;

class C
{
    void M()
    {
        Func<int, int> [||]fibonacci = (v) =>
            v <= 1
                ? 1
                : fibonacci(v - 1, v - 2);
    }
}",
@"using System;

class C
{
    void M()
    {
        int fibonacci(int v) =>
            v <= 1
                ? 1
                : fibonacci(v - 1, v - 2);
    }
}");
        }

        [Fact, Trait(Traits.Feature, Traits.Features.CodeActionsUseLocalFunction)]
        public async Task TestSimpleInitialization_ParenLambdaWithType_ExprBody()
        {
            await TestInRegularAndScriptAsync(
@"using System;

class C
{
    void M()
    {
        Func<int, int> [||]fibonacci = (int v) =>
            v <= 1
                ? 1
                : fibonacci(v - 1, v - 2);
    }
}",
@"using System;

class C
{
    void M()
    {
        int fibonacci(int v) =>
            v <= 1
                ? 1
                : fibonacci(v - 1, v - 2);
    }
}");
        }

        [Fact, Trait(Traits.Feature, Traits.Features.CodeActionsUseLocalFunction)]
        public async Task TestCastInitialization_SimpleLambda_Block()
        {
            await TestInRegularAndScriptAsync(
@"using System;

class C
{
    void M()
    {
        var [||]fibonacci = (Func<int, int>)(v =>
        {
            if (v <= 1)
            {
                return 1;
            }

            return fibonacci(v - 1, v - 2);
        });
    }
}",
@"using System;

class C
{
    void M()
    {
        int fibonacci(int v)
        {
            if (v <= 1)
            {
                return 1;
            }

            return fibonacci(v - 1, v - 2);
        }
    }
}");
        }

        [Fact, Trait(Traits.Feature, Traits.Features.CodeActionsUseLocalFunction)]
        public async Task TestCastInitialization_SimpleLambda_Block_ExtraParens()
        {
            await TestInRegularAndScriptAsync(
@"using System;

class C
{
    void M()
    {
        var [||]fibonacci = ((Func<int, int>)(v =>
        {
            if (v <= 1)
            {
                return 1;
            }

            return fibonacci(v - 1, v - 2);
        }));
    }
}",
@"using System;

class C
{
    void M()
    {
        int fibonacci(int v)
        {
            if (v <= 1)
            {
                return 1;
            }

            return fibonacci(v - 1, v - 2);
        }
    }
}");
        }

        [Fact, Trait(Traits.Feature, Traits.Features.CodeActionsUseLocalFunction)]
        public async Task TestCastInitialization_ParenLambdaNoType_Block()
        {
            await TestInRegularAndScriptAsync(
@"using System;

class C
{
    void M()
    {
        var [||]fibonacci = (Func<int, int>)((v) =>
        {
            if (v <= 1)
            {
                return 1;
            }

            return fibonacci(v - 1, v - 2);
        });
    }
}",
@"using System;

class C
{
    void M()
    {
        int fibonacci(int v)
        {
            if (v <= 1)
            {
                return 1;
            }

            return fibonacci(v - 1, v - 2);
        }
    }
}");
        }

        [Fact, Trait(Traits.Feature, Traits.Features.CodeActionsUseLocalFunction)]
        public async Task TestCastInitialization_ParenLambdaWithType_Block()
        {
            await TestInRegularAndScriptAsync(
@"using System;

class C
{
    void M()
    {
        var [||]fibonacci = (Func<int, int>)((int v) =>
        {
            if (v <= 1)
            {
                return 1;
            }

            return fibonacci(v - 1, v - 2);
        });
    }
}",
@"using System;

class C
{
    void M()
    {
        int fibonacci(int v)
        {
            if (v <= 1)
            {
                return 1;
            }

            return fibonacci(v - 1, v - 2);
        }
    }
}");
        }

        [Fact, Trait(Traits.Feature, Traits.Features.CodeActionsUseLocalFunction)]
        public async Task TestCastInitialization_AnonymousMethod()
        {
            await TestInRegularAndScriptAsync(
@"using System;

class C
{
    void M()
    {
        var [||]fibonacci = (Func<int, int>)(delegate (int v)
        {
            if (v <= 1)
            {
                return 1;
            }

            return fibonacci(v - 1, v - 2);
        });
    }
}",
@"using System;

class C
{
    void M()
    {
        int fibonacci(int v)
        {
            if (v <= 1)
            {
                return 1;
            }

            return fibonacci(v - 1, v - 2);
        }
    }
}");
        }

        [Fact, Trait(Traits.Feature, Traits.Features.CodeActionsUseLocalFunction)]
        public async Task TestCastInitialization_SimpleLambda_ExprBody()
        {
            await TestInRegularAndScriptAsync(
@"using System;

class C
{
    void M()
    {
        var [||]fibonacci = (Func<int, int>)(v =>
            v <= 1
                ? 1
                : fibonacci(v - 1, v - 2));
    }
}",
@"using System;

class C
{
    void M()
    {
        int fibonacci(int v) =>
            v <= 1
                ? 1
                : fibonacci(v - 1, v - 2);
    }
}");
        }

        [Fact, Trait(Traits.Feature, Traits.Features.CodeActionsUseLocalFunction)]
        public async Task TestCastInitialization_ParenLambdaNoType_ExprBody()
        {
            await TestInRegularAndScriptAsync(
@"using System;

class C
{
    void M()
    {
        var [||]fibonacci = (Func<int, int>)((v) =>
            v <= 1
                ? 1
                : fibonacci(v - 1, v - 2));
    }
}",
@"using System;

class C
{
    void M()
    {
        int fibonacci(int v) =>
            v <= 1
                ? 1
                : fibonacci(v - 1, v - 2);
    }
}");
        }

        [Fact, Trait(Traits.Feature, Traits.Features.CodeActionsUseLocalFunction)]
        public async Task TestCastInitialization_ParenLambdaWithType_ExprBody()
        {
            await TestInRegularAndScriptAsync(
@"using System;

class C
{
    void M()
    {
        var [||]fibonacci = (Func<int, int>)((int v) =>
            v <= 1
                ? 1
                : fibonacci(v - 1, v - 2));
    }
}",
@"using System;

class C
{
    void M()
    {
        int fibonacci(int v) =>
            v <= 1
                ? 1
                : fibonacci(v - 1, v - 2);
    }
}");
        }

        [Fact, Trait(Traits.Feature, Traits.Features.CodeActionsUseLocalFunction)]
        public async Task TestSplitInitialization_WrongName()
        {
            await TestMissingAsync(
@"using System;

class C
{
    void M()
    {
        Func<int, int> [||]fib = null;
        fibonacci = v =>
        {
            if (v <= 1)
            {
                return 1;
            }

            return fibonacci(v - 1, v - 2);
        };
    }
}");
        }

        [Fact, Trait(Traits.Feature, Traits.Features.CodeActionsUseLocalFunction)]
        public async Task TestSplitInitialization_InitializedToOtherValue()
        {
            await TestMissingAsync(
@"using System;

class C
{
    void M()
    {
        Func<int, int> [||]fibonacci = GetCallback();
        fibonacci = v =>
        {
            if (v <= 1)
            {
                return 1;
            }

            return fibonacci(v - 1, v - 2);
        };
    }
}");
        }

        [Fact, Trait(Traits.Feature, Traits.Features.CodeActionsUseLocalFunction)]
        public async Task TestSplitInitialization_SimpleLambda_Block()
        {
            await TestInRegularAndScriptAsync(
@"using System;

class C
{
    void M()
    {
        Func<int, int> [||]fibonacci = null;
        fibonacci = v =>
        {
            if (v <= 1)
            {
                return 1;
            }

            return fibonacci(v - 1, v - 2);
        };
    }
}",
@"using System;

class C
{
    void M()
    {
        int fibonacci(int v)
        {
            if (v <= 1)
            {
                return 1;
            }

            return fibonacci(v - 1, v - 2);
        }
    }
}");
        }

        [Fact, Trait(Traits.Feature, Traits.Features.CodeActionsUseLocalFunction)]
        public async Task TestSplitInitialization_SimpleLambda_Block_NoInitializer()
        {
            await TestInRegularAndScriptAsync(
@"using System;

class C
{
    void M()
    {
        Func<int, int> [||]fibonacci;
        fibonacci = v =>
        {
            if (v <= 1)
            {
                return 1;
            }

            return fibonacci(v - 1, v - 2);
        };
    }
}",
@"using System;

class C
{
    void M()
    {
        int fibonacci(int v)
        {
            if (v <= 1)
            {
                return 1;
            }

            return fibonacci(v - 1, v - 2);
        }
    }
}");
        }

        [Fact, Trait(Traits.Feature, Traits.Features.CodeActionsUseLocalFunction)]
        public async Task TestSplitInitialization_SimpleLambda_Block_DefaultLiteral()
        {
            await TestInRegularAndScriptAsync(
@"using System;

class C
{
    void M()
    {
        Func<int, int> [||]fibonacci = default;
        fibonacci = v =>
        {
            if (v <= 1)
            {
                return 1;
            }

            return fibonacci(v - 1, v - 2);
        };
    }
}",
@"using System;

class C
{
    void M()
    {
        int fibonacci(int v)
        {
            if (v <= 1)
            {
                return 1;
            }

            return fibonacci(v - 1, v - 2);
        }
    }
}");
        }

        [Fact, Trait(Traits.Feature, Traits.Features.CodeActionsUseLocalFunction)]
        public async Task TestSplitInitialization_SimpleLambda_Block_DefaultExpression()
        {
            await TestInRegularAndScriptAsync(
@"using System;

class C
{
    void M()
    {
        Func<int, int> [||]fibonacci = default(Func<int, int>);
        fibonacci = v =>
        {
            if (v <= 1)
            {
                return 1;
            }

            return fibonacci(v - 1, v - 2);
        };
    }
}",
@"using System;

class C
{
    void M()
    {
        int fibonacci(int v)
        {
            if (v <= 1)
            {
                return 1;
            }

            return fibonacci(v - 1, v - 2);
        }
    }
}");
        }

        [Fact, Trait(Traits.Feature, Traits.Features.CodeActionsUseLocalFunction)]
        public async Task TestSplitInitialization_SimpleLambda_Block_DefaultExpression_var()
        {
            await TestInRegularAndScriptAsync(
@"using System;

class C
{
    void M()
    {
        var [||]fibonacci = default(Func<int, int>);
        fibonacci = v =>
        {
            if (v <= 1)
            {
                return 1;
            }

            return fibonacci(v - 1, v - 2);
        };
    }
}",
@"using System;

class C
{
    void M()
    {
        int fibonacci(int v)
        {
            if (v <= 1)
            {
                return 1;
            }

            return fibonacci(v - 1, v - 2);
        }
    }
}");
        }

        [Fact, Trait(Traits.Feature, Traits.Features.CodeActionsUseLocalFunction)]
        public async Task TestSplitInitialization_ParenLambdaNoType_Block()
        {
            await TestInRegularAndScriptAsync(
@"using System;

class C
{
    void M()
    {
        Func<int, int> [||]fibonacci = null;
        fibonacci = (v) =>
        {
            if (v <= 1)
            {
                return 1;
            }

            return fibonacci(v - 1, v - 2);
        };
    }
}",
@"using System;

class C
{
    void M()
    {
        int fibonacci(int v)
        {
            if (v <= 1)
            {
                return 1;
            }

            return fibonacci(v - 1, v - 2);
        }
    }
}");
        }

        [Fact, Trait(Traits.Feature, Traits.Features.CodeActionsUseLocalFunction)]
        public async Task TestSplitInitialization_ParenLambdaWithType_Block()
        {
            await TestInRegularAndScriptAsync(
@"using System;

class C
{
    void M()
    {
        Func<int, int> [||]fibonacci = null;
        fibonacci = (int v) =>
        {
            if (v <= 1)
            {
                return 1;
            }

            return fibonacci(v - 1, v - 2);
        };
    }
}",
@"using System;

class C
{
    void M()
    {
        int fibonacci(int v)
        {
            if (v <= 1)
            {
                return 1;
            }

            return fibonacci(v - 1, v - 2);
        }
    }
}");
        }

        [Fact, Trait(Traits.Feature, Traits.Features.CodeActionsUseLocalFunction)]
        public async Task TestSplitInitialization_AnonymousMethod()
        {
            await TestInRegularAndScriptAsync(
@"using System;

class C
{
    void M()
    {
        Func<int, int> [||]fibonacci = null;
        fibonacci = delegate (int v)
        {
            if (v <= 1)
            {
                return 1;
            }

            return fibonacci(v - 1, v - 2);
        };
    }
}",
@"using System;

class C
{
    void M()
    {
        int fibonacci(int v)
        {
            if (v <= 1)
            {
                return 1;
            }

            return fibonacci(v - 1, v - 2);
        }
    }
}");
        }

        [Fact, Trait(Traits.Feature, Traits.Features.CodeActionsUseLocalFunction)]
        public async Task TestSplitInitialization_SimpleLambda_ExprBody()
        {
            await TestInRegularAndScriptAsync(
@"using System;

class C
{
    void M()
    {
        Func<int, int> [||]fibonacci = null;
        fibonacci = v =>
            v <= 1
                ? 1
                : fibonacci(v - 1, v - 2);
    }
}",
@"using System;

class C
{
    void M()
    {
        int fibonacci(int v) =>
            v <= 1
                ? 1
                : fibonacci(v - 1, v - 2);
    }
}");
        }

        [Fact, Trait(Traits.Feature, Traits.Features.CodeActionsUseLocalFunction)]
        public async Task TestSplitInitialization_ParenLambdaNoType_ExprBody()
        {
            await TestInRegularAndScriptAsync(
@"using System;

class C
{
    void M()
    {
        Func<int, int> [||]fibonacci = null;
        fibonacci = (v) =>
            v <= 1
                ? 1
                : fibonacci(v - 1, v - 2);
    }
}",
@"using System;

class C
{
    void M()
    {
        int fibonacci(int v) =>
            v <= 1
                ? 1
                : fibonacci(v - 1, v - 2);
    }
}");
        }

        [Fact, Trait(Traits.Feature, Traits.Features.CodeActionsUseLocalFunction)]
        public async Task TestSplitInitialization_ParenLambdaWithType_ExprBody()
        {
            await TestInRegularAndScriptAsync(
@"using System;

class C
{
    void M()
    {
        Func<int, int> [||]fibonacci = null;
        fibonacci = (int v) =>
            v <= 1
                ? 1
                : fibonacci(v - 1, v - 2);
    }
}",
@"using System;

class C
{
    void M()
    {
        int fibonacci(int v) =>
            v <= 1
                ? 1
                : fibonacci(v - 1, v - 2);
    }
}");
        }

        [Fact, Trait(Traits.Feature, Traits.Features.CodeActionsUseLocalFunction)]
        public async Task TestFixAll1()
        {
            await TestInRegularAndScriptAsync(
@"using System;

class C
{
    void M()
    {
        Func<int, int> {|FixAllInDocument:fibonacci|} = v =>
        {
            Func<bool, bool> isTrue = b => b;

            return fibonacci(v - 1, v - 2);
        };
    }
}",
@"using System;

class C
{
    void M()
    {
        int fibonacci(int v)
        {
            bool isTrue(bool b) => b;

            return fibonacci(v - 1, v - 2);
        }
    }
}");
        }

        [Fact, Trait(Traits.Feature, Traits.Features.CodeActionsUseLocalFunction)]
        public async Task TestFixAll2()
        {
            await TestInRegularAndScriptAsync(
@"using System;

class C
{
    void M()
    {
        Func<int, int> fibonacci = v =>
        {
            Func<bool, bool> {|FixAllInDocument:isTrue|} = b => b;

            return fibonacci(v - 1, v - 2);
        };
    }
}",
@"using System;

class C
{
    void M()
    {
        int fibonacci(int v)
        {
            bool isTrue(bool b) => b;

            return fibonacci(v - 1, v - 2);
        }
    }
}");
        }

        [Fact, Trait(Traits.Feature, Traits.Features.CodeActionsUseLocalFunction)]
        public async Task TestFixAll3()
        {
            await TestInRegularAndScriptAsync(
@"using System;

class C
{
    void M()
    {
        Func<int, int> fibonacci = null;
        fibonacci = v =>
        {
            Func<bool, bool> {|FixAllInDocument:isTrue|} = null;
            isTrue = b => b;

            return fibonacci(v - 1, v - 2);
        };
    }
}",
@"using System;

class C
{
    void M()
    {
        int fibonacci(int v)
        {
            bool isTrue(bool b) => b;
            return fibonacci(v - 1, v - 2);
        }
    }
}");
        }

        [Fact, Trait(Traits.Feature, Traits.Features.CodeActionsUseLocalFunction)]
        public async Task TestFixAll4()
        {
            await TestInRegularAndScriptAsync(
@"using System;

class C
{
    void M()
    {
        Func<int, int> {|FixAllInDocument:fibonacci|} = null;
        fibonacci = v =>
        {
            Func<int, int> fibonacciHelper = null;
            fibonacciHelper = n => fibonacci.Invoke(n - 1) + fibonacci(arg: n - 2);

            return fibonacciHelper(v);
        };
    }
}",
@"using System;

class C
{
    void M()
    {
        int fibonacci(int v)
        {
            int fibonacciHelper(int n) => fibonacci(n - 1) + fibonacci(v: n - 2);
            return fibonacciHelper(v);
        }
    }
}");
        }

        [Fact, Trait(Traits.Feature, Traits.Features.CodeActionsUseLocalFunction)]
        public async Task TestTrivia()
        {
            await TestInRegularAndScriptAsync(
@"using System;

class C
{
    void M()
    {
        // Leading trivia
        Func<int, int> [||]fibonacci = v =>
        {
            if (v <= 1)
            {
                return 1;
            }

            return fibonacci(v - 1, v - 2);
        }; // Trailing trivia
    }
}",
@"using System;

class C
{
    void M()
    {
        // Leading trivia
        int fibonacci(int v)
        {
            if (v <= 1)
            {
                return 1;
            }

            return fibonacci(v - 1, v - 2);
        } // Trailing trivia
    }
}");
        }

        [Fact, Trait(Traits.Feature, Traits.Features.CodeActionsUseLocalFunction)]
        public async Task TestInWithParameters()
        {
            await TestInRegularAndScriptAsync(
@"
delegate void D(in int p);
class C
{
    void M()
    {
        D [||]lambda = (in int p) => throw null;
    }
}",
@"
delegate void D(in int p);
class C
{
    void M()
    {
        void lambda(in int p) => throw null;
    }
}");
        }

        [Fact, Trait(Traits.Feature, Traits.Features.CodeActionsUseLocalFunction)]
        public async Task TestRefReadOnlyWithReturnType()
        {
            await TestInRegularAndScriptAsync(
@"
delegate ref readonly int D();
class C
{
    void M()
    {
        D [||]lambda = () => throw null;
    }
}",
@"
delegate ref readonly int D();
class C
{
    void M()
    {
        ref readonly int lambda() => throw null;
    }
}");
        }

        [Fact, Trait(Traits.Feature, Traits.Features.CodeActionsUseLocalFunction)]
        [WorkItem(23118, "https://github.com/dotnet/roslyn/issues/23118")]
        public async Task TestMissingIfConvertedToNonDelegate()
        {
            await TestMissingAsync(
@"using System;
using System.Threading.Tasks;

class Program
{
    static void Main(string[] args)
    {
        Func<string, Task> [||]f = x => { return Task.CompletedTask; };
        Func<string, Task> actual = null;
        AssertSame(f, actual);
    }

    public static void AssertSame(object expected, object actual) { }
}");
        }

        [Fact, Trait(Traits.Feature, Traits.Features.CodeActionsUseLocalFunction)]
        [WorkItem(23118, "https://github.com/dotnet/roslyn/issues/23118")]
        public async Task TestAvailableIfConvertedToDelegate()
        {
            await TestInRegularAndScript1Async(
@"using System;
using System.Threading.Tasks;

class Program
{
    static void Main(string[] args)
    {
        Func<string, Task> [||]f = x => { return Task.CompletedTask; };
        Func<string, Task> actual = null;
        AssertSame(f, actual);
    }

    public static void AssertSame(Func<string, Task> expected, object actual) { }
}",
@"using System;
using System.Threading.Tasks;

class Program
{
    static void Main(string[] args)
    {
        Task f(string x) { return Task.CompletedTask; }
        Func<string, Task> actual = null;
        AssertSame(f, actual);
    }

    public static void AssertSame(Func<string, Task> expected, object actual) { }
}");
        }

        [Fact, Trait(Traits.Feature, Traits.Features.CodeActionsUseLocalFunction)]
        [WorkItem(23118, "https://github.com/dotnet/roslyn/issues/23118")]
        public async Task TestNotAvailableIfConvertedToSystemDelegate()
        {
            await TestMissingInRegularAndScriptAsync(
@"using System;

class Program
{
    static void Main(string[] args)
    {
        Func<object, string> [||]f = x => """";
        M(f);
    }

    public static void M(Delegate expected) { }
}");
        }

        [Fact, Trait(Traits.Feature, Traits.Features.CodeActionsUseLocalFunction)]
        [WorkItem(23118, "https://github.com/dotnet/roslyn/issues/23118")]
        public async Task TestNotAvailableIfConvertedToSystemMulticastDelegate()
        {
            await TestMissingInRegularAndScriptAsync(
@"using System;

class Program
{
    static void Main(string[] args)
    {
        Func<object, string> [||]f = x => """";
        M(f);
    }

    public static void M(MulticastDelegate expected) { }
}");
        }

        [Fact, Trait(Traits.Feature, Traits.Features.CodeActionsUseLocalFunction)]
        [WorkItem(23118, "https://github.com/dotnet/roslyn/issues/23118")]
        public async Task TestAvailableIfConvertedToCoContraVariantDelegate0()
        {
            await TestInRegularAndScript1Async(
@"using System;

class Program
{
    static void Main(string[] args)
    {
        Func<object, string> [||]f = x => """";
        M(f);
    }

    public static void M(Func<object, string> expected) { }
}",
@"using System;

class Program
{
    static void Main(string[] args)
    {
        string f(object x) => """";
        M(f);
    }

    public static void M(Func<object, string> expected) { }
}");
        }

        [Fact, Trait(Traits.Feature, Traits.Features.CodeActionsUseLocalFunction)]
        [WorkItem(23118, "https://github.com/dotnet/roslyn/issues/23118")]
        public async Task TestAvailableIfConvertedToCoContraVariantDelegate1()
        {
            await TestInRegularAndScript1Async(
@"using System;

class Program
{
    static void Main(string[] args)
    {
        Func<object, string> [||]f = x => """";
        M(f);
    }

    public static void M(Func<string, object> expected) { }
}",
@"using System;

class Program
{
    static void Main(string[] args)
    {
        string f(object x) => """";
        M(f);
    }

    public static void M(Func<string, object> expected) { }
}");
        }

        [Fact, Trait(Traits.Feature, Traits.Features.CodeActionsUseLocalFunction)]
        [WorkItem(23118, "https://github.com/dotnet/roslyn/issues/23118")]
        public async Task TestAvailableIfConvertedToCoContraVariantDelegate2()
        {
            await TestInRegularAndScript1Async(
@"using System;

class Program
{
    static void Main(string[] args)
    {
        Func<string, string> [||]f = x => """";
        M(f);
    }

    public static void M(Func<string, object> expected) { }
}",
@"using System;

class Program
{
    static void Main(string[] args)
    {
        string f(string x) => """";
        M(f);
    }

    public static void M(Func<string, object> expected) { }
}");
        }

        [Fact, Trait(Traits.Feature, Traits.Features.CodeActionsUseLocalFunction)]
        [WorkItem(23118, "https://github.com/dotnet/roslyn/issues/23118")]
        public async Task TestAvailableIfConvertedToCoContraVariantDelegate3()
        {
            await TestInRegularAndScript1Async(
@"using System;

class Program
{
    static void Main(string[] args)
    {
        Func<object, object> [||]f = x => """";
        M(f);
    }

    public static void M(Func<string, object> expected) { }
}",
@"using System;

class Program
{
    static void Main(string[] args)
    {
        object f(object x) => """";
        M(f);
    }

    public static void M(Func<string, object> expected) { }
}");
        }

        [Fact, Trait(Traits.Feature, Traits.Features.CodeActionsUseLocalFunction)]
        [WorkItem(22672, "https://github.com/dotnet/roslyn/issues/22672")]
        public async Task TestMissingIfAdded()
        {
            await TestMissingAsync(
@"using System;
using System.Linq.Expressions;

class Enclosing<T> where T : class
{
  delegate T MyDelegate(T t = null);

  public class Class
  {
    public void Caller()
    {
      MyDelegate [||]local = x => x;

      var doubleDelegate = local + local;
    }
  }
}");
        }

        [Fact, Trait(Traits.Feature, Traits.Features.CodeActionsUseLocalFunction)]
        [WorkItem(22672, "https://github.com/dotnet/roslyn/issues/22672")]
        public async Task TestMissingIfUsedInMemberAccess1()
        {
            await TestMissingAsync(
@"using System;

class Enclosing<T> where T : class
{
    delegate T MyDelegate(T t = null);

    public class Class
    {
        public void Caller()
        {
            MyDelegate [||]local = x => x;

            var str = local.ToString();
        }
    }
}");
        }

        [Fact, Trait(Traits.Feature, Traits.Features.CodeActionsUseLocalFunction)]
        [WorkItem(23150, "https://github.com/dotnet/roslyn/issues/23150")]
        public async Task TestMissingIfUsedInMemberAccess2()
        {
            await TestMissingAsync(
@"using System;

class Enclosing<T> where T : class
{
    delegate T MyDelegate(T t = null);

    public class Class
    {
        public void Caller(T t)
        {
            MyDelegate[||]local = x => x;

            Console.Write(local.Invoke(t));

            var str = local.ToString();
            local.Invoke(t);
        }
    }
}");
        }

        [Fact, Trait(Traits.Feature, Traits.Features.CodeActionsUseLocalFunction)]
        [WorkItem(22672, "https://github.com/dotnet/roslyn/issues/22672")]
        public async Task TestMissingIfUsedInExpressionTree()
        {
            await TestMissingAsync(
@"using System;
using System.Linq.Expressions;

class Enclosing<T> where T : class
{
  delegate T MyDelegate(T t = null);

  public class Class
  {
    public void Caller()
    {
      MyDelegate [||]local = x => x;

      Expression<Action> expression = () => local(null);
    }
  }
}");
        }

        [Fact, Trait(Traits.Feature, Traits.Features.CodeActionsUseLocalFunction)]
        [WorkItem(24344, "https://github.com/dotnet/roslyn/issues/24344")]
        public async Task TestMissingIfUsedInExpressionTree2()
        {
            await TestMissingAsync(
@"using System;
using System.Linq.Expressions;

public class C
{
    void Method(Action action) { }

    Expression<Action> Example()
    {
        Action [||]action = () => Method(null);
        return () => Method(action);
    }
}
");
        }

        [Fact, Trait(Traits.Feature, Traits.Features.CodeActionsUseLocalFunction)]
        [WorkItem(23150, "https://github.com/dotnet/roslyn/issues/23150")]
        public async Task TestWithInvokeMethod1()
        {
            await TestInRegularAndScript1Async(
@"using System;

class Enclosing<T> where T : class
{
    delegate T MyDelegate(T t = null);

    public class Class
    {
        public void Caller()
        {
            MyDelegate [||]local = x => x;

            local.Invoke();
        }
    }
}",
@"using System;

class Enclosing<T> where T : class
{
    delegate T MyDelegate(T t = null);

    public class Class
    {
        public void Caller()
        {
            T local(T x = null) => x;

            local();
        }
    }
}");
        }

        [Fact, Trait(Traits.Feature, Traits.Features.CodeActionsUseLocalFunction)]
        [WorkItem(23150, "https://github.com/dotnet/roslyn/issues/23150")]
        public async Task TestWithInvokeMethod2()
        {
            await TestInRegularAndScript1Async(
@"using System;

class Enclosing<T> where T : class
{
    delegate T MyDelegate(T t = null);

    public class Class
    {
        public void Caller(T t)
        {
            MyDelegate [||]local = x => x;

            Console.Write(local.Invoke(t));
        }
    }
}",
@"using System;

class Enclosing<T> where T : class
{
    delegate T MyDelegate(T t = null);

    public class Class
    {
        public void Caller(T t)
        {
            T local(T x = null) => x;

            Console.Write(local(t));
        }
    }
}");
        }

        [Fact, Trait(Traits.Feature, Traits.Features.CodeActionsUseLocalFunction)]
        [WorkItem(23150, "https://github.com/dotnet/roslyn/issues/23150")]
        public async Task TestWithInvokeMethod3()
        {
            await TestInRegularAndScript1Async(
@"using System;

class Enclosing<T> where T : class
{
    delegate T MyDelegate(T t = null);

    public class Class
    {
        public void Caller(T t)
        {
            MyDelegate [||]local = x => x;

            Console.Write(local.Invoke(t));

            var val = local.Invoke(t);
            local.Invoke(t);
        }
    }
}",
@"using System;

class Enclosing<T> where T : class
{
    delegate T MyDelegate(T t = null);

    public class Class
    {
        public void Caller(T t)
        {
            T local(T x = null) => x;

            Console.Write(local(t));

            var val = local(t);
            local(t);
        }
    }
}");
        }

        [Fact, Trait(Traits.Feature, Traits.Features.CodeActionsUseLocalFunction)]
        [WorkItem(23150, "https://github.com/dotnet/roslyn/issues/23150")]
        public async Task TestWithInvokeMethod4()
        {
            await TestInRegularAndScript1Async(
@"using System;

class Enclosing<T> where T : class
{
    delegate T MyDelegate(T t = null);

    public class Class
    {
        public void Caller(T t)
        {
            MyDelegate [||]local = x => x;

            Console.Write(local.Invoke(t));

            var val = local.Invoke(t);
            local(t);
        }
    }
}",
@"using System;

class Enclosing<T> where T : class
{
    delegate T MyDelegate(T t = null);

    public class Class
    {
        public void Caller(T t)
        {
            T local(T x = null) => x;

            Console.Write(local(t));

            var val = local(t);
            local(t);
        }
    }
}");
        }

        [Fact, Trait(Traits.Feature, Traits.Features.CodeActionsUseLocalFunction)]
        [WorkItem(24760, "https://github.com/dotnet/roslyn/issues/24760#issuecomment-364807853")]
        public async Task TestWithRecursiveInvokeMethod1()
        {
            await TestInRegularAndScript1Async(
 @"using System;

class C
{
    void M()
    {
        Action [||]local = null;
        local = () => local.Invoke();
    }
}",
 @"using System;

class C
{
    void M()
    {
        void local() => local();
    }
}");
        }

        [Fact, Trait(Traits.Feature, Traits.Features.CodeActionsUseLocalFunction)]
        [WorkItem(24760, "https://github.com/dotnet/roslyn/issues/24760#issuecomment-364807853")]
        public async Task TestWithRecursiveInvokeMethod2()
        {
            await TestInRegularAndScript1Async(
 @"using System;

class C
{
    void M()
    {
        Action [||]local = null;
        local = () => { local.Invoke(); }
    }
}",
 @"using System;

class C
{
    void M()
    {
        void local() { local(); }
    }
}");
        }

        [Fact, Trait(Traits.Feature, Traits.Features.CodeActionsUseLocalFunction)]
        [WorkItem(24760, "https://github.com/dotnet/roslyn/issues/24760#issuecomment-364935495")]
        public async Task TestWithNestedInvokeMethod()
        {
            await TestInRegularAndScript1Async(
 @"using System;

class C
{
    void M()
    {
        Func<string, string> [||]a = s => s;
        a.Invoke(a.Invoke(null));
    }
}",
 @"using System;

class C
{
    void M()
    {
        string a(string s) => s;
        a(a(null));
    }
}");
        }

        [Fact, Trait(Traits.Feature, Traits.Features.CodeActionsUseLocalFunction)]
        public async Task TestWithNestedRecursiveInvokeMethod()
        {
            await TestInRegularAndScript1Async(
 @"using System;

class C
{
    void M()
    {
        Func<string, string> [||]a = null;
        a = s => a.Invoke(a.Invoke(s));
    }
}",
 @"using System;

class C
{
    void M()
    {
        string a(string s) => a(a(s));
    }
}");
        }

        [Fact, Trait(Traits.Feature, Traits.Features.CodeActionsUseLocalFunction)]
        public async Task TestWithDefaultParameter1()
        {
           await TestInRegularAndScript1Async(
@"class C
{
    delegate string MyDelegate(string arg = ""hello"");

    void M()
    {
        MyDelegate [||]local = (s) => s;
    }
}",
@"class C
{
    delegate string MyDelegate(string arg = ""hello"");

    void M()
    {
        string local(string s = ""hello"") => s;
    }
}");
        }

        [Fact, Trait(Traits.Feature, Traits.Features.CodeActionsUseLocalFunction)]
        [WorkItem(24760, "https://github.com/dotnet/roslyn/issues/24760#issuecomment-364655480")]
        public async Task TestWithDefaultParameter2()
        {
            await TestInRegularAndScript1Async(
 @"class C
{
    delegate string MyDelegate(string arg = ""hello"");

    void M()
    {
        MyDelegate [||]local = (string s) => s;
    }
}",
 @"class C
{
    delegate string MyDelegate(string arg = ""hello"");

    void M()
    {
        string local(string s = ""hello"") => s;
    }
}");
        }

        [Fact, Trait(Traits.Feature, Traits.Features.CodeActionsUseLocalFunction)]
        public async Task TestWithDefaultParameter3()
        {
            await TestInRegularAndScript1Async(
 @"class C
{
    delegate string MyDelegate(string arg = ""hello"");

    void M()
    {
        MyDelegate [||]local = delegate (string s) { return s; };
    }
}",
 @"class C
{
    delegate string MyDelegate(string arg = ""hello"");

    void M()
    {
        string local(string s = ""hello"") { return s; }
    }
}");
        }

        [Fact, Trait(Traits.Feature, Traits.Features.CodeActionsUseLocalFunction)]
        [WorkItem(24760, "https://github.com/dotnet/roslyn/issues/24760#issuecomment-364764542")]
        public async Task TestWithUnmatchingParameterList1()
        {
            await TestInRegularAndScript1Async(
 @"using System;

class C
{
    void M()
    {
        Action [||]x = (a, b) => { };
    }
}",
 @"using System;

class C
{
    void M()
    {
        void x(object a, object b) { }
    }
}");
        }

        [Fact, Trait(Traits.Feature, Traits.Features.CodeActionsUseLocalFunction)]
        public async Task TestWithUnmatchingParameterList2()
        {
            await TestInRegularAndScript1Async(
 @"using System;

class C
{
    void M()
    {
        Action [||]x = (string a, int b) => { };
    }
}",
 @"using System;

class C
{
    void M()
    {
        void x(string a, int b) { }
    }
}");
        }

        [Fact, Trait(Traits.Feature, Traits.Features.CodeActionsUseLocalFunction)]
        public async Task TestWithAsyncLambdaExpression()
        {
            await TestInRegularAndScript1Async(
 @"using System;
using System.Threading.Tasks;

class C
{
    void M()
    {
        Func<Task> [||]f = async () => await Task.Yield();
    }
}",
 @"using System;
using System.Threading.Tasks;

class C
{
    void M()
    {
        async Task f() => await Task.Yield();
    }
}");
        }

        [Fact, Trait(Traits.Feature, Traits.Features.CodeActionsUseLocalFunction)]
        public async Task TestWithAsyncAnonymousMethod()
        {
            await TestInRegularAndScript1Async(
 @"using System;
using System.Threading.Tasks;

class C
{
    void M()
    {
        Func<Task<int>> [||]f = async delegate () { return 0; };
    }
}",
 @"using System;
using System.Threading.Tasks;

class C
{
    void M()
    {
        async Task<int> f() { return 0; }
    }
}");
        }

        [Fact, Trait(Traits.Feature, Traits.Features.CodeActionsUseLocalFunction)]
        public async Task TestWithParameterlessAnonymousMethod()
        {
            await TestInRegularAndScript1Async(
@"using System;

class C
{
    void M()
    {
        EventHandler [||]handler = delegate { };

        E += handler;
    }

    event EventHandler E;
}",
@"using System;

class C
{
    void M()
    {
        void handler(object sender, EventArgs e) { }

        E += handler;
    }

    event EventHandler E;
}");
        }

        [Fact, Trait(Traits.Feature, Traits.Features.CodeActionsUseLocalFunction)]
        [WorkItem(24764, "https://github.com/dotnet/roslyn/issues/24764")]
        public async Task TestWithNamedArguments1()
        {
            await TestInRegularAndScript1Async(
@"using System;

class C
{
    void M()
    {
        Action<string, int, int> [||]x = (a1, a2, a3) => { };

        x(arg1: null, 0, 0);
        x.Invoke(arg1: null, 0, 0);
    }
}",
@"using System;

class C
{
    void M()
    {
        void x(string a1, int a2, int a3) { }

        x(a1: null, 0, 0);
        x(a1: null, 0, 0);
    }
}");
        }

        [Fact, Trait(Traits.Feature, Traits.Features.CodeActionsUseLocalFunction)]
        [WorkItem(24764, "https://github.com/dotnet/roslyn/issues/24764")]
        public async Task TestWithNamedArguments2()
        {
            await TestInRegularAndScript1Async(
@"using System;

class C
{
    void M()
    {
        Action<string, int, int> [||]x = (a1, a2, a3) =>
        {
            x(null, arg3: 0, arg2: 0);
            x.Invoke(null, arg3: 0, arg2: 0);
        };
    }
}",
@"using System;

class C
{
    void M()
    {
        void x(string a1, int a2, int a3)
        {
            x(null, a3: 0, a2: 0);
            x(null, a3: 0, a2: 0);
        }
    }
}");
        }

        [Fact, Trait(Traits.Feature, Traits.Features.CodeActionsUseLocalFunction)]
        public async Task TestWithNamedArgumentsAndBrokenCode1()
        {
            await TestInRegularAndScript1Async(
@"using System;

class C
{
    void M()
    {
        Action<string, int, int> [||]x = (int a1, string a2, string a3, a4) => { };

        x(null, arg3: 0, arg2: 0, arg4: 0);
        x.Invoke(null, arg3: 0, arg2: 0, arg4: 0);
        x.Invoke(0, null, null, null, null, null);
    }
}",
@"using System;

class C
{
    void M()
    {
        void x(int a1, string a2, string a3, object a4) { }

        x(null, a3: 0, a2: 0, arg4: 0);
        x(null, a3: 0, a2: 0, arg4: 0);
        x(0, null, null, null, null, null);
    }
}");
        }

        [Fact, Trait(Traits.Feature, Traits.Features.CodeActionsUseLocalFunction)]
        public async Task TestWithNamedArgumentsAndBrokenCode2()
        {
            await TestInRegularAndScript1Async(
@"using System;

class C
{
    void M()
    {
        Action<string, int, int> [||]x = (a1, a2) =>
        {
            x(null, arg3: 0, arg2: 0);
            x.Invoke(null, arg3: 0, arg2: 0);
            x.Invoke();
        };
    }
}",
@"using System;

class C
{
    void M()
    {
        void x(string a1, int a2)
        {
            x(null, arg3: 0, a2: 0);
            x(null, arg3: 0, a2: 0);
            x();
        }
    }
}");
        }

        [Fact, Trait(Traits.Feature, Traits.Features.CodeActionsUseLocalFunction)]
        public async Task TestWithNamedAndDefaultArguments()
        {
            await TestInRegularAndScript1Async(
@"class C
{
    delegate string MyDelegate(string arg1, int arg2 = 2, int arg3 = 3);

    void M()
    {
        MyDelegate [||]x = null;
        x = (a1, a2, a3) =>
        {
            x(null, arg3: 42);
            return x.Invoke(null, arg3: 42);
        };
    }
}",
@"class C
{
    delegate string MyDelegate(string arg1, int arg2 = 2, int arg3 = 3);

    void M()
    {
        string x(string a1, int a2 = 2, int a3 = 3)
        {
            x(null, a3: 42);
            return x(null, a3: 42);
        }
    }
}");
        }

        [Fact, Trait(Traits.Feature, Traits.Features.CodeActionsUseLocalFunction)]
        public async Task TestWithNamedAndDefaultArgumentsAndNestedRecursiveInvocations_FixAll()
        {
            await TestInRegularAndScript1Async(
@"class C
{
    delegate string MyDelegate(string arg1, int arg2 = 2, int arg3 = 3);

    void M()
    {
        var x = (MyDelegate)delegate
        {
            MyDelegate {|FixAllInDocument:a|} = null;
            a = (string a1, int a2, int a3) =>
            {
                MyDelegate b = null;
                b = (b1, b2, b3) =>
                    b.Invoke(arg1: b(null), arg2: a(arg1: a.Invoke(null)).Length, arg3: 42) +
                    b(arg1: b.Invoke(null), arg3: a(arg1: a.Invoke(null)).Length, arg2: 42);

                return b(arg1: a1, b(arg1: a1).Length);
            };

            return a(arg1: null);
        };

        x(arg1: null);
    }
}",
@"class C
{
    delegate string MyDelegate(string arg1, int arg2 = 2, int arg3 = 3);

    void M()
    {
        string x(string arg1, int arg2 = 2, int arg3 = 3)
        {
            string a(string a1, int a2 = 2, int a3 = 3)
            {
                string b(string b1, int b2 = 2, int b3 = 3) =>
                    b(b1: b(null), b2: a(a1: a(null)).Length, b3: 42) +
                    b(b1: b(null), b3: a(a1: a(null)).Length, b2: 42);
                return b(b1: a1, b(b1: a1).Length);
            }

            return a(a1: null);
        }

        x(arg1: null);
    }
}");
        }

        [WorkItem(23872, "https://github.com/dotnet/roslyn/issues/23872")]
        [Fact, Trait(Traits.Feature, Traits.Features.CodeActionsUseLocalFunction)]
        public async Task TestSimpleInitialization_SingleLine1()
        {
            await TestInRegularAndScriptAsync(
@"using System;
class C
{
    void Goo()
    {
        var buildCancelled = false;
        Action [||]onUpdateSolutionCancel = () => { buildCancelled = true; };
    }
}",
@"using System;
class C
{
    void Goo()
    {
        var buildCancelled = false;
        void onUpdateSolutionCancel() { buildCancelled = true; }
    }
}");
        }

        [WorkItem(23872, "https://github.com/dotnet/roslyn/issues/23872")]
        [Fact, Trait(Traits.Feature, Traits.Features.CodeActionsUseLocalFunction)]
        public async Task TestSimpleInitialization_SingleLine2()
        {
            await TestInRegularAndScriptAsync(
@"using System;
class C
{
    void Goo()
    {
        var buildCancelled = false;
        Action<int> [||]onUpdateSolutionCancel = a => { buildCancelled = true; };
    }
}",
@"using System;
class C
{
    void Goo()
    {
        var buildCancelled = false;
        void onUpdateSolutionCancel(int a) { buildCancelled = true; }
    }
}");
        }

        [WorkItem(23872, "https://github.com/dotnet/roslyn/issues/23872")]
        [Fact, Trait(Traits.Feature, Traits.Features.CodeActionsUseLocalFunction)]
        public async Task TestSimpleInitialization_SingleLine2Async()
        {
            await TestInRegularAndScriptAsync(
@"using System;
class C
{
    void Goo()
    {
        var buildCancelled = false;
        Action<int> [||]onUpdateSolutionCancel = async a => { buildCancelled = true; };
    }
}",
@"using System;
class C
{
    void Goo()
    {
        var buildCancelled = false;
        async void onUpdateSolutionCancel(int a) { buildCancelled = true; }
    }
}");
        }

        [WorkItem(23872, "https://github.com/dotnet/roslyn/issues/23872")]
        [Fact, Trait(Traits.Feature, Traits.Features.CodeActionsUseLocalFunction)]
        public async Task TestSimpleInitialization_SingleLine2MultiToken()
        {
            await TestInRegularAndScriptAsync(
@"using System;
class C
{
    void Goo()
    {
        Func<int, int[]> [||]onUpdateSolutionCancel = a => { return null; };
    }
}",
@"using System;
class C
{
    void Goo()
    {
        int[] onUpdateSolutionCancel(int a) { return null; }
    }
}");
        }

        [WorkItem(23872, "https://github.com/dotnet/roslyn/issues/23872")]
        [Fact, Trait(Traits.Feature, Traits.Features.CodeActionsUseLocalFunction)]
        public async Task TestSimpleInitialization_SingleLine2MultiTokenAsync()
        {
            await TestInRegularAndScriptAsync(
@"using System;
using System.Threading.Tasks;
class C
{
    void Goo()
    {
        Func<int, Task<int[]>> [||]onUpdateSolutionCancel = async a => { return null; };
    }
}",
@"using System;
using System.Threading.Tasks;
class C
{
    void Goo()
    {
        async Task<int[]> onUpdateSolutionCancel(int a) { return null; }
    }
}");
        }

        [WorkItem(23872, "https://github.com/dotnet/roslyn/issues/23872")]
        [Fact, Trait(Traits.Feature, Traits.Features.CodeActionsUseLocalFunction)]
        public async Task TestSimpleInitialization_SingleLine3()
        {
            await TestInRegularAndScriptAsync(
@"using System;
class C
{
    void Goo()
    {
        var buildCancelled = false;
        Action<int> [||]onUpdateSolutionCancel = (int a) => { buildCancelled = true; };
    }
}",
@"using System;
class C
{
    void Goo()
    {
        var buildCancelled = false;
        void onUpdateSolutionCancel(int a) { buildCancelled = true; }
    }
}");
        }

        [WorkItem(23872, "https://github.com/dotnet/roslyn/issues/23872")]
        [Fact, Trait(Traits.Feature, Traits.Features.CodeActionsUseLocalFunction)]
        public async Task TestSimpleInitialization_SingleLine4()
        {
            await TestInRegularAndScriptAsync(
@"using System;
class C
{
    void Goo()
    {
        var buildCancelled = false;
        Action<int> [||]onUpdateSolutionCancel = delegate (int a) { buildCancelled = true; };
    }
}",
@"using System;
class C
{
    void Goo()
    {
        var buildCancelled = false;
        void onUpdateSolutionCancel(int a) { buildCancelled = true; }
    }
}");
        }

        [WorkItem(23872, "https://github.com/dotnet/roslyn/issues/23872")]
        [Fact, Trait(Traits.Feature, Traits.Features.CodeActionsUseLocalFunction)]
        public async Task TestSimpleInitialization_SingleLine4Async()
        {
            await TestInRegularAndScriptAsync(
@"using System;
class C
{
    void Goo()
    {
        var buildCancelled = false;
        Action<int> [||]onUpdateSolutionCancel = async delegate (int a) { buildCancelled = true; };
    }
}",
@"using System;
class C
{
    void Goo()
    {
        var buildCancelled = false;
        async void onUpdateSolutionCancel(int a) { buildCancelled = true; }
    }
}");
        }

        [WorkItem(23872, "https://github.com/dotnet/roslyn/issues/23872")]
        [Fact, Trait(Traits.Feature, Traits.Features.CodeActionsUseLocalFunction)]
        public async Task TestCastInitialization_SingleLine1()
        {
            await TestInRegularAndScriptAsync(
@"using System;
class C
{
    void Goo()
    {
        var buildCancelled = false;
        var [||]onUpdateSolutionCancel = (Action)(() => { buildCancelled = true; });
    }
}",
@"using System;
class C
{
    void Goo()
    {
        var buildCancelled = false;
        void onUpdateSolutionCancel() { buildCancelled = true; }
    }
}");
        }

        [WorkItem(23872, "https://github.com/dotnet/roslyn/issues/23872")]
        [Fact, Trait(Traits.Feature, Traits.Features.CodeActionsUseLocalFunction)]
        public async Task TestCastInitialization_SingleLine2()
        {
            await TestInRegularAndScriptAsync(
@"using System;
class C
{
    void Goo()
    {
        var buildCancelled = false;
        var [||]onUpdateSolutionCancel = (Action<int>)(a => { buildCancelled = true; });
    }
}",
@"using System;
class C
{
    void Goo()
    {
        var buildCancelled = false;
        void onUpdateSolutionCancel(int a) { buildCancelled = true; }
    }
}");
        }

        [WorkItem(23872, "https://github.com/dotnet/roslyn/issues/23872")]
        [Fact, Trait(Traits.Feature, Traits.Features.CodeActionsUseLocalFunction)]
        public async Task TestCastInitialization_SingleLine2Async()
        {
            await TestInRegularAndScriptAsync(
@"using System;
class C
{
    void Goo()
    {
        var buildCancelled = false;
        var [||]onUpdateSolutionCancel = (Action<int>)(async a => { buildCancelled = true; });
    }
}",
@"using System;
class C
{
    void Goo()
    {
        var buildCancelled = false;
        async void onUpdateSolutionCancel(int a) { buildCancelled = true; }
    }
}");
        }

        [WorkItem(23872, "https://github.com/dotnet/roslyn/issues/23872")]
        [Fact, Trait(Traits.Feature, Traits.Features.CodeActionsUseLocalFunction)]
        public async Task TestCastInitialization_SingleLine3()
        {
            await TestInRegularAndScriptAsync(
@"using System;
class C
{
    void Goo()
    {
        var buildCancelled = false;
        var [||]onUpdateSolutionCancel = (Action<int>)((int a) => { buildCancelled = true; });
    }
}",
@"using System;
class C
{
    void Goo()
    {
        var buildCancelled = false;
        void onUpdateSolutionCancel(int a) { buildCancelled = true; }
    }
}");
        }

        [WorkItem(23872, "https://github.com/dotnet/roslyn/issues/23872")]
        [Fact, Trait(Traits.Feature, Traits.Features.CodeActionsUseLocalFunction)]
        public async Task TestCastInitialization_SingleLine4()
        {
            await TestInRegularAndScriptAsync(
@"using System;
class C
{
    void Goo()
    {
        var buildCancelled = false;
        var [||]onUpdateSolutionCancel = (Action<int>)(delegate (int a) { buildCancelled = true; });
    }
}",
@"using System;
class C
{
    void Goo()
    {
        var buildCancelled = false;
        void onUpdateSolutionCancel(int a) { buildCancelled = true; }
    }
}");
        }

        [WorkItem(23872, "https://github.com/dotnet/roslyn/issues/23872")]
        [Fact, Trait(Traits.Feature, Traits.Features.CodeActionsUseLocalFunction)]
        public async Task TestCastInitialization_SingleLine4Async()
        {
            await TestInRegularAndScriptAsync(
@"using System;
class C
{
    void Goo()
    {
        var buildCancelled = false;
        var [||]onUpdateSolutionCancel = (Action<int>)(async delegate (int a) { buildCancelled = true; });
    }
}",
@"using System;
class C
{
    void Goo()
    {
        var buildCancelled = false;
        async void onUpdateSolutionCancel(int a) { buildCancelled = true; }
    }
}");
        }

        [WorkItem(23872, "https://github.com/dotnet/roslyn/issues/23872")]
        [Fact, Trait(Traits.Feature, Traits.Features.CodeActionsUseLocalFunction)]
        public async Task TestSplitInitialization_SingleLine1()
        {
            await TestInRegularAndScriptAsync(
@"using System;
class C
{
    void Goo()
    {
        var buildCancelled = false;
        Action [||]onUpdateSolutionCancel = null;
        onUpdateSolutionCancel = () => { buildCancelled = true; };
    }
}",
@"using System;
class C
{
    void Goo()
    {
        var buildCancelled = false;
        void onUpdateSolutionCancel() { buildCancelled = true; }
    }
}");
        }

        [WorkItem(23872, "https://github.com/dotnet/roslyn/issues/23872")]
        [Fact, Trait(Traits.Feature, Traits.Features.CodeActionsUseLocalFunction)]
        public async Task TestSplitInitialization_SingleLine2()
        {
            await TestInRegularAndScriptAsync(
@"using System;
class C
{
    void Goo()
    {
        var buildCancelled = false;
        Action<int> [||]onUpdateSolutionCancel = null;
        onUpdateSolutionCancel = a => { buildCancelled = true; };
    }
}",
@"using System;
class C
{
    void Goo()
    {
        var buildCancelled = false;
        void onUpdateSolutionCancel(int a) { buildCancelled = true; }
    }
}");
        }

        [WorkItem(23872, "https://github.com/dotnet/roslyn/issues/23872")]
        [Fact, Trait(Traits.Feature, Traits.Features.CodeActionsUseLocalFunction)]
        public async Task TestSplitInitialization_SingleLine2Async()
        {
            await TestInRegularAndScriptAsync(
@"using System;
class C
{
    void Goo()
    {
        var buildCancelled = false;
        Action<int> [||]onUpdateSolutionCancel = null;
        onUpdateSolutionCancel = async a => { buildCancelled = true; };
    }
}",
@"using System;
class C
{
    void Goo()
    {
        var buildCancelled = false;
        async void onUpdateSolutionCancel(int a) { buildCancelled = true; }
    }
}");
        }

        [WorkItem(23872, "https://github.com/dotnet/roslyn/issues/23872")]
        [Fact, Trait(Traits.Feature, Traits.Features.CodeActionsUseLocalFunction)]
        public async Task TestSplitInitialization_SingleLine3()
        {
            await TestInRegularAndScriptAsync(
@"using System;
class C
{
    void Goo()
    {
        var buildCancelled = false;
        Action<int> [||]onUpdateSolutionCancel = null;
        onUpdateSolutionCancel = (int a) => { buildCancelled = true; };
    }
}",
@"using System;
class C
{
    void Goo()
    {
        var buildCancelled = false;
        void onUpdateSolutionCancel(int a) { buildCancelled = true; }
    }
}");
        }

        [WorkItem(23872, "https://github.com/dotnet/roslyn/issues/23872")]
        [Fact, Trait(Traits.Feature, Traits.Features.CodeActionsUseLocalFunction)]
        public async Task TestSplitInitialization_SingleLine4()
        {
            await TestInRegularAndScriptAsync(
@"using System;
class C
{
    void Goo()
    {
        var buildCancelled = false;
        Action<int> [||]onUpdateSolutionCancel = null;
        onUpdateSolutionCancel = delegate (int a) { buildCancelled = true; };
    }
}",
@"using System;
class C
{
    void Goo()
    {
        var buildCancelled = false;
        void onUpdateSolutionCancel(int a) { buildCancelled = true; }
    }
}");
        }

<<<<<<< HEAD
        [Fact, Trait(Traits.Feature, Traits.Features.CodeActionsUseLocalFunction)]
        [WorkItem(23149, "https://github.com/dotnet/roslyn/issues/23149")]
        public async Task TestNotAvailableIfTypeParameterChanged1()
        {
            await TestMissingAsync(
@"using System;

class Enclosing<T>
{
    delegate T MyDelegate(T t);
    static void Callee(MyDelegate d) => d(default);

    public class Class<T>
    {
        public void Caller()
        {
            MyDelegate [||]local = x => x;
            Callee(local);
        }
    }
}");
        }

        [Fact, Trait(Traits.Feature, Traits.Features.CodeActionsUseLocalFunction)]
        [WorkItem(23149, "https://github.com/dotnet/roslyn/issues/23149")]
        public async Task TestNotAvailableIfTypeParameterChanged2()
        {
            await TestMissingAsync(
@"using System;

class Enclosing<T>
{
    delegate T MyDelegate(T t);
    static void Callee(MyDelegate d) => d(default);

    public class Goo<T>
    {
        public class Class
        {
            public void Caller()
            {
                MyDelegate [||]local = x => x;
                Callee(local);
            }
        }
    }
}");
        }

        [Fact, Trait(Traits.Feature, Traits.Features.CodeActionsUseLocalFunction)]
        [WorkItem(23149, "https://github.com/dotnet/roslyn/issues/23149")]
        public async Task TestNotAvailableIfTypeParameterChanged3()
        {
            await TestMissingAsync(
@"public class Class<T>
{
    delegate T MyDelegate(T t);
    static void Callee(MyDelegate d) => d(default);

    public void Caller()
    {
        void Some<T>(T t)
        {
            MyDelegate [||]local = x => x;
            Callee(local);
        }
    }
}");
        }

        [Fact, Trait(Traits.Feature, Traits.Features.CodeActionsUseLocalFunction)]
        [WorkItem(23149, "https://github.com/dotnet/roslyn/issues/23149")]
        public async Task TestNotAvailableIfTypeParameterChanged4()
        {
            await TestMissingAsync(
@"using System;

class Enclosing<T>
{
    delegate T MyDelegate(T t);
    static void Callee(MyDelegate d) => d(default);

    public class Goo<T>
    {
        public class Class<U>
        {
            public void Caller()
            {
                MyDelegate [||]local = x => x;
                Callee(local);
            }
        }
    }
}");
        }

        [Fact(Skip = "https://github.com/dotnet/roslyn/issues/27950"), Trait(Traits.Feature, Traits.Features.CodeActionsUseLocalFunction)]
        [WorkItem(23149, "https://github.com/dotnet/roslyn/issues/23149")]
        public async Task TestAvailableIfTypeParameterNotChanged1()
        {
            await TestInRegularAndScript1Async(
@"using System;

class DelegateEnclosing<T>
{
    protected delegate T MyDelegate(T t);
}

class Enclosing<T> : DelegateEnclosing<T>
{
    static void Callee(MyDelegate d) => d(default);

    public void Caller()
    {
        MyDelegate [||]local = x => x;
        Callee(local);
    }
}",
@"using System;

class DelegateEnclosing<T>
{
    protected delegate T MyDelegate(T t);
}

class Enclosing<T> : DelegateEnclosing<T>
{
    static void Callee(MyDelegate d) => d(default);

    public void Caller()
    {
        T local(T x) => x;
        Callee(local);
    }
}");
        }

        [Fact, Trait(Traits.Feature, Traits.Features.CodeActionsUseLocalFunction)]
        [WorkItem(23149, "https://github.com/dotnet/roslyn/issues/23149")]
        public async Task TestAvailableIfTypeParameterNotChanged2()
        {
            await TestInRegularAndScript1Async(
@"using System;

class DelegateEnclosing<T>
{
    protected delegate T MyDelegate(T t);
}

class Enclosing<U> : DelegateEnclosing<U>
{
    static void Callee(MyDelegate d) => d(default);

    public void Caller()
    {
        MyDelegate [||]local = x => x;
        Callee(local);
    }
}",
@"using System;

class DelegateEnclosing<T>
{
    protected delegate T MyDelegate(T t);
}

class Enclosing<U> : DelegateEnclosing<U>
{
    static void Callee(MyDelegate d) => d(default);

    public void Caller()
    {
        U local(U x) => x;
        Callee(local);
=======
        [WorkItem(23872, "https://github.com/dotnet/roslyn/issues/23872")]
        [Fact, Trait(Traits.Feature, Traits.Features.CodeActionsUseLocalFunction)]
        public async Task TestSplitInitialization_SingleLine4Async()
        {
            await TestInRegularAndScriptAsync(
@"using System;
class C
{
    void Goo()
    {
        var buildCancelled = false;
        Action<int> [||]onUpdateSolutionCancel = null;
        onUpdateSolutionCancel = async delegate (int a) { buildCancelled = true; };
    }
}",
@"using System;
class C
{
    void Goo()
    {
        var buildCancelled = false;
        async void onUpdateSolutionCancel(int a) { buildCancelled = true; }
>>>>>>> 8d70d17d
    }
}");
        }
    }
}<|MERGE_RESOLUTION|>--- conflicted
+++ resolved
@@ -2899,7 +2899,32 @@
 }");
         }
 
-<<<<<<< HEAD
+        [WorkItem(23872, "https://github.com/dotnet/roslyn/issues/23872")]
+        [Fact, Trait(Traits.Feature, Traits.Features.CodeActionsUseLocalFunction)]
+        public async Task TestSplitInitialization_SingleLine4Async()
+        {
+            await TestInRegularAndScriptAsync(
+@"using System;
+class C
+{
+    void Goo()
+    {
+        var buildCancelled = false;
+        Action<int> [||]onUpdateSolutionCancel = null;
+        onUpdateSolutionCancel = async delegate (int a) { buildCancelled = true; };
+    }
+}",
+@"using System;
+class C
+{
+    void Goo()
+    {
+        var buildCancelled = false;
+        async void onUpdateSolutionCancel(int a) { buildCancelled = true; }
+    }
+}");
+        }
+
         [Fact, Trait(Traits.Feature, Traits.Features.CodeActionsUseLocalFunction)]
         [WorkItem(23149, "https://github.com/dotnet/roslyn/issues/23149")]
         public async Task TestNotAvailableIfTypeParameterChanged1()
@@ -3074,30 +3099,6 @@
     {
         U local(U x) => x;
         Callee(local);
-=======
-        [WorkItem(23872, "https://github.com/dotnet/roslyn/issues/23872")]
-        [Fact, Trait(Traits.Feature, Traits.Features.CodeActionsUseLocalFunction)]
-        public async Task TestSplitInitialization_SingleLine4Async()
-        {
-            await TestInRegularAndScriptAsync(
-@"using System;
-class C
-{
-    void Goo()
-    {
-        var buildCancelled = false;
-        Action<int> [||]onUpdateSolutionCancel = null;
-        onUpdateSolutionCancel = async delegate (int a) { buildCancelled = true; };
-    }
-}",
-@"using System;
-class C
-{
-    void Goo()
-    {
-        var buildCancelled = false;
-        async void onUpdateSolutionCancel(int a) { buildCancelled = true; }
->>>>>>> 8d70d17d
     }
 }");
         }
