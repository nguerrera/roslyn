--- conflicted
+++ resolved
@@ -1271,15 +1271,13 @@
   <data name="in_0_project_1" xml:space="preserve">
     <value>in {0} (project {1})</value>
   </data>
-<<<<<<< HEAD
   <data name="Use_local_function" xml:space="preserve">
     <value>Use local function</value>
-=======
+  </data>
   <data name="Warning_colon_Declaration_changes_scope_and_may_change_meaning" xml:space="preserve">
     <value>Warning: Declaration changes scope and may change meaning.</value>
   </data>
   <data name="Move_declaration_near_reference" xml:space="preserve">
     <value>Move declaration near reference</value>
->>>>>>> f03fdedb
   </data>
 </root>