<?xml version="1.0" encoding="utf-8"?>
<root>
  <!-- 
    Microsoft ResX Schema 
    
    Version 2.0
    
    The primary goals of this format is to allow a simple XML format 
    that is mostly human readable. The generation and parsing of the 
    various data types are done through the TypeConverter classes 
    associated with the data types.
    
    Example:
    
    ... ado.net/XML headers & schema ...
    <resheader name="resmimetype">text/microsoft-resx</resheader>
    <resheader name="version">2.0</resheader>
    <resheader name="reader">System.Resources.ResXResourceReader, System.Windows.Forms, ...</resheader>
    <resheader name="writer">System.Resources.ResXResourceWriter, System.Windows.Forms, ...</resheader>
    <data name="Name1"><value>this is my long string</value><comment>this is a comment</comment></data>
    <data name="Color1" type="System.Drawing.Color, System.Drawing">Blue</data>
    <data name="Bitmap1" mimetype="application/x-microsoft.net.object.binary.base64">
        <value>[base64 mime encoded serialized .NET Framework object]</value>
    </data>
    <data name="Icon1" type="System.Drawing.Icon, System.Drawing" mimetype="application/x-microsoft.net.object.bytearray.base64">
        <value>[base64 mime encoded string representing a byte array form of the .NET Framework object]</value>
        <comment>This is a comment</comment>
    </data>
                
    There are any number of "resheader" rows that contain simple 
    name/value pairs.
    
    Each data row contains a name, and value. The row also contains a 
    type or mimetype. Type corresponds to a .NET class that support 
    text/value conversion through the TypeConverter architecture. 
    Classes that don't support this are serialized and stored with the 
    mimetype set.
    
    The mimetype is used for serialized objects, and tells the 
    ResXResourceReader how to depersist the object. This is currently not 
    extensible. For a given mimetype the value must be set accordingly:
    
    Note - application/x-microsoft.net.object.binary.base64 is the format 
    that the ResXResourceWriter will generate, however the reader can 
    read any of the formats listed below.
    
    mimetype: application/x-microsoft.net.object.binary.base64
    value   : The object must be serialized with 
            : System.Runtime.Serialization.Formatters.Binary.BinaryFormatter
            : and then encoded with base64 encoding.
    
    mimetype: application/x-microsoft.net.object.soap.base64
    value   : The object must be serialized with 
            : System.Runtime.Serialization.Formatters.Soap.SoapFormatter
            : and then encoded with base64 encoding.

    mimetype: application/x-microsoft.net.object.bytearray.base64
    value   : The object must be serialized into a byte array 
            : using a System.ComponentModel.TypeConverter
            : and then encoded with base64 encoding.
    -->
  <xsd:schema id="root" xmlns="" xmlns:xsd="http://www.w3.org/2001/XMLSchema" xmlns:msdata="urn:schemas-microsoft-com:xml-msdata">
    <xsd:import namespace="http://www.w3.org/XML/1998/namespace" />
    <xsd:element name="root" msdata:IsDataSet="true">
      <xsd:complexType>
        <xsd:choice maxOccurs="unbounded">
          <xsd:element name="metadata">
            <xsd:complexType>
              <xsd:sequence>
                <xsd:element name="value" type="xsd:string" minOccurs="0" />
              </xsd:sequence>
              <xsd:attribute name="name" use="required" type="xsd:string" />
              <xsd:attribute name="type" type="xsd:string" />
              <xsd:attribute name="mimetype" type="xsd:string" />
              <xsd:attribute ref="xml:space" />
            </xsd:complexType>
          </xsd:element>
          <xsd:element name="assembly">
            <xsd:complexType>
              <xsd:attribute name="alias" type="xsd:string" />
              <xsd:attribute name="name" type="xsd:string" />
            </xsd:complexType>
          </xsd:element>
          <xsd:element name="data">
            <xsd:complexType>
              <xsd:sequence>
                <xsd:element name="value" type="xsd:string" minOccurs="0" msdata:Ordinal="1" />
                <xsd:element name="comment" type="xsd:string" minOccurs="0" msdata:Ordinal="2" />
              </xsd:sequence>
              <xsd:attribute name="name" type="xsd:string" use="required" msdata:Ordinal="1" />
              <xsd:attribute name="type" type="xsd:string" msdata:Ordinal="3" />
              <xsd:attribute name="mimetype" type="xsd:string" msdata:Ordinal="4" />
              <xsd:attribute ref="xml:space" />
            </xsd:complexType>
          </xsd:element>
          <xsd:element name="resheader">
            <xsd:complexType>
              <xsd:sequence>
                <xsd:element name="value" type="xsd:string" minOccurs="0" msdata:Ordinal="1" />
              </xsd:sequence>
              <xsd:attribute name="name" type="xsd:string" use="required" />
            </xsd:complexType>
          </xsd:element>
        </xsd:choice>
      </xsd:complexType>
    </xsd:element>
  </xsd:schema>
  <resheader name="resmimetype">
    <value>text/microsoft-resx</value>
  </resheader>
  <resheader name="version">
    <value>2.0</value>
  </resheader>
  <resheader name="reader">
    <value>System.Resources.ResXResourceReader, System.Windows.Forms, Version=4.0.0.0, Culture=neutral, PublicKeyToken=b77a5c561934e089</value>
  </resheader>
  <resheader name="writer">
    <value>System.Resources.ResXResourceWriter, System.Windows.Forms, Version=4.0.0.0, Culture=neutral, PublicKeyToken=b77a5c561934e089</value>
  </resheader>
  <data name="Add_project_reference_to_0" xml:space="preserve">
    <value>Add project reference to '{0}'.</value>
  </data>
  <data name="Add_reference_to_0" xml:space="preserve">
    <value>Add reference to '{0}'.</value>
  </data>
  <data name="Actions_can_not_be_empty" xml:space="preserve">
    <value>Actions can not be empty.</value>
  </data>
  <data name="generic_overload" xml:space="preserve">
    <value>generic overload</value>
  </data>
  <data name="generic_overloads" xml:space="preserve">
    <value>generic overloads</value>
  </data>
  <data name="overload" xml:space="preserve">
    <value>overload</value>
  </data>
  <data name="overloads_" xml:space="preserve">
    <value>overloads</value>
  </data>
  <data name="_0_Keyword" xml:space="preserve">
    <value>{0} Keyword</value>
  </data>
  <data name="Encapsulate_field_colon_0_and_use_property" xml:space="preserve">
    <value>Encapsulate field: '{0}' (and use property)</value>
  </data>
  <data name="Encapsulate_field_colon_0_but_still_use_field" xml:space="preserve">
    <value>Encapsulate field: '{0}' (but still use field)</value>
  </data>
  <data name="Encapsulate_fields_and_use_property" xml:space="preserve">
    <value>Encapsulate fields (and use property)</value>
  </data>
  <data name="Encapsulate_fields_but_still_use_field" xml:space="preserve">
    <value>Encapsulate fields (but still use field)</value>
  </data>
  <data name="Could_not_extract_interface_colon_The_selection_is_not_inside_a_class_interface_struct" xml:space="preserve">
    <value>Could not extract interface: The selection is not inside a class/interface/struct.</value>
  </data>
  <data name="Could_not_extract_interface_colon_The_type_does_not_contain_any_member_that_can_be_extracted_to_an_interface" xml:space="preserve">
    <value>Could not extract interface: The type does not contain any member that can be extracted to an interface.</value>
  </data>
  <data name="can_t_not_construct_final_tree" xml:space="preserve">
    <value>can't not construct final tree</value>
  </data>
  <data name="Parameters_type_or_return_type_cannot_be_an_anonymous_type_colon_bracket_0_bracket" xml:space="preserve">
    <value>Parameters' type or return type cannot be an anonymous type : [{0}]</value>
  </data>
  <data name="The_selection_contains_no_active_statement" xml:space="preserve">
    <value>The selection contains no active statement.</value>
  </data>
  <data name="The_selection_contains_an_error_or_unknown_type" xml:space="preserve">
    <value>The selection contains an error or unknown type.</value>
  </data>
  <data name="Type_parameter_0_is_hidden_by_another_type_parameter_1" xml:space="preserve">
    <value>Type parameter '{0}' is hidden by another type parameter '{1}'.</value>
  </data>
  <data name="The_address_of_a_variable_is_used_inside_the_selected_code" xml:space="preserve">
    <value>The address of a variable is used inside the selected code.</value>
  </data>
  <data name="Assigning_to_readonly_fields_must_be_done_in_a_constructor_colon_bracket_0_bracket" xml:space="preserve">
    <value>Assigning to readonly fields must be done in a constructor : [{0}].</value>
  </data>
  <data name="generated_code_is_overlapping_with_hidden_portion_of_the_code" xml:space="preserve">
    <value>generated code is overlapping with hidden portion of the code</value>
  </data>
  <data name="Add_optional_parameters_to_0" xml:space="preserve">
    <value>Add optional parameters to '{0}'</value>
  </data>
  <data name="Add_parameters_to_0" xml:space="preserve">
    <value>Add parameters to '{0}'</value>
  </data>
  <data name="Generate_delegating_constructor_0_1" xml:space="preserve">
    <value>Generate delegating constructor '{0}({1})'</value>
  </data>
  <data name="Generate_constructor_0_1" xml:space="preserve">
    <value>Generate constructor '{0}({1})'</value>
  </data>
  <data name="Generate_field_assigning_constructor_0_1" xml:space="preserve">
    <value>Generate field assigning constructor '{0}({1})'</value>
  </data>
  <data name="Generate_Equals_and_GetHashCode" xml:space="preserve">
    <value>Generate Equals and GetHashCode</value>
  </data>
  <data name="Generate_Equals_object" xml:space="preserve">
    <value>Generate Equals(object)</value>
  </data>
  <data name="Generate_GetHashCode" xml:space="preserve">
    <value>Generate GetHashCode()</value>
  </data>
  <data name="Generate_constructor_in_0" xml:space="preserve">
    <value>Generate constructor in '{0}'</value>
  </data>
  <data name="Generate_all" xml:space="preserve">
    <value>Generate all</value>
  </data>
  <data name="Generate_enum_member_1_0" xml:space="preserve">
    <value>Generate enum member '{1}.{0}'</value>
  </data>
  <data name="Generate_constant_1_0" xml:space="preserve">
    <value>Generate constant '{1}.{0}'</value>
  </data>
  <data name="Generate_read_only_property_1_0" xml:space="preserve">
    <value>Generate read-only property '{1}.{0}'</value>
  </data>
  <data name="Generate_property_1_0" xml:space="preserve">
    <value>Generate property '{1}.{0}'</value>
  </data>
  <data name="Generate_read_only_field_1_0" xml:space="preserve">
    <value>Generate read-only field '{1}.{0}'</value>
  </data>
  <data name="Generate_field_1_0" xml:space="preserve">
    <value>Generate field '{1}.{0}'</value>
  </data>
  <data name="Generate_local_0" xml:space="preserve">
    <value>Generate local '{0}'</value>
  </data>
  <data name="Generate_0_1_in_new_file" xml:space="preserve">
    <value>Generate {0} '{1}' in new file</value>
  </data>
  <data name="Generate_nested_0_1" xml:space="preserve">
    <value>Generate nested {0} '{1}'</value>
  </data>
  <data name="Global_Namespace" xml:space="preserve">
    <value>Global Namespace</value>
  </data>
  <data name="Implement_interface_explicitly" xml:space="preserve">
    <value>Implement interface explicitly</value>
  </data>
  <data name="Implement_interface_abstractly" xml:space="preserve">
    <value>Implement interface abstractly</value>
  </data>
  <data name="Implement_interface_through_0" xml:space="preserve">
    <value>Implement interface through '{0}'</value>
  </data>
  <data name="Implement_interface" xml:space="preserve">
    <value>Implement interface</value>
  </data>
  <data name="Loading_context_from_0" xml:space="preserve">
    <value>Loading context from '{0}'.</value>
  </data>
  <data name="Type_Sharphelp_for_more_information" xml:space="preserve">
    <value>Type "#help" for more information.</value>
  </data>
  <data name="Specified_file_not_found_colon_0" xml:space="preserve">
    <value>Specified file not found: {0}</value>
  </data>
  <data name="Specified_file_not_found" xml:space="preserve">
    <value>Specified file not found.</value>
  </data>
  <data name="Searched_in_directory_colon" xml:space="preserve">
    <value>Searched in directory:</value>
  </data>
  <data name="Searched_in_directories_colon" xml:space="preserve">
    <value>Searched in directories:</value>
  </data>
  <data name="Introduce_field_for_0" xml:space="preserve">
    <value>Introduce field for '{0}'</value>
  </data>
  <data name="Introduce_local_for_0" xml:space="preserve">
    <value>Introduce local for '{0}'</value>
  </data>
  <data name="Introduce_constant_for_0" xml:space="preserve">
    <value>Introduce constant for '{0}'</value>
  </data>
  <data name="Introduce_local_constant_for_0" xml:space="preserve">
    <value>Introduce local constant for '{0}'</value>
  </data>
  <data name="Introduce_field_for_all_occurrences_of_0" xml:space="preserve">
    <value>Introduce field for all occurrences of '{0}'</value>
  </data>
  <data name="Introduce_local_for_all_occurrences_of_0" xml:space="preserve">
    <value>Introduce local for all occurrences of '{0}'</value>
  </data>
  <data name="Introduce_constant_for_all_occurrences_of_0" xml:space="preserve">
    <value>Introduce constant for all occurrences of '{0}'</value>
  </data>
  <data name="Introduce_local_constant_for_all_occurrences_of_0" xml:space="preserve">
    <value>Introduce local constant for all occurrences of '{0}'</value>
  </data>
  <data name="Introduce_query_variable_for_all_occurrences_of_0" xml:space="preserve">
    <value>Introduce query variable for all occurrences of '{0}'</value>
  </data>
  <data name="Introduce_query_variable_for_0" xml:space="preserve">
    <value>Introduce query variable for '{0}'</value>
  </data>
  <data name="Anonymous_Types_colon" xml:space="preserve">
    <value>Anonymous Types:</value>
  </data>
  <data name="is_" xml:space="preserve">
    <value>is</value>
  </data>
  <data name="Represents_an_object_whose_operations_will_be_resolved_at_runtime" xml:space="preserve">
    <value>Represents an object whose operations will be resolved at runtime.</value>
  </data>
  <data name="constant" xml:space="preserve">
    <value>constant</value>
  </data>
  <data name="field" xml:space="preserve">
    <value>field</value>
  </data>
  <data name="local_constant" xml:space="preserve">
    <value>local constant</value>
  </data>
  <data name="local_variable" xml:space="preserve">
    <value>local variable</value>
  </data>
  <data name="label" xml:space="preserve">
    <value>label</value>
  </data>
  <data name="range_variable" xml:space="preserve">
    <value>range variable</value>
  </data>
  <data name="parameter" xml:space="preserve">
    <value>parameter</value>
  </data>
  <data name="in_" xml:space="preserve">
    <value>in</value>
  </data>
  <data name="Summary_colon" xml:space="preserve">
    <value>Summary:</value>
  </data>
  <data name="Locals_and_parameters" xml:space="preserve">
    <value>Locals and parameters</value>
  </data>
  <data name="Type_parameters_colon" xml:space="preserve">
    <value>Type parameters:</value>
  </data>
  <data name="Returns_colon" xml:space="preserve">
    <value>Returns:</value>
  </data>
  <data name="Exceptions_colon" xml:space="preserve">
    <value>Exceptions:</value>
  </data>
  <data name="Remarks_colon" xml:space="preserve">
    <value>Remarks:</value>
  </data>
  <data name="generating_source_for_symbols_of_this_type_is_not_supported" xml:space="preserve">
    <value>generating source for symbols of this type is not supported</value>
  </data>
  <data name="Assembly" xml:space="preserve">
    <value>Assembly</value>
  </data>
  <data name="location_unknown" xml:space="preserve">
    <value>location unknown</value>
  </data>
  <data name="Extract_Interface" xml:space="preserve">
    <value>Extract Interface...</value>
  </data>
  <data name="Updating_0_will_prevent_the_debug_session_from_continuing" xml:space="preserve">
    <value>Updating '{0}' will prevent the debug session from continuing.</value>
  </data>
  <data name="Updating_a_complex_statement_containing_an_await_expression_will_prevent_the_debug_session_from_continuing" xml:space="preserve">
    <value>Updating a complex statement containing an await expression will prevent the debug session from continuing.</value>
  </data>
  <data name="Changing_visibility_of_a_constructor_will_prevent_the_debug_session_from_continuing" xml:space="preserve">
    <value>Changing visibility of a constructor will prevent the debug session from continuing.</value>
  </data>
  <data name="Capturing_variable_0_that_hasn_t_been_captured_before_will_prevent_the_debug_session_from_continuing" xml:space="preserve">
    <value>Capturing variable '{0}' that hasn't been captured before will prevent the debug session from continuing.</value>
  </data>
  <data name="Ceasing_to_capture_variable_0_will_prevent_the_debug_session_from_continuing" xml:space="preserve">
    <value>Ceasing to capture variable '{0}' will prevent the debug session from continuing.</value>
  </data>
  <data name="Deleting_captured_variable_0_will_prevent_the_debug_session_from_continuing" xml:space="preserve">
    <value>Deleting captured variable '{0}' will prevent the debug session from continuing.</value>
  </data>
  <data name="Changing_the_type_of_a_captured_variable_0_previously_of_type_1_will_prevent_the_debug_session_from_continuing" xml:space="preserve">
    <value>Changing the type of a captured variable '{0}' previously of type '{1}' will prevent the debug session from continuing.</value>
  </data>
  <data name="Changing_the_parameters_of_0_will_prevent_the_debug_session_from_continuing" xml:space="preserve">
    <value>Changing the parameters of '{0}' will prevent the debug session from continuing.</value>
  </data>
  <data name="Changing_the_return_type_of_0_will_prevent_the_debug_session_from_continuing" xml:space="preserve">
    <value>Changing the return type of '{0}' will prevent the debug session from continuing.</value>
  </data>
  <data name="Changing_the_type_of_0_will_prevent_the_debug_session_from_continuing" xml:space="preserve">
    <value>Changing the type of '{0}' will prevent the debug session from continuing.</value>
  </data>
  <data name="Changing_the_declaration_scope_of_a_captured_variable_0_will_prevent_the_debug_session_from_continuing" xml:space="preserve">
    <value>Changing the declaration scope of a captured variable '{0}' will prevent the debug session from continuing.</value>
  </data>
  <data name="Accessing_captured_variable_0_that_hasn_t_been_accessed_before_in_1_will_prevent_the_debug_session_from_continuing" xml:space="preserve">
    <value>Accessing captured variable '{0}' that hasn't been accessed before in {1} will prevent the debug session from continuing.</value>
  </data>
  <data name="Ceasing_to_access_captured_variable_0_in_1_will_prevent_the_debug_session_from_continuing" xml:space="preserve">
    <value>Ceasing to access captured variable '{0}' in {1} will prevent the debug session from continuing.</value>
  </data>
  <data name="Adding_0_that_accesses_captured_variables_1_and_2_declared_in_different_scopes_will_prevent_the_debug_session_from_continuing" xml:space="preserve">
    <value>Adding '{0}' that accesses captured variables '{1}' and '{2}' declared in different scopes will prevent the debug session from continuing.</value>
  </data>
  <data name="Removing_0_that_accessed_captured_variables_1_and_2_declared_in_different_scopes_will_prevent_the_debug_session_from_continuing" xml:space="preserve">
    <value>Removing '{0}' that accessed captured variables '{1}' and '{2}' declared in different scopes will prevent the debug session from continuing.</value>
  </data>
  <data name="Adding_0_into_a_1_will_prevent_the_debug_session_from_continuing" xml:space="preserve">
    <value>Adding '{0}' into a '{1}' will prevent the debug session from continuing.</value>
  </data>
  <data name="Adding_0_into_a_class_with_explicit_or_sequential_layout_will_prevent_the_debug_session_from_continuing" xml:space="preserve">
    <value>Adding '{0}' into a class with explicit or sequential layout will prevent the debug session from continuing.</value>
  </data>
  <data name="Updating_the_modifiers_of_0_will_prevent_the_debug_session_from_continuing" xml:space="preserve">
    <value>Updating the modifiers of '{0}' will prevent the debug session from continuing.</value>
  </data>
  <data name="Updating_the_Handles_clause_of_0_will_prevent_the_debug_session_from_continuing" xml:space="preserve">
    <value>Updating the Handles clause of '{0}' will prevent the debug session from continuing.</value>
  </data>
  <data name="Adding_0_with_the_Handles_clause_will_prevent_the_debug_session_from_continuing" xml:space="preserve">
    <value>Adding '{0}' with the Handles clause will prevent the debug session from continuing.</value>
  </data>
  <data name="Updating_the_Implements_clause_of_a_0_will_prevent_the_debug_session_from_continuing" xml:space="preserve">
    <value>Updating the Implements clause of a '{0}' will prevent the debug session from continuing.</value>
  </data>
  <data name="Changing_the_constraint_from_0_to_1_will_prevent_the_debug_session_from_continuing" xml:space="preserve">
    <value>Changing the constraint from '{0}' to '{1}' will prevent the debug session from continuing.</value>
  </data>
  <data name="Updating_the_variance_of_0_will_prevent_the_debug_session_from_continuing" xml:space="preserve">
    <value>Updating the variance of '{0}' will prevent the debug session from continuing.</value>
  </data>
  <data name="Updating_the_type_of_0_will_prevent_the_debug_session_from_continuing" xml:space="preserve">
    <value>Updating the type of '{0}' will prevent the debug session from continuing.</value>
  </data>
  <data name="Updating_the_initializer_of_0_will_prevent_the_debug_session_from_continuing" xml:space="preserve">
    <value>Updating the initializer of '{0}' will prevent the debug session from continuing.</value>
  </data>
  <data name="Updating_the_size_of_a_0_will_prevent_the_debug_session_from_continuing" xml:space="preserve">
    <value>Updating the size of a '{0}' will prevent the debug session from continuing.</value>
  </data>
  <data name="Updating_the_underlying_type_of_0_will_prevent_the_debug_session_from_continuing" xml:space="preserve">
    <value>Updating the underlying type of '{0}' will prevent the debug session from continuing.</value>
  </data>
  <data name="Updating_the_base_class_and_or_base_interface_s_of_0_will_prevent_the_debug_session_from_continuing" xml:space="preserve">
    <value>Updating the base class and/or base interface(s) of '{0}' will prevent the debug session from continuing.</value>
  </data>
  <data name="Updating_a_field_to_an_event_or_vice_versa_will_prevent_the_debug_session_from_continuing" xml:space="preserve">
    <value>Updating a field to an event or vice versa will prevent the debug session from continuing.</value>
  </data>
  <data name="Updating_the_kind_of_a_type_will_prevent_the_debug_session_from_continuing" xml:space="preserve">
    <value>Updating the kind of a type will prevent the debug session from continuing.</value>
  </data>
  <data name="Updating_the_kind_of_an_property_event_accessor_will_prevent_the_debug_session_from_continuing" xml:space="preserve">
    <value>Updating the kind of an property/event accessor will prevent the debug session from continuing.</value>
  </data>
  <data name="Updating_the_kind_of_a_method_Sub_Function_will_prevent_the_debug_session_from_continuing" xml:space="preserve">
    <value>Updating the kind of a method (Sub/Function) will prevent the debug session from continuing.</value>
  </data>
  <data name="Updating_the_library_name_of_Declare_Statement_will_prevent_the_debug_session_from_continuing" xml:space="preserve">
    <value>Updating the library name of Declare Statement will prevent the debug session from continuing.</value>
  </data>
  <data name="Updating_the_alias_of_Declare_Statement_will_prevent_the_debug_session_from_continuing" xml:space="preserve">
    <value>Updating the alias of Declare Statement will prevent the debug session from continuing.</value>
  </data>
  <data name="Renaming_0_will_prevent_the_debug_session_from_continuing" xml:space="preserve">
    <value>Renaming '{0}' will prevent the debug session from continuing.</value>
  </data>
  <data name="Adding_0_will_prevent_the_debug_session_from_continuing" xml:space="preserve">
    <value>Adding '{0}' will prevent the debug session from continuing.</value>
  </data>
  <data name="Adding_an_abstract_0_or_overriding_an_inherited_0_will_prevent_the_debug_session_from_continuing" xml:space="preserve">
    <value>Adding an abstract '{0}' or overriding an inherited '{0}' will prevent the debug session from continuing.</value>
  </data>
  <data name="Adding_a_MustOverride_0_or_overriding_an_inherited_0_will_prevent_the_debug_session_from_continuing" xml:space="preserve">
    <value>Adding a MustOverride '{0}' or overriding an inherited '{0}' will prevent the debug session from continuing.</value>
  </data>
  <data name="Adding_an_extern_0_will_prevent_the_debug_session_from_continuing" xml:space="preserve">
    <value>Adding an extern '{0}' will prevent the debug session from continuing.</value>
  </data>
  <data name="Adding_an_imported_method_will_prevent_the_debug_session_from_continuing" xml:space="preserve">
    <value>Adding an imported method will prevent the debug session from continuing.</value>
  </data>
  <data name="Adding_a_user_defined_0_will_prevent_the_debug_session_from_continuing" xml:space="preserve">
    <value>Adding a user defined '{0}' will prevent the debug session from continuing.</value>
  </data>
  <data name="Adding_a_generic_0_will_prevent_the_debug_session_from_continuing" xml:space="preserve">
    <value>Adding a generic '{0}' will prevent the debug session from continuing.</value>
  </data>
  <data name="Adding_0_around_an_active_statement_will_prevent_the_debug_session_from_continuing" xml:space="preserve">
    <value>Adding '{0}' around an active statement will prevent the debug session from continuing.</value>
  </data>
  <data name="Moving_0_will_prevent_the_debug_session_from_continuing" xml:space="preserve">
    <value>Moving '{0}' will prevent the debug session from continuing.</value>
  </data>
  <data name="Deleting_0_will_prevent_the_debug_session_from_continuing" xml:space="preserve">
    <value>Deleting '{0}' will prevent the debug session from continuing.</value>
  </data>
  <data name="Deleting_0_around_an_active_statement_will_prevent_the_debug_session_from_continuing" xml:space="preserve">
    <value>Deleting '{0}' around an active statement will prevent the debug session from continuing.</value>
  </data>
  <data name="Adding_a_method_body_will_prevent_the_debug_session_from_continuing" xml:space="preserve">
    <value>Adding a method body will prevent the debug session from continuing.</value>
  </data>
  <data name="Deleting_a_method_body_will_prevent_the_debug_session_from_continuing" xml:space="preserve">
    <value>Deleting a method body will prevent the debug session from continuing.</value>
  </data>
  <data name="An_active_statement_has_been_removed_from_its_original_method_You_must_revert_your_changes_to_continue_or_restart_the_debugging_session" xml:space="preserve">
    <value>An active statement has been removed from its original method. You must revert your changes to continue or restart the debugging session.</value>
  </data>
  <data name="Updating_a_0_statement_around_an_active_statement_will_prevent_the_debug_session_from_continuing" xml:space="preserve">
    <value>Updating a '{0}' statement around an active statement will prevent the debug session from continuing.</value>
  </data>
  <data name="Updating_async_or_iterator_modifier_around_an_active_statement_will_prevent_the_debug_session_from_continuing" xml:space="preserve">
    <value>Updating async or iterator modifier around an active statement will prevent the debug session from continuing.</value>
    <comment>{Locked="async"}{Locked="iterator"} "async" and "iterator" are C#/VB keywords and should not be localized.</comment>
  </data>
  <data name="Modifying_a_generic_method_will_prevent_the_debug_session_from_continuing" xml:space="preserve">
    <value>Modifying a generic method will prevent the debug session from continuing.</value>
  </data>
  <data name="Modifying_whitespace_or_comments_in_a_generic_0_will_prevent_the_debug_session_from_continuing" xml:space="preserve">
    <value>Modifying whitespace or comments in a generic '{0}' will prevent the debug session from continuing.</value>
  </data>
  <data name="Modifying_a_method_inside_the_context_of_a_generic_type_will_prevent_the_debug_session_from_continuing" xml:space="preserve">
    <value>Modifying a method inside the context of a generic type will prevent the debug session from continuing.</value>
  </data>
  <data name="Modifying_whitespace_or_comments_in_0_inside_the_context_of_a_generic_type_will_prevent_the_debug_session_from_continuing" xml:space="preserve">
    <value>Modifying whitespace or comments in '{0}' inside the context of a generic type will prevent the debug session from continuing.</value>
  </data>
  <data name="Modifying_the_initializer_of_0_in_a_generic_type_will_prevent_the_debug_session_from_continuing" xml:space="preserve">
    <value>Modifying the initializer of '{0}' in a generic type will prevent the debug session from continuing.</value>
  </data>
  <data name="Modifying_the_initializer_of_0_in_a_partial_type_will_prevent_the_debug_session_from_continuing" xml:space="preserve">
    <value>Modifying the initializer of '{0}' in a partial type will prevent the debug session from continuing.</value>
  </data>
  <data name="Adding_a_constructor_to_a_type_with_a_field_or_property_initializer_that_contains_an_anonymous_function_will_prevent_the_debug_session_from_continuing" xml:space="preserve">
    <value>Adding a constructor to a type with a field or property initializer that contains an anonymous function will prevent the debug session from continuing.</value>
  </data>
  <data name="Renaming_a_captured_variable_from_0_to_1_will_prevent_the_debug_session_from_continuing" xml:space="preserve">
    <value>Renaming a captured variable, from '{0}' to '{1}' will prevent the debug session from continuing.</value>
  </data>
  <data name="Modifying_a_catch_finally_handler_with_an_active_statement_in_the_try_block_will_prevent_the_debug_session_from_continuing" xml:space="preserve">
    <value>Modifying a catch/finally handler with an active statement in the try block will prevent the debug session from continuing.</value>
  </data>
  <data name="Modifying_a_try_catch_finally_statement_when_the_finally_block_is_active_will_prevent_the_debug_session_from_continuing" xml:space="preserve">
    <value>Modifying a try/catch/finally statement when the finally block is active will prevent the debug session from continuing.</value>
  </data>
  <data name="Modifying_a_catch_handler_around_an_active_statement_will_prevent_the_debug_session_from_continuing" xml:space="preserve">
    <value>Modifying a catch handler around an active statement will prevent the debug session from continuing.</value>
  </data>
  <data name="Modifying_0_which_contains_the_stackalloc_operator_will_prevent_the_debug_session_from_continuing" xml:space="preserve">
    <value>Modifying '{0}' which contains the 'stackalloc' operator will prevent the debug session from continuing.</value>
  </data>
  <data name="Modifying_an_active_0_which_contains_On_Error_or_Resume_statements_will_prevent_the_debug_session_from_continuing" xml:space="preserve">
    <value>Modifying an active '{0}' which contains 'On Error' or 'Resume' statements will prevent the debug session from continuing.</value>
  </data>
  <data name="Modifying_0_which_contains_an_Aggregate_Group_By_or_Join_query_clauses_will_prevent_the_debug_session_from_continuing" xml:space="preserve">
    <value>Modifying '{0}' which contains an Aggregate, Group By, or Join query clauses will prevent the debug session from continuing.</value>
  </data>
  <data name="Modifying_source_with_experimental_language_features_enabled_will_prevent_the_debug_session_from_continuing" xml:space="preserve">
    <value>Modifying source with experimental language features enabled will prevent the debug session from continuing.</value>
  </data>
  <data name="Updating_an_active_statement_will_prevent_the_debug_session_from_continuing" xml:space="preserve">
    <value>Updating an active statement will prevent the debug session from continuing.</value>
  </data>
  <data name="Removing_0_that_contains_an_active_statement_will_prevent_the_debug_session_from_continuing" xml:space="preserve">
    <value>Removing '{0}' that contains an active statement will prevent the debug session from continuing.</value>
  </data>
  <data name="Adding_a_new_file_will_prevent_the_debug_session_from_continuing" xml:space="preserve">
    <value>Adding a new file will prevent the debug session from continuing.</value>
  </data>
  <data name="Attribute_0_is_missing_Updating_an_async_method_or_an_iterator_will_prevent_the_debug_session_from_continuing" xml:space="preserve">
    <value>Attribute '{0}' is missing. Updating an async method or an iterator will prevent the debug session from continuing.</value>
  </data>
  <data name="Unexpected_interface_member_kind_colon_0" xml:space="preserve">
    <value>Unexpected interface member kind: {0}</value>
  </data>
  <data name="Unknown_symbol_kind" xml:space="preserve">
    <value>Unknown symbol kind</value>
  </data>
  <data name="Generate_abstract_property_1_0" xml:space="preserve">
    <value>Generate abstract property '{1}.{0}'</value>
  </data>
  <data name="Generate_abstract_method_1_0" xml:space="preserve">
    <value>Generate abstract method '{1}.{0}'</value>
  </data>
  <data name="Generate_method_1_0" xml:space="preserve">
    <value>Generate method '{1}.{0}'</value>
  </data>
  <data name="Failed_to_create_a_remote_process_for_interactive_code_execution" xml:space="preserve">
    <value>Failed to create a remote process for interactive code execution.</value>
  </data>
  <data name="Failed_to_initialize_remote_interactive_process" xml:space="preserve">
    <value>Failed to initialize remote interactive process.</value>
  </data>
  <data name="Attempt_to_connect_to_process_Sharp_0_failed_retrying" xml:space="preserve">
    <value>Attempt to connect to process #{0} failed, retrying ...</value>
  </data>
  <data name="Failed_to_launch_0_process_exit_code_colon_1_with_output_colon" xml:space="preserve">
    <value>Failed to launch '{0}' process (exit code: {1}) with output: </value>
  </data>
  <data name="Hosting_process_exited_with_exit_code_0" xml:space="preserve">
    <value>Hosting process exited with exit code {0}.</value>
  </data>
  <data name="Interactive_Host_not_initialized" xml:space="preserve">
    <value>Interactive Host not initialized.</value>
  </data>
  <data name="Cannot_resolve_reference_0" xml:space="preserve">
    <value>Cannot resolve reference '{0}'.</value>
  </data>
  <data name="Requested_assembly_already_loaded_from_0" xml:space="preserve">
    <value>Requested assembly already loaded from '{0}'.</value>
  </data>
  <data name="plus_additional_0_1" xml:space="preserve">
    <value> + additional {0} {1}</value>
  </data>
  <data name="Unable_to_create_hosting_process" xml:space="preserve">
    <value>Unable to create hosting process.</value>
  </data>
  <data name="The_symbol_does_not_have_an_icon" xml:space="preserve">
    <value>The symbol does not have an icon.</value>
  </data>
  <data name="Unknown" xml:space="preserve">
    <value>Unknown</value>
  </data>
  <data name="Extract_Method" xml:space="preserve">
    <value>Extract Method</value>
  </data>
  <data name="Extract_Method_plus_Local" xml:space="preserve">
    <value>Extract Method + Local</value>
  </data>
  <data name="Asynchronous_method_cannot_have_ref_out_parameters_colon_bracket_0_bracket" xml:space="preserve">
    <value>Asynchronous method cannot have ref/out parameters : [{0}]</value>
  </data>
  <data name="The_member_is_defined_in_metadata" xml:space="preserve">
    <value>The member is defined in metadata.</value>
  </data>
  <data name="You_can_only_change_the_signature_of_a_constructor_indexer_method_or_delegate" xml:space="preserve">
    <value>You can only change the signature of a constructor, indexer, method or delegate.</value>
  </data>
  <data name="This_symbol_has_related_definitions_or_references_in_metadata_Changing_its_signature_may_result_in_build_errors_Do_you_want_to_continue" xml:space="preserve">
    <value>This symbol has related definitions or references in metadata. Changing its signature may result in build errors.

Do you want to continue?</value>
  </data>
  <data name="Change_signature" xml:space="preserve">
    <value>Change signature...</value>
  </data>
  <data name="Generate_new_type" xml:space="preserve">
    <value>Generate new type...</value>
  </data>
  <data name="User_Diagnostic_Analyzer_Failure" xml:space="preserve">
    <value>User Diagnostic Analyzer Failure.</value>
  </data>
  <data name="Analyzer_0_threw_an_exception_of_type_1_with_message_2" xml:space="preserve">
    <value>Analyzer '{0}' threw an exception of type '{1}' with message '{2}'.</value>
  </data>
  <data name="Analyzer_0_threw_the_following_exception_colon_1" xml:space="preserve">
    <value>Analyzer '{0}' threw the following exception:
'{1}'.</value>
  </data>
  <data name="Remove_Unnecessary_Cast" xml:space="preserve">
    <value>Remove Unnecessary Cast</value>
  </data>
  <data name="Simplify_Names" xml:space="preserve">
    <value>Simplify Names</value>
  </data>
  <data name="Simplify_Member_Access" xml:space="preserve">
    <value>Simplify Member Access</value>
  </data>
  <data name="Remove_qualification" xml:space="preserve">
    <value>Remove qualification</value>
  </data>
  <data name="Edit_and_Continue1" xml:space="preserve">
    <value>Edit and Continue</value>
  </data>
  <data name="This_signature_does_not_contain_parameters_that_can_be_changed" xml:space="preserve">
    <value>This signature does not contain parameters that can be changed.</value>
  </data>
  <data name="Unknown_error_occurred" xml:space="preserve">
    <value>Unknown error occurred</value>
  </data>
  <data name="Available" xml:space="preserve">
    <value>Available</value>
  </data>
  <data name="Not_Available" xml:space="preserve">
    <value>Not Available</value>
  </data>
  <data name="_0_1" xml:space="preserve">
    <value>    {0} - {1}</value>
  </data>
  <data name="You_can_use_the_navigation_bar_to_switch_context" xml:space="preserve">
    <value>You can use the navigation bar to switch context.</value>
  </data>
  <data name="in_Source" xml:space="preserve">
    <value>in Source</value>
  </data>
  <data name="in_Suppression_File" xml:space="preserve">
    <value>in Suppression File</value>
  </data>
  <data name="Remove_Suppression_0" xml:space="preserve">
    <value>Remove Suppression {0}</value>
  </data>
  <data name="Remove_Suppression" xml:space="preserve">
    <value>Remove Suppression</value>
  </data>
  <data name="Pending" xml:space="preserve">
    <value>&lt;Pending&gt;</value>
  </data>
  <data name="Awaited_task_returns" xml:space="preserve">
    <value>Awaited task returns</value>
  </data>
  <data name="no_value" xml:space="preserve">
    <value>no value.</value>
  </data>
  <data name="Note_colon_Tab_twice_to_insert_the_0_snippet" xml:space="preserve">
    <value>Note: Tab twice to insert the '{0}' snippet.</value>
  </data>
  <data name="Implement_interface_explicitly_with_Dispose_pattern" xml:space="preserve">
    <value>Implement interface explicitly with Dispose pattern</value>
  </data>
  <data name="Implement_interface_with_Dispose_pattern" xml:space="preserve">
    <value>Implement interface with Dispose pattern</value>
  </data>
  <data name="Compiler1" xml:space="preserve">
    <value>Compiler</value>
  </data>
  <data name="Edit_and_Continue2" xml:space="preserve">
    <value>Edit and Continue</value>
  </data>
  <data name="Style" xml:space="preserve">
    <value>Style</value>
  </data>
  <data name="Suppress_0" xml:space="preserve">
    <value>Suppress {0}</value>
  </data>
  <data name="Re_triage_0_currently_1" xml:space="preserve">
    <value>Re-triage {0}(currently '{1}')</value>
  </data>
  <data name="Argument_cannot_have_a_null_element" xml:space="preserve">
    <value>Argument cannot have a null element.</value>
  </data>
  <data name="Argument_cannot_be_empty" xml:space="preserve">
    <value>Argument cannot be empty.</value>
  </data>
  <data name="Reported_diagnostic_with_ID_0_is_not_supported_by_the_analyzer" xml:space="preserve">
    <value>Reported diagnostic with ID '{0}' is not supported by the analyzer.</value>
  </data>
  <data name="Computing_fix_all_occurrences_code_fix" xml:space="preserve">
    <value>Computing fix all occurrences code fix...</value>
  </data>
  <data name="Fix_all_occurrences" xml:space="preserve">
    <value>Fix all occurrences</value>
  </data>
  <data name="Document" xml:space="preserve">
    <value>Document</value>
  </data>
  <data name="Project" xml:space="preserve">
    <value>Project</value>
  </data>
  <data name="Solution" xml:space="preserve">
    <value>Solution</value>
  </data>
  <data name="TODO_colon_dispose_managed_state_managed_objects" xml:space="preserve">
    <value>TODO: dispose managed state (managed objects).</value>
  </data>
  <data name="TODO_colon_set_large_fields_to_null" xml:space="preserve">
    <value>TODO: set large fields to null.</value>
  </data>
  <data name="To_detect_redundant_calls" xml:space="preserve">
    <value>To detect redundant calls</value>
  </data>
  <data name="Modifying_0_which_contains_a_static_variable_will_prevent_the_debug_session_from_continuing" xml:space="preserve">
    <value>Modifying '{0}' which contains a static variable will prevent the debug session from continuing.</value>
  </data>
  <data name="Compiler2" xml:space="preserve">
    <value>Compiler</value>
  </data>
  <data name="Edit_And_Continue" xml:space="preserve">
    <value>Edit And Continue</value>
  </data>
  <data name="Live" xml:space="preserve">
    <value>Live</value>
  </data>
  <data name="namespace_" xml:space="preserve">
    <value>namespace</value>
    <comment>{Locked}</comment>
  </data>
  <data name="class_" xml:space="preserve">
    <value>class</value>
    <comment>{Locked}</comment>
  </data>
  <data name="interface_" xml:space="preserve">
    <value>interface</value>
    <comment>{Locked}</comment>
  </data>
  <data name="enum_" xml:space="preserve">
    <value>enum</value>
    <comment>{Locked}</comment>
  </data>
  <data name="enum_value" xml:space="preserve">
    <value>enum value</value>
    <comment>{Locked="enum"} "enum" is a C#/VB keyword and should not be localized.</comment>
  </data>
  <data name="delegate_" xml:space="preserve">
    <value>delegate</value>
    <comment>{Locked}</comment>
  </data>
  <data name="const_field" xml:space="preserve">
    <value>const field</value>
    <comment>{Locked="const"} "const" is a C#/VB keyword and should not be localized.</comment>
  </data>
  <data name="method" xml:space="preserve">
    <value>method</value>
  </data>
  <data name="operator_" xml:space="preserve">
    <value>operator</value>
  </data>
  <data name="constructor" xml:space="preserve">
    <value>constructor</value>
  </data>
  <data name="auto_property" xml:space="preserve">
    <value>auto-property</value>
  </data>
  <data name="property_" xml:space="preserve">
    <value>property</value>
  </data>
  <data name="event_" xml:space="preserve">
    <value>event</value>
    <comment>{Locked}</comment>
  </data>
  <data name="event_accessor" xml:space="preserve">
    <value>event accessor</value>
  </data>
  <data name="type_constraint" xml:space="preserve">
    <value>type constraint</value>
  </data>
  <data name="type_parameter" xml:space="preserve">
    <value>type parameter</value>
  </data>
  <data name="attribute" xml:space="preserve">
    <value>attribute</value>
  </data>
  <data name="Use_auto_property" xml:space="preserve">
    <value>Use auto property</value>
  </data>
  <data name="Replace_0_and_1_with_property" xml:space="preserve">
    <value>Replace '{0}' and '{1}' with property</value>
  </data>
  <data name="Replace_0_with_property" xml:space="preserve">
    <value>Replace '{0}' with property</value>
  </data>
  <data name="Method_referenced_implicitly" xml:space="preserve">
    <value>Method referenced implicitly</value>
  </data>
  <data name="Generate_type_0" xml:space="preserve">
    <value>Generate type '{0}'</value>
  </data>
  <data name="Generate_0_1" xml:space="preserve">
    <value>Generate {0} '{1}'</value>
  </data>
  <data name="Change_0_to_1" xml:space="preserve">
    <value>Change '{0}' to '{1}'.</value>
  </data>
  <data name="Non_invoked_method_cannot_be_replaced_with_property" xml:space="preserve">
    <value>Non-invoked method cannot be replaced with property.</value>
  </data>
  <data name="Only_methods_with_a_single_argument_which_is_not_an_out_variable_declaration_can_be_replaced_with_a_property" xml:space="preserve">
    <value>Only methods with a single argument, which is not an out variable declaration, can be replaced with a property.</value>
  </data>
  <data name="Roslyn_HostError" xml:space="preserve">
    <value>Roslyn.HostError</value>
  </data>
  <data name="An_instance_of_analyzer_0_cannot_be_created_from_1_colon_2" xml:space="preserve">
    <value>An instance of analyzer {0} cannot be created from {1}: {2}.</value>
  </data>
  <data name="The_assembly_0_does_not_contain_any_analyzers" xml:space="preserve">
    <value>The assembly {0} does not contain any analyzers.</value>
  </data>
  <data name="Unable_to_load_Analyzer_assembly_0_colon_1" xml:space="preserve">
    <value>Unable to load Analyzer assembly {0}: {1}</value>
  </data>
  <data name="Make_method_synchronous" xml:space="preserve">
    <value>Make method synchronous</value>
  </data>
  <data name="Add_this_or_Me_qualification" xml:space="preserve">
    <value>Add 'this' or 'Me' qualification.</value>
  </data>
  <data name="Fix_Name_Violation_colon_0" xml:space="preserve">
    <value>Fix Name Violation: {0}</value>
  </data>
  <data name="Naming_rule_violation_0" xml:space="preserve">
    <value>Naming rule violation: {0}</value>
    <comment>{0} is the rule title, {1} is the way in which the rule was violated</comment>
  </data>
  <data name="Naming_Styles" xml:space="preserve">
    <value>Naming Styles</value>
  </data>
  <data name="from_0" xml:space="preserve">
    <value>from {0}</value>
  </data>
  <data name="Find_and_install_latest_version" xml:space="preserve">
    <value>Find and install latest version</value>
  </data>
  <data name="Use_local_version_0" xml:space="preserve">
    <value>Use local version '{0}'</value>
  </data>
  <data name="Use_locally_installed_0_version_1_This_version_used_in_colon_2" xml:space="preserve">
    <value>Use locally installed '{0}' version '{1}'
This version used in: {2}</value>
  </data>
  <data name="Find_and_install_latest_version_of_0" xml:space="preserve">
    <value>Find and install latest version of '{0}'</value>
  </data>
  <data name="Install_with_package_manager" xml:space="preserve">
    <value>Install with package manager...</value>
  </data>
  <data name="Install_0_1" xml:space="preserve">
    <value>Install '{0} {1}'</value>
  </data>
  <data name="Install_version_0" xml:space="preserve">
    <value>Install version '{0}'</value>
  </data>
  <data name="Generate_variable_0" xml:space="preserve">
    <value>Generate variable '{0}'</value>
  </data>
  <data name="Classes" xml:space="preserve">
    <value>Classes</value>
  </data>
  <data name="Constants" xml:space="preserve">
    <value>Constants</value>
  </data>
  <data name="Delegates" xml:space="preserve">
    <value>Delegates</value>
  </data>
  <data name="Enums" xml:space="preserve">
    <value>Enums</value>
  </data>
  <data name="Events" xml:space="preserve">
    <value>Events</value>
  </data>
  <data name="Extension_methods" xml:space="preserve">
    <value>Extension methods</value>
  </data>
  <data name="Fields" xml:space="preserve">
    <value>Fields</value>
  </data>
  <data name="Interfaces" xml:space="preserve">
    <value>Interfaces</value>
  </data>
  <data name="Locals" xml:space="preserve">
    <value>Locals</value>
  </data>
  <data name="Methods" xml:space="preserve">
    <value>Methods</value>
  </data>
  <data name="Modules" xml:space="preserve">
    <value>Modules</value>
  </data>
  <data name="Namespaces" xml:space="preserve">
    <value>Namespaces</value>
  </data>
  <data name="Properties" xml:space="preserve">
    <value>Properties</value>
  </data>
  <data name="Structures" xml:space="preserve">
    <value>Structures</value>
  </data>
  <data name="Parameters_colon" xml:space="preserve">
    <value>Parameters:</value>
  </data>
  <data name="Add_missing_cases" xml:space="preserve">
    <value>Add missing cases</value>
  </data>
  <data name="Add_both" xml:space="preserve">
    <value>Add both</value>
  </data>
  <data name="Add_default_case" xml:space="preserve">
    <value>Add default case</value>
  </data>
  <data name="Variadic_SignatureHelpItem_must_have_at_least_one_parameter" xml:space="preserve">
    <value>Variadic SignatureHelpItem must have at least one parameter.</value>
  </data>
  <data name="Add_braces" xml:space="preserve">
    <value>Add braces</value>
  </data>
  <data name="Replace_0_with_method" xml:space="preserve">
    <value>Replace '{0}' with method</value>
  </data>
  <data name="Replace_0_with_methods" xml:space="preserve">
    <value>Replace '{0}' with methods</value>
  </data>
  <data name="Property_referenced_implicitly" xml:space="preserve">
    <value>Property referenced implicitly</value>
  </data>
  <data name="Property_cannot_safely_be_replaced_with_a_method_call" xml:space="preserve">
    <value>Property cannot safely be replaced with a method call</value>
  </data>
  <data name="Convert_to_interpolated_string" xml:space="preserve">
    <value>Convert to interpolated string</value>
  </data>
  <data name="Move_type_to_0" xml:space="preserve">
    <value>Move type to {0}</value>
  </data>
  <data name="Rename_file_to_0" xml:space="preserve">
    <value>Rename file to {0}</value>
  </data>
  <data name="Rename_type_to_0" xml:space="preserve">
    <value>Rename type to {0}</value>
  </data>
  <data name="Remove_tag" xml:space="preserve">
    <value>Remove tag</value>
  </data>
  <data name="Add_missing_param_nodes" xml:space="preserve">
    <value>Add missing param nodes</value>
  </data>
  <data name="Make_containing_scope_async" xml:space="preserve">
    <value>Make containing scope async</value>
  </data>
  <data name="Make_containing_scope_async_return_Task" xml:space="preserve">
    <value>Make containing scope async (return Task)</value>
  </data>
  <data name="paren_Unknown_paren" xml:space="preserve">
    <value>(Unknown)</value>
  </data>
  <data name="Implement_Abstract_Class" xml:space="preserve">
    <value>Implement Abstract Class</value>
  </data>
  <data name="Use_framework_type" xml:space="preserve">
    <value>Use framework type</value>
  </data>
  <data name="Install_package_0" xml:space="preserve">
    <value>Install package '{0}'</value>
  </data>
  <data name="Object_initialization_can_be_simplified" xml:space="preserve">
    <value>Object initialization can be simplified</value>
  </data>
  <data name="Use_throw_expression" xml:space="preserve">
    <value>Use 'throw' expression</value>
  </data>
  <data name="project_0" xml:space="preserve">
    <value>project {0}</value>
  </data>
  <data name="Inline_variable_declaration" xml:space="preserve">
    <value>Inline variable declaration</value>
  </data>
  <data name="Use_pattern_matching" xml:space="preserve">
    <value>Use pattern matching</value>
  </data>
  <data name="Use_interpolated_verbatim_string" xml:space="preserve">
    <value>Use interpolated verbatim string</value>
  </data>
  <data name="Use_expression_body_for_methods" xml:space="preserve">
    <value>Use expression body for methods</value>
  </data>
  <data name="Use_block_body_for_methods" xml:space="preserve">
    <value>Use block body for methods</value>
  </data>
  <data name="Use_block_body_for_accessors" xml:space="preserve">
    <value>Use block body for accessors</value>
  </data>
  <data name="Use_block_body_for_constructors" xml:space="preserve">
    <value>Use block body for constructors</value>
  </data>
  <data name="Use_block_body_for_indexers" xml:space="preserve">
    <value>Use block body for indexers</value>
  </data>
  <data name="Use_block_body_for_operators" xml:space="preserve">
    <value>Use block body for operators</value>
  </data>
  <data name="Use_block_body_for_properties" xml:space="preserve">
    <value>Use block body for properties</value>
  </data>
  <data name="Use_expression_body_for_accessors" xml:space="preserve">
    <value>Use expression body for accessors</value>
  </data>
  <data name="Use_expression_body_for_constructors" xml:space="preserve">
    <value>Use expression body for constructors</value>
  </data>
  <data name="Use_expression_body_for_indexers" xml:space="preserve">
    <value>Use expression body for indexers</value>
  </data>
  <data name="Use_expression_body_for_operators" xml:space="preserve">
    <value>Use expression body for operators</value>
  </data>
  <data name="Use_expression_body_for_properties" xml:space="preserve">
    <value>Use expression body for properties</value>
  </data>
  <data name="Fix_typo_0" xml:space="preserve">
    <value>Fix typo '{0}'</value>
  </data>
  <data name="Fully_qualify_0" xml:space="preserve">
    <value>Fully qualify '{0}'</value>
  </data>
  <data name="Remove_reference_to_0" xml:space="preserve">
    <value>Remove reference to '{0}'.</value>
  </data>
  <data name="Keywords" xml:space="preserve">
    <value>Keywords</value>
  </data>
  <data name="Snippets" xml:space="preserve">
    <value>Snippets</value>
  </data>
  <data name="All_lowercase" xml:space="preserve">
    <value>All lowercase</value>
  </data>
  <data name="All_uppercase" xml:space="preserve">
    <value>All uppercase</value>
  </data>
  <data name="First_word_capitalized" xml:space="preserve">
    <value>First word capitalized</value>
  </data>
  <data name="Pascal_Case" xml:space="preserve">
    <value>Pascal Case</value>
  </data>
  <data name="Collection_initialization_can_be_simplified" xml:space="preserve">
    <value>Collection initialization can be simplified</value>
  </data>
  <data name="Use_coalesce_expression" xml:space="preserve">
    <value>Use coalesce expression</value>
  </data>
  <data name="Use_null_propagation" xml:space="preserve">
    <value>Use null propagation</value>
  </data>
  <data name="Variable_declaration_can_be_inlined" xml:space="preserve">
    <value>Variable declaration can be inlined</value>
  </data>
  <data name="Null_check_can_be_simplified" xml:space="preserve">
    <value>Null check can be simplified</value>
  </data>
  <data name="Simplify_collection_initialization" xml:space="preserve">
    <value>Simplify collection initialization</value>
  </data>
  <data name="Simplify_object_initialization" xml:space="preserve">
    <value>Simplify object initialization</value>
  </data>
  <data name="Prefer_explicitly_provided_tuple_element_name" xml:space="preserve">
    <value>Prefer explicitly provided tuple element name</value>
  </data>
  <data name="Use_explicitly_provided_tuple_name" xml:space="preserve">
    <value>Use explicitly provided tuple name</value>
  </data>
  <data name="Remove_document_0" xml:space="preserve">
    <value>Remove document '{0}'</value>
  </data>
  <data name="Add_document_0" xml:space="preserve">
    <value>Add document '{0}'</value>
  </data>
  <data name="Add_argument_name_0" xml:space="preserve">
    <value>Add argument name '{0}'</value>
  </data>
  <data name="Take_0" xml:space="preserve">
    <value>Take '{0}'</value>
  </data>
  <data name="Take_both" xml:space="preserve">
    <value>Take both</value>
  </data>
  <data name="Take_bottom" xml:space="preserve">
    <value>Take bottom</value>
  </data>
  <data name="Take_top" xml:space="preserve">
    <value>Take top</value>
  </data>
  <data name="Remove_unused_variable" xml:space="preserve">
    <value>Remove unused variable</value>
  </data>
  <data name="Convert_to_binary" xml:space="preserve">
    <value>Convert to binary</value>
  </data>
  <data name="Convert_to_decimal" xml:space="preserve">
    <value>Convert to decimal</value>
  </data>
  <data name="Convert_to_hex" xml:space="preserve">
    <value>Convert to hex</value>
  </data>
  <data name="Separate_thousands" xml:space="preserve">
    <value>Separate thousands</value>
  </data>
  <data name="Separate_words" xml:space="preserve">
    <value>Separate words</value>
  </data>
  <data name="Separate_nibbles" xml:space="preserve">
    <value>Separate nibbles</value>
  </data>
  <data name="Remove_separators" xml:space="preserve">
    <value>Remove separators</value>
  </data>
  <data name="Add_parameter_to_0" xml:space="preserve">
    <value>Add parameter to '{0}'</value>
  </data>
  <data name="Add_parameter_to_0_and_overrides_implementations" xml:space="preserve">
    <value>Add parameter to '{0}' (and overrides/implementations)</value>
  </data>
  <data name="Add_to_0" xml:space="preserve">
    <value>Add to '{0}'</value>
  </data>
  <data name="Related_method_signatures_found_in_metadata_will_not_be_updated" xml:space="preserve">
    <value>Related method signatures found in metadata will not be updated.</value>
  </data>
  <data name="Generate_constructor" xml:space="preserve">
    <value>Generate constructor...</value>
  </data>
  <data name="Pick_members_to_be_used_as_constructor_parameters" xml:space="preserve">
    <value>Pick members to be used as constructor parameters</value>
  </data>
  <data name="Pick_members_to_be_used_in_Equals_GetHashCode" xml:space="preserve">
    <value>Pick members to be used in Equals/GetHashCode</value>
  </data>
  <data name="Changes_to_expression_trees_may_result_in_behavior_changes_at_runtime" xml:space="preserve">
    <value>Changes to expression trees may result in behavior changes at runtime</value>
  </data>
  <data name="Generate_overrides" xml:space="preserve">
    <value>Generate overrides...</value>
  </data>
  <data name="Pick_members_to_override" xml:space="preserve">
    <value>Pick members to override</value>
  </data>
  <data name="Add_null_check" xml:space="preserve">
    <value>Add null check</value>
  </data>
  <data name="Add_string_IsNullOrEmpty_check" xml:space="preserve">
    <value>Add 'string.IsNullOrEmpty' check</value>
  </data>
  <data name="Add_string_IsNullOrWhiteSpace_check" xml:space="preserve">
    <value>Add 'string.IsNullOrWhiteSpace' check</value>
  </data>
  <data name="Create_and_initialize_field_0" xml:space="preserve">
    <value>Create and initialize field '{0}'</value>
  </data>
  <data name="Create_and_initialize_property_0" xml:space="preserve">
    <value>Create and initialize property '{0}'</value>
  </data>
  <data name="Initialize_field_0" xml:space="preserve">
    <value>Initialize field '{0}'</value>
  </data>
  <data name="Initialize_property_0" xml:space="preserve">
    <value>Initialize property '{0}'</value>
  </data>
  <data name="Add_null_checks" xml:space="preserve">
    <value>Add null checks</value>
  </data>
  <data name="Generate_operators" xml:space="preserve">
    <value>Generate operators</value>
  </data>
  <data name="Implement_0" xml:space="preserve">
    <value>Implement {0}</value>
  </data>
  <data name="Simplify_default_expression" xml:space="preserve">
    <value>Simplify 'default' expression</value>
  </data>
  <data name="default_expression_can_be_simplified" xml:space="preserve">
    <value>'default' expression can be simplified</value>
  </data>
  <data name="Format_string_contains_invalid_placeholder" xml:space="preserve">
    <value>Format string contains invalid placeholder</value>
  </data>
  <data name="Invalid_format_string" xml:space="preserve">
    <value>Invalid format string</value>
  </data>
  <data name="Use_inferred_member_name" xml:space="preserve">
    <value>Use inferred member name</value>
  </data>
  <data name="Member_name_can_be_simplified" xml:space="preserve">
    <value>Member name can be simplified</value>
  </data>
  <data name="Reported_diagnostic_0_has_a_source_location_in_file_1_which_is_not_part_of_the_compilation_being_analyzed" xml:space="preserve">
    <value>Reported diagnostic '{0}' has a source location in file '{1}', which is not part of the compilation being analyzed.</value>
  </data>
  <data name="Reported_diagnostic_0_has_a_source_location_1_in_file_2_which_is_outside_of_the_given_file" xml:space="preserve">
    <value>Reported diagnostic '{0}' has a source location '{1}' in file '{2}', which is outside of the given file.</value>
  </data>
  <data name="Unreachable_code_detected" xml:space="preserve">
    <value>Unreachable code detected</value>
  </data>
  <data name="Remove_unreachable_code" xml:space="preserve">
    <value>Remove unreachable code</value>
  </data>
  <data name="Modifiers_are_not_ordered" xml:space="preserve">
    <value>Modifiers are not ordered</value>
  </data>
  <data name="Order_modifiers" xml:space="preserve">
    <value>Order modifiers</value>
  </data>
  <data name="in_0_project_1" xml:space="preserve">
    <value>in {0} (project {1})</value>
  </data>
  <data name="Accessibility_modifiers_required" xml:space="preserve">
    <value>Accessibility modifiers required</value>
  </data>
  <data name="Add_accessibility_modifiers" xml:space="preserve">
    <value>Add accessibility modifiers</value>
  </data>
  <data name="Use_local_function" xml:space="preserve">
    <value>Use local function</value>
  </data>
  <data name="Warning_colon_Declaration_changes_scope_and_may_change_meaning" xml:space="preserve">
    <value>Warning: Declaration changes scope and may change meaning.</value>
  </data>
  <data name="Move_declaration_near_reference" xml:space="preserve">
    <value>Move declaration near reference</value>
  </data>
  <data name="Convert_to_full_property" xml:space="preserve">
    <value>Convert to full property</value>
  </data>
  <data name="Generate_constructor_in_0_without_fields" xml:space="preserve">
    <value>Generate constructor in '{0}' (without fields)</value>
  </data>
  <data name="Parentheses_can_be_removed" xml:space="preserve">
    <value>Parentheses can be removed</value>
  </data>
  <data name="Remove_unnecessary_parentheses" xml:space="preserve">
    <value>Remove unnecessary parentheses</value>
  </data>
  <data name="Add_file_banner" xml:space="preserve">
    <value>Add file banner</value>
  </data>
  <data name="Warning_Method_overrides_symbol_from_metadata" xml:space="preserve">
    <value>Warning: Method overrides symbol from metadata</value>
  </data>
  <data name="Add_parentheses_for_clarity" xml:space="preserve">
    <value>Add parentheses for clarity</value>
  </data>
  <data name="Parentheses_should_be_added_for_clarity" xml:space="preserve">
    <value>Parentheses should be added for clarity</value>
  </data>
  <data name="Use_0" xml:space="preserve">
    <value>Use {0}</value>
  </data>
  <data name="Switching_between_lambda_and_local_function_will_prevent_the_debug_session_from_continuing" xml:space="preserve">
    <value>Switching between a lambda and a local function will prevent the debug session from continuing.</value>
  </data>
  <data name="Deconstruct_variable_declaration" xml:space="preserve">
    <value>Deconstruct variable declaration</value>
  </data>
  <data name="Variable_declaration_can_be_deconstructed" xml:space="preserve">
    <value>Variable declaration can be deconstructed</value>
  </data>
  <data name="Add_argument_name_0_including_trailing_arguments" xml:space="preserve">
    <value>Add argument name '{0}' (including trailing arguments)</value>
  </data>
  <data name="Using_readonly_structs_will_prevent_the_debug_session_from_continuing" xml:space="preserve">
    <value>Using readonly structs will prevent the debug session from continuing.</value>
  </data>
  <data name="Using_ref_structs_will_prevent_the_debug_session_from_continuing" xml:space="preserve">
    <value>Using ref structs will prevent the debug session from continuing.</value>
  </data>
  <data name="Using_readonly_references_will_prevent_the_debug_session_from_continuing" xml:space="preserve">
    <value>Using readonly references will prevent the debug session from continuing.</value>
  </data>
  <data name="local_function" xml:space="preserve">
    <value>local function</value>
  </data>
  <data name="indexer_" xml:space="preserve">
    <value>indexer</value>
  </data>
  <data name="Alias_ambiguous_type_0" xml:space="preserve">
    <value>Alias ambiguous type '{0}'</value>
  </data>
  <data name="Warning_colon_Collection_was_modified_during_iteration" xml:space="preserve">
    <value>Warning: Collection was modified during iteration.</value>
  </data>
  <data name="Warning_colon_Iteration_variable_crossed_function_boundary" xml:space="preserve">
    <value>Warning: Iteration variable crossed function boundary.</value>
  </data>
  <data name="Warning_colon_Collection_may_be_modified_during_iteration" xml:space="preserve">
    <value>Warning: Collection may be modified during iteration.</value>
  </data>
  <data name="Add_readonly_modifier" xml:space="preserve">
    <value>Add readonly modifier</value>
  </data>
  <data name="Make_field_readonly" xml:space="preserve">
    <value>Make field readonly</value>
  </data>
  <data name="Convert_to_conditional_expression" xml:space="preserve">
    <value>Convert to conditional expression</value>
  </data>
  <data name="Convert_to_linq" xml:space="preserve">
    <value>Convert to LINQ</value>
  </data>
  <data name="Convert_to_tuple" xml:space="preserve">
    <value>Convert to tuple</value>
  </data>
  <data name="Convert_to_class" xml:space="preserve">
    <value>Convert to class</value>
  </data>
  <data name="Convert_to_struct" xml:space="preserve">
    <value>Convert to struct</value>
  </data>
  <data name="updating_usages_in_containing_member" xml:space="preserve">
    <value>updating usages in containing member</value>
  </data>
  <data name="updating_usages_in_containing_project" xml:space="preserve">
    <value>updating usages in containing project</value>
  </data>
  <data name="updating_usages_in_containing_type" xml:space="preserve">
    <value>updating usages in containing type</value>
  </data>
  <data name="updating_usages_in_dependent_projects" xml:space="preserve">
    <value>updating usages in dependent projects</value>
  </data>
  <data name="Formatting_document" xml:space="preserve">
    <value>Formatting document</value>
  </data>
  <data name="Add_member_name" xml:space="preserve">
    <value>Add member name</value>
  </data>
  <data name="Use_block_body_for_lambda_expressions" xml:space="preserve">
    <value>Use block body for lambda expressions</value>
  </data>
  <data name="Use_expression_body_for_lambda_expressions" xml:space="preserve">
    <value>Use expression body for lambda expressions</value>
  </data>
  <data name="Convert_to_linq_call_form" xml:space="preserve">
    <value>Convert to LINQ (call form)</value>
  </data>
  <data name="Adding_method_with_explicit_interface_specifier_will_prevernt_the_debug_session_from_continuing" xml:space="preserve">
    <value>Adding a method with an explicit interface specifier will prevent the debug session from continuing.</value>
  </data>
  <data name="Remove_unused_member" xml:space="preserve">
    <value>Remove unused member</value>
  </data>
  <data name="Private_member_0_is_unused" xml:space="preserve">
    <value>Private member '{0}' is unused.</value>
  </data>
  <data name="Remove_unused_private_members" xml:space="preserve">
    <value>Remove unused private members</value>
  </data>
  <data name="Remove_unread_private_members" xml:space="preserve">
    <value>Remove unread private members</value>
  </data>
  <data name="Private_member_0_can_be_removed_as_the_value_assigned_to_it_is_never_read" xml:space="preserve">
    <value>Private member '{0}' can be removed as the value assigned to it is never read.</value>
  </data>
  <data name="Code_Quality" xml:space="preserve">
    <value>Code Quality</value>
  </data>
  <data name="Modifying_source_file_will_prevent_the_debug_session_from_continuing_due_to_internal_error" xml:space="preserve">
    <value>Modifying source file {0} will prevent the debug session from continuing due to internal error: {1}.</value>
  </data>
  <data name="Use_compound_assignment" xml:space="preserve">
    <value>Use compound assignment</value>
  </data>
  <data name="Invert_conditional" xml:space="preserve">
    <value>Invert conditional</value>
  </data>
  <data name="Replace_0_with_1" xml:space="preserve">
    <value>Replace '{0}' with '{1}' </value>
  </data>
<<<<<<< HEAD
  <data name="arguments" xml:space="preserve">
    <value>arguments</value>
  </data>
  <data name="Indent_all_0" xml:space="preserve">
    <value>Indent all {0}</value>
  </data>
  <data name="parameters" xml:space="preserve">
    <value>parameters</value>
  </data>
  <data name="Unwrap_all_0" xml:space="preserve">
    <value>Unwrap all {0}</value>
  </data>
  <data name="Unwrap_and_indent_all_0" xml:space="preserve">
    <value>Unwrap and indent all {0}</value>
  </data>
  <data name="Wrap_every_0" xml:space="preserve">
    <value>Wrap every {0}</value>
  </data>
  <data name="Wrap_long_0" xml:space="preserve">
    <value>Wrap long {0}</value>
  </data>
  <data name="Align_wrapped_0" xml:space="preserve">
    <value>Align wrapped {0}</value>
  </data>
  <data name="Indent_wrapped_0" xml:space="preserve">
    <value>Indent wrapped {0}</value>
  </data>
  <data name="parameter_list" xml:space="preserve">
    <value>parameter list</value>
  </data>
  <data name="Unwrap_0" xml:space="preserve">
    <value>Unwrap {0}</value>
  </data>
  <data name="argument" xml:space="preserve">
    <value>argument</value>
  </data>
  <data name="argument_list" xml:space="preserve">
    <value>argument list</value>
=======
  <data name="Introduce_constant" xml:space="preserve">
    <value>Introduce constant</value>
  </data>
  <data name="Introduce_field" xml:space="preserve">
    <value>Introduce field</value>
  </data>
  <data name="Introduce_local" xml:space="preserve">
    <value>Introduce local</value>
  </data>
  <data name="Introduce_query_variable" xml:space="preserve">
    <value>Introduce query variable</value>
>>>>>>> 92e19740
  </data>
</root><|MERGE_RESOLUTION|>--- conflicted
+++ resolved
@@ -1451,7 +1451,6 @@
   <data name="Replace_0_with_1" xml:space="preserve">
     <value>Replace '{0}' with '{1}' </value>
   </data>
-<<<<<<< HEAD
   <data name="arguments" xml:space="preserve">
     <value>arguments</value>
   </data>
@@ -1490,7 +1489,7 @@
   </data>
   <data name="argument_list" xml:space="preserve">
     <value>argument list</value>
-=======
+  </data>
   <data name="Introduce_constant" xml:space="preserve">
     <value>Introduce constant</value>
   </data>
@@ -1498,10 +1497,9 @@
     <value>Introduce field</value>
   </data>
   <data name="Introduce_local" xml:space="preserve">
-    <value>Introduce local</value>
-  </data>
+    <value>Introduce local</value> 
+  </data> 
   <data name="Introduce_query_variable" xml:space="preserve">
     <value>Introduce query variable</value>
->>>>>>> 92e19740
   </data>
 </root>