--- conflicted
+++ resolved
@@ -66,13 +66,11 @@
 
         public const string MakeFieldReadonlyDiagnosticId = "IDE0044";
 
-<<<<<<< HEAD
-        public const string RemoveUnnecessaryParenthesesDiagnosticId = "IDE0045";
-        public const string AddRequiredParenthesesDiagnosticId = "IDE0046";
-=======
         public const string UseConditionalExpressionForAssignmentDiagnosticId = "IDE0045";
         public const string UseConditionalExpressionForReturnDiagnosticId = "IDE0046";
->>>>>>> 84e1af73
+
+        public const string RemoveUnnecessaryParenthesesDiagnosticId = "IDE0047";
+        public const string AddRequiredParenthesesDiagnosticId = "IDE0048";
 
         // Analyzer error Ids
         public const string AnalyzerChangedId = "IDE1001";
