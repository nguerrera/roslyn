﻿// Copyright (c) Microsoft.  All Rights Reserved.  Licensed under the Apache License, Version 2.0.  See License.txt in the project root for license information.

namespace Microsoft.CodeAnalysis.EditAndContinue
{
    // TELEMETRY: DO NOT MODIFY ANY ENUM VALUES OF THIS ENUM.
    // IT WILL BREAK OUR SQM VARIABLE MAPPINGS.

    internal enum RudeEditKind : ushort
    {
        None = 0,

        ActiveStatementUpdate = 1,
        ActiveStatementLambdaRemoved = 2,

        Update = 3,
        ModifiersUpdate = 4,
        HandlesClauseUpdate = 5,
        ImplementsClauseUpdate = 6,
        VarianceUpdate = 7,
        FieldKindUpdate = 8,
        TypeUpdate = 9,
        ConstraintKindUpdate = 10,
        InitializerUpdate = 11,
        FixedSizeFieldUpdate = 12,
        EnumUnderlyingTypeUpdate = 13,
        BaseTypeOrInterfaceUpdate = 14,
        TypeKindUpdate = 15,
        AccessorKindUpdate = 16,
        MethodKindUpdate = 17,
        DeclareLibraryUpdate = 18,
        DeclareAliasUpdate = 19,
        Renamed = 20,
        Insert = 21,
        //// InsertNonPrivate = 22,
        InsertVirtual = 23,
        InsertOverridable = 24,
        InsertExtern = 25,
        InsertOperator = 26,
        //// InsertNonPublicConstructor = 27,
        InsertGenericMethod = 28,
        InsertDllImport = 29,
        InsertIntoStruct = 30,
        InsertIntoClassWithLayout = 31,
        Move = 32,
        Delete = 33,
        MethodBodyAdd = 34,
        MethodBodyDelete = 35,
        GenericMethodUpdate = 36,
        GenericMethodTriviaUpdate = 37,
        GenericTypeUpdate = 38,
        GenericTypeTriviaUpdate = 39,
        GenericTypeInitializerUpdate = 40,
        PartialTypeInitializerUpdate = 41,
        //// AsyncMethodUpdate = 42,
        //// AsyncMethodTriviaUpdate = 43,
        StackAllocUpdate = 44,

        ExperimentalFeaturesEnabled = 45,

        AwaitStatementUpdate = 46,
        ChangingConstructorVisibility = 47,

        CapturingVariable = 48,
        NotCapturingVariable = 49,
        DeletingCapturedVariable = 50,
        ChangingCapturedVariableType = 51,
        ChangingCapturedVariableScope = 52,
        ChangingLambdaParameters = 53,
        ChangingLambdaReturnType = 54,
        AccessingCapturedVariableInLambda = 55,
        NotAccessingCapturedVariableInLambda = 56,
        InsertLambdaWithMultiScopeCapture = 57,
        DeleteLambdaWithMultiScopeCapture = 58,
        ChangingQueryLambdaType = 59,

        InsertAroundActiveStatement = 60,
        DeleteAroundActiveStatement = 61,
        DeleteActiveStatement = 62,
        UpdateAroundActiveStatement = 63,
        UpdateExceptionHandlerOfActiveTry = 64,
        UpdateTryOrCatchWithActiveFinally = 65,
        UpdateCatchHandlerAroundActiveStatement = 66,
        UpdateStaticLocal = 67,

        InsertConstructorToTypeWithInitializersWithLambdas = 68,
        RenamingCapturedVariable = 69,

        InsertHandlesClause = 70,
        InsertFile = 71,
        PartiallyExecutedActiveStatementUpdate = 72,
        PartiallyExecutedActiveStatementDelete = 73,
        UpdatingStateMachineMethodAroundActiveStatement = 74,
        UpdatingStateMachineMethodMissingAttribute = 75,

        SwitchBetweenLambdaAndLocalFunction = 76,
        RefStruct = 77,
        ReadOnlyStruct = 78,
        ReadOnlyReferences = 79,

<<<<<<< HEAD
        InsertMethodWithExplicitInterfaceSpecifier = 80,
=======
        InternalError = 80,
>>>>>>> 3a20927a

        // TODO: remove values below
        RUDE_EDIT_COMPLEX_QUERY_EXPRESSION = 0x103,
    }
}<|MERGE_RESOLUTION|>--- conflicted
+++ resolved
@@ -97,11 +97,11 @@
         ReadOnlyStruct = 78,
         ReadOnlyReferences = 79,
 
-<<<<<<< HEAD
+		// MERGE TODO
+		// -- InternalError added in 15.9 via https://github.com/dotnet/roslyn/commit/6f6910c4d0a4fc60ccfd79efd8d54b2f45596aa1#diff-deefc0664e50cdcdda9fc7afcdd93887
+		// -- InsertMethodWithExplicitInterfaceSpecifier added in master via https://github.com/dotnet/roslyn/commit/0f8d61c2b21422871ebe87e895176849f9a3e119#diff-deefc0664e50cdcdda9fc7afcdd93887
         InsertMethodWithExplicitInterfaceSpecifier = 80,
-=======
         InternalError = 80,
->>>>>>> 3a20927a
 
         // TODO: remove values below
         RUDE_EDIT_COMPLEX_QUERY_EXPRESSION = 0x103,
