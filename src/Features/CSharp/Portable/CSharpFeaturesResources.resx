﻿<?xml version="1.0" encoding="utf-8"?>
<root>
  <!-- 
    Microsoft ResX Schema 
    
    Version 2.0
    
    The primary goals of this format is to allow a simple XML format 
    that is mostly human readable. The generation and parsing of the 
    various data types are done through the TypeConverter classes 
    associated with the data types.
    
    Example:
    
    ... ado.net/XML headers & schema ...
    <resheader name="resmimetype">text/microsoft-resx</resheader>
    <resheader name="version">2.0</resheader>
    <resheader name="reader">System.Resources.ResXResourceReader, System.Windows.Forms, ...</resheader>
    <resheader name="writer">System.Resources.ResXResourceWriter, System.Windows.Forms, ...</resheader>
    <data name="Name1"><value>this is my long string</value><comment>this is a comment</comment></data>
    <data name="Color1" type="System.Drawing.Color, System.Drawing">Blue</data>
    <data name="Bitmap1" mimetype="application/x-microsoft.net.object.binary.base64">
        <value>[base64 mime encoded serialized .NET Framework object]</value>
    </data>
    <data name="Icon1" type="System.Drawing.Icon, System.Drawing" mimetype="application/x-microsoft.net.object.bytearray.base64">
        <value>[base64 mime encoded string representing a byte array form of the .NET Framework object]</value>
        <comment>This is a comment</comment>
    </data>
                
    There are any number of "resheader" rows that contain simple 
    name/value pairs.
    
    Each data row contains a name, and value. The row also contains a 
    type or mimetype. Type corresponds to a .NET class that support 
    text/value conversion through the TypeConverter architecture. 
    Classes that don't support this are serialized and stored with the 
    mimetype set.
    
    The mimetype is used for serialized objects, and tells the 
    ResXResourceReader how to depersist the object. This is currently not 
    extensible. For a given mimetype the value must be set accordingly:
    
    Note - application/x-microsoft.net.object.binary.base64 is the format 
    that the ResXResourceWriter will generate, however the reader can 
    read any of the formats listed below.
    
    mimetype: application/x-microsoft.net.object.binary.base64
    value   : The object must be serialized with 
            : System.Runtime.Serialization.Formatters.Binary.BinaryFormatter
            : and then encoded with base64 encoding.
    
    mimetype: application/x-microsoft.net.object.soap.base64
    value   : The object must be serialized with 
            : System.Runtime.Serialization.Formatters.Soap.SoapFormatter
            : and then encoded with base64 encoding.

    mimetype: application/x-microsoft.net.object.bytearray.base64
    value   : The object must be serialized into a byte array 
            : using a System.ComponentModel.TypeConverter
            : and then encoded with base64 encoding.
    -->
  <xsd:schema id="root" xmlns="" xmlns:xsd="http://www.w3.org/2001/XMLSchema" xmlns:msdata="urn:schemas-microsoft-com:xml-msdata">
    <xsd:import namespace="http://www.w3.org/XML/1998/namespace" />
    <xsd:element name="root" msdata:IsDataSet="true">
      <xsd:complexType>
        <xsd:choice maxOccurs="unbounded">
          <xsd:element name="metadata">
            <xsd:complexType>
              <xsd:sequence>
                <xsd:element name="value" type="xsd:string" minOccurs="0" />
              </xsd:sequence>
              <xsd:attribute name="name" use="required" type="xsd:string" />
              <xsd:attribute name="type" type="xsd:string" />
              <xsd:attribute name="mimetype" type="xsd:string" />
              <xsd:attribute ref="xml:space" />
            </xsd:complexType>
          </xsd:element>
          <xsd:element name="assembly">
            <xsd:complexType>
              <xsd:attribute name="alias" type="xsd:string" />
              <xsd:attribute name="name" type="xsd:string" />
            </xsd:complexType>
          </xsd:element>
          <xsd:element name="data">
            <xsd:complexType>
              <xsd:sequence>
                <xsd:element name="value" type="xsd:string" minOccurs="0" msdata:Ordinal="1" />
                <xsd:element name="comment" type="xsd:string" minOccurs="0" msdata:Ordinal="2" />
              </xsd:sequence>
              <xsd:attribute name="name" type="xsd:string" use="required" msdata:Ordinal="1" />
              <xsd:attribute name="type" type="xsd:string" msdata:Ordinal="3" />
              <xsd:attribute name="mimetype" type="xsd:string" msdata:Ordinal="4" />
              <xsd:attribute ref="xml:space" />
            </xsd:complexType>
          </xsd:element>
          <xsd:element name="resheader">
            <xsd:complexType>
              <xsd:sequence>
                <xsd:element name="value" type="xsd:string" minOccurs="0" msdata:Ordinal="1" />
              </xsd:sequence>
              <xsd:attribute name="name" type="xsd:string" use="required" />
            </xsd:complexType>
          </xsd:element>
        </xsd:choice>
      </xsd:complexType>
    </xsd:element>
  </xsd:schema>
  <resheader name="resmimetype">
    <value>text/microsoft-resx</value>
  </resheader>
  <resheader name="version">
    <value>2.0</value>
  </resheader>
  <resheader name="reader">
    <value>System.Resources.ResXResourceReader, System.Windows.Forms, Version=4.0.0.0, Culture=neutral, PublicKeyToken=b77a5c561934e089</value>
  </resheader>
  <resheader name="writer">
    <value>System.Resources.ResXResourceWriter, System.Windows.Forms, Version=4.0.0.0, Culture=neutral, PublicKeyToken=b77a5c561934e089</value>
  </resheader>
  <data name="Inline_temporary_variable" xml:space="preserve">
    <value>Inline temporary variable</value>
  </data>
  <data name="Conflict_s_detected" xml:space="preserve">
    <value>Conflict(s) detected.</value>
  </data>
  <data name="Invert_if" xml:space="preserve">
    <value>Invert if</value>
  </data>
  <data name="Add_await" xml:space="preserve">
    <value>Add await</value>
  </data>
  <data name="Add_Await_and_ConfigureAwaitFalse" xml:space="preserve">
    <value>Add await and ConfigureAwait(false)</value>
  </data>
  <data name="Simplify_lambda_expression" xml:space="preserve">
    <value>Simplify lambda expression</value>
  </data>
  <data name="Simplify_all_occurrences" xml:space="preserve">
    <value>Simplify all occurrences</value>
  </data>
  <data name="Remove_Unnecessary_Usings" xml:space="preserve">
    <value>Remove Unnecessary Usings</value>
  </data>
  <data name="lambda_expression" xml:space="preserve">
    <value>&lt;lambda expression&gt;</value>
  </data>
  <data name="Autoselect_disabled_due_to_potential_lambda_declaration" xml:space="preserve">
    <value>Autoselect disabled due to potential lambda declaration.</value>
  </data>
  <data name="member_name" xml:space="preserve">
    <value>&lt;member name&gt; = </value>
  </data>
  <data name="Autoselect_disabled_due_to_possible_explicitly_named_anonymous_type_member_creation" xml:space="preserve">
    <value>Autoselect disabled due to possible explicitly named anonymous type member creation.</value>
  </data>
  <data name="element_name" xml:space="preserve">
    <value>&lt;element name&gt; : </value>
  </data>
  <data name="Autoselect_disabled_due_to_possible_tuple_type_element_creation" xml:space="preserve">
    <value>Autoselect disabled due to possible tuple type element creation.</value>
  </data>
  <data name="range_variable" xml:space="preserve">
    <value>&lt;range variable&gt;</value>
  </data>
  <data name="Autoselect_disabled_due_to_potential_range_variable_declaration" xml:space="preserve">
    <value>Autoselect disabled due to potential range variable declaration.</value>
  </data>
  <data name="Declare_as_nullable" xml:space="preserve">
    <value>Declare as nullable</value>
  </data>
  <data name="Fix_return_type" xml:space="preserve">
    <value>Fix return type</value>
  </data>
  <data name="Simplify_name_0" xml:space="preserve">
    <value>Simplify name '{0}'</value>
  </data>
  <data name="Simplify_member_access_0" xml:space="preserve">
    <value>Simplify member access '{0}'</value>
  </data>
  <data name="Remove_this_qualification" xml:space="preserve">
    <value>Remove 'this' qualification</value>
  </data>
  <data name="Name_can_be_simplified" xml:space="preserve">
    <value>Name can be simplified</value>
  </data>
  <data name="Can_t_determine_valid_range_of_statements_to_extract" xml:space="preserve">
    <value>Can't determine valid range of statements to extract</value>
  </data>
  <data name="Not_all_code_paths_return" xml:space="preserve">
    <value>Not all code paths return</value>
  </data>
  <data name="Selection_does_not_contain_a_valid_node" xml:space="preserve">
    <value>Selection does not contain a valid node</value>
  </data>
  <data name="Invalid_selection" xml:space="preserve">
    <value>Invalid selection.</value>
  </data>
  <data name="Selection_does_not_contain_a_valid_token" xml:space="preserve">
    <value>Selection does not contain a valid token.</value>
  </data>
  <data name="No_valid_selection_to_perform_extraction" xml:space="preserve">
    <value>No valid selection to perform extraction.</value>
  </data>
  <data name="No_common_root_node_for_extraction" xml:space="preserve">
    <value>No common root node for extraction.</value>
  </data>
  <data name="Contains_invalid_selection" xml:space="preserve">
    <value>Contains invalid selection.</value>
  </data>
  <data name="The_selection_contains_syntactic_errors" xml:space="preserve">
    <value>The selection contains syntactic errors</value>
  </data>
  <data name="Selection_can_not_cross_over_preprocessor_directives" xml:space="preserve">
    <value>Selection can not cross over preprocessor directives.</value>
  </data>
  <data name="Selection_can_not_contain_a_yield_statement" xml:space="preserve">
    <value>Selection can not contain a yield statement.</value>
  </data>
  <data name="Selection_can_not_contain_throw_statement" xml:space="preserve">
    <value>Selection can not contain throw statement.</value>
  </data>
  <data name="Selection_can_not_be_part_of_constant_initializer_expression" xml:space="preserve">
    <value>Selection can not be part of constant initializer expression.</value>
  </data>
  <data name="Selection_can_not_contain_a_pattern_expression" xml:space="preserve">
    <value>Selection can not contain a pattern expression.</value>
  </data>
  <data name="The_selected_code_is_inside_an_unsafe_context" xml:space="preserve">
    <value>The selected code is inside an unsafe context.</value>
  </data>
  <data name="No_valid_statement_range_to_extract" xml:space="preserve">
    <value>No valid statement range to extract</value>
  </data>
  <data name="deprecated" xml:space="preserve">
    <value>deprecated</value>
  </data>
  <data name="extension" xml:space="preserve">
    <value>extension</value>
  </data>
  <data name="awaitable" xml:space="preserve">
    <value>awaitable</value>
  </data>
  <data name="awaitable_extension" xml:space="preserve">
    <value>awaitable, extension</value>
  </data>
  <data name="Organize_Usings" xml:space="preserve">
    <value>Organize Usings</value>
  </data>
  <data name="Remove_and_Sort_Usings" xml:space="preserve">
    <value>R&amp;emove and Sort Usings</value>
  </data>
  <data name="Insert_await" xml:space="preserve">
    <value>Insert 'await'.</value>
  </data>
  <data name="Make_0_return_Task_instead_of_void" xml:space="preserve">
    <value>Make {0} return Task instead of void.</value>
  </data>
  <data name="Change_return_type_from_0_to_1" xml:space="preserve">
    <value>Change return type from {0} to {1}</value>
  </data>
  <data name="Replace_return_with_yield_return" xml:space="preserve">
    <value>Replace return with yield return</value>
  </data>
  <data name="Generate_explicit_conversion_operator_in_0" xml:space="preserve">
    <value>Generate explicit conversion operator in '{0}'</value>
  </data>
  <data name="Generate_implicit_conversion_operator_in_0" xml:space="preserve">
    <value>Generate implicit conversion operator in '{0}'</value>
  </data>
  <data name="Do_not_change_this_code_Put_cleanup_code_in_Dispose_bool_disposing_above" xml:space="preserve">
    <value>Do not change this code. Put cleanup code in Dispose(bool disposing) above.</value>
  </data>
  <data name="TODO_colon_free_unmanaged_resources_unmanaged_objects_and_override_a_finalizer_below" xml:space="preserve">
    <value>TODO: free unmanaged resources (unmanaged objects) and override a finalizer below.</value>
  </data>
  <data name="TODO_colon_override_a_finalizer_only_if_Dispose_bool_disposing_above_has_code_to_free_unmanaged_resources" xml:space="preserve">
    <value>TODO: override a finalizer only if Dispose(bool disposing) above has code to free unmanaged resources.</value>
  </data>
  <data name="This_code_added_to_correctly_implement_the_disposable_pattern" xml:space="preserve">
    <value>This code added to correctly implement the disposable pattern.</value>
  </data>
  <data name="TODO_colon_uncomment_the_following_line_if_the_finalizer_is_overridden_above" xml:space="preserve">
    <value>TODO: uncomment the following line if the finalizer is overridden above.</value>
  </data>
  <data name="Using_directive_is_unnecessary" xml:space="preserve">
    <value>Using directive is unnecessary.</value>
  </data>
  <data name="try_block" xml:space="preserve">
    <value>try block</value>
    <comment>{Locked="try"} "try" is a C# keyword and should not be localized.</comment>
  </data>
  <data name="catch_clause" xml:space="preserve">
    <value>catch clause</value>
    <comment>{Locked="catch"} "catch" is a C# keyword and should not be localized.</comment>
  </data>
  <data name="filter_clause" xml:space="preserve">
    <value>filter clause</value>
  </data>
  <data name="finally_clause" xml:space="preserve">
    <value>finally clause</value>
    <comment>{Locked="finally"} "finally" is a C# keyword and should not be localized.</comment>
  </data>
  <data name="fixed_statement" xml:space="preserve">
    <value>fixed statement</value>
    <comment>{Locked="fixed"} "fixed" is a C# keyword and should not be localized.</comment>
  </data>
  <data name="using_statement" xml:space="preserve">
    <value>using statement</value>
    <comment>{Locked="using"} "using" is a C# keyword and should not be localized.</comment>
  </data>
  <data name="lock_statement" xml:space="preserve">
    <value>lock statement</value>
    <comment>{Locked="lock"} "lock" is a C# keyword and should not be localized.</comment>
  </data>
  <data name="foreach_statement" xml:space="preserve">
    <value>foreach statement</value>
    <comment>{Locked="foreach"} "foreach" is a C# keyword and should not be localized.</comment>
  </data>
  <data name="checked_statement" xml:space="preserve">
    <value>checked statement</value>
    <comment>{Locked="checked"} "checked" is a C# keyword and should not be localized.</comment>
  </data>
  <data name="unchecked_statement" xml:space="preserve">
    <value>unchecked statement</value>
    <comment>{Locked="unchecked"} "unchecked" is a C# keyword and should not be localized.</comment>
  </data>
  <data name="yield_statement" xml:space="preserve">
    <value>yield statement</value>
    <comment>{Locked="yield"} "yield" is a C# keyword and should not be localized.</comment>
  </data>
  <data name="await_expression" xml:space="preserve">
    <value>await expression</value>
    <comment>{Locked="await"} "await" is a C# keyword and should not be localized.</comment>
  </data>
  <data name="lambda" xml:space="preserve">
    <value>lambda</value>
  </data>
  <data name="anonymous_method" xml:space="preserve">
    <value>anonymous method</value>
  </data>
  <data name="from_clause" xml:space="preserve">
    <value>from clause</value>
  </data>
  <data name="join_clause" xml:space="preserve">
    <value>join clause</value>
    <comment>{Locked="join"} "join" is a C# keyword and should not be localized.</comment>
  </data>
  <data name="let_clause" xml:space="preserve">
    <value>let clause</value>
    <comment>{Locked="let"} "let" is a C# keyword and should not be localized.</comment>
  </data>
  <data name="where_clause" xml:space="preserve">
    <value>where clause</value>
    <comment>{Locked="where"} "where" is a C# keyword and should not be localized.</comment>
  </data>
  <data name="orderby_clause" xml:space="preserve">
    <value>orderby clause</value>
    <comment>{Locked="orderby"} "orderby" is a C# keyword and should not be localized.</comment>
  </data>
  <data name="select_clause" xml:space="preserve">
    <value>select clause</value>
    <comment>{Locked="select"} "select" is a C# keyword and should not be localized.</comment>
  </data>
  <data name="groupby_clause" xml:space="preserve">
    <value>groupby clause</value>
    <comment>{Locked="groupby"} "groupby" is a C# keyword and should not be localized.</comment>
  </data>
  <data name="query_body" xml:space="preserve">
    <value>query body</value>
  </data>
  <data name="into_clause" xml:space="preserve">
    <value>into clause</value>
    <comment>{Locked="into"} "into" is a C# keyword and should not be localized.</comment>
  </data>
  <data name="is_pattern" xml:space="preserve">
    <value>is pattern</value>
    <comment>{Locked="is"} "is" is a C# keyword and should not be localized.</comment>
  </data>
  <data name="deconstruction" xml:space="preserve">
    <value>deconstruction</value>
  </data>
  <data name="tuple" xml:space="preserve">
    <value>tuple</value>
  </data>
  <data name="local_function" xml:space="preserve">
    <value>local function</value>
  </data>
  <data name="out_var" xml:space="preserve">
    <value>out variable</value>
    <comment>{Locked="out"} "out" is a C# keyword and should not be localized.</comment>
  </data>
  <data name="ref_local_or_expression" xml:space="preserve">
    <value>ref local or expression</value>
    <comment>{Locked="ref"} "ref" is a C# keyword and should not be localized.</comment>
  </data>
  <data name="v7_switch" xml:space="preserve">
    <value>C# 7 enhanced switch statement</value>
  </data>
  <data name="global_statement" xml:space="preserve">
    <value>global statement</value>
    <comment>{Locked="global"} "global" is a C# keyword and should not be localized.</comment>
  </data>
  <data name="using_namespace" xml:space="preserve">
    <value>using namespace</value>
  </data>
  <data name="using_directive" xml:space="preserve">
    <value>using directive</value>
  </data>
  <data name="struct_" xml:space="preserve">
    <value>struct</value>
    <comment>{Locked}</comment>
  </data>
  <data name="event_field" xml:space="preserve">
    <value>event field</value>
  </data>
  <data name="conversion_operator" xml:space="preserve">
    <value>conversion operator</value>
  </data>
  <data name="destructor" xml:space="preserve">
    <value>destructor</value>
  </data>
  <data name="indexer" xml:space="preserve">
    <value>indexer</value>
  </data>
  <data name="property_getter" xml:space="preserve">
    <value>property getter</value>
  </data>
  <data name="indexer_getter" xml:space="preserve">
    <value>indexer getter</value>
  </data>
  <data name="property_setter" xml:space="preserve">
    <value>property setter</value>
  </data>
  <data name="indexer_setter" xml:space="preserve">
    <value>indexer setter</value>
  </data>
  <data name="attribute_target" xml:space="preserve">
    <value>attribute target</value>
  </data>
  <data name="_0_does_not_contain_a_constructor_that_takes_that_many_arguments" xml:space="preserve">
    <value>'{0}' does not contain a constructor that takes that many arguments.</value>
  </data>
  <data name="The_name_0_does_not_exist_in_the_current_context" xml:space="preserve">
    <value>The name '{0}' does not exist in the current context.</value>
  </data>
  <data name="Hide_base_member" xml:space="preserve">
    <value>Hide base member</value>
  </data>
  <data name="Delegate_invocation_can_be_simplified" xml:space="preserve">
    <value>Delegate invocation can be simplified.</value>
  </data>
  <data name="Properties" xml:space="preserve">
    <value>Properties</value>
  </data>
  <data name="Use_explicit_type_instead_of_var" xml:space="preserve">
    <value>Use explicit type instead of 'var'</value>
  </data>
  <data name="Use_explicit_type" xml:space="preserve">
    <value>Use explicit type</value>
  </data>
  <data name="use_var_instead_of_explicit_type" xml:space="preserve">
    <value>use 'var' instead of explicit type</value>
  </data>
  <data name="Use_implicit_type" xml:space="preserve">
    <value>Use implicit type</value>
  </data>
  <data name="Autoselect_disabled_due_to_namespace_declaration" xml:space="preserve">
    <value>Autoselect disabled due to namespace declaration.</value>
  </data>
  <data name="namespace_name" xml:space="preserve">
    <value>&lt;namespace name&gt;</value>
  </data>
  <data name="Autoselect_disabled_due_to_type_declaration" xml:space="preserve">
    <value>Autoselect disabled due to type declaration.</value>
  </data>
  <data name="Autoselect_disabled_due_to_possible_deconstruction_declaration" xml:space="preserve">
    <value>Autoselect disabled due to possible deconstruction declaration.</value>
  </data>
  <data name="Upgrade_this_project_to_csharp_language_version_0" xml:space="preserve">
    <value>Upgrade this project to C# language version '{0}'</value>
  </data>
  <data name="Upgrade_all_csharp_projects_to_language_version_0" xml:space="preserve">
    <value>Upgrade all C# projects to language version '{0}'</value>
  </data>
  <data name="class_name" xml:space="preserve">
    <value>&lt;class name&gt;</value>
  </data>
  <data name="interface_name" xml:space="preserve">
    <value>&lt;interface name&gt;</value>
  </data>
  <data name="designation_name" xml:space="preserve">
    <value>&lt;designation name&gt;</value>
  </data>
  <data name="struct_name" xml:space="preserve">
    <value>&lt;struct name&gt;</value>
  </data>
  <data name="Make_method_async" xml:space="preserve">
    <value>Make method async</value>
  </data>
  <data name="Make_method_async_remain_void" xml:space="preserve">
    <value>Make method async (stay void)</value>
  </data>
  <data name="Add_this" xml:space="preserve">
    <value>Add 'this.'</value>
  </data>
  <data name="Convert_to_switch" xml:space="preserve">
    <value>Convert to 'switch'</value>
  </data>
  <data name="Warning_Extracting_a_local_function_reference_may_produce_invalid_code" xml:space="preserve">
    <value>Warning: Extracting a local function reference may produce invalid code</value>
  </data>
  <data name="Name" xml:space="preserve">
    <value>&lt;Name&gt;</value>
  </data>
  <data name="Autoselect_disabled_due_to_member_declaration" xml:space="preserve">
    <value>Autoselect disabled due to member declaration</value>
  </data>
  <data name="Suggested_name" xml:space="preserve">
    <value>(Suggested name)</value>
  </data>
  <data name="Remove_unused_function" xml:space="preserve">
    <value>Remove unused function</value>
  </data>
  <data name="Use_is_null_check" xml:space="preserve">
    <value>Use 'is null' check</value>
  </data>
  <data name="Add_parentheses_around_conditional_expression_in_interpolated_string" xml:space="preserve">
    <value>Add parentheses</value>
  </data>
  <data name="Convert_to_foreach" xml:space="preserve">
    <value>Convert to 'foreach'</value>
  </data>
  <data name="Convert_to_for" xml:space="preserve">
    <value>Convert to 'for'</value>
  </data>
  <data name="if_statement_can_be_simplified" xml:space="preserve">
    <value>'if' statement can be simplified</value>
  </data>
  <data name="Allow_unsafe_code_in_this_project" xml:space="preserve">
    <value>Allow unsafe code in this project</value>
  </data>
  <data name="Add_Obsolete" xml:space="preserve">
    <value>Add [Obsolete]</value>
  </data>
  <data name="Convert_to_method" xml:space="preserve">
    <value>Convert to method</value>
  </data>
  <data name="Add_accessibility_modifiers" xml:space="preserve">
    <value>Add accessibility modifiers</value>
  </data>
  <data name="Add_remove_braces_for_single_line_control_statements" xml:space="preserve">
    <value>Add/remove braces for single-line control statements</value>
  </data>
  <data name="Apply_language_framework_type_preferences" xml:space="preserve">
    <value>Apply language/framework type preferences</value>
  </data>
  <data name="Apply_implicit_explicit_type_preferences" xml:space="preserve">
    <value>Apply implicit/explicit type preferences</value>
  </data>
  <data name="Apply_this_qualification_preferences" xml:space="preserve">
    <value>Apply 'this.' qualification preferences</value>
  </data>
  <data name="Sort_accessibility_modifiers" xml:space="preserve">
    <value>Sort accessibility modifiers</value>
  </data>
  <data name="Apply_expression_block_body_preferences" xml:space="preserve">
    <value>Apply expression/block body preferences</value>
  </data>
  <data name="Apply_inline_out_variable_preferences" xml:space="preserve">
    <value>Apply inline 'out' variables preferences</value>
  </data>
  <data name="Apply_object_collection_initialization_preferences" xml:space="preserve">
    <value>Apply object/collection initialization preferences</value>
  </data>
  <data name="Make_private_field_readonly_when_possible" xml:space="preserve">
    <value>Make private fields readonly when possible</value>
  </data>
  <data name="Remove_unnecessary_casts" xml:space="preserve">
    <value>Remove unnecessary casts</value>
  </data>
  <data name="Remove_unused_variables" xml:space="preserve">
    <value>Remove unused variables</value>
  </data>
  <data name="Use_0" xml:space="preserve">
    <value>Use '{0}'</value>
  </data>
  <data name="Add_missing_usings" xml:space="preserve">
    <value>Add missing usings</value>
    <comment>{Locked="using"} "using" is a C# keyword and should not be localized.</comment>
  </data>
  <data name="Introduce_using_statement" xml:space="preserve">
    <value>Introduce 'using' statement</value>
    <comment>{Locked="using"} "using" is a C# keyword and should not be localized.</comment>
  </data>
<<<<<<< HEAD
  <data name="Unseal_class_0" xml:space="preserve">
    <value>Unseal class '{0}'</value>
=======
  <data name="Make_ref_struct" xml:space="preserve">
    <value>Make 'ref struct'</value>
    <comment>{Locked="ref"}{Locked="struct"} "ref" and "struct" are C# keywords and should not be localized.</comment>
>>>>>>> 39ecf2fa
  </data>
</root><|MERGE_RESOLUTION|>--- conflicted
+++ resolved
@@ -592,13 +592,11 @@
     <value>Introduce 'using' statement</value>
     <comment>{Locked="using"} "using" is a C# keyword and should not be localized.</comment>
   </data>
-<<<<<<< HEAD
   <data name="Unseal_class_0" xml:space="preserve">
     <value>Unseal class '{0}'</value>
-=======
+  </data>
   <data name="Make_ref_struct" xml:space="preserve">
     <value>Make 'ref struct'</value>
     <comment>{Locked="ref"}{Locked="struct"} "ref" and "struct" are C# keywords and should not be localized.</comment>
->>>>>>> 39ecf2fa
   </data>
 </root>