// Copyright (c) Microsoft.  All Rights Reserved.  Licensed under the Apache License, Version 2.0.  See License.txt in the project root for license information.

using Microsoft.CodeAnalysis.CSharp.Symbols;
using Microsoft.CodeAnalysis.ExpressionEvaluator;
using System.Collections.Immutable;
using System.Diagnostics;

namespace Microsoft.CodeAnalysis.CSharp.ExpressionEvaluator
{
    internal sealed class ObjectIdLocalSymbol : PlaceholderLocalSymbol
    {
        private readonly bool _isWritable;

        internal ObjectIdLocalSymbol(MethodSymbol method, TypeSymbol type, string name, string displayName, bool isWritable) :
            base(method, name, displayName, type)
        {
            _isWritable = isWritable;
        }

        internal override bool IsWritable
        {
            get { return _isWritable; }
        }

        internal override BoundExpression RewriteLocal(CSharpCompilation compilation, EENamedTypeSymbol container, CSharpSyntaxNode syntax, DiagnosticBag diagnostics)
        {
            return RewriteLocalInternal(compilation, container, syntax, this);
        }

        internal static BoundExpression RewriteLocal(CSharpCompilation compilation, EENamedTypeSymbol container, CSharpSyntaxNode syntax, LocalSymbol local)
        {
            return RewriteLocalInternal(compilation, container, syntax, local);
        }

        private static BoundExpression RewriteLocalInternal(CSharpCompilation compilation, EENamedTypeSymbol container, CSharpSyntaxNode syntax, LocalSymbol local)
        {
            return new BoundPseudoVariable(
                syntax,
                local,
                new ObjectIdExpressions(compilation),
                local.Type.TypeSymbol);
        }

        private sealed class ObjectIdExpressions : PseudoVariableExpressions
        {
            private readonly CSharpCompilation _compilation;

            internal ObjectIdExpressions(CSharpCompilation compilation)
            {
                _compilation = compilation;
            }

            internal override BoundExpression GetValue(BoundPseudoVariable variable, DiagnosticBag diagnostics)
            {
                var method = GetIntrinsicMethod(_compilation, ExpressionCompilerConstants.GetVariableValueMethodName);
                var local = variable.LocalSymbol;
                var expr = InvokeGetMethod(method, variable.Syntax, local.Name);
                return ConvertToLocalType(_compilation, expr, local.Type.TypeSymbol, diagnostics);
            }

            internal override BoundExpression GetAddress(BoundPseudoVariable variable)
            {
                var method = GetIntrinsicMethod(_compilation, ExpressionCompilerConstants.GetVariableAddressMethodName);
                // Currently the MetadataDecoder does not support byref return types
                // so the return type of GetVariableAddress(Of T)(name As String)
                // is an error type. Since the method is only used for emit, an
                // updated placeholder method is used instead.
                Debug.Assert(method.ReturnType.TypeKind == TypeKind.Error); // If byref return types are supported in the future, use method as is.
                method = new PlaceholderMethodSymbol(
                    method.ContainingType,
                    method.Name,
                    m => method.TypeParameters.SelectAsArray(t => (TypeParameterSymbol)new SimpleTypeParameterSymbol(m, t.Ordinal, t.Name)),
                    m => m.TypeParameters[0], // return type is <>T&
<<<<<<< HEAD
                    m => method.Parameters.SelectAsArray(p => (ParameterSymbol)new SynthesizedParameterSymbol(m, p.Type.TypeSymbol, p.Ordinal, p.RefKind, p.Name, p.Type.CustomModifiers)));
=======
                    m => method.Parameters.SelectAsArray(p => (ParameterSymbol)new SynthesizedParameterSymbol(m, p.Type, p.Ordinal, p.RefKind, p.Name, p.CustomModifiers, p.CountOfCustomModifiersPrecedingByRef)));
>>>>>>> 121ea80a
                var local = variable.LocalSymbol;
                return InvokeGetMethod(method.Construct(local.Type.TypeSymbol), variable.Syntax, local.Name);
            }

            private static BoundExpression InvokeGetMethod(MethodSymbol method, CSharpSyntaxNode syntax, string name)
            {
                var argument = new BoundLiteral(
                    syntax,
                    Microsoft.CodeAnalysis.ConstantValue.Create(name),
                    method.Parameters[0].Type.TypeSymbol);
                return BoundCall.Synthesized(
                    syntax,
                    receiverOpt: null,
                    method: method,
                    arguments: ImmutableArray.Create<BoundExpression>(argument));
            }
        }
    }
}<|MERGE_RESOLUTION|>--- conflicted
+++ resolved
@@ -71,11 +71,7 @@
                     method.Name,
                     m => method.TypeParameters.SelectAsArray(t => (TypeParameterSymbol)new SimpleTypeParameterSymbol(m, t.Ordinal, t.Name)),
                     m => m.TypeParameters[0], // return type is <>T&
-<<<<<<< HEAD
-                    m => method.Parameters.SelectAsArray(p => (ParameterSymbol)new SynthesizedParameterSymbol(m, p.Type.TypeSymbol, p.Ordinal, p.RefKind, p.Name, p.Type.CustomModifiers)));
-=======
                     m => method.Parameters.SelectAsArray(p => (ParameterSymbol)new SynthesizedParameterSymbol(m, p.Type, p.Ordinal, p.RefKind, p.Name, p.CustomModifiers, p.CountOfCustomModifiersPrecedingByRef)));
->>>>>>> 121ea80a
                 var local = variable.LocalSymbol;
                 return InvokeGetMethod(method.Construct(local.Type.TypeSymbol), variable.Syntax, local.Name);
             }
