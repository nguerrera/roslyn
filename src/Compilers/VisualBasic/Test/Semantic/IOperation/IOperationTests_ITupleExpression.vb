--- conflicted
+++ resolved
@@ -109,36 +109,20 @@
   IVariableDeclaration (1 variables) (OperationKind.VariableDeclaration) (Syntax: 't')
     Variables: Local_1: t As (System.UInt32, System.UInt32)
     Initializer: 
-<<<<<<< HEAD
       IVariableInitializer (OperationKind.VariableInitializer) (Syntax: '= (1, 2)')
-        IConversionExpression (Implicit, TryCast: False, Unchecked) (OperationKind.ConversionExpression, Type: (System.UInt32, System.UInt32)) (Syntax: '(1, 2)')
+        IConversionExpression (Implicit, TryCast: False, Unchecked) (OperationKind.ConversionExpression, Type: (System.UInt32, System.UInt32), IsImplicit) (Syntax: '(1, 2)')
           Conversion: CommonConversion (Exists: True, IsIdentity: False, IsNumeric: False, IsReference: False, IsUserDefined: False) (MethodSymbol: null)
           Operand: 
             ITupleExpression (OperationKind.TupleExpression, Type: (System.UInt32, System.UInt32)) (Syntax: '(1, 2)')
               Elements(2):
-                  IConversionExpression (Implicit, TryCast: False, Unchecked) (OperationKind.ConversionExpression, Type: System.UInt32, Constant: 1) (Syntax: '1')
+                  IConversionExpression (Implicit, TryCast: False, Unchecked) (OperationKind.ConversionExpression, Type: System.UInt32, Constant: 1, IsImplicit) (Syntax: '1')
                     Conversion: CommonConversion (Exists: True, IsIdentity: False, IsNumeric: True, IsReference: False, IsUserDefined: False) (MethodSymbol: null)
                     Operand: 
                       ILiteralExpression (OperationKind.LiteralExpression, Type: System.Int32, Constant: 1) (Syntax: '1')
-                  IConversionExpression (Implicit, TryCast: False, Unchecked) (OperationKind.ConversionExpression, Type: System.UInt32, Constant: 2) (Syntax: '2')
+                  IConversionExpression (Implicit, TryCast: False, Unchecked) (OperationKind.ConversionExpression, Type: System.UInt32, Constant: 2, IsImplicit) (Syntax: '2')
                     Conversion: CommonConversion (Exists: True, IsIdentity: False, IsNumeric: True, IsReference: False, IsUserDefined: False) (MethodSymbol: null)
                     Operand: 
                       ILiteralExpression (OperationKind.LiteralExpression, Type: System.Int32, Constant: 2) (Syntax: '2')
-=======
-      IConversionExpression (Implicit, TryCast: False, Unchecked) (OperationKind.ConversionExpression, Type: (System.UInt32, System.UInt32), IsImplicit) (Syntax: '(1, 2)')
-        Conversion: CommonConversion (Exists: True, IsIdentity: False, IsNumeric: False, IsReference: False, IsUserDefined: False) (MethodSymbol: null)
-        Operand: 
-          ITupleExpression (OperationKind.TupleExpression, Type: (System.UInt32, System.UInt32)) (Syntax: '(1, 2)')
-            Elements(2):
-                IConversionExpression (Implicit, TryCast: False, Unchecked) (OperationKind.ConversionExpression, Type: System.UInt32, Constant: 1, IsImplicit) (Syntax: '1')
-                  Conversion: CommonConversion (Exists: True, IsIdentity: False, IsNumeric: True, IsReference: False, IsUserDefined: False) (MethodSymbol: null)
-                  Operand: 
-                    ILiteralExpression (OperationKind.LiteralExpression, Type: System.Int32, Constant: 1) (Syntax: '1')
-                IConversionExpression (Implicit, TryCast: False, Unchecked) (OperationKind.ConversionExpression, Type: System.UInt32, Constant: 2, IsImplicit) (Syntax: '2')
-                  Conversion: CommonConversion (Exists: True, IsIdentity: False, IsNumeric: True, IsReference: False, IsUserDefined: False) (MethodSymbol: null)
-                  Operand: 
-                    ILiteralExpression (OperationKind.LiteralExpression, Type: System.Int32, Constant: 2) (Syntax: '2')
->>>>>>> 5a7826ea
 ]]>.Value
 
             Dim expectedDiagnostics = String.Empty
@@ -193,36 +177,20 @@
   IVariableDeclaration (1 variables) (OperationKind.VariableDeclaration) (Syntax: 't')
     Variables: Local_1: t As (System.UInt32, System.String)
     Initializer: 
-<<<<<<< HEAD
       IVariableInitializer (OperationKind.VariableInitializer) (Syntax: '= (1, Nothing)')
-        IConversionExpression (Implicit, TryCast: False, Unchecked) (OperationKind.ConversionExpression, Type: (System.UInt32, System.String)) (Syntax: '(1, Nothing)')
+        IConversionExpression (Implicit, TryCast: False, Unchecked) (OperationKind.ConversionExpression, Type: (System.UInt32, System.String), IsImplicit) (Syntax: '(1, Nothing)')
           Conversion: CommonConversion (Exists: True, IsIdentity: False, IsNumeric: False, IsReference: False, IsUserDefined: False) (MethodSymbol: null)
           Operand: 
             ITupleExpression (OperationKind.TupleExpression, Type: (System.UInt32, System.String)) (Syntax: '(1, Nothing)')
               Elements(2):
-                  IConversionExpression (Implicit, TryCast: False, Unchecked) (OperationKind.ConversionExpression, Type: System.UInt32, Constant: 1) (Syntax: '1')
+                  IConversionExpression (Implicit, TryCast: False, Unchecked) (OperationKind.ConversionExpression, Type: System.UInt32, Constant: 1, IsImplicit) (Syntax: '1')
                     Conversion: CommonConversion (Exists: True, IsIdentity: False, IsNumeric: True, IsReference: False, IsUserDefined: False) (MethodSymbol: null)
                     Operand: 
                       ILiteralExpression (OperationKind.LiteralExpression, Type: System.Int32, Constant: 1) (Syntax: '1')
-                  IConversionExpression (Implicit, TryCast: False, Unchecked) (OperationKind.ConversionExpression, Type: System.String, Constant: null) (Syntax: 'Nothing')
+                  IConversionExpression (Implicit, TryCast: False, Unchecked) (OperationKind.ConversionExpression, Type: System.String, Constant: null, IsImplicit) (Syntax: 'Nothing')
                     Conversion: CommonConversion (Exists: True, IsIdentity: False, IsNumeric: False, IsReference: False, IsUserDefined: False) (MethodSymbol: null)
                     Operand: 
                       ILiteralExpression (OperationKind.LiteralExpression, Type: null, Constant: null) (Syntax: 'Nothing')
-=======
-      IConversionExpression (Implicit, TryCast: False, Unchecked) (OperationKind.ConversionExpression, Type: (System.UInt32, System.String), IsImplicit) (Syntax: '(1, Nothing)')
-        Conversion: CommonConversion (Exists: True, IsIdentity: False, IsNumeric: False, IsReference: False, IsUserDefined: False) (MethodSymbol: null)
-        Operand: 
-          ITupleExpression (OperationKind.TupleExpression, Type: (System.UInt32, System.String)) (Syntax: '(1, Nothing)')
-            Elements(2):
-                IConversionExpression (Implicit, TryCast: False, Unchecked) (OperationKind.ConversionExpression, Type: System.UInt32, Constant: 1, IsImplicit) (Syntax: '1')
-                  Conversion: CommonConversion (Exists: True, IsIdentity: False, IsNumeric: True, IsReference: False, IsUserDefined: False) (MethodSymbol: null)
-                  Operand: 
-                    ILiteralExpression (OperationKind.LiteralExpression, Type: System.Int32, Constant: 1) (Syntax: '1')
-                IConversionExpression (Implicit, TryCast: False, Unchecked) (OperationKind.ConversionExpression, Type: System.String, Constant: null, IsImplicit) (Syntax: 'Nothing')
-                  Conversion: CommonConversion (Exists: True, IsIdentity: False, IsNumeric: False, IsReference: False, IsUserDefined: False) (MethodSymbol: null)
-                  Operand: 
-                    ILiteralExpression (OperationKind.LiteralExpression, Type: null, Constant: null) (Syntax: 'Nothing')
->>>>>>> 5a7826ea
 ]]>.Value
 
             Dim expectedDiagnostics = String.Empty
@@ -328,24 +296,14 @@
   IVariableDeclaration (1 variables) (OperationKind.VariableDeclaration) (Syntax: 't')
     Variables: Local_1: t As (A As System.Int32, B As System.Int32)
     Initializer: 
-<<<<<<< HEAD
       IVariableInitializer (OperationKind.VariableInitializer) (Syntax: '= (1, 2)')
-        IConversionExpression (Implicit, TryCast: False, Unchecked) (OperationKind.ConversionExpression, Type: (A As System.Int32, B As System.Int32)) (Syntax: '(1, 2)')
+        IConversionExpression (Implicit, TryCast: False, Unchecked) (OperationKind.ConversionExpression, Type: (A As System.Int32, B As System.Int32), IsImplicit) (Syntax: '(1, 2)')
           Conversion: CommonConversion (Exists: True, IsIdentity: False, IsNumeric: False, IsReference: False, IsUserDefined: False) (MethodSymbol: null)
           Operand: 
             ITupleExpression (OperationKind.TupleExpression, Type: (System.Int32, System.Int32)) (Syntax: '(1, 2)')
               Elements(2):
                   ILiteralExpression (OperationKind.LiteralExpression, Type: System.Int32, Constant: 1) (Syntax: '1')
                   ILiteralExpression (OperationKind.LiteralExpression, Type: System.Int32, Constant: 2) (Syntax: '2')
-=======
-      IConversionExpression (Implicit, TryCast: False, Unchecked) (OperationKind.ConversionExpression, Type: (A As System.Int32, B As System.Int32), IsImplicit) (Syntax: '(1, 2)')
-        Conversion: CommonConversion (Exists: True, IsIdentity: False, IsNumeric: False, IsReference: False, IsUserDefined: False) (MethodSymbol: null)
-        Operand: 
-          ITupleExpression (OperationKind.TupleExpression, Type: (System.Int32, System.Int32)) (Syntax: '(1, 2)')
-            Elements(2):
-                ILiteralExpression (OperationKind.LiteralExpression, Type: System.Int32, Constant: 1) (Syntax: '1')
-                ILiteralExpression (OperationKind.LiteralExpression, Type: System.Int32, Constant: 2) (Syntax: '2')
->>>>>>> 5a7826ea
 ]]>.Value
 
             Dim expectedDiagnostics = String.Empty
@@ -402,36 +360,20 @@
   IVariableDeclaration (1 variables) (OperationKind.VariableDeclaration) (Syntax: 't')
     Variables: Local_1: t As (A As System.Int16, B As System.String)
     Initializer: 
-<<<<<<< HEAD
       IVariableInitializer (OperationKind.VariableInitializer) (Syntax: '= (A:=1, B:=Nothing)')
-        IConversionExpression (Implicit, TryCast: False, Unchecked) (OperationKind.ConversionExpression, Type: (A As System.Int16, B As System.String)) (Syntax: '(A:=1, B:=Nothing)')
+        IConversionExpression (Implicit, TryCast: False, Unchecked) (OperationKind.ConversionExpression, Type: (A As System.Int16, B As System.String), IsImplicit) (Syntax: '(A:=1, B:=Nothing)')
           Conversion: CommonConversion (Exists: True, IsIdentity: False, IsNumeric: False, IsReference: False, IsUserDefined: False) (MethodSymbol: null)
           Operand: 
             ITupleExpression (OperationKind.TupleExpression, Type: (A As System.Int16, B As System.String)) (Syntax: '(A:=1, B:=Nothing)')
               Elements(2):
-                  IConversionExpression (Implicit, TryCast: False, Unchecked) (OperationKind.ConversionExpression, Type: System.Int16, Constant: 1) (Syntax: '1')
+                  IConversionExpression (Implicit, TryCast: False, Unchecked) (OperationKind.ConversionExpression, Type: System.Int16, Constant: 1, IsImplicit) (Syntax: '1')
                     Conversion: CommonConversion (Exists: True, IsIdentity: False, IsNumeric: True, IsReference: False, IsUserDefined: False) (MethodSymbol: null)
                     Operand: 
                       ILiteralExpression (OperationKind.LiteralExpression, Type: System.Int32, Constant: 1) (Syntax: '1')
-                  IConversionExpression (Implicit, TryCast: False, Unchecked) (OperationKind.ConversionExpression, Type: System.String, Constant: null) (Syntax: 'Nothing')
+                  IConversionExpression (Implicit, TryCast: False, Unchecked) (OperationKind.ConversionExpression, Type: System.String, Constant: null, IsImplicit) (Syntax: 'Nothing')
                     Conversion: CommonConversion (Exists: True, IsIdentity: False, IsNumeric: False, IsReference: False, IsUserDefined: False) (MethodSymbol: null)
                     Operand: 
                       ILiteralExpression (OperationKind.LiteralExpression, Type: null, Constant: null) (Syntax: 'Nothing')
-=======
-      IConversionExpression (Implicit, TryCast: False, Unchecked) (OperationKind.ConversionExpression, Type: (A As System.Int16, B As System.String), IsImplicit) (Syntax: '(A:=1, B:=Nothing)')
-        Conversion: CommonConversion (Exists: True, IsIdentity: False, IsNumeric: False, IsReference: False, IsUserDefined: False) (MethodSymbol: null)
-        Operand: 
-          ITupleExpression (OperationKind.TupleExpression, Type: (A As System.Int16, B As System.String)) (Syntax: '(A:=1, B:=Nothing)')
-            Elements(2):
-                IConversionExpression (Implicit, TryCast: False, Unchecked) (OperationKind.ConversionExpression, Type: System.Int16, Constant: 1, IsImplicit) (Syntax: '1')
-                  Conversion: CommonConversion (Exists: True, IsIdentity: False, IsNumeric: True, IsReference: False, IsUserDefined: False) (MethodSymbol: null)
-                  Operand: 
-                    ILiteralExpression (OperationKind.LiteralExpression, Type: System.Int32, Constant: 1) (Syntax: '1')
-                IConversionExpression (Implicit, TryCast: False, Unchecked) (OperationKind.ConversionExpression, Type: System.String, Constant: null, IsImplicit) (Syntax: 'Nothing')
-                  Conversion: CommonConversion (Exists: True, IsIdentity: False, IsNumeric: False, IsReference: False, IsUserDefined: False) (MethodSymbol: null)
-                  Operand: 
-                    ILiteralExpression (OperationKind.LiteralExpression, Type: null, Constant: null) (Syntax: 'Nothing')
->>>>>>> 5a7826ea
 ]]>.Value
 
             Dim expectedDiagnostics = String.Empty
@@ -527,14 +469,13 @@
   IVariableDeclaration (1 variables) (OperationKind.VariableDeclaration) (Syntax: 't')
     Variables: Local_1: t As (A As System.Int16, B As System.String)
     Initializer: 
-<<<<<<< HEAD
       IVariableInitializer (OperationKind.VariableInitializer) (Syntax: '= (New C(0), c1)')
-        IConversionExpression (Implicit, TryCast: False, Unchecked) (OperationKind.ConversionExpression, Type: (A As System.Int16, B As System.String)) (Syntax: '(New C(0), c1)')
+        IConversionExpression (Implicit, TryCast: False, Unchecked) (OperationKind.ConversionExpression, Type: (A As System.Int16, B As System.String), IsImplicit) (Syntax: '(New C(0), c1)')
           Conversion: CommonConversion (Exists: True, IsIdentity: False, IsNumeric: False, IsReference: False, IsUserDefined: False) (MethodSymbol: null)
           Operand: 
             ITupleExpression (OperationKind.TupleExpression, Type: (System.Int16, c1 As System.String)) (Syntax: '(New C(0), c1)')
               Elements(2):
-                  IConversionExpression (Implicit, TryCast: False, Unchecked) (OperatorMethod: Function C.op_Implicit(c As C) As System.Int16) (OperationKind.ConversionExpression, Type: System.Int16) (Syntax: 'New C(0)')
+                  IConversionExpression (Implicit, TryCast: False, Unchecked) (OperatorMethod: Function C.op_Implicit(c As C) As System.Int16) (OperationKind.ConversionExpression, Type: System.Int16, IsImplicit) (Syntax: 'New C(0)')
                     Conversion: CommonConversion (Exists: True, IsIdentity: False, IsNumeric: False, IsReference: False, IsUserDefined: True) (MethodSymbol: Function C.op_Implicit(c As C) As System.Int16)
                     Operand: 
                       IObjectCreationExpression (Constructor: Sub C..ctor(x As System.Int32)) (OperationKind.ObjectCreationExpression, Type: C) (Syntax: 'New C(0)')
@@ -545,32 +486,10 @@
                               OutConversion: CommonConversion (Exists: True, IsIdentity: True, IsNumeric: False, IsReference: False, IsUserDefined: False) (MethodSymbol: null)
                         Initializer: 
                           null
-                  IConversionExpression (Implicit, TryCast: False, Unchecked) (OperatorMethod: Function C.op_Implicit(c As C) As System.String) (OperationKind.ConversionExpression, Type: System.String) (Syntax: 'c1')
+                  IConversionExpression (Implicit, TryCast: False, Unchecked) (OperatorMethod: Function C.op_Implicit(c As C) As System.String) (OperationKind.ConversionExpression, Type: System.String, IsImplicit) (Syntax: 'c1')
                     Conversion: CommonConversion (Exists: True, IsIdentity: False, IsNumeric: False, IsReference: False, IsUserDefined: True) (MethodSymbol: Function C.op_Implicit(c As C) As System.String)
                     Operand: 
                       IParameterReferenceExpression: c1 (OperationKind.ParameterReferenceExpression, Type: C) (Syntax: 'c1')
-=======
-      IConversionExpression (Implicit, TryCast: False, Unchecked) (OperationKind.ConversionExpression, Type: (A As System.Int16, B As System.String), IsImplicit) (Syntax: '(New C(0), c1)')
-        Conversion: CommonConversion (Exists: True, IsIdentity: False, IsNumeric: False, IsReference: False, IsUserDefined: False) (MethodSymbol: null)
-        Operand: 
-          ITupleExpression (OperationKind.TupleExpression, Type: (System.Int16, c1 As System.String)) (Syntax: '(New C(0), c1)')
-            Elements(2):
-                IConversionExpression (Implicit, TryCast: False, Unchecked) (OperatorMethod: Function C.op_Implicit(c As C) As System.Int16) (OperationKind.ConversionExpression, Type: System.Int16, IsImplicit) (Syntax: 'New C(0)')
-                  Conversion: CommonConversion (Exists: True, IsIdentity: False, IsNumeric: False, IsReference: False, IsUserDefined: True) (MethodSymbol: Function C.op_Implicit(c As C) As System.Int16)
-                  Operand: 
-                    IObjectCreationExpression (Constructor: Sub C..ctor(x As System.Int32)) (OperationKind.ObjectCreationExpression, Type: C) (Syntax: 'New C(0)')
-                      Arguments(1):
-                          IArgument (ArgumentKind.Explicit, Matching Parameter: x) (OperationKind.Argument) (Syntax: '0')
-                            ILiteralExpression (OperationKind.LiteralExpression, Type: System.Int32, Constant: 0) (Syntax: '0')
-                            InConversion: CommonConversion (Exists: True, IsIdentity: True, IsNumeric: False, IsReference: False, IsUserDefined: False) (MethodSymbol: null)
-                            OutConversion: CommonConversion (Exists: True, IsIdentity: True, IsNumeric: False, IsReference: False, IsUserDefined: False) (MethodSymbol: null)
-                      Initializer: 
-                        null
-                IConversionExpression (Implicit, TryCast: False, Unchecked) (OperatorMethod: Function C.op_Implicit(c As C) As System.String) (OperationKind.ConversionExpression, Type: System.String, IsImplicit) (Syntax: 'c1')
-                  Conversion: CommonConversion (Exists: True, IsIdentity: False, IsNumeric: False, IsReference: False, IsUserDefined: True) (MethodSymbol: Function C.op_Implicit(c As C) As System.String)
-                  Operand: 
-                    IParameterReferenceExpression: c1 (OperationKind.ParameterReferenceExpression, Type: C) (Syntax: 'c1')
->>>>>>> 5a7826ea
 ]]>.Value
 
             Dim expectedDiagnostics = String.Empty
@@ -648,36 +567,20 @@
   IVariableDeclaration (1 variables) (OperationKind.VariableDeclaration) (Syntax: 't')
     Variables: Local_1: t As C
     Initializer: 
-<<<<<<< HEAD
       IVariableInitializer (OperationKind.VariableInitializer) (Syntax: '= (0, Nothing)')
-        IConversionExpression (Implicit, TryCast: False, Unchecked) (OperatorMethod: Function C.op_Implicit(x As (System.Int32, System.String)) As C) (OperationKind.ConversionExpression, Type: C) (Syntax: '(0, Nothing)')
+        IConversionExpression (Implicit, TryCast: False, Unchecked) (OperatorMethod: Function C.op_Implicit(x As (System.Int32, System.String)) As C) (OperationKind.ConversionExpression, Type: C, IsImplicit) (Syntax: '(0, Nothing)')
           Conversion: CommonConversion (Exists: True, IsIdentity: False, IsNumeric: False, IsReference: False, IsUserDefined: True) (MethodSymbol: Function C.op_Implicit(x As (System.Int32, System.String)) As C)
           Operand: 
-            IConversionExpression (Implicit, TryCast: False, Unchecked) (OperationKind.ConversionExpression, Type: (System.Int32, System.Object)) (Syntax: '(0, Nothing)')
+            IConversionExpression (Implicit, TryCast: False, Unchecked) (OperationKind.ConversionExpression, Type: (System.Int32, System.Object), IsImplicit) (Syntax: '(0, Nothing)')
               Conversion: CommonConversion (Exists: True, IsIdentity: False, IsNumeric: False, IsReference: False, IsUserDefined: False) (MethodSymbol: null)
               Operand: 
                 ITupleExpression (OperationKind.TupleExpression, Type: (System.Int32, System.Object)) (Syntax: '(0, Nothing)')
                   Elements(2):
                       ILiteralExpression (OperationKind.LiteralExpression, Type: System.Int32, Constant: 0) (Syntax: '0')
-                      IConversionExpression (Implicit, TryCast: False, Unchecked) (OperationKind.ConversionExpression, Type: System.Object, Constant: null) (Syntax: 'Nothing')
+                      IConversionExpression (Implicit, TryCast: False, Unchecked) (OperationKind.ConversionExpression, Type: System.Object, Constant: null, IsImplicit) (Syntax: 'Nothing')
                         Conversion: CommonConversion (Exists: True, IsIdentity: False, IsNumeric: False, IsReference: False, IsUserDefined: False) (MethodSymbol: null)
                         Operand: 
                           ILiteralExpression (OperationKind.LiteralExpression, Type: null, Constant: null) (Syntax: 'Nothing')
-=======
-      IConversionExpression (Implicit, TryCast: False, Unchecked) (OperatorMethod: Function C.op_Implicit(x As (System.Int32, System.String)) As C) (OperationKind.ConversionExpression, Type: C, IsImplicit) (Syntax: '(0, Nothing)')
-        Conversion: CommonConversion (Exists: True, IsIdentity: False, IsNumeric: False, IsReference: False, IsUserDefined: True) (MethodSymbol: Function C.op_Implicit(x As (System.Int32, System.String)) As C)
-        Operand: 
-          IConversionExpression (Implicit, TryCast: False, Unchecked) (OperationKind.ConversionExpression, Type: (System.Int32, System.Object), IsImplicit) (Syntax: '(0, Nothing)')
-            Conversion: CommonConversion (Exists: True, IsIdentity: False, IsNumeric: False, IsReference: False, IsUserDefined: False) (MethodSymbol: null)
-            Operand: 
-              ITupleExpression (OperationKind.TupleExpression, Type: (System.Int32, System.Object)) (Syntax: '(0, Nothing)')
-                Elements(2):
-                    ILiteralExpression (OperationKind.LiteralExpression, Type: System.Int32, Constant: 0) (Syntax: '0')
-                    IConversionExpression (Implicit, TryCast: False, Unchecked) (OperationKind.ConversionExpression, Type: System.Object, Constant: null, IsImplicit) (Syntax: 'Nothing')
-                      Conversion: CommonConversion (Exists: True, IsIdentity: False, IsNumeric: False, IsReference: False, IsUserDefined: False) (MethodSymbol: null)
-                      Operand: 
-                        ILiteralExpression (OperationKind.LiteralExpression, Type: null, Constant: null) (Syntax: 'Nothing')
->>>>>>> 5a7826ea
 ]]>.Value
 
             Dim expectedDiagnostics = String.Empty
@@ -749,18 +652,11 @@
   IVariableDeclaration (1 variables) (OperationKind.VariableDeclaration) (Syntax: 't')
     Variables: Local_1: t As (System.Int32, System.String)
     Initializer: 
-<<<<<<< HEAD
       IVariableInitializer (OperationKind.VariableInitializer) (Syntax: '= c1')
-        IConversionExpression (Implicit, TryCast: False, Unchecked) (OperatorMethod: Function C.op_Implicit(c As C) As (System.Int32, System.String)) (OperationKind.ConversionExpression, Type: (System.Int32, System.String)) (Syntax: 'c1')
+        IConversionExpression (Implicit, TryCast: False, Unchecked) (OperatorMethod: Function C.op_Implicit(c As C) As (System.Int32, System.String)) (OperationKind.ConversionExpression, Type: (System.Int32, System.String), IsImplicit) (Syntax: 'c1')
           Conversion: CommonConversion (Exists: True, IsIdentity: False, IsNumeric: False, IsReference: False, IsUserDefined: True) (MethodSymbol: Function C.op_Implicit(c As C) As (System.Int32, System.String))
           Operand: 
             IParameterReferenceExpression: c1 (OperationKind.ParameterReferenceExpression, Type: C) (Syntax: 'c1')
-=======
-      IConversionExpression (Implicit, TryCast: False, Unchecked) (OperatorMethod: Function C.op_Implicit(c As C) As (System.Int32, System.String)) (OperationKind.ConversionExpression, Type: (System.Int32, System.String), IsImplicit) (Syntax: 'c1')
-        Conversion: CommonConversion (Exists: True, IsIdentity: False, IsNumeric: False, IsReference: False, IsUserDefined: True) (MethodSymbol: Function C.op_Implicit(c As C) As (System.Int32, System.String))
-        Operand: 
-          IParameterReferenceExpression: c1 (OperationKind.ParameterReferenceExpression, Type: C) (Syntax: 'c1')
->>>>>>> 5a7826ea
 ]]>.Value
 
             Dim expectedDiagnostics = String.Empty
@@ -858,11 +754,10 @@
   IVariableDeclaration (1 variables) (OperationKind.VariableDeclaration) (Syntax: 't')
     Variables: Local_1: t As (System.Int16, System.String)
     Initializer: 
-<<<<<<< HEAD
       IVariableInitializer (OperationKind.VariableInitializer, IsInvalid) (Syntax: '= (New C(0), c1)')
         ITupleExpression (OperationKind.TupleExpression, Type: (System.Int16, c1 As System.String), IsInvalid) (Syntax: '(New C(0), c1)')
           Elements(2):
-              IConversionExpression (Implicit, TryCast: False, Unchecked) (OperationKind.ConversionExpression, Type: System.Int16, IsInvalid) (Syntax: 'New C(0)')
+              IConversionExpression (Implicit, TryCast: False, Unchecked) (OperationKind.ConversionExpression, Type: System.Int16, IsInvalid, IsImplicit) (Syntax: 'New C(0)')
                 Conversion: CommonConversion (Exists: False, IsIdentity: False, IsNumeric: False, IsReference: False, IsUserDefined: False) (MethodSymbol: null)
                 Operand: 
                   IObjectCreationExpression (Constructor: Sub C..ctor(x As System.Int32)) (OperationKind.ObjectCreationExpression, Type: C, IsInvalid) (Syntax: 'New C(0)')
@@ -873,29 +768,10 @@
                           OutConversion: CommonConversion (Exists: True, IsIdentity: True, IsNumeric: False, IsReference: False, IsUserDefined: False) (MethodSymbol: null)
                     Initializer: 
                       null
-              IConversionExpression (Implicit, TryCast: False, Unchecked) (OperatorMethod: Function C.op_Implicit(c As C) As System.String) (OperationKind.ConversionExpression, Type: System.String) (Syntax: 'c1')
+              IConversionExpression (Implicit, TryCast: False, Unchecked) (OperatorMethod: Function C.op_Implicit(c As C) As System.String) (OperationKind.ConversionExpression, Type: System.String, IsImplicit) (Syntax: 'c1')
                 Conversion: CommonConversion (Exists: True, IsIdentity: False, IsNumeric: False, IsReference: False, IsUserDefined: True) (MethodSymbol: Function C.op_Implicit(c As C) As System.String)
                 Operand: 
                   IParameterReferenceExpression: c1 (OperationKind.ParameterReferenceExpression, Type: C) (Syntax: 'c1')
-=======
-      ITupleExpression (OperationKind.TupleExpression, Type: (System.Int16, c1 As System.String), IsInvalid) (Syntax: '(New C(0), c1)')
-        Elements(2):
-            IConversionExpression (Implicit, TryCast: False, Unchecked) (OperationKind.ConversionExpression, Type: System.Int16, IsInvalid, IsImplicit) (Syntax: 'New C(0)')
-              Conversion: CommonConversion (Exists: False, IsIdentity: False, IsNumeric: False, IsReference: False, IsUserDefined: False) (MethodSymbol: null)
-              Operand: 
-                IObjectCreationExpression (Constructor: Sub C..ctor(x As System.Int32)) (OperationKind.ObjectCreationExpression, Type: C, IsInvalid) (Syntax: 'New C(0)')
-                  Arguments(1):
-                      IArgument (ArgumentKind.Explicit, Matching Parameter: x) (OperationKind.Argument, IsInvalid) (Syntax: '0')
-                        ILiteralExpression (OperationKind.LiteralExpression, Type: System.Int32, Constant: 0, IsInvalid) (Syntax: '0')
-                        InConversion: CommonConversion (Exists: True, IsIdentity: True, IsNumeric: False, IsReference: False, IsUserDefined: False) (MethodSymbol: null)
-                        OutConversion: CommonConversion (Exists: True, IsIdentity: True, IsNumeric: False, IsReference: False, IsUserDefined: False) (MethodSymbol: null)
-                  Initializer: 
-                    null
-            IConversionExpression (Implicit, TryCast: False, Unchecked) (OperatorMethod: Function C.op_Implicit(c As C) As System.String) (OperationKind.ConversionExpression, Type: System.String, IsImplicit) (Syntax: 'c1')
-              Conversion: CommonConversion (Exists: True, IsIdentity: False, IsNumeric: False, IsReference: False, IsUserDefined: True) (MethodSymbol: Function C.op_Implicit(c As C) As System.String)
-              Operand: 
-                IParameterReferenceExpression: c1 (OperationKind.ParameterReferenceExpression, Type: C) (Syntax: 'c1')
->>>>>>> 5a7826ea
 ]]>.Value
 
             Dim expectedDiagnostics = <![CDATA[
