﻿' Copyright (c) Microsoft.  All Rights Reserved.  Licensed under the Apache License, Version 2.0.  See License.txt in the project root for license information.

Imports System.Collections.Immutable
Imports System.ComponentModel
Imports System.Globalization
Imports System.IO
Imports System.IO.MemoryMappedFiles
Imports System.Reflection
Imports System.Reflection.Metadata
Imports System.Reflection.PortableExecutable
Imports System.Runtime.InteropServices
Imports System.Security.Cryptography
Imports System.Text
Imports System.Text.RegularExpressions
Imports System.Threading
Imports Microsoft.CodeAnalysis
Imports Microsoft.CodeAnalysis.CommonDiagnosticAnalyzers
Imports Microsoft.CodeAnalysis.Diagnostics
Imports Microsoft.CodeAnalysis.Emit
Imports Microsoft.CodeAnalysis.Test.Utilities
Imports Microsoft.CodeAnalysis.Text
Imports Microsoft.CodeAnalysis.VisualBasic.UnitTests
Imports Microsoft.DiaSymReader
Imports Roslyn.Test.PdbUtilities
Imports Roslyn.Test.Utilities
Imports Roslyn.Test.Utilities.SharedResourceHelpers
Imports Roslyn.Utilities
Imports Xunit

Namespace Microsoft.CodeAnalysis.VisualBasic.CommandLine.UnitTests
    Partial Public Class CommandLineTests
        Inherits BasicTestBase

        Private ReadOnly _baseDirectory As String = TempRoot.Root
        Private Shared ReadOnly s_basicCompilerExecutable As String = Path.Combine(
            Path.GetDirectoryName(GetType(CommandLineTests).Assembly.Location),
            Path.Combine("dependency", "vbc.exe"))
        Private Shared ReadOnly s_defaultSdkDirectory As String = RuntimeEnvironment.GetRuntimeDirectory()
        Private Shared ReadOnly s_compilerVersion As String = FileVersionInfo.GetVersionInfo(GetType(CommandLineTests).Assembly.Location).FileVersion
        Private Shared ReadOnly s_compilerShortCommitHash As String =
            CommonCompiler.ExtractShortCommitHash(GetType(CommandLineTests).Assembly.GetCustomAttribute(Of CommitHashAttribute).Hash)

        Private Shared Function DefaultParse(args As IEnumerable(Of String), baseDirectory As String, Optional sdkDirectory As String = Nothing, Optional additionalReferenceDirectories As String = Nothing) As VisualBasicCommandLineArguments
            sdkDirectory = If(sdkDirectory, s_defaultSdkDirectory)
            Return VisualBasicCommandLineParser.Default.Parse(args, baseDirectory, sdkDirectory, additionalReferenceDirectories)
        End Function

        Private Shared Function FullParse(commandLine As String, baseDirectory As String, Optional sdkDirectory As String = Nothing, Optional additionalReferenceDirectories As String = Nothing) As VisualBasicCommandLineArguments
            sdkDirectory = If(sdkDirectory, s_defaultSdkDirectory)
            Dim args = CommandLineParser.SplitCommandLineIntoArguments(commandLine, removeHashComments:=True)
            Return VisualBasicCommandLineParser.Default.Parse(args, baseDirectory, sdkDirectory, additionalReferenceDirectories)
        End Function

        Private Shared Function InteractiveParse(args As IEnumerable(Of String), baseDirectory As String, Optional sdkDirectory As String = Nothing, Optional additionalReferenceDirectories As String = Nothing) As VisualBasicCommandLineArguments
            sdkDirectory = If(sdkDirectory, s_defaultSdkDirectory)
            Return VisualBasicCommandLineParser.Script.Parse(args, baseDirectory, sdkDirectory, additionalReferenceDirectories)
        End Function

        <Fact>
        Public Sub XmlMemoryMapped()
            Dim dir = Temp.CreateDirectory()
            Dim src = dir.CreateFile("temp.cs").WriteAllText("
Class C
End Class")
            Dim docName As String = "doc.xml"

            Dim cmd = New MockVisualBasicCompiler(Nothing, dir.Path, {"/nologo", "/t:library", "/preferreduilang:en", $"/doc:{docName}", src.Path})

            Dim outWriter = New StringWriter(CultureInfo.InvariantCulture)
            Dim exitCode = cmd.Run(outWriter)
            Assert.Equal(0, exitCode)
            Assert.Equal("", outWriter.ToString())

            Dim xmlPath = Path.Combine(dir.Path, docName)
            Using fileStream = New FileStream(xmlPath, FileMode.Open, FileAccess.Read, FileShare.ReadWrite)
                Using mmf = MemoryMappedFile.CreateFromFile(fileStream, "xmlMap", 0, MemoryMappedFileAccess.Read, HandleInheritability.None, leaveOpen:=True)
                    exitCode = cmd.Run(outWriter)
                    Assert.Equal(1, exitCode)
                    Assert.StartsWith($"vbc : error BC2012: can't open '{xmlPath}' for writing:", outWriter.ToString())
                End Using
            End Using
        End Sub

        <Fact>
        <WorkItem(946954, "http://vstfdevdiv:8080/DevDiv2/DevDiv/_workitems/edit/946954")>
        Public Sub CompilerBinariesAreAnyCPU()
            Assert.Equal(ProcessorArchitecture.MSIL, AssemblyName.GetAssemblyName(s_basicCompilerExecutable).ProcessorArchitecture)
        End Sub

        <Fact, WorkItem(546322, "http://vstfdevdiv:8080/DevDiv2/DevDiv/_workitems/edit/546322")>
        Public Sub NowarnWarnaserrorTest()
            Dim src As String = Temp.CreateFile().WriteAllText(<text>
Class C
End Class
</text>.Value).Path
            Dim cmd = New MockVisualBasicCompiler(Nothing, _baseDirectory, {"/t:library", "/nowarn", "/warnaserror-", src})
            Assert.Equal(cmd.Arguments.CompilationOptions.GeneralDiagnosticOption, ReportDiagnostic.Suppress)

            cmd = New MockVisualBasicCompiler(Nothing, _baseDirectory, {"/t:library", "/nowarn", "/warnaserror", src})
            Assert.Equal(cmd.Arguments.CompilationOptions.GeneralDiagnosticOption, ReportDiagnostic.Error)

            cmd = New MockVisualBasicCompiler(Nothing, _baseDirectory, {"/t:library", "/nowarn", "/warnaserror+", src})
            Assert.Equal(cmd.Arguments.CompilationOptions.GeneralDiagnosticOption, ReportDiagnostic.Error)

            cmd = New MockVisualBasicCompiler(Nothing, _baseDirectory, {"/t:library", "/warnaserror-", "/nowarn", src})
            Assert.Equal(cmd.Arguments.CompilationOptions.GeneralDiagnosticOption, ReportDiagnostic.Suppress)

            cmd = New MockVisualBasicCompiler(Nothing, _baseDirectory, {"/t:library", "/warnaserror", "/nowarn", src})
            Assert.Equal(cmd.Arguments.CompilationOptions.GeneralDiagnosticOption, ReportDiagnostic.Suppress)

            cmd = New MockVisualBasicCompiler(Nothing, _baseDirectory, {"/t:library", "/warnaserror+", "/nowarn", src})
            Assert.Equal(cmd.Arguments.CompilationOptions.GeneralDiagnosticOption, ReportDiagnostic.Suppress)


            CleanupAllGeneratedFiles(src)
        End Sub

        <Fact>
        <WorkItem(21508, "https://github.com/dotnet/roslyn/issues/21508")>
        Public Sub ArgumentStartWithDashAndContainingSlash()
            Dim args As VisualBasicCommandLineArguments
            Dim folder = Temp.CreateDirectory()

            args = DefaultParse({"-debug+/debug:portable"}, folder.Path)
            args.Errors.AssertTheseDiagnostics(<errors>
BC2007: unrecognized option '-debug+/debug:portable'; ignored
BC2008: no input sources specified
                                               </errors>)
        End Sub

        <WorkItem(545247, "http://vstfdevdiv:8080/DevDiv2/DevDiv/_workitems/edit/545247")>
        <Fact()>
        Public Sub CommandLineCompilationWithQuotedMainArgument()
            ' Arguments with quoted rootnamespace and main type are unquoted when
            ' the arguments are read in by the command line compiler.
            Dim src As String = Temp.CreateFile().WriteAllText(<text>
Module Module1
    Sub Main()
    
    End Sub
End Module
</text>.Value).Path

            Dim output As New StringWriter()
            Dim vbc As New MockVisualBasicCompiler(Nothing, _baseDirectory, {"/nologo", "/target:exe", "/rootnamespace:""test""", "/main:""test.Module1""", src})

            Dim exitCode = vbc.Run(output, Nothing)
            Assert.Equal(0, exitCode)
            Assert.Equal("", output.ToString().Trim())
        End Sub

        <Fact>
        Public Sub CreateCompilationWithKeyFile()
            Dim source = "
Public Class C
    Public Shared Sub Main()
    End Sub
End Class"

            Dim fileName = "a.vb"
            Dim dir = Temp.CreateDirectory()
            Dim file = dir.CreateFile(fileName)
            file.WriteAllText(source)

            Dim cmd = New MockVisualBasicCompiler(dir.Path, {"/nologo", "a.vb", "/keyfile:key.snk"})
            Dim comp = cmd.CreateCompilation(TextWriter.Null, New TouchedFileLogger(), NullErrorLogger.Instance)

            Assert.IsType(Of DesktopStrongNameProvider)(comp.Options.StrongNameProvider)
        End Sub

        <Fact>
        Public Sub CreateCompilationWithCryptoContainer()
            Dim source = "
Public Class C
    Public Shared Sub Main()
    End Sub
End Class"

            Dim fileName = "a.vb"
            Dim dir = Temp.CreateDirectory()
            Dim file = dir.CreateFile(fileName)
            file.WriteAllText(source)

            Dim cmd = New MockVisualBasicCompiler(dir.Path, {"/nologo", "a.vb", "/keycontainer:aaa"})
            Dim comp = cmd.CreateCompilation(TextWriter.Null, New TouchedFileLogger(), NullErrorLogger.Instance)

            Assert.True(TypeOf comp.Options.StrongNameProvider Is DesktopStrongNameProvider)
        End Sub

        <Fact>
        Public Sub CreateCompilationWithStrongNameFallbackCommand()
            Dim source = "
Public Class C
    Public Shared Sub Main()
    End Sub
End Class"

            Dim fileName = "a.vb"
            Dim dir = Temp.CreateDirectory()
            Dim file = dir.CreateFile(fileName)
            file.WriteAllText(source)

            Dim cmd = New MockVisualBasicCompiler(dir.Path, {"/nologo", "a.vb", "/features:UseLegacyStrongNameProvider"})
            Dim comp = cmd.CreateCompilation(TextWriter.Null, New TouchedFileLogger(), NullErrorLogger.Instance)

            Assert.True(TypeOf comp.Options.StrongNameProvider Is DesktopStrongNameProvider)
        End Sub

        <Fact>
        Public Sub ParseQuotedMainTypeAndRootnamespace()
            'These options are always unquoted when parsed in VisualBasicCommandLineParser.Parse.

            Dim args = DefaultParse({"/rootnamespace:Test", "a.vb"}, _baseDirectory)
            args.Errors.Verify()
            Assert.Equal("Test", args.CompilationOptions.RootNamespace)

            args = DefaultParse({"/main:Test", "a.vb"}, _baseDirectory)
            args.Errors.Verify()
            Assert.Equal("Test", args.CompilationOptions.MainTypeName)

            args = DefaultParse({"/main:""Test""", "a.vb"}, _baseDirectory)
            args.Errors.Verify()
            Assert.Equal("Test", args.CompilationOptions.MainTypeName)

            args = DefaultParse({"/rootnamespace:""Test""", "a.vb"}, _baseDirectory)
            args.Errors.Verify()
            Assert.Equal("Test", args.CompilationOptions.RootNamespace)

            args = DefaultParse({"/rootnamespace:""test""", "/main:""test.Module1""", "a.vb"}, _baseDirectory)
            args.Errors.Verify()
            Assert.Equal("test.Module1", args.CompilationOptions.MainTypeName)
            Assert.Equal("test", args.CompilationOptions.RootNamespace)

            ' Use of Cyrillic namespace
            args = DefaultParse({"/rootnamespace:""решения""", "/main:""решения.Module1""", "a.vb"}, _baseDirectory)
            args.Errors.Verify()
            Assert.Equal("решения.Module1", args.CompilationOptions.MainTypeName)
            Assert.Equal("решения", args.CompilationOptions.RootNamespace)

        End Sub

        <WorkItem(722561, "http://vstfdevdiv:8080/DevDiv2/DevDiv/_workitems/edit/722561")>
        <Fact>
        Public Sub Bug_722561()
            Dim src As String = Temp.CreateFile().WriteAllText(<text>
Public Class C
End Class
</text>.Value).Path

            ' Previous versions of the compiler used to report warnings (BC2026, BC2014)
            ' whenever an unrecognized warning code was supplied via /nowarn or /warnaserror.
            ' We no longer generate a warning in such cases.
            Dim cmd = New MockVisualBasicCompiler(Nothing, _baseDirectory, {"/nologo", "/t:library", "/nowarn:-1", src})
            Dim writer As New StringWriter()
            Dim result = cmd.Run(writer, Nothing)

            Assert.Equal(String.Empty, writer.ToString.Trim)

            cmd = New MockVisualBasicCompiler(Nothing, _baseDirectory, {"/nologo", "/t:library", "/nowarn:-12345678901234567890", src})
            writer = New StringWriter()
            result = cmd.Run(writer, Nothing)

            Assert.Equal(String.Empty, writer.ToString.Trim)

            cmd = New MockVisualBasicCompiler(Nothing, _baseDirectory, {"/nologo", "/t:library", "/nowarn:-1234567890123456789", src})
            writer = New StringWriter()
            result = cmd.Run(writer, Nothing)

            Assert.Equal(String.Empty, writer.ToString.Trim)

            CleanupAllGeneratedFiles(src)
        End Sub

        <Fact>
        Public Sub VbcTest()
            Dim output As StringWriter = New StringWriter()

            Dim cmd = New MockVisualBasicCompiler(Nothing, _baseDirectory, {"/preferreduilang:en"})
            cmd.Run(output, Nothing)

            Assert.True(output.ToString().StartsWith(s_logoLine1, StringComparison.Ordinal), "vbc should print logo and help if no args specified")
        End Sub

        <Fact>
        Public Sub VbcNologo_1()
            Dim src As String = Temp.CreateFile().WriteAllText(<text>
Class C
End Class
</text>.Value).Path

            Dim output As StringWriter = New StringWriter()

            Dim cmd = New MockVisualBasicCompiler(Nothing, _baseDirectory, {"/nologo", "/t:library", src})
            Dim exitCode = cmd.Run(output, Nothing)

            Assert.Equal(0, exitCode)
            Assert.Equal("", output.ToString().Trim())


            CleanupAllGeneratedFiles(src)
        End Sub

        <Fact>
        Public Sub VbcNologo_1a()
            Dim src As String = Temp.CreateFile().WriteAllText(<text>
Class C
End Class
</text>.Value).Path

            Dim output As StringWriter = New StringWriter()

            Dim cmd = New MockVisualBasicCompiler(Nothing, _baseDirectory, {"/nologo+", "/t:library", src})
            Dim exitCode = cmd.Run(output, Nothing)

            Assert.Equal(0, exitCode)
            Assert.Equal("", output.ToString().Trim())


            CleanupAllGeneratedFiles(src)
        End Sub

        <Fact>
        Public Sub VbcNologo_2()
            Dim src As String = Temp.CreateFile().WriteAllText(<text>
Class C
End Class
</text>.Value).Path

            Dim output As StringWriter = New StringWriter()

            Dim cmd = New MockVisualBasicCompiler(Nothing, _baseDirectory, {"/t:library", "/preferreduilang:en", src})
            Dim exitCode = cmd.Run(output, Nothing)

            Assert.Equal(0, exitCode)
            Dim patched As String = Regex.Replace(output.ToString().Trim(), "version \d+\.\d+\.\d+(\.\d+)?", "version A.B.C.D")
            patched = ReplaceCommitHash(patched)
            Assert.Equal(<text>
Microsoft (R) Visual Basic Compiler version A.B.C.D (HASH)
Copyright (C) Microsoft Corporation. All rights reserved.
</text>.Value.Replace(vbLf, vbCrLf).Trim,
                patched)
            ' Privately queued builds have 3-part version numbers instead of 4.  Since we're throwing away the version number,
            ' making the last part optional will fix this.

            CleanupAllGeneratedFiles(src)
        End Sub

        <Theory,
            InlineData("Microsoft (R) Visual Basic Compiler version A.B.C.D (<developer build>)",
                       "Microsoft (R) Visual Basic Compiler version A.B.C.D (HASH)"),
            InlineData("Microsoft (R) Visual Basic Compiler version A.B.C.D (ABCDEF01)",
                       "Microsoft (R) Visual Basic Compiler version A.B.C.D (HASH)"),
            InlineData("Microsoft (R) Visual Basic Compiler version A.B.C.D (abcdef90)",
                       "Microsoft (R) Visual Basic Compiler version A.B.C.D (HASH)"),
            InlineData("Microsoft (R) Visual Basic Compiler version A.B.C.D (12345678)",
                       "Microsoft (R) Visual Basic Compiler version A.B.C.D (HASH)")>
        Public Sub TestReplaceCommitHash(orig As String, expected As String)
            Assert.Equal(expected, ReplaceCommitHash(orig))
        End Sub

        Private Shared Function ReplaceCommitHash(s As String) As String
            Return Regex.Replace(s, "(\((<developer build>|[a-fA-F0-9]{8})\))", "(HASH)")
        End Function

        <Fact>
        Public Sub VbcNologo_2a()
            Dim src As String = Temp.CreateFile().WriteAllText(<text>
Class C
End Class
</text>.Value).Path

            Dim output As StringWriter = New StringWriter()

            Dim cmd = New MockVisualBasicCompiler(Nothing, _baseDirectory, {"/nologo-", "/preferreduilang:en", "/t:library", src})
            Dim exitCode = cmd.Run(output, Nothing)

            Assert.Equal(0, exitCode)
            Dim patched As String = Regex.Replace(output.ToString().Trim(), "version \d+\.\d+\.\d+(\.\d+)?", "version A.B.C.D")
            patched = ReplaceCommitHash(patched)
            Assert.Equal(<text>
Microsoft (R) Visual Basic Compiler version A.B.C.D (HASH)
Copyright (C) Microsoft Corporation. All rights reserved.
</text>.Value.Replace(vbLf, vbCrLf).Trim,
                patched)
            ' Privately queued builds have 3-part version numbers instead of 4.  Since we're throwing away the version number,
            ' making the last part optional will fix this.

            CleanupAllGeneratedFiles(src)
        End Sub

        <Fact()>
        Public Sub VbcUtf8Output_WithRedirecting_Off()
            Dim src As String = Temp.CreateFile().WriteAllText("♚", New System.Text.UTF8Encoding(False)).Path

            Dim tempOut = Temp.CreateFile()

            Dim output = ProcessUtilities.RunAndGetOutput("cmd", "/C """ & s_basicCompilerExecutable & """ /nologo /preferreduilang:en /t:library " & src & " > " & tempOut.Path, expectedRetCode:=1)
            Assert.Equal("", output.Trim())

            Assert.Equal(<text>
SRC.VB(1) : error BC30037: Character is not valid.

?
~
</text>.Value.Trim().Replace(vbLf, vbCrLf), tempOut.ReadAllText().Trim().Replace(src, "SRC.VB"))

            CleanupAllGeneratedFiles(src)
        End Sub

        <Fact()>
        Public Sub VbcUtf8Output_WithRedirecting_On()
            Dim src As String = Temp.CreateFile().WriteAllText("♚", New System.Text.UTF8Encoding(False)).Path

            Dim tempOut = Temp.CreateFile()

            Dim output = ProcessUtilities.RunAndGetOutput("cmd", "/C """ & s_basicCompilerExecutable & """ /utf8output /nologo /preferreduilang:en /t:library " & src & " > " & tempOut.Path, expectedRetCode:=1)
            Assert.Equal("", output.Trim())

            Assert.Equal(<text>
SRC.VB(1) : error BC30037: Character is not valid.

♚
~
</text>.Value.Trim().Replace(vbLf, vbCrLf), tempOut.ReadAllText().Trim().Replace(src, "SRC.VB"))


            CleanupAllGeneratedFiles(src)
        End Sub

        <Fact()>
        Public Sub ResponseFiles1()
            Dim rsp As String = Temp.CreateFile().WriteAllText(<text>
/r:System.dll
/nostdlib
/vbruntime-
# this is ignored
System.Console.WriteLine(&quot;*?&quot;);  # this is error
a.vb
</text>.Value).Path
            Dim cmd = New MockVisualBasicCompiler(rsp, _baseDirectory, {"b.vb"})

            AssertEx.Equal({"System.dll"}, cmd.Arguments.MetadataReferences.Select(Function(r) r.Reference))
            AssertEx.Equal(
            {
                Path.Combine(_baseDirectory, "a.vb"),
                Path.Combine(_baseDirectory, "b.vb")
            },
            cmd.Arguments.SourceFiles.Select(Function(file) file.Path))
            Assert.NotEmpty(cmd.Arguments.Errors)


            CleanupAllGeneratedFiles(rsp)
        End Sub

        <WorkItem(685392, "http://vstfdevdiv:8080/DevDiv2/DevDiv/_workitems/edit/685392")>
        <Fact()>
        Public Sub ResponseFiles_RootNamespace()
            Dim rsp As String = Temp.CreateFile().WriteAllText(<text>
/r:System.dll
/rootnamespace:"Hello"
a.vb
</text>.Value).Path
            Dim cmd = New MockVisualBasicCompiler(rsp, _baseDirectory, {"b.vb"})

            Assert.Equal("Hello", cmd.Arguments.CompilationOptions.RootNamespace)

            CleanupAllGeneratedFiles(rsp)
        End Sub

        Private Sub AssertGlobalImports(expectedImportStrings As String(), actualImports As GlobalImport())
            Assert.Equal(expectedImportStrings.Length, actualImports.Count)
            For i = 0 To expectedImportStrings.Length - 1
                Assert.Equal(expectedImportStrings(i), actualImports(i).Clause.ToString)
            Next
        End Sub

        <Fact>
        Public Sub ParseGlobalImports()
            Dim args = DefaultParse({"/imports: System ,System.Xml ,System.Linq", "a.vb"}, _baseDirectory)
            args.Errors.Verify()
            AssertEx.Equal({"System", "System.Xml", "System.Linq"}, args.CompilationOptions.GlobalImports.Select(Function(import) import.Clause.ToString()))

            args = DefaultParse({"/impORt: System,,,,,", "/IMPORTs:,,,Microsoft.VisualBasic,,System.IO", "a.vb"}, _baseDirectory)
            args.Errors.Verify()
            AssertEx.Equal({"System", "Microsoft.VisualBasic", "System.IO"}, args.CompilationOptions.GlobalImports.Select(Function(import) import.Clause.ToString()))

            args = DefaultParse({"/impORt: System, ,, ,,", "a.vb"}, _baseDirectory)
            args.Errors.Verify(Diagnostic(ERRID.ERR_ExpectedIdentifier),
                               Diagnostic(ERRID.ERR_ExpectedIdentifier))

            args = DefaultParse({"/impORt:", "a.vb"}, _baseDirectory)
            args.Errors.Verify(Diagnostic(ERRID.ERR_ArgumentRequired).WithArguments("import", ":<str>"))

            args = DefaultParse({"/impORts:", "a.vb"}, _baseDirectory)
            args.Errors.Verify(Diagnostic(ERRID.ERR_ArgumentRequired).WithArguments("imports", ":<import_list>"))

            args = DefaultParse({"/imports", "a.vb"}, _baseDirectory)
            args.Errors.Verify(Diagnostic(ERRID.ERR_ArgumentRequired).WithArguments("imports", ":<import_list>"))

            args = DefaultParse({"/imports+", "a.vb"}, _baseDirectory)
            args.Errors.Verify(Diagnostic(ERRID.WRN_BadSwitch).WithArguments("/imports+")) ' TODO: Dev11 reports ERR_ArgumentRequired
        End Sub

        <Fact>
        Public Sub ParseInteractive()
            Dim args As VisualBasicCommandLineArguments

            args = DefaultParse({}, _baseDirectory)
            args.Errors.Verify()
            Assert.False(args.InteractiveMode)

            args = DefaultParse({"/i"}, _baseDirectory)
            args.Errors.Verify({Diagnostic(ERRID.WRN_BadSwitch).WithArguments("/i").WithLocation(1, 1),
                               Diagnostic(ERRID.ERR_NoSources).WithLocation(1, 1)})
            Assert.False(args.InteractiveMode)

            args = InteractiveParse({}, _baseDirectory)
            args.Errors.Verify()
            Assert.True(args.InteractiveMode)

            args = InteractiveParse({"a.vb"}, _baseDirectory)
            args.Errors.Verify()
            Assert.False(args.InteractiveMode)

            args = InteractiveParse({"/i", "a.vb"}, _baseDirectory)
            args.Errors.Verify()
            Assert.True(args.InteractiveMode)

            args = InteractiveParse({"/i+", "a.vb"}, _baseDirectory)
            args.Errors.Verify()
            Assert.True(args.InteractiveMode)

            args = InteractiveParse({"/i+ /i-", "a.vb"}, _baseDirectory)
            args.Errors.Verify()
            Assert.False(args.InteractiveMode)

            For Each flag In {"i", "i+", "i-"}
                args = InteractiveParse({"/" + flag + ":arg"}, _baseDirectory)
                args.Errors.Verify(Diagnostic(ERRID.ERR_SwitchNeedsBool).WithArguments("i").WithLocation(1, 1))
            Next
        End Sub

        <Fact>
        Public Sub ParseInstrumentTestNames()
            Dim args As VisualBasicCommandLineArguments

            args = DefaultParse({}, _baseDirectory)
            Assert.True(args.EmitOptions.InstrumentationKinds.SequenceEqual({}))

            args = DefaultParse({"/instrument", "a.vb"}, _baseDirectory)
            args.Errors.Verify({Diagnostic(ERRID.ERR_ArgumentRequired).WithArguments("instrument", ":<string>").WithLocation(1, 1)})
            Assert.True(args.EmitOptions.InstrumentationKinds.SequenceEqual({}))

            args = DefaultParse({"/instrument:""""", "a.vb"}, _baseDirectory)
            args.Errors.Verify({Diagnostic(ERRID.ERR_ArgumentRequired).WithArguments("instrument", ":<string>").WithLocation(1, 1)})
            Assert.True(args.EmitOptions.InstrumentationKinds.SequenceEqual({}))

            args = DefaultParse({"/instrument:", "a.vb"}, _baseDirectory)
            args.Errors.Verify({Diagnostic(ERRID.ERR_ArgumentRequired).WithArguments("instrument", ":<string>").WithLocation(1, 1)})
            Assert.True(args.EmitOptions.InstrumentationKinds.SequenceEqual({}))

            args = DefaultParse({"/instrument:", "Test.Flag.Name", "a.vb"}, _baseDirectory)
            args.Errors.Verify({Diagnostic(ERRID.ERR_ArgumentRequired).WithArguments("instrument", ":<string>").WithLocation(1, 1)})
            Assert.True(args.EmitOptions.InstrumentationKinds.SequenceEqual({}))

            args = DefaultParse({"/instrument:InvalidOption", "a.vb"}, _baseDirectory)
            args.Errors.Verify({Diagnostic(ERRID.ERR_InvalidInstrumentationKind).WithArguments("InvalidOption").WithLocation(1, 1)})
            Assert.True(args.EmitOptions.InstrumentationKinds.SequenceEqual({}))

            args = DefaultParse({"/instrument:None", "a.vb"}, _baseDirectory)
            args.Errors.Verify({Diagnostic(ERRID.ERR_InvalidInstrumentationKind).WithArguments("None").WithLocation(1, 1)})
            Assert.True(args.EmitOptions.InstrumentationKinds.SequenceEqual({}))

            args = DefaultParse({"/instrument:""TestCoverage,InvalidOption""", "a.vb"}, _baseDirectory)
            args.Errors.Verify({Diagnostic(ERRID.ERR_InvalidInstrumentationKind).WithArguments("InvalidOption").WithLocation(1, 1)})
            Assert.True(args.EmitOptions.InstrumentationKinds.SequenceEqual({InstrumentationKind.TestCoverage}))

            args = DefaultParse({"/instrument:TestCoverage", "a.vb"}, _baseDirectory)
            args.Errors.Verify()
            Assert.True(args.EmitOptions.InstrumentationKinds.SequenceEqual({InstrumentationKind.TestCoverage}))

            args = DefaultParse({"/instrument:""TestCoverage""", "a.vb"}, _baseDirectory)
            args.Errors.Verify()
            Assert.True(args.EmitOptions.InstrumentationKinds.SequenceEqual({InstrumentationKind.TestCoverage}))

            args = DefaultParse({"/instrument:""TESTCOVERAGE""", "a.vb"}, _baseDirectory)
            args.Errors.Verify()
            Assert.True(args.EmitOptions.InstrumentationKinds.SequenceEqual({InstrumentationKind.TestCoverage}))

            args = DefaultParse({"/instrument:TestCoverage,TestCoverage", "a.vb"}, _baseDirectory)
            args.Errors.Verify()
            Assert.True(args.EmitOptions.InstrumentationKinds.SequenceEqual({InstrumentationKind.TestCoverage}))

            args = DefaultParse({"/instrument:TestCoverage", "/instrument:TestCoverage", "a.vb"}, _baseDirectory)
            args.Errors.Verify()
            Assert.True(args.EmitOptions.InstrumentationKinds.SequenceEqual({InstrumentationKind.TestCoverage}))
        End Sub

        <Fact>
        Public Sub ResponseFiles2()
            Dim rsp As String = Temp.CreateFile().WriteAllText(<text>
    /r:System
    /r:System.Core
    /r:System.Data
    /r:System.Data.DataSetExtensions
    /r:System.Xml
    /r:System.Xml.Linq
    /imports:System
    /imports:System.Collections.Generic
    /imports:System.Linq
    /imports:System.Text</text>.Value).Path
            Dim cmd = New MockVbi(rsp, _baseDirectory, {"b.vbx"})

            ' TODO (tomat): mscorlib, vbruntime order
            'AssertEx.Equal({GetType(Object).Assembly.Location,
            '                GetType(Microsoft.VisualBasic.Globals).Assembly.Location,
            '                "System", "System.Core", "System.Data", "System.Data.DataSetExtensions", "System.Xml", "System.Xml.Linq"},
            '               cmd.Arguments.AssemblyReferences.Select(Function(r)
            '                                                           Return If(r.Kind = ReferenceKind.AssemblyName,
            '                                                               (DirectCast(r, AssemblyNameReference)).Name,
            '                                                               (DirectCast(r, AssemblyFileReference)).Path)
            '                                                       End Function))

            AssertEx.Equal({"System", "System.Collections.Generic", "System.Linq", "System.Text"},
                           cmd.Arguments.CompilationOptions.GlobalImports.Select(Function(import) import.Clause.ToString()))
        End Sub

        <Fact, WorkItem(546028, "http://vstfdevdiv:8080/DevDiv2/DevDiv/_workitems/edit/546028")>
        Public Sub Win32ResourceArguments()
            Dim args As String() = {"/win32manifest:..\here\there\everywhere\nonexistent"}
            Dim parsedArgs = DefaultParse(args, _baseDirectory)
            Dim compilation = CreateCompilationWithMscorlib40(New VisualBasicSyntaxTree() {})
            Dim errors As IEnumerable(Of DiagnosticInfo) = Nothing
            CommonCompiler.GetWin32ResourcesInternal(MessageProvider.Instance, parsedArgs, compilation, errors)
            Assert.Equal(1, errors.Count())
            Assert.Equal(DirectCast(ERRID.ERR_UnableToReadUacManifest2, Integer), errors.First().Code)
            Assert.Equal(2, errors.First().Arguments.Count())
            args = {"/Win32icon:\bogus"}
            parsedArgs = DefaultParse(args, _baseDirectory)
            CommonCompiler.GetWin32ResourcesInternal(MessageProvider.Instance, parsedArgs, compilation, errors)
            Assert.Equal(1, errors.Count())
            Assert.Equal(DirectCast(ERRID.ERR_UnableToOpenResourceFile1, Integer), errors.First().Code)
            Assert.Equal(2, errors.First().Arguments.Count())
            args = {"/Win32Resource:\bogus"}
            parsedArgs = DefaultParse(args, _baseDirectory)
            CommonCompiler.GetWin32ResourcesInternal(MessageProvider.Instance, parsedArgs, compilation, errors)
            Assert.Equal(1, errors.Count())
            Assert.Equal(DirectCast(ERRID.ERR_UnableToOpenResourceFile1, Integer), errors.First().Code)
            Assert.Equal(2, errors.First().Arguments.Count())

            args = {"/win32manifest:goo.win32data:bar.win32data2"}
            parsedArgs = DefaultParse(args, _baseDirectory)
            CommonCompiler.GetWin32ResourcesInternal(MessageProvider.Instance, parsedArgs, compilation, errors)
            Assert.Equal(1, errors.Count())
            Assert.Equal(DirectCast(ERRID.ERR_UnableToReadUacManifest2, Integer), errors.First().Code)
            Assert.Equal(2, errors.First().Arguments.Count())
            args = {"/Win32icon:goo.win32data:bar.win32data2"}
            parsedArgs = DefaultParse(args, _baseDirectory)
            CommonCompiler.GetWin32ResourcesInternal(MessageProvider.Instance, parsedArgs, compilation, errors)
            Assert.Equal(1, errors.Count())
            Assert.Equal(DirectCast(ERRID.ERR_UnableToOpenResourceFile1, Integer), errors.First().Code)
            Assert.Equal(2, errors.First().Arguments.Count())
            args = {"/Win32Resource:goo.win32data:bar.win32data2"}
            parsedArgs = DefaultParse(args, _baseDirectory)
            CommonCompiler.GetWin32ResourcesInternal(MessageProvider.Instance, parsedArgs, compilation, errors)
            Assert.Equal(1, errors.Count())
            Assert.Equal(DirectCast(ERRID.ERR_UnableToOpenResourceFile1, Integer), errors.First().Code)
            Assert.Equal(2, errors.First().Arguments.Count())
        End Sub

        <Fact>
        Public Sub Win32IconContainsGarbage()
            Dim tmpFileName As String = Temp.CreateFile().WriteAllBytes(New Byte() {1, 2, 3, 4, 5, 6, 7, 8, 9, 10}).Path
            Dim parsedArgs = DefaultParse({"/win32icon:" + tmpFileName}, _baseDirectory)
            Dim compilation = CreateCompilationWithMscorlib40(New VisualBasicSyntaxTree() {})
            Dim errors As IEnumerable(Of DiagnosticInfo) = Nothing
            CommonCompiler.GetWin32ResourcesInternal(MessageProvider.Instance, parsedArgs, compilation, errors)
            Assert.Equal(1, errors.Count())
            Assert.Equal(DirectCast(ERRID.ERR_ErrorCreatingWin32ResourceFile, Integer), errors.First().Code)
            Assert.Equal(1, errors.First().Arguments.Count())


            CleanupAllGeneratedFiles(tmpFileName)
        End Sub

        <WorkItem(217718, "https://devdiv.visualstudio.com/DevDiv/_workitems?id=217718")>
        <Fact>
        Public Sub BadWin32Resource()
            Dim source = Temp.CreateFile(prefix:="", extension:=".vb").WriteAllText("
Module Test 
    Sub Main() 
    End Sub 
End Module").Path
            Dim badres = Temp.CreateFile().WriteAllBytes(New Byte() {0, 0}).Path

            Dim baseDir = Path.GetDirectoryName(source)
            Dim fileName = Path.GetFileName(source)

            Dim outWriter = New StringWriter(CultureInfo.InvariantCulture)
            Dim exitCode = New MockVisualBasicCompiler(Nothing, baseDir,
            {
                "/nologo",
                "/preferreduilang:en",
                "/win32resource:" + badres,
                source
            }).Run(outWriter)

            Assert.Equal(1, exitCode)
            Assert.Equal("vbc : error BC30136: Error creating Win32 resources: Unrecognized resource file format.", outWriter.ToString().Trim())

            CleanupAllGeneratedFiles(source)
            CleanupAllGeneratedFiles(badres)
        End Sub

        <Fact>
        Public Sub Win32ResourceOptions_Valid()
            CheckWin32ResourceOptions({"/win32resource:a"}, "a", Nothing, Nothing, False)

            CheckWin32ResourceOptions({"/win32icon:b"}, Nothing, "b", Nothing, False)

            CheckWin32ResourceOptions({"/win32manifest:c"}, Nothing, Nothing, "c", False)

            CheckWin32ResourceOptions({"/nowin32manifest"}, Nothing, Nothing, Nothing, True)
        End Sub

        <Fact>
        Public Sub Win32ResourceOptions_Empty()
            CheckWin32ResourceOptions({"/win32resource"}, Nothing, Nothing, Nothing, False,
                                      Diagnostic(ERRID.ERR_ArgumentRequired).WithArguments("win32resource", ":<file>"))
            CheckWin32ResourceOptions({"/win32resource:"}, Nothing, Nothing, Nothing, False,
                                      Diagnostic(ERRID.ERR_ArgumentRequired).WithArguments("win32resource", ":<file>"))
            CheckWin32ResourceOptions({"/win32resource: "}, Nothing, Nothing, Nothing, False,
                                      Diagnostic(ERRID.ERR_ArgumentRequired).WithArguments("win32resource", ":<file>"))

            CheckWin32ResourceOptions({"/win32icon"}, Nothing, Nothing, Nothing, False,
                                      Diagnostic(ERRID.ERR_ArgumentRequired).WithArguments("win32icon", ":<file>"))
            CheckWin32ResourceOptions({"/win32icon:"}, Nothing, Nothing, Nothing, False,
                                      Diagnostic(ERRID.ERR_ArgumentRequired).WithArguments("win32icon", ":<file>"))
            CheckWin32ResourceOptions({"/win32icon: "}, Nothing, Nothing, Nothing, False,
                                      Diagnostic(ERRID.ERR_ArgumentRequired).WithArguments("win32icon", ":<file>"))

            CheckWin32ResourceOptions({"/win32manifest"}, Nothing, Nothing, Nothing, False,
                                      Diagnostic(ERRID.ERR_ArgumentRequired).WithArguments("win32manifest", ":<file>"))
            CheckWin32ResourceOptions({"/win32manifest:"}, Nothing, Nothing, Nothing, False,
                                      Diagnostic(ERRID.ERR_ArgumentRequired).WithArguments("win32manifest", ":<file>"))
            CheckWin32ResourceOptions({"/win32manifest: "}, Nothing, Nothing, Nothing, False,
                                      Diagnostic(ERRID.ERR_ArgumentRequired).WithArguments("win32manifest", ":<file>"))

            CheckWin32ResourceOptions({"/nowin32manifest"}, Nothing, Nothing, Nothing, True)
            CheckWin32ResourceOptions({"/nowin32manifest:"}, Nothing, Nothing, Nothing, False,
                                      Diagnostic(ERRID.WRN_BadSwitch).WithArguments("/nowin32manifest:"))
            CheckWin32ResourceOptions({"/nowin32manifest: "}, Nothing, Nothing, Nothing, False,
                                      Diagnostic(ERRID.WRN_BadSwitch).WithArguments("/nowin32manifest:"))
        End Sub

        <Fact>
        Public Sub Win32ResourceOptions_Combinations()
            ' last occurrence wins
            CheckWin32ResourceOptions({"/win32resource:r", "/win32resource:s"}, "s", Nothing, Nothing, False)
            ' illegal
            CheckWin32ResourceOptions({"/win32resource:r", "/win32icon:i"}, "r", "i", Nothing, False,
                                      Diagnostic(ERRID.ERR_IconFileAndWin32ResFile))
            ' documented as illegal, but works in dev10
            CheckWin32ResourceOptions({"/win32resource:r", "/win32manifest:m"}, "r", Nothing, "m", False,
                                      Diagnostic(ERRID.ERR_CantHaveWin32ResAndManifest))
            ' fine
            CheckWin32ResourceOptions({"/win32resource:r", "/nowin32manifest"}, "r", Nothing, Nothing, True)


            ' illegal
            CheckWin32ResourceOptions({"/win32icon:i", "/win32resource:r"}, "r", "i", Nothing, False,
                                      Diagnostic(ERRID.ERR_IconFileAndWin32ResFile))
            ' last occurrence wins
            CheckWin32ResourceOptions({"/win32icon:i", "/win32icon:j"}, Nothing, "j", Nothing, False)
            ' fine
            CheckWin32ResourceOptions({"/win32icon:i", "/win32manifest:m"}, Nothing, "i", "m", False)
            ' fine
            CheckWin32ResourceOptions({"/win32icon:i", "/nowin32manifest"}, Nothing, "i", Nothing, True)


            ' documented as illegal, but works in dev10
            CheckWin32ResourceOptions({"/win32manifest:m", "/win32resource:r"}, "r", Nothing, "m", False,
                                      Diagnostic(ERRID.ERR_CantHaveWin32ResAndManifest))
            ' fine
            CheckWin32ResourceOptions({"/win32manifest:m", "/win32icon:i"}, Nothing, "i", "m", False)
            ' last occurrence wins
            CheckWin32ResourceOptions({"/win32manifest:m", "/win32manifest:n"}, Nothing, Nothing, "n", False)
            ' illegal
            CheckWin32ResourceOptions({"/win32manifest:m", "/nowin32manifest"}, Nothing, Nothing, "m", True,
                                      Diagnostic(ERRID.ERR_ConflictingManifestSwitches))


            ' fine
            CheckWin32ResourceOptions({"/nowin32manifest", "/win32resource:r"}, "r", Nothing, Nothing, True)
            ' fine
            CheckWin32ResourceOptions({"/nowin32manifest", "/win32icon:i"}, Nothing, "i", Nothing, True)
            ' illegal
            CheckWin32ResourceOptions({"/nowin32manifest", "/win32manifest:m"}, Nothing, Nothing, "m", True,
                                      Diagnostic(ERRID.ERR_ConflictingManifestSwitches))
            ' fine
            CheckWin32ResourceOptions({"/nowin32manifest", "/nowin32manifest"}, Nothing, Nothing, Nothing, True)
        End Sub

        <Fact>
        Public Sub Win32ResourceOptions_SimplyInvalid()

            Dim parsedArgs = DefaultParse({"/win32resource", "a.vb"}, _baseDirectory)
            parsedArgs.Errors.Verify(Diagnostic(ERRID.ERR_ArgumentRequired).WithArguments("win32resource", ":<file>"))

            parsedArgs = DefaultParse({"/win32resource+", "a.vb"}, _baseDirectory)
            parsedArgs.Errors.Verify(Diagnostic(ERRID.WRN_BadSwitch).WithArguments("/win32resource+")) ' TODO: Dev11 reports ERR_ArgumentRequired

            parsedArgs = DefaultParse({"/win32resource-", "a.vb"}, _baseDirectory)
            parsedArgs.Errors.Verify(Diagnostic(ERRID.WRN_BadSwitch).WithArguments("/win32resource-")) ' TODO: Dev11 reports ERR_ArgumentRequired

            parsedArgs = DefaultParse({"/win32icon", "a.vb"}, _baseDirectory)
            parsedArgs.Errors.Verify(Diagnostic(ERRID.ERR_ArgumentRequired).WithArguments("win32icon", ":<file>"))

            parsedArgs = DefaultParse({"/win32icon+", "a.vb"}, _baseDirectory)
            parsedArgs.Errors.Verify(Diagnostic(ERRID.WRN_BadSwitch).WithArguments("/win32icon+")) ' TODO: Dev11 reports ERR_ArgumentRequired

            parsedArgs = DefaultParse({"/win32icon-", "a.vb"}, _baseDirectory)
            parsedArgs.Errors.Verify(Diagnostic(ERRID.WRN_BadSwitch).WithArguments("/win32icon-")) ' TODO: Dev11 reports ERR_ArgumentRequired

            parsedArgs = DefaultParse({"/win32manifest", "a.vb"}, _baseDirectory)
            parsedArgs.Errors.Verify(Diagnostic(ERRID.ERR_ArgumentRequired).WithArguments("win32manifest", ":<file>"))

            parsedArgs = DefaultParse({"/win32manifest+", "a.vb"}, _baseDirectory)
            parsedArgs.Errors.Verify(Diagnostic(ERRID.WRN_BadSwitch).WithArguments("/win32manifest+")) ' TODO: Dev11 reports ERR_ArgumentRequired

            parsedArgs = DefaultParse({"/win32manifest-", "a.vb"}, _baseDirectory)
            parsedArgs.Errors.Verify(Diagnostic(ERRID.WRN_BadSwitch).WithArguments("/win32manifest-")) ' TODO: Dev11 reports ERR_ArgumentRequired

        End Sub

        Private Sub CheckWin32ResourceOptions(args As String(), expectedResourceFile As String, expectedIcon As String, expectedManifest As String, expectedNoManifest As Boolean, ParamArray diags As DiagnosticDescription())
            Dim parsedArgs = DefaultParse(args.Concat({"Test.vb"}), _baseDirectory)
            parsedArgs.Errors.Verify(diags)
            Assert.Equal(False, parsedArgs.DisplayHelp)
            Assert.Equal(expectedResourceFile, parsedArgs.Win32ResourceFile)
            Assert.Equal(expectedIcon, parsedArgs.Win32Icon)
            Assert.Equal(expectedManifest, parsedArgs.Win32Manifest)
            Assert.Equal(expectedNoManifest, parsedArgs.NoWin32Manifest)
        End Sub

        <Fact>
        Public Sub ParseResourceDescription()
            Dim diags = New List(Of Diagnostic)()
            Dim desc As ResourceDescription

            desc = VisualBasicCommandLineParser.ParseResourceDescription("resource", "\somepath\someFile.goo.bar", _baseDirectory, diags, embedded:=False)
            diags.Verify()
            diags.Clear()
            Assert.Equal("someFile.goo.bar", desc.FileName)
            Assert.Equal("someFile.goo.bar", desc.ResourceName)
            Assert.True(desc.IsPublic)

            desc = VisualBasicCommandLineParser.ParseResourceDescription("resource", "\somepath\someFile.goo.bar,someName", _baseDirectory, diags, embedded:=False)
            diags.Verify()
            diags.Clear()
            Assert.Equal("someFile.goo.bar", desc.FileName)
            Assert.Equal("someName", desc.ResourceName)
            Assert.True(desc.IsPublic)

            desc = VisualBasicCommandLineParser.ParseResourceDescription("resource", "\somepath\someFile.goo.bar,someName,public", _baseDirectory, diags, embedded:=False)
            diags.Verify()
            diags.Clear()
            Assert.Equal("someFile.goo.bar", desc.FileName)
            Assert.Equal("someName", desc.ResourceName)
            Assert.True(desc.IsPublic)

            ' use file name in place of missing resource name
            desc = VisualBasicCommandLineParser.ParseResourceDescription("resource", "\somepath\someFile.goo.bar,,private", _baseDirectory, diags, embedded:=False)
            diags.Verify()
            diags.Clear()
            Assert.Equal("someFile.goo.bar", desc.FileName)
            Assert.Equal("someFile.goo.bar", desc.ResourceName)
            Assert.False(desc.IsPublic)

            ' quoted accessibility is fine
            desc = VisualBasicCommandLineParser.ParseResourceDescription("resource", "\somepath\someFile.goo.bar,,""private""", _baseDirectory, diags, embedded:=False)
            diags.Verify()
            diags.Clear()
            Assert.Equal("someFile.goo.bar", desc.FileName)
            Assert.Equal("someFile.goo.bar", desc.ResourceName)
            Assert.False(desc.IsPublic)

            ' leading commas are ignored...
            desc = VisualBasicCommandLineParser.ParseResourceDescription("resource", ",,\somepath\someFile.goo.bar,,private", _baseDirectory, diags, embedded:=False)
            diags.Verify()
            diags.Clear()
            Assert.Equal("someFile.goo.bar", desc.FileName)
            Assert.Equal("someFile.goo.bar", desc.ResourceName)
            Assert.False(desc.IsPublic)

            ' ...as long as there's no whitespace between them
            desc = VisualBasicCommandLineParser.ParseResourceDescription("resource", ", ,\somepath\someFile.goo.bar,,private", _baseDirectory, diags, embedded:=False)
            diags.Verify(Diagnostic(ERRID.ERR_InvalidSwitchValue).WithArguments("resource", " "))
            diags.Clear()
            Assert.Null(desc)

            ' trailing commas are ignored...
            desc = VisualBasicCommandLineParser.ParseResourceDescription("resource", "\somepath\someFile.goo.bar,,private", _baseDirectory, diags, embedded:=False)
            diags.Verify()
            diags.Clear()
            Assert.Equal("someFile.goo.bar", desc.FileName)
            Assert.Equal("someFile.goo.bar", desc.ResourceName)
            Assert.False(desc.IsPublic)

            ' ...even if there's whitespace between them
            desc = VisualBasicCommandLineParser.ParseResourceDescription("resource", "\somepath\someFile.goo.bar,,private, ,", _baseDirectory, diags, embedded:=False)
            diags.Verify()
            diags.Clear()
            Assert.Equal("someFile.goo.bar", desc.FileName)
            Assert.Equal("someFile.goo.bar", desc.ResourceName)
            Assert.False(desc.IsPublic)

            desc = VisualBasicCommandLineParser.ParseResourceDescription("resource", "\somepath\someFile.goo.bar,someName,publi", _baseDirectory, diags, embedded:=False)
            diags.Verify(Diagnostic(ERRID.ERR_InvalidSwitchValue).WithArguments("resource", "publi"))
            diags.Clear()
            Assert.Null(desc)

            desc = VisualBasicCommandLineParser.ParseResourceDescription("resource", "D:rive\relative\path,someName,public", _baseDirectory, diags, embedded:=False)
            diags.Verify(Diagnostic(ERRID.FTL_InvalidInputFileName).WithArguments("D:rive\relative\path"))
            diags.Clear()
            Assert.Null(desc)

            desc = VisualBasicCommandLineParser.ParseResourceDescription("resource", "inva\l*d?path,someName,public", _baseDirectory, diags, embedded:=False)
            diags.Verify(Diagnostic(ERRID.FTL_InvalidInputFileName).WithArguments("inva\l*d?path"))
            diags.Clear()
            Assert.Null(desc)

            desc = VisualBasicCommandLineParser.ParseResourceDescription("resource", Nothing, _baseDirectory, diags, embedded:=False)
            diags.Verify(Diagnostic(ERRID.ERR_ArgumentRequired).WithArguments("resource", ":<resinfo>"))
            diags.Clear()
            Assert.Null(desc)

            desc = VisualBasicCommandLineParser.ParseResourceDescription("resource", "", _baseDirectory, diags, embedded:=False)
            diags.Verify(Diagnostic(ERRID.ERR_ArgumentRequired).WithArguments("resource", ":<resinfo>"))
            diags.Clear()
            Assert.Null(desc)

            desc = VisualBasicCommandLineParser.ParseResourceDescription("resource", " ", _baseDirectory, diags, embedded:=False)
            diags.Verify(Diagnostic(ERRID.ERR_InvalidSwitchValue).WithArguments("resource", " "))
            diags.Clear()
            Assert.Null(desc)

            desc = VisualBasicCommandLineParser.ParseResourceDescription("resource", " , ", _baseDirectory, diags, embedded:=False)
            diags.Verify(Diagnostic(ERRID.ERR_InvalidSwitchValue).WithArguments("resource", " "))
            diags.Clear()
            Assert.Null(desc)

            desc = VisualBasicCommandLineParser.ParseResourceDescription("resource", "path, ", _baseDirectory, diags, embedded:=False)
            diags.Verify()
            diags.Clear()
            Assert.Equal("path", desc.FileName)
            Assert.Equal("path", desc.ResourceName)
            Assert.True(desc.IsPublic)

            desc = VisualBasicCommandLineParser.ParseResourceDescription("resource", " ,name", _baseDirectory, diags, embedded:=False)
            diags.Verify(Diagnostic(ERRID.ERR_InvalidSwitchValue).WithArguments("resource", " "))
            diags.Clear()
            Assert.Null(desc)

            desc = VisualBasicCommandLineParser.ParseResourceDescription("resource", " , , ", _baseDirectory, diags, embedded:=False)
            diags.Verify(Diagnostic(ERRID.ERR_InvalidSwitchValue).WithArguments("resource", " "))
            diags.Clear()
            Assert.Null(desc)

            desc = VisualBasicCommandLineParser.ParseResourceDescription("resource", "path, , ", _baseDirectory, diags, embedded:=False)
            diags.Verify(Diagnostic(ERRID.ERR_InvalidSwitchValue).WithArguments("resource", " "))
            diags.Clear()
            Assert.Null(desc)

            desc = VisualBasicCommandLineParser.ParseResourceDescription("resource", " ,name, ", _baseDirectory, diags, embedded:=False)
            diags.Verify(Diagnostic(ERRID.ERR_InvalidSwitchValue).WithArguments("resource", " "))
            diags.Clear()
            Assert.Null(desc)

            desc = VisualBasicCommandLineParser.ParseResourceDescription("resource", " , ,private", _baseDirectory, diags, embedded:=False)
            diags.Verify(Diagnostic(ERRID.ERR_InvalidSwitchValue).WithArguments("resource", " "))
            diags.Clear()
            Assert.Null(desc)

            desc = VisualBasicCommandLineParser.ParseResourceDescription("resource", "path,name,", _baseDirectory, diags, embedded:=False)
            diags.Verify()
            diags.Clear()
            Assert.Equal("path", desc.FileName)
            Assert.Equal("name", desc.ResourceName)
            Assert.True(desc.IsPublic)

            desc = VisualBasicCommandLineParser.ParseResourceDescription("resource", "path,name,,", _baseDirectory, diags, embedded:=False)
            diags.Verify()
            diags.Clear()
            Assert.Equal("path", desc.FileName)
            Assert.Equal("name", desc.ResourceName)
            Assert.True(desc.IsPublic)

            desc = VisualBasicCommandLineParser.ParseResourceDescription("resource", "path,name, ", _baseDirectory, diags, embedded:=False)
            diags.Verify(Diagnostic(ERRID.ERR_InvalidSwitchValue).WithArguments("resource", " "))
            diags.Clear()
            Assert.Null(desc)

            desc = VisualBasicCommandLineParser.ParseResourceDescription("resource", "path, ,private", _baseDirectory, diags, embedded:=False)
            diags.Verify()
            diags.Clear()
            Assert.Equal("path", desc.FileName)
            Assert.Equal("path", desc.ResourceName)
            Assert.False(desc.IsPublic)

            desc = VisualBasicCommandLineParser.ParseResourceDescription("resource", " ,name,private", _baseDirectory, diags, embedded:=False)
            diags.Verify(Diagnostic(ERRID.ERR_InvalidSwitchValue).WithArguments("resource", " "))
            diags.Clear()
            Assert.Null(desc)

            Dim longI = New String("i"c, 260)

            desc = VisualBasicCommandLineParser.ParseResourceDescription("", String.Format("{0},e,private", longI), _baseDirectory, diags, embedded:=False)
            ' // error BC2032: File name 'iiiiiiiiiiiiiiiiiiiiiiiiiiiiiiiiiiiiiiiiiiiiiiiiiiiiiiiiiiiiiiiiiiiiiiiiiiiiiiiiiiiiiiiiiiiiiiiiiiiiiiiiiiiiiiiiiiiiiiiiiiiiiiiiiiiiiiiiiiiiiiiiiiiiiiiiiiiiiiiiiiiiiiiiiiiiiiiiiiiiiiiiiiiiiiiiiiiiiiiiiiiiiiiiiiiiiiiiiiiiiiiiiiiiiiiiiiiiiiiiiiiiiiiiiiiiiiiiiiii' is empty, contains invalid characters, has a drive specification without an absolute path, or is too long
            diags.Verify(Diagnostic(ERRID.FTL_InvalidInputFileName).WithArguments("iiiiiiiiiiiiiiiiiiiiiiiiiiiiiiiiiiiiiiiiiiiiiiiiiiiiiiiiiiiiiiiiiiiiiiiiiiiiiiiiiiiiiiiiiiiiiiiiiiiiiiiiiiiiiiiiiiiiiiiiiiiiiiiiiiiiiiiiiiiiiiiiiiiiiiiiiiiiiiiiiiiiiiiiiiiiiiiiiiiiiiiiiiiiiiiiiiiiiiiiiiiiiiiiiiiiiiiiiiiiiiiiiiiiiiiiiiiiiiiiiiiiiiiiiiiiiiiiiiii").WithLocation(1, 1))
        End Sub

        <Fact>
        Public Sub ManagedResourceOptions()
            Dim parsedArgs As VisualBasicCommandLineArguments
            Dim resourceDescription As ResourceDescription

            parsedArgs = DefaultParse({"/resource:a", "a.vb"}, _baseDirectory)
            parsedArgs.Errors.Verify()
            Assert.Equal(False, parsedArgs.DisplayHelp)
            resourceDescription = parsedArgs.ManifestResources.Single()
            Assert.Null(resourceDescription.FileName) ' since embedded
            Assert.Equal("a", resourceDescription.ResourceName)

            parsedArgs = DefaultParse({"/res:b", "a.vb"}, _baseDirectory)
            parsedArgs.Errors.Verify()
            Assert.Equal(False, parsedArgs.DisplayHelp)
            resourceDescription = parsedArgs.ManifestResources.Single()
            Assert.Null(resourceDescription.FileName) ' since embedded
            Assert.Equal("b", resourceDescription.ResourceName)

            parsedArgs = DefaultParse({"/linkresource:c", "a.vb"}, _baseDirectory)
            parsedArgs.Errors.Verify()
            Assert.Equal(False, parsedArgs.DisplayHelp)
            resourceDescription = parsedArgs.ManifestResources.Single()
            Assert.Equal("c", resourceDescription.FileName)
            Assert.Equal("c", resourceDescription.ResourceName)

            parsedArgs = DefaultParse({"/linkres:d", "a.vb"}, _baseDirectory)
            parsedArgs.Errors.Verify()
            Assert.Equal(False, parsedArgs.DisplayHelp)
            resourceDescription = parsedArgs.ManifestResources.Single()
            Assert.Equal("d", resourceDescription.FileName)
            Assert.Equal("d", resourceDescription.ResourceName)
        End Sub

        <Fact>
        Public Sub ManagedResourceOptions_SimpleErrors()
            Dim parsedArgs = DefaultParse({"/resource:", "a.vb"}, _baseDirectory)
            parsedArgs.Errors.Verify(Diagnostic(ERRID.ERR_ArgumentRequired).WithArguments("resource", ":<resinfo>"))

            parsedArgs = DefaultParse({"/resource: ", "a.vb"}, _baseDirectory)
            parsedArgs.Errors.Verify(Diagnostic(ERRID.ERR_ArgumentRequired).WithArguments("resource", ":<resinfo>"))

            parsedArgs = DefaultParse({"/resource", "a.vb"}, _baseDirectory)
            parsedArgs.Errors.Verify(Diagnostic(ERRID.ERR_ArgumentRequired).WithArguments("resource", ":<resinfo>"))

            parsedArgs = DefaultParse({"/RES+", "a.vb"}, _baseDirectory)
            parsedArgs.Errors.Verify(Diagnostic(ERRID.WRN_BadSwitch).WithArguments("/RES+")) ' TODO: Dev11 reports ERR_ArgumentRequired

            parsedArgs = DefaultParse({"/res-:", "a.vb"}, _baseDirectory)
            parsedArgs.Errors.Verify(Diagnostic(ERRID.WRN_BadSwitch).WithArguments("/res-:")) ' TODO: Dev11 reports ERR_ArgumentRequired

            parsedArgs = DefaultParse({"/linkresource:", "a.vb"}, _baseDirectory)
            parsedArgs.Errors.Verify(Diagnostic(ERRID.ERR_ArgumentRequired).WithArguments("linkresource", ":<resinfo>"))

            parsedArgs = DefaultParse({"/linkresource: ", "a.vb"}, _baseDirectory)
            parsedArgs.Errors.Verify(Diagnostic(ERRID.ERR_ArgumentRequired).WithArguments("linkresource", ":<resinfo>"))

            parsedArgs = DefaultParse({"/linkresource", "a.vb"}, _baseDirectory)
            parsedArgs.Errors.Verify(Diagnostic(ERRID.ERR_ArgumentRequired).WithArguments("linkresource", ":<resinfo>"))

            parsedArgs = DefaultParse({"/linkRES+", "a.vb"}, _baseDirectory)
            parsedArgs.Errors.Verify(Diagnostic(ERRID.WRN_BadSwitch).WithArguments("/linkRES+")) ' TODO: Dev11 reports ERR_ArgumentRequired

            parsedArgs = DefaultParse({"/linkres-:", "a.vb"}, _baseDirectory)
            parsedArgs.Errors.Verify(Diagnostic(ERRID.WRN_BadSwitch).WithArguments("/linkres-:")) ' TODO: Dev11 reports ERR_ArgumentRequired
        End Sub

        <Fact>
        Public Sub ModuleManifest()
            Dim parsedArgs = DefaultParse({"/win32manifest:blah", "/target:module", "a.cs"}, _baseDirectory)
            parsedArgs.Errors.Verify(
                Diagnostic(ERRID.WRN_IgnoreModuleManifest))

            ' Illegal, but not clobbered.
            Assert.Equal("blah", parsedArgs.Win32Manifest)
        End Sub

        <Fact>
        Public Sub ArgumentParsing()
            Dim parsedArgs = InteractiveParse({"a + b"}, _baseDirectory)
            Assert.Equal(False, parsedArgs.Errors.Any())
            Assert.Equal(False, parsedArgs.DisplayHelp)
            Assert.Equal(True, parsedArgs.SourceFiles.Any())
            parsedArgs = InteractiveParse({"a + b; c"}, _baseDirectory)
            Assert.Equal(False, parsedArgs.Errors.Any())
            Assert.Equal(False, parsedArgs.DisplayHelp)
            Assert.Equal(True, parsedArgs.SourceFiles.Any())
            parsedArgs = InteractiveParse({"/help"}, _baseDirectory)
            Assert.Equal(False, parsedArgs.Errors.Any())
            Assert.Equal(True, parsedArgs.DisplayHelp)
            Assert.Equal(False, parsedArgs.SourceFiles.Any())
            parsedArgs = InteractiveParse({"/version"}, _baseDirectory)
            Assert.Equal(False, parsedArgs.Errors.Any())
            Assert.True(parsedArgs.DisplayVersion)
            Assert.Equal(False, parsedArgs.SourceFiles.Any())
            parsedArgs = InteractiveParse({"/version", "c"}, _baseDirectory)
            Assert.Equal(False, parsedArgs.Errors.Any())
            Assert.True(parsedArgs.DisplayVersion)
            Assert.Equal(True, parsedArgs.SourceFiles.Any())
            parsedArgs = InteractiveParse({"/version:something"}, _baseDirectory)
            Assert.Equal(True, parsedArgs.Errors.Any())
            Assert.False(parsedArgs.DisplayVersion)
            parsedArgs = InteractiveParse({"/?"}, _baseDirectory)
            Assert.Equal(False, parsedArgs.Errors.Any())
            Assert.Equal(True, parsedArgs.DisplayHelp)
            Assert.Equal(False, parsedArgs.SourceFiles.Any())
            parsedArgs = InteractiveParse({"@dd"}, _baseDirectory)
            Assert.Equal(True, parsedArgs.Errors.Any())
            Assert.Equal(False, parsedArgs.DisplayHelp)
            Assert.Equal(False, parsedArgs.SourceFiles.Any())
            parsedArgs = InteractiveParse({"c /define:DEBUG"}, _baseDirectory)
            Assert.Equal(False, parsedArgs.Errors.Any())
            Assert.Equal(False, parsedArgs.DisplayHelp)
            Assert.Equal(True, parsedArgs.SourceFiles.Any())
            parsedArgs = InteractiveParse({"\\"}, _baseDirectory)
            parsedArgs.Errors.Verify(
                Diagnostic(ERRID.FTL_InvalidInputFileName).WithArguments(".exe"))

            Assert.Equal(False, parsedArgs.DisplayHelp)
            Assert.Equal(True, parsedArgs.SourceFiles.Any())
            parsedArgs = InteractiveParse({"""/r d.dll"""}, _baseDirectory)
            Assert.Equal(False, parsedArgs.Errors.Any())
            Assert.Equal(False, parsedArgs.DisplayHelp)
            Assert.Equal(True, parsedArgs.SourceFiles.Any())
            parsedArgs = InteractiveParse({"/r: d.dll"}, _baseDirectory)
            Assert.Equal(False, parsedArgs.Errors.Any())
            Assert.Equal(False, parsedArgs.DisplayHelp)
            Assert.Equal(False, parsedArgs.SourceFiles.Any())
        End Sub

        <Fact>
        Public Sub LangVersion()
            Dim parsedArgs = DefaultParse({"/langversion:9", "a.VB"}, _baseDirectory)
            parsedArgs.Errors.Verify()
            Assert.Equal(LanguageVersion.VisualBasic9, parsedArgs.ParseOptions.LanguageVersion)

            parsedArgs = DefaultParse({"/langVERSION:9.0", "a.vb"}, _baseDirectory)
            parsedArgs.Errors.Verify()
            Assert.Equal(LanguageVersion.VisualBasic9, parsedArgs.ParseOptions.LanguageVersion)

            parsedArgs = DefaultParse({"/langVERSION:10", "a.vb"}, _baseDirectory)
            parsedArgs.Errors.Verify()
            Assert.Equal(LanguageVersion.VisualBasic10, parsedArgs.ParseOptions.LanguageVersion)

            parsedArgs = DefaultParse({"/langVERSION:10.0", "a.vb"}, _baseDirectory)
            parsedArgs.Errors.Verify()
            Assert.Equal(LanguageVersion.VisualBasic10, parsedArgs.ParseOptions.LanguageVersion)

            parsedArgs = DefaultParse({"/langVERSION:11", "a.vb"}, _baseDirectory)
            parsedArgs.Errors.Verify()
            Assert.Equal(LanguageVersion.VisualBasic11, parsedArgs.ParseOptions.LanguageVersion)

            parsedArgs = DefaultParse({"/langVERSION:11.0", "a.vb"}, _baseDirectory)
            parsedArgs.Errors.Verify()
            Assert.Equal(LanguageVersion.VisualBasic11, parsedArgs.ParseOptions.LanguageVersion)

            parsedArgs = DefaultParse({"/langVERSION:12", "a.vb"}, _baseDirectory)
            parsedArgs.Errors.Verify()
            Assert.Equal(LanguageVersion.VisualBasic12, parsedArgs.ParseOptions.LanguageVersion)

            parsedArgs = DefaultParse({"/langVERSION:12.0", "a.vb"}, _baseDirectory)
            parsedArgs.Errors.Verify()
            Assert.Equal(LanguageVersion.VisualBasic12, parsedArgs.ParseOptions.LanguageVersion)

            parsedArgs = DefaultParse({"/langVERSION:14", "a.vb"}, _baseDirectory)
            parsedArgs.Errors.Verify()
            Assert.Equal(LanguageVersion.VisualBasic14, parsedArgs.ParseOptions.LanguageVersion)

            parsedArgs = DefaultParse({"/langVERSION:14.0", "a.vb"}, _baseDirectory)
            parsedArgs.Errors.Verify()
            Assert.Equal(LanguageVersion.VisualBasic14, parsedArgs.ParseOptions.LanguageVersion)

            parsedArgs = DefaultParse({"/langVERSION:15", "a.vb"}, _baseDirectory)
            parsedArgs.Errors.Verify()
            Assert.Equal(LanguageVersion.VisualBasic15, parsedArgs.ParseOptions.LanguageVersion)

            parsedArgs = DefaultParse({"/langVERSION:15.0", "a.vb"}, _baseDirectory)
            parsedArgs.Errors.Verify()
            Assert.Equal(LanguageVersion.VisualBasic15, parsedArgs.ParseOptions.LanguageVersion)

            parsedArgs = DefaultParse({"/langVERSION:15.3", "a.vb"}, _baseDirectory)
            parsedArgs.Errors.Verify()
            Assert.Equal(LanguageVersion.VisualBasic15_3, parsedArgs.ParseOptions.LanguageVersion)

            parsedArgs = DefaultParse({"/langVERSION:15.5", "a.vb"}, _baseDirectory)
            parsedArgs.Errors.Verify()
            Assert.Equal(LanguageVersion.VisualBasic15_5, parsedArgs.ParseOptions.LanguageVersion)

            parsedArgs = DefaultParse({"/langVERSION:16", "a.vb"}, _baseDirectory)
            parsedArgs.Errors.Verify()
            Assert.Equal(LanguageVersion.VisualBasic16, parsedArgs.ParseOptions.LanguageVersion)

            ' The canary check is a reminder that this test needs to be updated when a language version is added
            LanguageVersionAdded_Canary()

            parsedArgs = DefaultParse({"/langVERSION:default", "a.vb"}, _baseDirectory)
            parsedArgs.Errors.Verify()
            Assert.Equal(LanguageVersion.Default, parsedArgs.ParseOptions.SpecifiedLanguageVersion)
            Assert.Equal(LanguageVersion.Default.MapSpecifiedToEffectiveVersion(), parsedArgs.ParseOptions.LanguageVersion)

            parsedArgs = DefaultParse({"/langVERSION:latest", "a.vb"}, _baseDirectory)
            parsedArgs.Errors.Verify()
            Assert.Equal(LanguageVersion.Latest, parsedArgs.ParseOptions.SpecifiedLanguageVersion)
            Assert.Equal(LanguageVersion.Latest.MapSpecifiedToEffectiveVersion(), parsedArgs.ParseOptions.LanguageVersion)

            ' default: "current version"
            parsedArgs = DefaultParse({"a.vb"}, _baseDirectory)
            parsedArgs.Errors.Verify()
            Assert.Equal(LanguageVersion.Default.MapSpecifiedToEffectiveVersion(), parsedArgs.ParseOptions.LanguageVersion)

            ' overriding
            parsedArgs = DefaultParse({"/langVERSION:10", "/langVERSION:9.0", "a.vb"}, _baseDirectory)
            parsedArgs.Errors.Verify()
            Assert.Equal(LanguageVersion.VisualBasic9, parsedArgs.ParseOptions.LanguageVersion)

            ' errors
            parsedArgs = DefaultParse({"/langVERSION", "a.vb"}, _baseDirectory)
            parsedArgs.Errors.Verify(Diagnostic(ERRID.ERR_ArgumentRequired).WithArguments("langversion", ":<number>"))
            Assert.Equal(LanguageVersion.Default.MapSpecifiedToEffectiveVersion(), parsedArgs.ParseOptions.LanguageVersion)

            parsedArgs = DefaultParse({"/langVERSION+", "a.vb"}, _baseDirectory)
            parsedArgs.Errors.Verify(Diagnostic(ERRID.WRN_BadSwitch).WithArguments("/langVERSION+")) ' TODO: Dev11 reports ERR_ArgumentRequired
            Assert.Equal(LanguageVersion.Default.MapSpecifiedToEffectiveVersion(), parsedArgs.ParseOptions.LanguageVersion)

            parsedArgs = DefaultParse({"/langVERSION:", "a.vb"}, _baseDirectory)
            parsedArgs.Errors.Verify(Diagnostic(ERRID.ERR_ArgumentRequired).WithArguments("langversion", ":<number>"))
            Assert.Equal(LanguageVersion.Default.MapSpecifiedToEffectiveVersion(), parsedArgs.ParseOptions.LanguageVersion)

            parsedArgs = DefaultParse({"/langVERSION:8", "a.vb"}, _baseDirectory)
            parsedArgs.Errors.Verify(Diagnostic(ERRID.ERR_InvalidSwitchValue).WithArguments("langversion", "8"))
            Assert.Equal(LanguageVersion.Default.MapSpecifiedToEffectiveVersion(), parsedArgs.ParseOptions.LanguageVersion)

            parsedArgs = DefaultParse({"/langVERSION:" & (LanguageVersion.VisualBasic12 + 1), "a.vb"}, _baseDirectory)
            parsedArgs.Errors.Verify(Diagnostic(ERRID.ERR_InvalidSwitchValue).WithArguments("langversion", CStr(LanguageVersion.VisualBasic12 + 1)))
            Assert.Equal(LanguageVersion.Default.MapSpecifiedToEffectiveVersion(), parsedArgs.ParseOptions.LanguageVersion)
        End Sub

        <Fact>
        Public Sub DelaySign()
            Dim parsedArgs = DefaultParse({"/delaysign", "a.cs"}, _baseDirectory)
            parsedArgs.Errors.Verify()
            Assert.NotNull(parsedArgs.CompilationOptions.DelaySign)
            Assert.Equal(True, parsedArgs.CompilationOptions.DelaySign)

            parsedArgs = DefaultParse({"/delaysign+", "a.cs"}, _baseDirectory)
            parsedArgs.Errors.Verify()
            Assert.NotNull(parsedArgs.CompilationOptions.DelaySign)
            Assert.Equal(True, parsedArgs.CompilationOptions.DelaySign)

            parsedArgs = DefaultParse({"/DELAYsign-", "a.cs"}, _baseDirectory)
            parsedArgs.Errors.Verify()
            Assert.NotNull(parsedArgs.CompilationOptions.DelaySign)
            Assert.Equal(False, parsedArgs.CompilationOptions.DelaySign)

            parsedArgs = DefaultParse({"/delaysign:-", "a.cs"}, _baseDirectory)
            parsedArgs.Errors.Verify(Diagnostic(ERRID.ERR_SwitchNeedsBool).WithArguments("delaysign"))

            parsedArgs = InteractiveParse({"/d:a=1"}, _baseDirectory) ' test default value
            parsedArgs.Errors.Verify()
            Assert.Null(parsedArgs.CompilationOptions.DelaySign)
        End Sub

        <WorkItem(546113, "http://vstfdevdiv:8080/DevDiv2/DevDiv/_workitems/edit/546113")>
        <Fact>
        Public Sub OutputVerbose()
            Dim parsedArgs = DefaultParse({"/verbose", "a.vb"}, _baseDirectory)
            parsedArgs.Errors.Verify()
            Assert.Equal(OutputLevel.Verbose, parsedArgs.OutputLevel)

            parsedArgs = DefaultParse({"/verbose+", "a.vb"}, _baseDirectory)
            parsedArgs.Errors.Verify()
            Assert.Equal(OutputLevel.Verbose, parsedArgs.OutputLevel)

            parsedArgs = DefaultParse({"/verbose-", "a.vb"}, _baseDirectory)
            parsedArgs.Errors.Verify()
            Assert.Equal(OutputLevel.Normal, parsedArgs.OutputLevel)

            parsedArgs = DefaultParse({"/VERBOSE:-", "a.vb"}, _baseDirectory)
            parsedArgs.Errors.Verify(Diagnostic(ERRID.WRN_BadSwitch).WithArguments("/VERBOSE:-"))

            parsedArgs = DefaultParse({"/verbose-:", "a.vb"}, _baseDirectory)
            parsedArgs.Errors.Verify(Diagnostic(ERRID.ERR_SwitchNeedsBool).WithArguments("verbose"))

            parsedArgs = DefaultParse({"/verbose+:", "a.vb"}, _baseDirectory)
            parsedArgs.Errors.Verify(Diagnostic(ERRID.ERR_SwitchNeedsBool).WithArguments("verbose"))

            parsedArgs = DefaultParse({"/verbOSE:", "a.vb"}, _baseDirectory)
            parsedArgs.Errors.Verify(Diagnostic(ERRID.WRN_BadSwitch).WithArguments("/verbOSE:"))

            parsedArgs = InteractiveParse({"/d:a=1"}, _baseDirectory) ' test default value
            parsedArgs.Errors.Verify()
            Assert.Equal(OutputLevel.Normal, parsedArgs.OutputLevel)

            parsedArgs = DefaultParse({"/quiet", "/verbose", "a.vb"}, _baseDirectory)
            parsedArgs.Errors.Verify()
            Assert.Equal(OutputLevel.Verbose, parsedArgs.OutputLevel)

            parsedArgs = DefaultParse({"/quiet", "/verbose-", "a.vb"}, _baseDirectory)
            parsedArgs.Errors.Verify()
            Assert.Equal(OutputLevel.Normal, parsedArgs.OutputLevel)
        End Sub

        <WorkItem(546113, "http://vstfdevdiv:8080/DevDiv2/DevDiv/_workitems/edit/546113")>
        <Fact>
        Public Sub OutputQuiet()
            Dim parsedArgs = DefaultParse({"/quiet", "a.vb"}, _baseDirectory)
            parsedArgs.Errors.Verify()
            Assert.Equal(OutputLevel.Quiet, parsedArgs.OutputLevel)

            parsedArgs = DefaultParse({"/quiet+", "a.vb"}, _baseDirectory)
            parsedArgs.Errors.Verify()
            Assert.Equal(OutputLevel.Quiet, parsedArgs.OutputLevel)

            parsedArgs = DefaultParse({"/quiet-", "a.vb"}, _baseDirectory)
            parsedArgs.Errors.Verify()
            Assert.Equal(OutputLevel.Normal, parsedArgs.OutputLevel)

            parsedArgs = DefaultParse({"/QUIET:-", "a.vb"}, _baseDirectory)
            parsedArgs.Errors.Verify(Diagnostic(ERRID.WRN_BadSwitch).WithArguments("/QUIET:-"))

            parsedArgs = DefaultParse({"/quiet-:", "a.vb"}, _baseDirectory)
            parsedArgs.Errors.Verify(Diagnostic(ERRID.ERR_SwitchNeedsBool).WithArguments("quiet"))

            parsedArgs = DefaultParse({"/quiet+:", "a.vb"}, _baseDirectory)
            parsedArgs.Errors.Verify(Diagnostic(ERRID.ERR_SwitchNeedsBool).WithArguments("quiet"))

            parsedArgs = DefaultParse({"/quiET:", "a.vb"}, _baseDirectory)
            parsedArgs.Errors.Verify(Diagnostic(ERRID.WRN_BadSwitch).WithArguments("/quiET:"))

            parsedArgs = InteractiveParse({"/d:a=1"}, _baseDirectory) ' test default value
            parsedArgs.Errors.Verify()
            Assert.Equal(OutputLevel.Normal, parsedArgs.OutputLevel)

            parsedArgs = DefaultParse({"/verbose", "/quiet", "a.vb"}, _baseDirectory)
            parsedArgs.Errors.Verify()
            Assert.Equal(OutputLevel.Quiet, parsedArgs.OutputLevel)

            parsedArgs = DefaultParse({"/verbose", "/quiet-", "a.vb"}, _baseDirectory)
            parsedArgs.Errors.Verify()
            Assert.Equal(OutputLevel.Normal, parsedArgs.OutputLevel)
        End Sub

        <Fact>
        Public Sub Optimize()
            Dim parsedArgs = DefaultParse({"/optimize", "a.vb"}, _baseDirectory)
            parsedArgs.Errors.Verify()
            Assert.Equal(OptimizationLevel.Release, parsedArgs.CompilationOptions.OptimizationLevel)

            parsedArgs = DefaultParse({"a.vb"}, _baseDirectory)
            parsedArgs.Errors.Verify()
            Assert.Equal(OptimizationLevel.Debug, parsedArgs.CompilationOptions.OptimizationLevel) ' default

            parsedArgs = DefaultParse({"/OPTIMIZE+", "a.vb"}, _baseDirectory)
            parsedArgs.Errors.Verify()
            Assert.Equal(OptimizationLevel.Release, parsedArgs.CompilationOptions.OptimizationLevel)

            parsedArgs = DefaultParse({"/optimize-", "a.vb"}, _baseDirectory)
            parsedArgs.Errors.Verify()
            Assert.Equal(OptimizationLevel.Debug, parsedArgs.CompilationOptions.OptimizationLevel)

            parsedArgs = DefaultParse({"/optimize-", "/optimize+", "a.vb"}, _baseDirectory)
            parsedArgs.Errors.Verify()
            Assert.Equal(OptimizationLevel.Release, parsedArgs.CompilationOptions.OptimizationLevel)

            parsedArgs = DefaultParse({"/OPTIMIZE:", "a.cs"}, _baseDirectory)
            parsedArgs.Errors.Verify(Diagnostic(ERRID.ERR_SwitchNeedsBool).WithArguments("optimize"))

            parsedArgs = DefaultParse({"/OPTIMIZE+:", "a.cs"}, _baseDirectory)
            parsedArgs.Errors.Verify(Diagnostic(ERRID.ERR_SwitchNeedsBool).WithArguments("optimize"))

            parsedArgs = DefaultParse({"/optimize-:", "a.cs"}, _baseDirectory)
            parsedArgs.Errors.Verify(Diagnostic(ERRID.ERR_SwitchNeedsBool).WithArguments("optimize"))
        End Sub

        <WorkItem(5417, "DevDiv")>
        <Fact>
        Public Sub Deterministic()
            Dim ParsedArgs = DefaultParse({"a.vb"}, _baseDirectory)
            ParsedArgs.Errors.Verify()
            Assert.Equal(False, ParsedArgs.CompilationOptions.Deterministic)

            ParsedArgs = DefaultParse({"/deterministic+", "a.vb"}, _baseDirectory)
            ParsedArgs.Errors.Verify()
            Assert.Equal(True, ParsedArgs.CompilationOptions.Deterministic)

            ParsedArgs = DefaultParse({"/deterministic", "a.vb"}, _baseDirectory)
            ParsedArgs.Errors.Verify()
            Assert.Equal(True, ParsedArgs.CompilationOptions.Deterministic)

            ParsedArgs = DefaultParse({"/DETERMINISTIC+", "a.vb"}, _baseDirectory)
            ParsedArgs.Errors.Verify()
            Assert.Equal(True, ParsedArgs.CompilationOptions.Deterministic)

            ParsedArgs = DefaultParse({"/deterministic-", "a.vb"}, _baseDirectory)
            ParsedArgs.Errors.Verify()
            Assert.Equal(False, ParsedArgs.CompilationOptions.Deterministic)
        End Sub

        <WorkItem(546301, "http://vstfdevdiv:8080/DevDiv2/DevDiv/_workitems/edit/546301")>
        <Fact>
        Public Sub Parallel()
            Dim parsedArgs = DefaultParse({"/parallel", "a.vb"}, _baseDirectory)
            parsedArgs.Errors.Verify()
            Assert.Equal(True, parsedArgs.CompilationOptions.ConcurrentBuild)

            parsedArgs = DefaultParse({"/p", "a.vb"}, _baseDirectory)
            parsedArgs.Errors.Verify()
            Assert.Equal(True, parsedArgs.CompilationOptions.ConcurrentBuild)

            parsedArgs = DefaultParse({"a.vb"}, _baseDirectory)
            parsedArgs.Errors.Verify()
            Assert.Equal(True, parsedArgs.CompilationOptions.ConcurrentBuild) ' default

            parsedArgs = DefaultParse({"/PARALLEL+", "a.vb"}, _baseDirectory)
            parsedArgs.Errors.Verify()
            Assert.Equal(True, parsedArgs.CompilationOptions.ConcurrentBuild)

            parsedArgs = DefaultParse({"/PARALLEL-", "a.vb"}, _baseDirectory)
            parsedArgs.Errors.Verify()
            Assert.Equal(False, parsedArgs.CompilationOptions.ConcurrentBuild)

            parsedArgs = DefaultParse({"/PArallel-", "/PArallel+", "a.vb"}, _baseDirectory)
            parsedArgs.Errors.Verify()
            Assert.Equal(True, parsedArgs.CompilationOptions.ConcurrentBuild)

            parsedArgs = DefaultParse({"/parallel:", "a.vb"}, _baseDirectory)
            parsedArgs.Errors.Verify(Diagnostic(ERRID.ERR_SwitchNeedsBool).WithArguments("parallel"))

            parsedArgs = DefaultParse({"/parallel+:", "a.vb"}, _baseDirectory)
            parsedArgs.Errors.Verify(Diagnostic(ERRID.ERR_SwitchNeedsBool).WithArguments("parallel"))

            parsedArgs = DefaultParse({"/parallel-:", "a.vb"}, _baseDirectory)
            parsedArgs.Errors.Verify(Diagnostic(ERRID.ERR_SwitchNeedsBool).WithArguments("parallel"))

            parsedArgs = DefaultParse({"/P+", "a.vb"}, _baseDirectory)
            parsedArgs.Errors.Verify()
            Assert.Equal(True, parsedArgs.CompilationOptions.ConcurrentBuild)

            parsedArgs = DefaultParse({"/P-", "a.vb"}, _baseDirectory)
            parsedArgs.Errors.Verify()
            Assert.Equal(False, parsedArgs.CompilationOptions.ConcurrentBuild)

            parsedArgs = DefaultParse({"/P-", "/P+", "a.vb"}, _baseDirectory)
            parsedArgs.Errors.Verify()
            Assert.Equal(True, parsedArgs.CompilationOptions.ConcurrentBuild)

            parsedArgs = DefaultParse({"/p:", "a.vb"}, _baseDirectory)
            parsedArgs.Errors.Verify(Diagnostic(ERRID.ERR_SwitchNeedsBool).WithArguments("p"))

            parsedArgs = DefaultParse({"/p+:", "a.vb"}, _baseDirectory)
            parsedArgs.Errors.Verify(Diagnostic(ERRID.ERR_SwitchNeedsBool).WithArguments("p"))

            parsedArgs = DefaultParse({"/p-:", "a.vb"}, _baseDirectory)
            parsedArgs.Errors.Verify(Diagnostic(ERRID.ERR_SwitchNeedsBool).WithArguments("p"))
        End Sub

        <Fact>
        Public Sub SubsystemVersionTests()
            Dim parsedArgs = DefaultParse({"/subsystemversion:4.0", "a.vb"}, _baseDirectory)
            parsedArgs.Errors.Verify()
            Assert.Equal(SubsystemVersion.Create(4, 0), parsedArgs.EmitOptions.SubsystemVersion)

            ' wrongly supported subsystem version. CompilationOptions data will be faithful to the user input.
            ' It is normalized at the time of emit.
            parsedArgs = DefaultParse({"/subsystemversion:0.0", "a.vb"}, _baseDirectory)
            parsedArgs.Errors.Verify() ' no error in Dev11
            Assert.Equal(SubsystemVersion.Create(0, 0), parsedArgs.EmitOptions.SubsystemVersion)

            parsedArgs = DefaultParse({"/subsystemversion:0", "a.vb"}, _baseDirectory)
            parsedArgs.Errors.Verify() ' no error in Dev11
            Assert.Equal(SubsystemVersion.Create(0, 0), parsedArgs.EmitOptions.SubsystemVersion)

            parsedArgs = DefaultParse({"/subsystemversion:3.99", "a.vb"}, _baseDirectory)
            parsedArgs.Errors.Verify() ' no warning in Dev11
            Assert.Equal(SubsystemVersion.Create(3, 99), parsedArgs.EmitOptions.SubsystemVersion)

            parsedArgs = DefaultParse({"/subsystemversion:4.0", "/subsystemversion:5.333", "a.vb"}, _baseDirectory)
            parsedArgs.Errors.Verify()
            Assert.Equal(SubsystemVersion.Create(5, 333), parsedArgs.EmitOptions.SubsystemVersion)

            parsedArgs = DefaultParse({"/subsystemversion:", "a.vb"}, _baseDirectory)
            parsedArgs.Errors.Verify(Diagnostic(ERRID.ERR_ArgumentRequired).WithArguments("subsystemversion", ":<version>"))

            parsedArgs = DefaultParse({"/subsystemversion", "a.vb"}, _baseDirectory)
            parsedArgs.Errors.Verify(Diagnostic(ERRID.ERR_ArgumentRequired).WithArguments("subsystemversion", ":<version>"))

            parsedArgs = DefaultParse({"/subsystemversion-", "a.vb"}, _baseDirectory)
            parsedArgs.Errors.Verify(Diagnostic(ERRID.WRN_BadSwitch).WithArguments("/subsystemversion-")) ' TODO: Dev11 reports ERRID.ERR_ArgumentRequired

            parsedArgs = DefaultParse({"/subsystemversion: ", "a.vb"}, _baseDirectory)
            parsedArgs.Errors.Verify(Diagnostic(ERRID.ERR_ArgumentRequired).WithArguments("subsystemversion", ":<version>"))

            parsedArgs = DefaultParse({"/subsystemversion: 4.1", "a.vb"}, _baseDirectory)
            parsedArgs.Errors.Verify(Diagnostic(ERRID.ERR_InvalidSubsystemVersion).WithArguments(" 4.1"))

            parsedArgs = DefaultParse({"/subsystemversion:4 .0", "a.vb"}, _baseDirectory)
            parsedArgs.Errors.Verify(Diagnostic(ERRID.ERR_InvalidSubsystemVersion).WithArguments("4 .0"))

            parsedArgs = DefaultParse({"/subsystemversion:4. 0", "a.vb"}, _baseDirectory)
            parsedArgs.Errors.Verify(Diagnostic(ERRID.ERR_InvalidSubsystemVersion).WithArguments("4. 0"))

            parsedArgs = DefaultParse({"/subsystemversion:.", "a.vb"}, _baseDirectory)
            parsedArgs.Errors.Verify(Diagnostic(ERRID.ERR_InvalidSubsystemVersion).WithArguments("."))

            parsedArgs = DefaultParse({"/subsystemversion:4.", "a.vb"}, _baseDirectory)
            parsedArgs.Errors.Verify(Diagnostic(ERRID.ERR_InvalidSubsystemVersion).WithArguments("4."))

            parsedArgs = DefaultParse({"/subsystemversion:.0", "a.vb"}, _baseDirectory)
            parsedArgs.Errors.Verify(Diagnostic(ERRID.ERR_InvalidSubsystemVersion).WithArguments(".0"))

            parsedArgs = DefaultParse({"/subsystemversion:4.2 ", "a.vb"}, _baseDirectory)
            parsedArgs.Errors.Verify()

            parsedArgs = DefaultParse({"/subsystemversion:4.65536", "a.vb"}, _baseDirectory)
            parsedArgs.Errors.Verify(Diagnostic(ERRID.ERR_InvalidSubsystemVersion).WithArguments("4.65536"))

            parsedArgs = DefaultParse({"/subsystemversion:65536.0", "a.vb"}, _baseDirectory)
            parsedArgs.Errors.Verify(Diagnostic(ERRID.ERR_InvalidSubsystemVersion).WithArguments("65536.0"))

            parsedArgs = DefaultParse({"/subsystemversion:-4.0", "a.vb"}, _baseDirectory)
            parsedArgs.Errors.Verify(Diagnostic(ERRID.ERR_InvalidSubsystemVersion).WithArguments("-4.0"))

            ' TODO: incompatibilities: versions lower than '6.2' and 'arm', 'winmdobj', 'appcontainer'
        End Sub

        <Fact>
        Public Sub Codepage()
            Dim parsedArgs = DefaultParse({"/CodePage:1200", "a.vb"}, _baseDirectory)
            parsedArgs.Errors.Verify()
            Assert.Equal("Unicode", parsedArgs.Encoding.EncodingName)

            parsedArgs = DefaultParse({"/CodePage:1200", "/CodePage:65001", "a.vb"}, _baseDirectory)
            parsedArgs.Errors.Verify()
            Assert.Equal("Unicode (UTF-8)", parsedArgs.Encoding.EncodingName)

            ' errors 
            parsedArgs = DefaultParse({"/codepage:0", "a.vb"}, _baseDirectory)
            parsedArgs.Errors.Verify(Diagnostic(ERRID.ERR_BadCodepage).WithArguments("0"))

            parsedArgs = DefaultParse({"/codepage:abc", "a.vb"}, _baseDirectory)
            parsedArgs.Errors.Verify(Diagnostic(ERRID.ERR_BadCodepage).WithArguments("abc"))

            parsedArgs = DefaultParse({"/codepage:-5", "a.vb"}, _baseDirectory)
            parsedArgs.Errors.Verify(Diagnostic(ERRID.ERR_BadCodepage).WithArguments("-5"))

            parsedArgs = DefaultParse({"/codepage: ", "a.vb"}, _baseDirectory)
            parsedArgs.Errors.Verify(Diagnostic(ERRID.ERR_ArgumentRequired).WithArguments("codepage", ":<number>"))

            parsedArgs = DefaultParse({"/codepage:", "a.vb"}, _baseDirectory)
            parsedArgs.Errors.Verify(Diagnostic(ERRID.ERR_ArgumentRequired).WithArguments("codepage", ":<number>"))

            parsedArgs = DefaultParse({"/codepage+", "a.vb"}, _baseDirectory)
            parsedArgs.Errors.Verify(Diagnostic(ERRID.WRN_BadSwitch).WithArguments("/codepage+")) ' Dev11 reports ERR_ArgumentRequired

            parsedArgs = DefaultParse({"/codepage", "a.vb"}, _baseDirectory)
            parsedArgs.Errors.Verify(Diagnostic(ERRID.ERR_ArgumentRequired).WithArguments("codepage", ":<number>"))
        End Sub

        <Fact, WorkItem(24735, "https://github.com/dotnet/roslyn/issues/24735")>
        Public Sub ChecksumAlgorithm()
            Dim parsedArgs As VisualBasicCommandLineArguments

            parsedArgs = DefaultParse({"/checksumAlgorithm:sHa1", "a.cs"}, _baseDirectory)
            parsedArgs.Errors.Verify()
            Assert.Equal(SourceHashAlgorithm.Sha1, parsedArgs.ChecksumAlgorithm)
            Assert.Equal(HashAlgorithmName.SHA256, parsedArgs.EmitOptions.PdbChecksumAlgorithm)

            parsedArgs = DefaultParse({"/checksumAlgorithm:sha256", "a.cs"}, _baseDirectory)
            parsedArgs.Errors.Verify()
            Assert.Equal(SourceHashAlgorithm.Sha256, parsedArgs.ChecksumAlgorithm)
            Assert.Equal(HashAlgorithmName.SHA256, parsedArgs.EmitOptions.PdbChecksumAlgorithm)

            parsedArgs = DefaultParse({"a.cs"}, _baseDirectory)
            parsedArgs.Errors.Verify()
            Assert.Equal(SourceHashAlgorithm.Sha1, parsedArgs.ChecksumAlgorithm)
            Assert.Equal(HashAlgorithmName.SHA256, parsedArgs.EmitOptions.PdbChecksumAlgorithm)

            ' error
            parsedArgs = DefaultParse({"/checksumAlgorithm:256", "a.cs"}, _baseDirectory)
            parsedArgs.Errors.Verify(Diagnostic(ERRID.ERR_BadChecksumAlgorithm).WithArguments("256"))

            parsedArgs = DefaultParse({"/checksumAlgorithm:sha-1", "a.cs"}, _baseDirectory)
            parsedArgs.Errors.Verify(Diagnostic(ERRID.ERR_BadChecksumAlgorithm).WithArguments("sha-1"))

            parsedArgs = DefaultParse({"/checksumAlgorithm:sha", "a.cs"}, _baseDirectory)
            parsedArgs.Errors.Verify(Diagnostic(ERRID.ERR_BadChecksumAlgorithm).WithArguments("sha"))

            parsedArgs = DefaultParse({"/checksumAlgorithm: ", "a.cs"}, _baseDirectory)
            parsedArgs.Errors.Verify(Diagnostic(ERRID.ERR_ArgumentRequired).WithArguments("checksumalgorithm", ":<algorithm>"))

            parsedArgs = DefaultParse({"/checksumAlgorithm:", "a.cs"}, _baseDirectory)
            parsedArgs.Errors.Verify(Diagnostic(ERRID.ERR_ArgumentRequired).WithArguments("checksumalgorithm", ":<algorithm>"))

            parsedArgs = DefaultParse({"/checksumAlgorithm", "a.cs"}, _baseDirectory)
            parsedArgs.Errors.Verify(Diagnostic(ERRID.ERR_ArgumentRequired).WithArguments("checksumalgorithm", ":<algorithm>"))

            parsedArgs = DefaultParse({"/checksumAlgorithm+", "a.cs"}, _baseDirectory)
            parsedArgs.Errors.Verify(Diagnostic(ERRID.WRN_BadSwitch).WithArguments("/checksumAlgorithm+"))
        End Sub

        <Fact>
        Public Sub MainTypeName()
            Dim parsedArgs = DefaultParse({"/main:A.B.C", "a.vb"}, _baseDirectory)
            parsedArgs.Errors.Verify()
            Assert.Equal("A.B.C", parsedArgs.CompilationOptions.MainTypeName)

            ' overriding the value
            parsedArgs = DefaultParse({"/Main:A.B.C", "/M:X.Y.Z", "a.vb"}, _baseDirectory)
            parsedArgs.Errors.Verify()
            Assert.Equal("X.Y.Z", parsedArgs.CompilationOptions.MainTypeName)

            parsedArgs = DefaultParse({"/MAIN: ", "a.vb"}, _baseDirectory)
            parsedArgs.Errors.Verify(Diagnostic(ERRID.ERR_ArgumentRequired).WithArguments("main", ":<class>"))
            Assert.Null(parsedArgs.CompilationOptions.MainTypeName) ' EDMAURER Dev11 accepts and MainTypeName is " "

            ' errors 
            parsedArgs = DefaultParse({"/maiN:", "a.vb"}, _baseDirectory)
            parsedArgs.Errors.Verify(Diagnostic(ERRID.ERR_ArgumentRequired).WithArguments("main", ":<class>"))

            parsedArgs = DefaultParse({"/m", "a.vb"}, _baseDirectory)
            parsedArgs.Errors.Verify(Diagnostic(ERRID.ERR_ArgumentRequired).WithArguments("m", ":<class>"))

            parsedArgs = DefaultParse({"/m+", "a.vb"}, _baseDirectory)
            parsedArgs.Errors.Verify(Diagnostic(ERRID.WRN_BadSwitch).WithArguments("/m+")) ' Dev11 reports ERR_ArgumentRequired

            ' incompatibilities ignored by Dev11
            parsedArgs = DefaultParse({"/MAIN:XYZ", "/t:library", "a.vb"}, _baseDirectory)
            parsedArgs.Errors.Verify()
            Assert.Equal("XYZ", parsedArgs.CompilationOptions.MainTypeName)
            Assert.Equal(OutputKind.DynamicallyLinkedLibrary, parsedArgs.CompilationOptions.OutputKind)

            parsedArgs = DefaultParse({"/MAIN:XYZ", "/t:module", "a.vb"}, _baseDirectory)
            parsedArgs.Errors.Verify()
            Assert.Equal(OutputKind.NetModule, parsedArgs.CompilationOptions.OutputKind)
        End Sub

        <Fact>
        Public Sub OptionCompare()
            Dim parsedArgs = InteractiveParse({"/optioncompare"}, _baseDirectory)
            Assert.Equal(1, parsedArgs.Errors.Length)
            parsedArgs.Errors.Verify(Diagnostic(ERRID.ERR_ArgumentRequired).WithArguments("optioncompare", ":binary|text"))
            Assert.Equal(False, parsedArgs.CompilationOptions.OptionCompareText)

            parsedArgs = InteractiveParse({"/optioncompare:text", "/optioncompare"}, _baseDirectory)
            Assert.Equal(1, parsedArgs.Errors.Length)
            parsedArgs.Errors.Verify(Diagnostic(ERRID.ERR_ArgumentRequired).WithArguments("optioncompare", ":binary|text"))
            Assert.Equal(True, parsedArgs.CompilationOptions.OptionCompareText)

            parsedArgs = InteractiveParse({"/opTioncompare:Text", "/optioncomparE:bINARY"}, _baseDirectory)
            Assert.Equal(0, parsedArgs.Errors.Length)
            Assert.Equal(False, parsedArgs.CompilationOptions.OptionCompareText)

            parsedArgs = InteractiveParse({"/d:a=1"}, _baseDirectory) ' test default value
            Assert.Equal(0, parsedArgs.Errors.Length)
            Assert.Equal(False, parsedArgs.CompilationOptions.OptionCompareText)
        End Sub

        <Fact>
        Public Sub OptionExplicit()
            Dim parsedArgs = InteractiveParse({"/optiONexplicit"}, _baseDirectory)
            Assert.Equal(0, parsedArgs.Errors.Length)
            Assert.Equal(True, parsedArgs.CompilationOptions.OptionExplicit)

            parsedArgs = InteractiveParse({"/optiONexplicit:+"}, _baseDirectory)
            Assert.Equal(1, parsedArgs.Errors.Length)
            parsedArgs.Errors.Verify(Diagnostic(ERRID.ERR_SwitchNeedsBool).WithArguments("optionexplicit"))
            Assert.Equal(True, parsedArgs.CompilationOptions.OptionExplicit)

            parsedArgs = InteractiveParse({"/optiONexplicit-:"}, _baseDirectory)
            Assert.Equal(1, parsedArgs.Errors.Length)
            parsedArgs.Errors.Verify(Diagnostic(ERRID.ERR_SwitchNeedsBool).WithArguments("optionexplicit"))

            parsedArgs = InteractiveParse({"/optionexplicit+", "/optiONexplicit-:"}, _baseDirectory)
            Assert.Equal(1, parsedArgs.Errors.Length)
            parsedArgs.Errors.Verify(Diagnostic(ERRID.ERR_SwitchNeedsBool).WithArguments("optionexplicit"))

            parsedArgs = InteractiveParse({"/optionexplicit+", "/optiONexplicit-", "/optiONexpliCIT+"}, _baseDirectory)
            Assert.Equal(0, parsedArgs.Errors.Length)
            Assert.Equal(True, parsedArgs.CompilationOptions.OptionExplicit)

            parsedArgs = InteractiveParse({"/d:a=1"}, _baseDirectory) ' test default value
            Assert.Equal(0, parsedArgs.Errors.Length)
            Assert.Equal(True, parsedArgs.CompilationOptions.OptionExplicit)
        End Sub

        <Fact>
        Public Sub OptionInfer()
            Dim parsedArgs = InteractiveParse({"/optiONinfer"}, _baseDirectory)
            Assert.Equal(0, parsedArgs.Errors.Length)
            Assert.Equal(True, parsedArgs.CompilationOptions.OptionInfer)

            parsedArgs = InteractiveParse({"/OptionInfer:+"}, _baseDirectory)
            parsedArgs.Errors.Verify(Diagnostic(ERRID.ERR_SwitchNeedsBool).WithArguments("optioninfer"))

            parsedArgs = InteractiveParse({"/OPTIONinfer-:"}, _baseDirectory)
            parsedArgs.Errors.Verify(Diagnostic(ERRID.ERR_SwitchNeedsBool).WithArguments("optioninfer"))

            parsedArgs = InteractiveParse({"/optioninfer+", "/optioninFER-:"}, _baseDirectory)
            parsedArgs.Errors.Verify(Diagnostic(ERRID.ERR_SwitchNeedsBool).WithArguments("optioninfer"))

            parsedArgs = InteractiveParse({"/optioninfer+", "/optioninfeR-", "/OptionInfer+"}, _baseDirectory)
            parsedArgs.Errors.Verify()
            Assert.Equal(True, parsedArgs.CompilationOptions.OptionInfer)

            parsedArgs = InteractiveParse({"/d:a=1"}, _baseDirectory) ' test default value
            parsedArgs.Errors.Verify()
            Assert.Equal(False, parsedArgs.CompilationOptions.OptionInfer)
        End Sub

        Private ReadOnly s_VBC_VER As Double = PredefinedPreprocessorSymbols.CurrentVersionNumber

        <Fact>
        Public Sub LanguageVersionAdded_Canary()
            ' When a new version is added, this test will break. This list must be checked:
            ' - update the "UpgradeProject" codefixer (not yet supported in VB)
            ' - update the IDE drop-down for selecting Language Version (not yet supported in VB)
            ' - update project-system to recognize the new value and pass it through
            ' - update all the tests that call this canary
            ' - update the command-line documentation (CommandLine.md)
            AssertEx.SetEqual({"default", "9", "10", "11", "12", "14", "15", "15.3", "15.5", "16", "latest"},
                System.Enum.GetValues(GetType(LanguageVersion)).Cast(Of LanguageVersion)().Select(Function(v) v.ToDisplayString()))
            ' For minor versions, the format should be "x.y", such as "15.3"
        End Sub

        <Fact>
        Public Sub LanguageVersion_GetErrorCode()
            Dim versions = System.Enum.GetValues(GetType(LanguageVersion)).
                Cast(Of LanguageVersion)().
                Except({LanguageVersion.Default, LanguageVersion.Latest}).
                Select(Function(v) v.GetErrorName())

            Dim errorCodes = {
                "9.0",
                "10.0",
                "11.0",
                "12.0",
                "14.0",
                "15.0",
                "15.3",
                "15.5",
                "16"
             }

            AssertEx.SetEqual(versions, errorCodes)

            ' The canary check is a reminder that this test needs to be updated when a language version is added
            LanguageVersionAdded_Canary()
        End Sub

        <Fact>
        Public Sub LanguageVersion_MapSpecifiedToEffectiveVersion()
            Assert.Equal(LanguageVersion.VisualBasic9, LanguageVersion.VisualBasic9.MapSpecifiedToEffectiveVersion())
            Assert.Equal(LanguageVersion.VisualBasic10, LanguageVersion.VisualBasic10.MapSpecifiedToEffectiveVersion())
            Assert.Equal(LanguageVersion.VisualBasic11, LanguageVersion.VisualBasic11.MapSpecifiedToEffectiveVersion())
            Assert.Equal(LanguageVersion.VisualBasic12, LanguageVersion.VisualBasic12.MapSpecifiedToEffectiveVersion())
            Assert.Equal(LanguageVersion.VisualBasic14, LanguageVersion.VisualBasic14.MapSpecifiedToEffectiveVersion())
            Assert.Equal(LanguageVersion.VisualBasic15, LanguageVersion.VisualBasic15.MapSpecifiedToEffectiveVersion())
            Assert.Equal(LanguageVersion.VisualBasic15_3, LanguageVersion.VisualBasic15_3.MapSpecifiedToEffectiveVersion())
            Assert.Equal(LanguageVersion.VisualBasic15_5, LanguageVersion.VisualBasic15_5.MapSpecifiedToEffectiveVersion())
            Assert.Equal(LanguageVersion.VisualBasic16, LanguageVersion.VisualBasic16.MapSpecifiedToEffectiveVersion())

<<<<<<< HEAD
            Assert.Equal(LanguageVersion.VisualBasic16, LanguageVersion.Default.MapSpecifiedToEffectiveVersion())
            Assert.Equal(LanguageVersion.VisualBasic16, LanguageVersion.Latest.MapSpecifiedToEffectiveVersion())
=======
            Assert.Equal(LanguageVersion.VisualBasic15, LanguageVersion.Default.MapSpecifiedToEffectiveVersion())
            Assert.Equal(LanguageVersion.VisualBasic15_5, LanguageVersion.Latest.MapSpecifiedToEffectiveVersion())
>>>>>>> 156b1511

            ' https//github.com/dotnet/roslyn/issues/29819 Once we are ready to remove the beta tag from VB 16 we should update Default/Latest accordingly

            ' The canary check is a reminder that this test needs to be updated when a language version is added
            LanguageVersionAdded_Canary()
        End Sub

        <Theory,
            InlineData("9", True, LanguageVersion.VisualBasic9),
            InlineData("9.0", True, LanguageVersion.VisualBasic9),
            InlineData("10", True, LanguageVersion.VisualBasic10),
            InlineData("10.0", True, LanguageVersion.VisualBasic10),
            InlineData("11", True, LanguageVersion.VisualBasic11),
            InlineData("11.0", True, LanguageVersion.VisualBasic11),
            InlineData("12", True, LanguageVersion.VisualBasic12),
            InlineData("12.0", True, LanguageVersion.VisualBasic12),
            InlineData("14", True, LanguageVersion.VisualBasic14),
            InlineData("14.0", True, LanguageVersion.VisualBasic14),
            InlineData("15", True, LanguageVersion.VisualBasic15),
            InlineData("15.0", True, LanguageVersion.VisualBasic15),
            InlineData("15.3", True, LanguageVersion.VisualBasic15_3),
            InlineData("15.5", True, LanguageVersion.VisualBasic15_5),
            InlineData("16", True, LanguageVersion.VisualBasic16),
            InlineData("DEFAULT", True, LanguageVersion.Default),
            InlineData("default", True, LanguageVersion.Default),
            InlineData("LATEST", True, LanguageVersion.Latest),
            InlineData("latest", True, LanguageVersion.Latest),
            InlineData(Nothing, False, LanguageVersion.Default),
            InlineData("bad", False, LanguageVersion.Default)>
        Public Sub LanguageVersion_TryParseDisplayString(input As String, success As Boolean, expected As LanguageVersion)
            Dim version As LanguageVersion
            Assert.Equal(success, TryParse(input, version))
            Assert.Equal(expected, version)

            ' The canary check is a reminder that this test needs to be updated when a language version is added
            LanguageVersionAdded_Canary()
        End Sub

        <Fact>
        Public Sub LanguageVersion_ListLangVersions()
            Dim dir = Temp.CreateDirectory()
            Dim outWriter As New StringWriter()
            Dim exitCode As Integer = New MockVisualBasicCompiler(Nothing, dir.ToString(), {"/langversion:?"}).Run(outWriter, Nothing)
            Assert.Equal(0, exitCode)

            Dim actual = outWriter.ToString()
            Dim expected = [Enum].GetValues(GetType(LanguageVersion)).Cast(Of LanguageVersion)().Select(Function(v) v.ToDisplayString())
            Dim acceptableSurroundingChar = {CChar(vbCr), CChar(vbLf), "("c, ")"c, " "c}

            For Each v In expected
                Dim foundIndex = actual.IndexOf(v)
                Assert.True(foundIndex > 0, $"Missing version '{v}'")
                Assert.True(Array.IndexOf(acceptableSurroundingChar, actual(foundIndex - 1)) >= 0)
                Assert.True(Array.IndexOf(acceptableSurroundingChar, actual(foundIndex + v.Length)) >= 0)
            Next
        End Sub

        <Fact>
        Public Sub TestDefine()
            TestDefines({"/D:a=True,b=1", "a.vb"},
                        {"a", True},
                        {"b", 1},
                        {"TARGET", "exe"},
                        {"VBC_VER", s_VBC_VER})

            TestDefines({"/D:a=True,b=1", "/define:a=""123"",b=False", "a.vb"},
                        {"a", "123"},
                        {"b", False},
                        {"TARGET", "exe"},
                        {"VBC_VER", s_VBC_VER})

            TestDefines({"/D:a=""\\\\a"",b=""\\\\\b""", "a.vb"},
                        {"a", "\\\\a"},
                        {"b", "\\\\\b"},
                        {"TARGET", "exe"},
                        {"VBC_VER", s_VBC_VER})

            TestDefines({"/define:DEBUG", "a.vb"},
                        {"DEBUG", True},
                        {"TARGET", "exe"},
                        {"VBC_VER", s_VBC_VER})

            TestDefines({"/D:TARGET=True,VBC_VER=1", "a.vb"},
                        {"TARGET", True},
                        {"VBC_VER", 1})
        End Sub

        Private Sub TestDefines(args As IEnumerable(Of String), ParamArray symbols As Object()())
            Dim parsedArgs = DefaultParse(args, _baseDirectory)
            Assert.False(parsedArgs.Errors.Any)
            Assert.Equal(symbols.Length, parsedArgs.ParseOptions.PreprocessorSymbols.Length)
            Dim sortedDefines = parsedArgs.ParseOptions.
                                PreprocessorSymbols.Select(
                                    Function(d) New With {d.Key, d.Value}).OrderBy(Function(o) o.Key)

            For i = 0 To symbols.Length - 1
                Assert.Equal(symbols(i)(0), sortedDefines(i).Key)
                Assert.Equal(symbols(i)(1), sortedDefines(i).Value)
            Next
        End Sub

        <Fact>
        Public Sub OptionStrict()
            Dim parsedArgs = DefaultParse({"/optionStrict", "a.vb"}, _baseDirectory)
            parsedArgs.Errors.Verify()
            Assert.Equal(VisualBasic.OptionStrict.On, parsedArgs.CompilationOptions.OptionStrict)

            parsedArgs = DefaultParse({"/optionStrict+", "a.vb"}, _baseDirectory)
            parsedArgs.Errors.Verify()
            Assert.Equal(VisualBasic.OptionStrict.On, parsedArgs.CompilationOptions.OptionStrict)

            parsedArgs = DefaultParse({"/optionStrict-", "a.vb"}, _baseDirectory)
            parsedArgs.Errors.Verify()
            Assert.Equal(VisualBasic.OptionStrict.Off, parsedArgs.CompilationOptions.OptionStrict)

            parsedArgs = DefaultParse({"/OptionStrict:cusTom", "a.vb"}, _baseDirectory)
            parsedArgs.Errors.Verify()
            Assert.Equal(VisualBasic.OptionStrict.Custom, parsedArgs.CompilationOptions.OptionStrict)

            parsedArgs = DefaultParse({"/OptionStrict:cusTom", "/optionstrict-", "a.vb"}, _baseDirectory)
            parsedArgs.Errors.Verify()
            Assert.Equal(VisualBasic.OptionStrict.Off, parsedArgs.CompilationOptions.OptionStrict)

            parsedArgs = DefaultParse({"/optionstrict-", "/OptionStrict:cusTom", "a.vb"}, _baseDirectory)
            parsedArgs.Errors.Verify()
            Assert.Equal(VisualBasic.OptionStrict.Custom, parsedArgs.CompilationOptions.OptionStrict)

            parsedArgs = DefaultParse({"/optionstrict:", "/OptionStrict:cusTom", "a.vb"}, _baseDirectory)
            parsedArgs.Errors.Verify(Diagnostic(ERRID.ERR_ArgumentRequired).WithArguments("optionstrict", ":custom"))

            parsedArgs = DefaultParse({"/optionstrict:xxx", "a.vb"}, _baseDirectory)
            parsedArgs.Errors.Verify(Diagnostic(ERRID.ERR_ArgumentRequired).WithArguments("optionstrict", ":custom"))
        End Sub

        <WorkItem(546319, "http://vstfdevdiv:8080/DevDiv2/DevDiv/_workitems/edit/546319")>
        <WorkItem(546318, "http://vstfdevdiv:8080/DevDiv2/DevDiv/_workitems/edit/546318")>
        <WorkItem(685392, "http://vstfdevdiv:8080/DevDiv2/DevDiv/_workitems/edit/685392")>
        <Fact>
        Public Sub RootNamespace()
            Dim parsedArgs = DefaultParse({"/rootnamespace:One.Two.Three", "a.vb"}, _baseDirectory)
            parsedArgs.Errors.Verify()
            Assert.Equal("One.Two.Three", parsedArgs.CompilationOptions.RootNamespace)

            parsedArgs = DefaultParse({"/rootnamespace:One Two Three", "/rootnamespace:One.Two.Three", "a.vb"}, _baseDirectory)
            parsedArgs.Errors.Verify()
            Assert.Equal("One.Two.Three", parsedArgs.CompilationOptions.RootNamespace)

            parsedArgs = DefaultParse({"/rootnamespace:""One.Two.Three""", "a.vb"}, _baseDirectory)
            parsedArgs.Errors.Verify()
            Assert.Equal("One.Two.Three", parsedArgs.CompilationOptions.RootNamespace)

            parsedArgs = DefaultParse({"/rootnamespace", "a.vb"}, _baseDirectory)
            parsedArgs.Errors.Verify(Diagnostic(ERRID.ERR_ArgumentRequired).WithArguments("rootnamespace", ":<string>"))

            parsedArgs = DefaultParse({"/rootnamespace:", "a.vb"}, _baseDirectory)
            parsedArgs.Errors.Verify(Diagnostic(ERRID.ERR_ArgumentRequired).WithArguments("rootnamespace", ":<string>"))

            parsedArgs = DefaultParse({"/rootnamespace+", "a.vb"}, _baseDirectory)
            parsedArgs.Errors.Verify(Diagnostic(ERRID.WRN_BadSwitch).WithArguments("/rootnamespace+")) ' TODO: Dev11 reports ERR_ArgumentRequired

            parsedArgs = DefaultParse({"/rootnamespace-:", "a.vb"}, _baseDirectory)
            parsedArgs.Errors.Verify(Diagnostic(ERRID.WRN_BadSwitch).WithArguments("/rootnamespace-:")) ' TODO: Dev11 reports ERR_ArgumentRequired

            parsedArgs = DefaultParse({"/rootnamespace:+", "a.vb"}, _baseDirectory)
            parsedArgs.Errors.Verify(Diagnostic(ERRID.ERR_BadNamespaceName1).WithArguments("+"))

            parsedArgs = DefaultParse({"/rootnamespace: ", "a.vb"}, _baseDirectory)
            parsedArgs.Errors.Verify(Diagnostic(ERRID.ERR_ArgumentRequired).WithArguments("rootnamespace", ":<string>"))

            parsedArgs = DefaultParse({"/rootnamespace: A.B.C", "a.vb"}, _baseDirectory)
            parsedArgs.Errors.Verify(Diagnostic(ERRID.ERR_BadNamespaceName1).WithArguments(" A.B.C"))

            parsedArgs = DefaultParse({"/rootnamespace:[abcdef", "a.vb"}, _baseDirectory)
            parsedArgs.Errors.Verify(Diagnostic(ERRID.ERR_BadNamespaceName1).WithArguments("[abcdef"))

            parsedArgs = DefaultParse({"/rootnamespace:abcdef]", "a.vb"}, _baseDirectory)
            parsedArgs.Errors.Verify(Diagnostic(ERRID.ERR_BadNamespaceName1).WithArguments("abcdef]"))

            parsedArgs = DefaultParse({"/rootnamespace:[[abcdef]]", "a.vb"}, _baseDirectory)
            parsedArgs.Errors.Verify(Diagnostic(ERRID.ERR_BadNamespaceName1).WithArguments("[[abcdef]]"))

            parsedArgs = DefaultParse({"/rootnamespace:[global]", "a.vb"}, _baseDirectory)
            parsedArgs.Errors.Verify()
            Assert.Equal("[global]", parsedArgs.CompilationOptions.RootNamespace)

            parsedArgs = DefaultParse({"/rootnamespace:goo.[global].bar", "a.vb"}, _baseDirectory)
            parsedArgs.Errors.Verify()
            Assert.Equal("goo.[global].bar", parsedArgs.CompilationOptions.RootNamespace)

            parsedArgs = DefaultParse({"/rootnamespace:goo.[bar]", "a.vb"}, _baseDirectory)
            parsedArgs.Errors.Verify()
            Assert.Equal("goo.[bar]", parsedArgs.CompilationOptions.RootNamespace)

            parsedArgs = DefaultParse({"/rootnamespace:goo$", "a.vb"}, _baseDirectory)
            parsedArgs.Errors.Verify(Diagnostic(ERRID.ERR_BadNamespaceName1).WithArguments("goo$"))

            parsedArgs = DefaultParse({"/rootnamespace:I(", "a.vb"}, _baseDirectory)
            parsedArgs.Errors.Verify(Diagnostic(ERRID.ERR_BadNamespaceName1).WithArguments("I("))

            parsedArgs = DefaultParse({"/rootnamespace:_", "a.vb"}, _baseDirectory)
            parsedArgs.Errors.Verify(Diagnostic(ERRID.ERR_BadNamespaceName1).WithArguments("_"))

            parsedArgs = DefaultParse({"/rootnamespace:[_]", "a.vb"}, _baseDirectory)
            parsedArgs.Errors.Verify(Diagnostic(ERRID.ERR_BadNamespaceName1).WithArguments("[_]"))

            parsedArgs = DefaultParse({"/rootnamespace:__.___", "a.vb"}, _baseDirectory)
            parsedArgs.Errors.Verify()
            Assert.Equal("__.___", parsedArgs.CompilationOptions.RootNamespace)

            parsedArgs = DefaultParse({"/rootnamespace:[", "a.vb"}, _baseDirectory)
            parsedArgs.Errors.Verify(Diagnostic(ERRID.ERR_BadNamespaceName1).WithArguments("["))

            parsedArgs = DefaultParse({"/rootnamespace:]", "a.vb"}, _baseDirectory)
            parsedArgs.Errors.Verify(Diagnostic(ERRID.ERR_BadNamespaceName1).WithArguments("]"))

            parsedArgs = DefaultParse({"/rootnamespace:[]", "a.vb"}, _baseDirectory)
            parsedArgs.Errors.Verify(Diagnostic(ERRID.ERR_BadNamespaceName1).WithArguments("[]"))
        End Sub

        <Fact>
        Public Sub Link_SimpleTests()
            Dim parsedArgs = DefaultParse({"/link:a", "/link:b,,,,c", "a.vb"}, _baseDirectory)
            parsedArgs.Errors.Verify()
            AssertEx.Equal({"a", "b", "c"},
                           parsedArgs.MetadataReferences.
                                      Where(Function(res) res.Properties.EmbedInteropTypes).
                                      Select(Function(res) res.Reference))

            parsedArgs = DefaultParse({"/Link: ,,, b ,,", "a.vb"}, _baseDirectory)
            parsedArgs.Errors.Verify()
            AssertEx.Equal({" ", " b "},
                           parsedArgs.MetadataReferences.
                                      Where(Function(res) res.Properties.EmbedInteropTypes).
                                      Select(Function(res) res.Reference))

            parsedArgs = DefaultParse({"/l:", "a.vb"}, _baseDirectory)
            parsedArgs.Errors.Verify(Diagnostic(ERRID.ERR_ArgumentRequired).WithArguments("l", ":<file_list>"))

            parsedArgs = DefaultParse({"/L", "a.vb"}, _baseDirectory)
            parsedArgs.Errors.Verify(Diagnostic(ERRID.ERR_ArgumentRequired).WithArguments("l", ":<file_list>"))

            parsedArgs = DefaultParse({"/l+", "a.vb"}, _baseDirectory)
            parsedArgs.Errors.Verify(Diagnostic(ERRID.WRN_BadSwitch).WithArguments("/l+")) ' TODO: Dev11 reports ERR_ArgumentRequired

            parsedArgs = DefaultParse({"/link-:", "a.vb"}, _baseDirectory)
            parsedArgs.Errors.Verify(Diagnostic(ERRID.WRN_BadSwitch).WithArguments("/link-:")) ' TODO: Dev11 reports ERR_ArgumentRequired
        End Sub

        <Fact>
        Public Sub Recurse_SimpleTests()
            Dim dir = Temp.CreateDirectory()
            Dim file1 = dir.CreateFile("a.vb")
            Dim file2 = dir.CreateFile("b.vb")
            Dim file3 = dir.CreateFile("c.txt")
            Dim file4 = dir.CreateDirectory("d1").CreateFile("d.txt")
            Dim file5 = dir.CreateDirectory("d2").CreateFile("e.vb")

            file1.WriteAllText("")
            file2.WriteAllText("")
            file3.WriteAllText("")
            file4.WriteAllText("")
            file5.WriteAllText("")

            Dim parsedArgs = DefaultParse({"/recurse:" & dir.ToString() & "\*.vb"}, _baseDirectory)
            parsedArgs.Errors.Verify()
            AssertEx.Equal({"{DIR}\a.vb", "{DIR}\b.vb", "{DIR}\d2\e.vb"}, parsedArgs.SourceFiles.Select(Function(file) file.Path.Replace(dir.ToString(), "{DIR}")))

            parsedArgs = DefaultParse({"*.vb"}, dir.ToString())
            parsedArgs.Errors.Verify()
            AssertEx.Equal({"{DIR}\a.vb", "{DIR}\b.vb"}, parsedArgs.SourceFiles.Select(Function(file) file.Path.Replace(dir.ToString(), "{DIR}")))

            parsedArgs = DefaultParse({"/reCURSE:", "a.vb"}, _baseDirectory)
            parsedArgs.Errors.Verify(Diagnostic(ERRID.ERR_ArgumentRequired).WithArguments("recurse", ":<wildcard>"))

            parsedArgs = DefaultParse({"/RECURSE: ", "a.vb"}, _baseDirectory)
            parsedArgs.Errors.Verify(Diagnostic(ERRID.ERR_ArgumentRequired).WithArguments("recurse", ":<wildcard>"))

            parsedArgs = DefaultParse({"/recurse", "a.vb"}, _baseDirectory)
            parsedArgs.Errors.Verify(Diagnostic(ERRID.ERR_ArgumentRequired).WithArguments("recurse", ":<wildcard>"))

            parsedArgs = DefaultParse({"/recurse+", "a.vb"}, _baseDirectory)
            parsedArgs.Errors.Verify(Diagnostic(ERRID.WRN_BadSwitch).WithArguments("/recurse+")) ' TODO: Dev11 reports ERR_ArgumentRequired

            parsedArgs = DefaultParse({"/recurse-:", "a.vb"}, _baseDirectory)
            parsedArgs.Errors.Verify(Diagnostic(ERRID.WRN_BadSwitch).WithArguments("/recurse-:")) ' TODO: Dev11 reports ERR_ArgumentRequired

            CleanupAllGeneratedFiles(file1.Path)
            CleanupAllGeneratedFiles(file2.Path)
            CleanupAllGeneratedFiles(file3.Path)
            CleanupAllGeneratedFiles(file4.Path)
            CleanupAllGeneratedFiles(file5.Path)
        End Sub

        <WorkItem(545991, "http://vstfdevdiv:8080/DevDiv2/DevDiv/_workitems/edit/545991")>
        <WorkItem(546009, "http://vstfdevdiv:8080/DevDiv2/DevDiv/_workitems/edit/546009")>
        <Fact>
        Public Sub Recurse_SimpleTests2()
            Dim folder = Temp.CreateDirectory()
            Dim file1 = folder.CreateFile("a.cs")
            Dim file2 = folder.CreateFile("b.vb")
            Dim file3 = folder.CreateFile("c.cpp")
            Dim file4 = folder.CreateDirectory("A").CreateFile("A_d.txt")
            Dim file5 = folder.CreateDirectory("B").CreateFile("B_e.vb")
            Dim file6 = folder.CreateDirectory("C").CreateFile("B_f.cs")

            file1.WriteAllText("")
            file2.WriteAllText("")
            file3.WriteAllText("")
            file4.WriteAllText("")
            file5.WriteAllText("")
            file6.WriteAllText("")

            Dim outWriter As New StringWriter()
            Dim exitCode As Integer = New MockVisualBasicCompiler(Nothing, folder.Path, {"/nologo", "/preferreduilang:en", "/t:library", "/recurse:.", "b.vb", "/out:abc.dll"}).Run(outWriter, Nothing)
            Assert.Equal(1, exitCode)
            Assert.Equal("vbc : error BC2014: the value '.' is invalid for option 'recurse'", outWriter.ToString().Trim())

            outWriter = New StringWriter()
            exitCode = New MockVisualBasicCompiler(Nothing, folder.Path, {"/nologo", "/preferreduilang:en", "/t:library", "/recurse:. ", "b.vb", "/out:abc.dll"}).Run(outWriter, Nothing)
            Assert.Equal(1, exitCode)
            Assert.Equal("vbc : error BC2014: the value '.' is invalid for option 'recurse'", outWriter.ToString().Trim())

            outWriter = New StringWriter()
            exitCode = New MockVisualBasicCompiler(Nothing, folder.Path, {"/nologo", "/preferreduilang:en", "/t:library", "/recurse:   . ", "/out:abc.dll"}).Run(outWriter, Nothing)
            Assert.Equal(1, exitCode)
            Assert.Equal("vbc : error BC2014: the value '   .' is invalid for option 'recurse'|vbc : error BC2008: no input sources specified", outWriter.ToString().Trim().Replace(vbCrLf, "|"))

            outWriter = New StringWriter()
            exitCode = New MockVisualBasicCompiler(Nothing, folder.Path, {"/nologo", "/preferreduilang:en", "/t:library", "/recurse:./.", "/out:abc.dll"}).Run(outWriter, Nothing)
            Assert.Equal(1, exitCode)
            Assert.Equal("vbc : error BC2014: the value './.' is invalid for option 'recurse'|vbc : error BC2008: no input sources specified", outWriter.ToString().Trim().Replace(vbCrLf, "|"))

            Dim args As VisualBasicCommandLineArguments
            Dim resolvedSourceFiles As String()

            args = DefaultParse({"/recurse:*.cp*", "/recurse:b\*.v*", "/out:a.dll"}, folder.Path)
            args.Errors.Verify()
            resolvedSourceFiles = args.SourceFiles.Select(Function(f) f.Path).ToArray()
            AssertEx.Equal({folder.Path + "\c.cpp", folder.Path + "\b\B_e.vb"}, resolvedSourceFiles)

            args = DefaultParse({"/recurse:.\\\\\\*.vb", "/out:a.dll"}, folder.Path)
            args.Errors.Verify()
            resolvedSourceFiles = args.SourceFiles.Select(Function(f) f.Path).ToArray()
            Assert.Equal(2, resolvedSourceFiles.Length)

            args = DefaultParse({"/recurse:.////*.vb", "/out:a.dll"}, folder.Path)
            args.Errors.Verify()
            resolvedSourceFiles = args.SourceFiles.Select(Function(f) f.Path).ToArray()
            Assert.Equal(2, resolvedSourceFiles.Length)

            CleanupAllGeneratedFiles(file1.Path)
            CleanupAllGeneratedFiles(file2.Path)
            CleanupAllGeneratedFiles(file3.Path)
            CleanupAllGeneratedFiles(file4.Path)
            CleanupAllGeneratedFiles(file5.Path)
            CleanupAllGeneratedFiles(file6.Path)
        End Sub

        <WorkItem(948285, "http://vstfdevdiv:8080/DevDiv2/DevDiv/_workitems/edit/948285")>
        <Fact>
        Public Sub Recurse_SimpleTests3()
            Dim folder = Temp.CreateDirectory()
            Dim outWriter = New StringWriter()
            Dim exitCode = New MockVisualBasicCompiler(Nothing, folder.Path, {"/nologo", "/preferreduilang:en", "/t:exe", "/out:abc.exe"}).Run(outWriter, Nothing)
            Assert.Equal(1, exitCode)
            Assert.Equal("vbc : error BC2008: no input sources specified", outWriter.ToString().Trim().Replace(vbCrLf, "|"))
        End Sub

        <Fact>
        Public Sub Reference_SimpleTests()
            Dim parsedArgs = DefaultParse({"/nostdlib", "/vbruntime-", "/r:a", "/REFERENCE:b,,,,c", "a.vb"}, _baseDirectory)
            parsedArgs.Errors.Verify()
            AssertEx.Equal({"a", "b", "c"},
                           parsedArgs.MetadataReferences.
                                      Where(Function(res) Not res.Properties.EmbedInteropTypes AndAlso Not res.Reference.EndsWith("mscorlib.dll", StringComparison.Ordinal)).
                                      Select(Function(res) res.Reference))

            parsedArgs = DefaultParse({"/Reference: ,,, b ,,", "/nostdlib", "/vbruntime-", "a.vb"}, _baseDirectory)
            parsedArgs.Errors.Verify()
            AssertEx.Equal({" ", " b "},
                           parsedArgs.MetadataReferences.
                                      Where(Function(res) Not res.Properties.EmbedInteropTypes AndAlso Not res.Reference.EndsWith("mscorlib.dll", StringComparison.Ordinal)).
                                      Select(Function(res) res.Reference))

            parsedArgs = DefaultParse({"/r:", "a.vb"}, _baseDirectory)
            parsedArgs.Errors.Verify(Diagnostic(ERRID.ERR_ArgumentRequired).WithArguments("r", ":<file_list>"))

            parsedArgs = DefaultParse({"/R", "a.vb"}, _baseDirectory)
            parsedArgs.Errors.Verify(Diagnostic(ERRID.ERR_ArgumentRequired).WithArguments("r", ":<file_list>"))

            parsedArgs = DefaultParse({"/reference+", "a.vb"}, _baseDirectory)
            parsedArgs.Errors.Verify(Diagnostic(ERRID.WRN_BadSwitch).WithArguments("/reference+")) ' TODO: Dev11 reports ERR_ArgumentRequired

            parsedArgs = DefaultParse({"/reference-:", "a.vb"}, _baseDirectory)
            parsedArgs.Errors.Verify(Diagnostic(ERRID.WRN_BadSwitch).WithArguments("/reference-:")) ' TODO: Dev11 reports ERR_ArgumentRequired
        End Sub

        Private Class SimpleMetadataResolver
            Inherits MetadataReferenceResolver

            Private ReadOnly _pathResolver As RelativePathResolver

            Public Sub New(baseDirectory As String)
                _pathResolver = New RelativePathResolver(ImmutableArray(Of String).Empty, baseDirectory)
            End Sub

            Public Overrides Function ResolveReference(reference As String, baseFilePath As String, properties As MetadataReferenceProperties) As ImmutableArray(Of PortableExecutableReference)
                Dim resolvedPath = _pathResolver.ResolvePath(reference, baseFilePath)

                If resolvedPath Is Nothing OrElse Not File.Exists(reference) Then
                    Return Nothing
                End If

                Return ImmutableArray.Create(MetadataReference.CreateFromFile(resolvedPath, properties))
            End Function

            Public Overrides Function Equals(other As Object) As Boolean
                Return True
            End Function

            Public Overrides Function GetHashCode() As Integer
                Return 1
            End Function
        End Class

        <Fact>
        Public Sub Reference_CorLibraryAddedWhenThereAreUnresolvedReferences()
            Dim parsedArgs = DefaultParse({"/r:unresolved", "a.vb"}, _baseDirectory)

            Dim metadataResolver = New SimpleMetadataResolver(_baseDirectory)
            Dim references = parsedArgs.ResolveMetadataReferences(metadataResolver).ToImmutableArray()

            Assert.Equal(4, references.Length)
            Assert.Contains(references, Function(r) r.IsUnresolved)
            Assert.Contains(references, Function(r)
                                            Dim peRef = TryCast(r, PortableExecutableReference)
                                            Return peRef IsNot Nothing AndAlso
                                                   peRef.FilePath.EndsWith("mscorlib.dll", StringComparison.Ordinal)
                                        End Function)
        End Sub

        <Fact>
        Public Sub Reference_CorLibraryAddedWhenThereAreNoUnresolvedReferences()
            Dim parsedArgs = DefaultParse({"a.vb"}, _baseDirectory)

            Dim metadataResolver = New SimpleMetadataResolver(_baseDirectory)
            Dim references = parsedArgs.ResolveMetadataReferences(metadataResolver).ToImmutableArray()

            Assert.Equal(3, references.Length)
            Assert.DoesNotContain(references, Function(r) r.IsUnresolved)
            Assert.Contains(references, Function(r)
                                            Dim peRef = TryCast(r, PortableExecutableReference)
                                            Return peRef IsNot Nothing AndAlso
                                                   peRef.FilePath.EndsWith("mscorlib.dll", StringComparison.Ordinal)
                                        End Function)
        End Sub

        <Fact>
        Public Sub ParseAnalyzers()
            Dim parsedArgs = DefaultParse({"/a:goo.dll", "a.vb"}, _baseDirectory)
            parsedArgs.Errors.Verify()
            Assert.Equal(1, parsedArgs.AnalyzerReferences.Length)
            Assert.Equal("goo.dll", parsedArgs.AnalyzerReferences(0).FilePath)

            parsedArgs = DefaultParse({"/analyzer:goo.dll", "a.vb"}, _baseDirectory)
            parsedArgs.Errors.Verify()
            Assert.Equal(1, parsedArgs.AnalyzerReferences.Length)
            Assert.Equal("goo.dll", parsedArgs.AnalyzerReferences(0).FilePath)

            parsedArgs = DefaultParse({"/analyzer:""goo.dll""", "a.vb"}, _baseDirectory)
            parsedArgs.Errors.Verify()
            Assert.Equal(1, parsedArgs.AnalyzerReferences.Length)
            Assert.Equal("goo.dll", parsedArgs.AnalyzerReferences(0).FilePath)

            parsedArgs = DefaultParse({"/a:goo.dll,bar.dll", "a.vb"}, _baseDirectory)
            parsedArgs.Errors.Verify()
            Assert.Equal(2, parsedArgs.AnalyzerReferences.Length)
            Assert.Equal("goo.dll", parsedArgs.AnalyzerReferences(0).FilePath)
            Assert.Equal("bar.dll", parsedArgs.AnalyzerReferences(1).FilePath)

            parsedArgs = DefaultParse({"/a:", "a.vb"}, _baseDirectory)
            parsedArgs.Errors.Verify(Diagnostic(ERRID.ERR_ArgumentRequired).WithArguments("a", ":<file_list>"))

            parsedArgs = DefaultParse({"/a", "a.vb"}, _baseDirectory)
            parsedArgs.Errors.Verify(Diagnostic(ERRID.ERR_ArgumentRequired).WithArguments("a", ":<file_list>"))
        End Sub

        <Fact>
        Public Sub Analyzers_Missing()
            Dim source = "Imports System"
            Dim dir = Temp.CreateDirectory()

            Dim file = dir.CreateFile("a.vb")
            file.WriteAllText(source)

            Dim outWriter = New StringWriter(CultureInfo.InvariantCulture)
            Dim vbc = New MockVisualBasicCompiler(Nothing, dir.Path, {"/nologo", "/preferreduilang:en", "/t:library", "/a:missing.dll", "a.vb"})
            Dim exitCode = vbc.Run(outWriter, Nothing)
            Assert.Equal(1, exitCode)
            Assert.Equal("vbc : error BC2017: could not find library 'missing.dll'", outWriter.ToString().Trim())

            CleanupAllGeneratedFiles(file.Path)
        End Sub

        <Fact>
        Public Sub Analyzers_Empty()
            Dim source = "Imports System"
            Dim dir = Temp.CreateDirectory()

            Dim file = dir.CreateFile("a.vb")
            file.WriteAllText(source)

            Dim outWriter = New StringWriter(CultureInfo.InvariantCulture)
            Dim vbc = New MockVisualBasicCompiler(Nothing, dir.Path, {"/nologo", "/preferreduilang:en", "/t:library", "/a:" + GetType(Object).Assembly.Location, "a.vb"})
            Dim exitCode = vbc.Run(outWriter, Nothing)
            Assert.Equal(0, exitCode)
            Assert.DoesNotContain("warning", outWriter.ToString())

            CleanupAllGeneratedFiles(file.Path)
        End Sub

        <Fact>
        Public Sub Analyzers_Found()
            Dim source = "Imports System " + vbCrLf + "Public Class Tester" + vbCrLf + "End Class"

            Dim dir = Temp.CreateDirectory()

            Dim file = dir.CreateFile("a.vb")
            file.WriteAllText(source)
            ' This assembly has a MockDiagnosticAnalyzer type which should get run by this compilation.
            Dim outWriter = New StringWriter(CultureInfo.InvariantCulture)
            Dim vbc = New MockVisualBasicCompiler(Nothing, dir.Path, {"/nologo", "/preferreduilang:en", "/t:library", "/a:" + Assembly.GetExecutingAssembly().Location, "a.vb"})
            Dim exitCode = vbc.Run(outWriter, Nothing)
            Assert.Equal(0, exitCode)
            ' Diagnostic cannot instantiate
            Assert.True(outWriter.ToString().Contains("warning BC42376"))
            ' Diagnostic is thrown
            Assert.True(outWriter.ToString().Contains("a.vb(2) : warning Warning01: Throwing a diagnostic for types declared"))
            Assert.True(outWriter.ToString().Contains("a.vb(2) : warning Warning03: Throwing a diagnostic for types declared"))

            CleanupAllGeneratedFiles(file.Path)
        End Sub

        <Fact>
        Public Sub Analyzers_WithRuleSet()
            Dim source = "Imports System " + vbCrLf + "Public Class Tester" + vbCrLf + "End Class"

            Dim dir = Temp.CreateDirectory()

            Dim file = dir.CreateFile("a.vb")
            file.WriteAllText(source)

            Dim rulesetSource = <?xml version="1.0" encoding="utf-8"?>
                                <RuleSet Name="Ruleset1" Description="Test" ToolsVersion="12.0">
                                    <Rules AnalyzerId="Microsoft.Analyzers.ManagedCodeAnalysis" RuleNamespace="Microsoft.Rules.Managed">
                                        <Rule Id="Warning01" Action="Error"/>
                                        <Rule Id="Test02" Action="Warning"/>
                                        <Rule Id="Warning03" Action="None"/>
                                    </Rules>
                                </RuleSet>

            Dim ruleSetFile = CreateRuleSetFile(rulesetSource)

            Dim outWriter = New StringWriter(CultureInfo.InvariantCulture)
            Dim vbc = New MockVisualBasicCompiler(Nothing, dir.Path, {"/nologo", "/t:library", "/a:" + Assembly.GetExecutingAssembly().Location, "a.vb", "/ruleset:" + ruleSetFile.Path})
            Dim exitCode = vbc.Run(outWriter, Nothing)
            Assert.Equal(1, exitCode)
            ' Diagnostic cannot instantiate
            Assert.True(outWriter.ToString().Contains("warning BC42376"))
            '' Diagnostic thrown as error
            'Assert.True(outWriter.ToString().Contains("error Warning01"))
            ' Diagnostic is suppressed
            Assert.False(outWriter.ToString().Contains("warning Warning03"))

            CleanupAllGeneratedFiles(file.Path)
        End Sub

        <Fact>
        Public Sub Analyzers_CommandLineOverridesRuleset1()
            Dim source = "Imports System " + vbCrLf + "Public Class Tester" + vbCrLf + "End Class"

            Dim dir = Temp.CreateDirectory()

            Dim file = dir.CreateFile("a.vb")
            file.WriteAllText(source)

            Dim rulesetSource = <?xml version="1.0" encoding="utf-8"?>
                                <RuleSet Name="Ruleset1" Description="Test" ToolsVersion="12.0">
                                    <IncludeAll Action="Warning"/>
                                </RuleSet>

            Dim ruleSetFile = CreateRuleSetFile(rulesetSource)

            Dim outWriter = New StringWriter(CultureInfo.InvariantCulture)
            Dim vbc = New MockVisualBasicCompiler(Nothing, dir.Path,
                                                  {
                                                        "/nologo", "/preferreduilang:en", "/preferreduilang:en", "/t:library",
                                                        "/a:" + Assembly.GetExecutingAssembly().Location, "a.vb",
                                                        "/ruleset:" & ruleSetFile.Path, "/warnaserror", "/nowarn:42376"
                                                  })
            Dim exitCode = vbc.Run(outWriter, Nothing)
            Assert.Equal(1, exitCode)
            ' Diagnostics thrown as error: command line always overrides ruleset.
            Dim output = outWriter.ToString()
            Assert.Contains("error Warning01", output, StringComparison.Ordinal)
            Assert.Contains("error Warning03", output, StringComparison.Ordinal)

            outWriter = New StringWriter(CultureInfo.InvariantCulture)
            vbc = New MockVisualBasicCompiler(Nothing, dir.Path,
                                                  {
                                                        "/nologo", "/preferreduilang:en", "/t:library",
                                                        "/a:" + Assembly.GetExecutingAssembly().Location, "a.vb",
                                                        "/warnaserror+", "/ruleset:" & ruleSetFile.Path, "/nowarn:42376"
                                                  })
            exitCode = vbc.Run(outWriter, Nothing)
            Assert.Equal(1, exitCode)
            ' Diagnostics thrown as error: command line always overrides ruleset.
            output = outWriter.ToString()
            Assert.Contains("error Warning01", output, StringComparison.Ordinal)
            Assert.Contains("error Warning03", output, StringComparison.Ordinal)

            CleanupAllGeneratedFiles(file.Path)
        End Sub

        <Fact>
        Public Sub Analyzer_CommandLineOverridesRuleset2()
            Dim source = "Imports System " + vbCrLf + "Public Class Tester" + vbCrLf + "End Class"

            Dim dir = Temp.CreateDirectory()

            Dim file = dir.CreateFile("a.vb")
            file.WriteAllText(source)

            Dim rulesetSource = <?xml version="1.0" encoding="utf-8"?>
                                <RuleSet Name="Ruleset1" Description="Test" ToolsVersion="12.0">
                                    <Rules AnalyzerId="Microsoft.Analyzers.ManagedCodeAnalysis" RuleNamespace="Microsoft.Rules.Managed">
                                        <Rule Id="Warning01" Action="Error"/>
                                        <Rule Id="Warning03" Action="Warning"/>
                                    </Rules>
                                </RuleSet>

            Dim ruleSetFile = CreateRuleSetFile(rulesetSource)

            Dim outWriter = New StringWriter(CultureInfo.InvariantCulture)
            Dim vbc = New MockVisualBasicCompiler(Nothing, dir.Path,
                                                  {
                                                        "/nologo", "/t:library",
                                                        "/a:" + Assembly.GetExecutingAssembly().Location, "a.vb",
                                                        "/ruleset:" & ruleSetFile.Path, "/nowarn"
                                                  })
            Dim exitCode = vbc.Run(outWriter, Nothing)
            Assert.Equal(0, exitCode)
            ' Diagnostics suppressed: command line always overrides ruleset.
            Dim output = outWriter.ToString()
            Assert.DoesNotContain("Warning01", output, StringComparison.Ordinal)
            Assert.DoesNotContain("BC31072", output, StringComparison.Ordinal)
            Assert.DoesNotContain("Warning03", output, StringComparison.Ordinal)

            outWriter = New StringWriter(CultureInfo.InvariantCulture)
            vbc = New MockVisualBasicCompiler(Nothing, dir.Path,
                                                  {
                                                        "/nologo", "/t:library",
                                                        "/a:" + Assembly.GetExecutingAssembly().Location, "a.vb",
                                                        "/nowarn", "/ruleset:" & ruleSetFile.Path
                                                  })
            exitCode = vbc.Run(outWriter, Nothing)
            Assert.Equal(0, exitCode)
            ' Diagnostics suppressed: command line always overrides ruleset.
            output = outWriter.ToString()
            Assert.DoesNotContain("Warning01", output, StringComparison.Ordinal)
            Assert.DoesNotContain("BC31072", output, StringComparison.Ordinal)
            Assert.DoesNotContain("Warning03", output, StringComparison.Ordinal)

            CleanupAllGeneratedFiles(file.Path)
        End Sub

        <Fact>
        Public Sub Analyzers_WithRuleSetIncludeAll()
            Dim source = "Imports System \r\n Public Class Tester \r\n Public Sub Goo() \r\n Dim x As Integer \r\n End Sub \r\n End Class"

            Dim dir = Temp.CreateDirectory()

            Dim file = dir.CreateFile("a.vb")
            file.WriteAllText(source)

            Dim rulesetSource = <?xml version="1.0" encoding="utf-8"?>
                                <RuleSet Name="Ruleset1" Description="Test" ToolsVersion="12.0">
                                    <IncludeAll Action="Error"/>
                                    <Rules AnalyzerId="Microsoft.Analyzers.ManagedCodeAnalysis" RuleNamespace="Microsoft.Rules.Managed">
                                        <Rule Id="Warning01" Action="Error"/>
                                        <Rule Id="Test02" Action="Warning"/>
                                        <Rule Id="Warning03" Action="None"/>
                                    </Rules>
                                </RuleSet>

            Dim ruleSetFile = CreateRuleSetFile(rulesetSource)

            Dim outWriter = New StringWriter(CultureInfo.InvariantCulture)
            Dim vbc = New MockVisualBasicCompiler(Nothing, dir.Path, {"/nologo", "/t:library", "/a:" + Assembly.GetExecutingAssembly().Location, "a.vb", "/ruleset:" + ruleSetFile.Path})
            Dim exitCode = vbc.Run(outWriter, Nothing)
            Assert.Equal(1, exitCode)
            ' Compiler warnings as errors
            Assert.True(outWriter.ToString().Contains("error BC42376"))
            ' User diagnostics not thrown due to compiler errors
            Assert.False(outWriter.ToString().Contains("Warning01"))
            Assert.False(outWriter.ToString().Contains("Warning03"))

            CleanupAllGeneratedFiles(file.Path)
        End Sub

        Private Function CreateRuleSetFile(source As XDocument) As TempFile
            Dim dir = Temp.CreateDirectory()
            Dim file = dir.CreateFile("a.ruleset")
            file.WriteAllText(source.ToString())
            Return file
        End Function

        <Fact>
        Public Sub RulesetSwitchPositive()

            Dim source = <?xml version="1.0" encoding="utf-8"?>
                         <RuleSet Name="Ruleset1" Description="Test" ToolsVersion="12.0">
                             <IncludeAll Action="Warning"/>
                             <Rules AnalyzerId="Microsoft.Analyzers.ManagedCodeAnalysis" RuleNamespace="Microsoft.Rules.Managed">
                                 <Rule Id="CA1012" Action="Error"/>
                                 <Rule Id="CA1013" Action="Warning"/>
                                 <Rule Id="CA1014" Action="None"/>
                             </Rules>
                         </RuleSet>

            Dim file = CreateRuleSetFile(source)
            Dim parsedArgs = DefaultParse(New String() {"/ruleset:" + file.Path, "a.cs"}, _baseDirectory)
            parsedArgs.Errors.Verify()
            Assert.Equal(expected:=file.Path, actual:=parsedArgs.RuleSetPath)
            Assert.True(parsedArgs.CompilationOptions.SpecificDiagnosticOptions.ContainsKey("CA1012"))
            Assert.True(parsedArgs.CompilationOptions.SpecificDiagnosticOptions("CA1012") = ReportDiagnostic.Error)
            Assert.True(parsedArgs.CompilationOptions.SpecificDiagnosticOptions.ContainsKey("CA1013"))
            Assert.True(parsedArgs.CompilationOptions.SpecificDiagnosticOptions("CA1013") = ReportDiagnostic.Warn)
            Assert.True(parsedArgs.CompilationOptions.SpecificDiagnosticOptions.ContainsKey("CA1014"))
            Assert.True(parsedArgs.CompilationOptions.SpecificDiagnosticOptions("CA1014") = ReportDiagnostic.Suppress)
            Assert.True(parsedArgs.CompilationOptions.GeneralDiagnosticOption = ReportDiagnostic.Warn)
        End Sub

        <Fact>
        Public Sub RuleSetSwitchQuoted()
            Dim source = <?xml version="1.0" encoding="utf-8"?>
                         <RuleSet Name="Ruleset1" Description="Test" ToolsVersion="12.0">
                             <IncludeAll Action="Warning"/>
                             <Rules AnalyzerId="Microsoft.Analyzers.ManagedCodeAnalysis" RuleNamespace="Microsoft.Rules.Managed">
                                 <Rule Id="CA1012" Action="Error"/>
                                 <Rule Id="CA1013" Action="Warning"/>
                                 <Rule Id="CA1014" Action="None"/>
                             </Rules>
                         </RuleSet>

            Dim file = CreateRuleSetFile(source)
            Dim parsedArgs = DefaultParse(New String() {"/ruleset:" + """" + file.Path + """", "a.cs"}, _baseDirectory)
            parsedArgs.Errors.Verify()
            Assert.Equal(expected:=file.Path, actual:=parsedArgs.RuleSetPath)
        End Sub

        <Fact>
        Public Sub RulesetSwitchParseErrors()
            Dim parsedArgs = DefaultParse(New String() {"/ruleset", "a.cs"}, _baseDirectory)
            parsedArgs.Errors.Verify(
            Diagnostic(ERRID.ERR_ArgumentRequired).WithArguments("ruleset", ":<file>"))
            Assert.Null(parsedArgs.RuleSetPath)

            parsedArgs = DefaultParse(New String() {"/ruleset", "a.cs"}, _baseDirectory)
            parsedArgs.Errors.Verify(
            Diagnostic(ERRID.ERR_ArgumentRequired).WithArguments("ruleset", ":<file>"))
            Assert.Null(parsedArgs.RuleSetPath)

            parsedArgs = DefaultParse(New String() {"/ruleset:blah", "a.cs"}, _baseDirectory)
            parsedArgs.Errors.Verify(
            Diagnostic(ERRID.ERR_CantReadRulesetFile).WithArguments(Path.Combine(TempRoot.Root, "blah"), "File not found."))
            Assert.Equal(expected:=Path.Combine(TempRoot.Root, "blah"), actual:=parsedArgs.RuleSetPath)

            parsedArgs = DefaultParse(New String() {"/ruleset:blah;blah.ruleset", "a.cs"}, _baseDirectory)
            parsedArgs.Errors.Verify(
            Diagnostic(ERRID.ERR_CantReadRulesetFile).WithArguments(Path.Combine(TempRoot.Root, "blah;blah.ruleset"), "File not found."))
            Assert.Equal(expected:=Path.Combine(TempRoot.Root, "blah;blah.ruleset"), actual:=parsedArgs.RuleSetPath)

            Dim file = CreateRuleSetFile(New XDocument())
            parsedArgs = DefaultParse(New String() {"/ruleset:" + file.Path, "a.cs"}, _baseDirectory)
            'parsedArgs.Errors.Verify(
            '   Diagnostic(ERRID.ERR_CantReadRulesetFile).WithArguments(file.Path, "Root element is missing."))
            Assert.Equal(expected:=file.Path, actual:=parsedArgs.RuleSetPath)
            Dim err = parsedArgs.Errors.Single()

            Assert.Equal(ERRID.ERR_CantReadRulesetFile, err.Code)
            Assert.Equal(2, err.Arguments.Count)
            Assert.Equal(file.Path, DirectCast(err.Arguments(0), String))
            Dim currentUICultureName = Thread.CurrentThread.CurrentUICulture.Name
            If currentUICultureName.Length = 0 OrElse currentUICultureName.StartsWith("en", StringComparison.OrdinalIgnoreCase) Then
                Assert.Equal(err.Arguments(1), "Root element is missing.")
            End If
        End Sub

        <Fact>
        Public Sub Target_SimpleTests()
            Dim parsedArgs = DefaultParse({"/target:exe", "a.vb"}, _baseDirectory)
            parsedArgs.Errors.Verify()
            Assert.Equal(OutputKind.ConsoleApplication, parsedArgs.CompilationOptions.OutputKind)

            parsedArgs = DefaultParse({"/t:module", "a.vb"}, _baseDirectory)
            parsedArgs.Errors.Verify()
            Assert.Equal(OutputKind.NetModule, parsedArgs.CompilationOptions.OutputKind)

            parsedArgs = DefaultParse({"/target:library", "a.vb"}, _baseDirectory)
            parsedArgs.Errors.Verify()
            Assert.Equal(OutputKind.DynamicallyLinkedLibrary, parsedArgs.CompilationOptions.OutputKind)

            parsedArgs = DefaultParse({"/TARGET:winexe", "a.vb"}, _baseDirectory)
            parsedArgs.Errors.Verify()
            Assert.Equal(OutputKind.WindowsApplication, parsedArgs.CompilationOptions.OutputKind)

            parsedArgs = DefaultParse({"/target:winmdobj", "a.vb"}, _baseDirectory)
            parsedArgs.Errors.Verify()
            Assert.Equal(OutputKind.WindowsRuntimeMetadata, parsedArgs.CompilationOptions.OutputKind)

            parsedArgs = DefaultParse({"/target:appcontainerexe", "a.vb"}, _baseDirectory)
            parsedArgs.Errors.Verify()
            Assert.Equal(OutputKind.WindowsRuntimeApplication, parsedArgs.CompilationOptions.OutputKind)

            parsedArgs = DefaultParse({"/target:winexe", "/T:exe", "/target:module", "a.vb"}, _baseDirectory)
            parsedArgs.Errors.Verify()
            Assert.Equal(OutputKind.NetModule, parsedArgs.CompilationOptions.OutputKind)

            parsedArgs = DefaultParse({"/t", "a.vb"}, _baseDirectory)
            parsedArgs.Errors.Verify(Diagnostic(ERRID.ERR_ArgumentRequired).WithArguments("t", ":exe|winexe|library|module|appcontainerexe|winmdobj"))

            parsedArgs = DefaultParse({"/target:", "a.vb"}, _baseDirectory)
            parsedArgs.Errors.Verify(Diagnostic(ERRID.ERR_ArgumentRequired).WithArguments("target", ":exe|winexe|library|module|appcontainerexe|winmdobj"))

            parsedArgs = DefaultParse({"/target:xyz", "a.vb"}, _baseDirectory)
            parsedArgs.Errors.Verify(Diagnostic(ERRID.ERR_InvalidSwitchValue).WithArguments("target", "xyz"))

            parsedArgs = DefaultParse({"/T+", "a.vb"}, _baseDirectory)
            parsedArgs.Errors.Verify(Diagnostic(ERRID.WRN_BadSwitch).WithArguments("/T+")) ' TODO: Dev11 reports ERR_ArgumentRequired

            parsedArgs = DefaultParse({"/TARGET-:", "a.vb"}, _baseDirectory)
            parsedArgs.Errors.Verify(Diagnostic(ERRID.WRN_BadSwitch).WithArguments("/TARGET-:")) ' TODO: Dev11 reports ERR_ArgumentRequired
        End Sub

        <Fact>
        Public Sub Target_SimpleTestsNoSourceFile()
            Dim parsedArgs = DefaultParse({"/target:exe"}, _baseDirectory)
            parsedArgs.Errors.Verify(Diagnostic(ERRID.ERR_NoSources).WithLocation(1, 1))
            Assert.Equal(OutputKind.ConsoleApplication, parsedArgs.CompilationOptions.OutputKind)

            parsedArgs = DefaultParse({"/t:module"}, _baseDirectory)
            parsedArgs.Errors.Verify(Diagnostic(ERRID.ERR_NoSources).WithLocation(1, 1))
            Assert.Equal(OutputKind.NetModule, parsedArgs.CompilationOptions.OutputKind)

            parsedArgs = DefaultParse({"/target:library"}, _baseDirectory)
            parsedArgs.Errors.Verify(Diagnostic(ERRID.ERR_NoSources).WithLocation(1, 1))
            Assert.Equal(OutputKind.DynamicallyLinkedLibrary, parsedArgs.CompilationOptions.OutputKind)

            parsedArgs = DefaultParse({"/TARGET:winexe"}, _baseDirectory)
            parsedArgs.Errors.Verify(Diagnostic(ERRID.ERR_NoSources).WithLocation(1, 1))
            Assert.Equal(OutputKind.WindowsApplication, parsedArgs.CompilationOptions.OutputKind)

            parsedArgs = DefaultParse({"/target:winmdobj"}, _baseDirectory)
            parsedArgs.Errors.Verify(Diagnostic(ERRID.ERR_NoSources).WithLocation(1, 1))
            Assert.Equal(OutputKind.WindowsRuntimeMetadata, parsedArgs.CompilationOptions.OutputKind)

            parsedArgs = DefaultParse({"/target:appcontainerexe"}, _baseDirectory)
            parsedArgs.Errors.Verify(Diagnostic(ERRID.ERR_NoSources).WithLocation(1, 1))
            Assert.Equal(OutputKind.WindowsRuntimeApplication, parsedArgs.CompilationOptions.OutputKind)

            parsedArgs = DefaultParse({"/target:winexe", "/T:exe", "/target:module"}, _baseDirectory)
            parsedArgs.Errors.Verify(Diagnostic(ERRID.ERR_NoSources).WithLocation(1, 1))
            Assert.Equal(OutputKind.NetModule, parsedArgs.CompilationOptions.OutputKind)

            parsedArgs = DefaultParse({"/t"}, _baseDirectory)
            parsedArgs.Errors.Verify(
                Diagnostic(ERRID.ERR_ArgumentRequired).WithArguments("t", ":exe|winexe|library|module|appcontainerexe|winmdobj"),
                Diagnostic(ERRID.ERR_NoSources).WithLocation(1, 1))

            parsedArgs = DefaultParse({"/target:"}, _baseDirectory)
            parsedArgs.Errors.Verify(
                Diagnostic(ERRID.ERR_ArgumentRequired).WithArguments("target", ":exe|winexe|library|module|appcontainerexe|winmdobj"),
                Diagnostic(ERRID.ERR_NoSources).WithLocation(1, 1))

            parsedArgs = DefaultParse({"/target:xyz"}, _baseDirectory)
            parsedArgs.Errors.Verify(
                Diagnostic(ERRID.ERR_InvalidSwitchValue).WithArguments("target", "xyz"),
                Diagnostic(ERRID.ERR_NoSources).WithLocation(1, 1))

            parsedArgs = DefaultParse({"/T+"}, _baseDirectory)
            parsedArgs.Errors.Verify(
                Diagnostic(ERRID.WRN_BadSwitch).WithArguments("/T+"),
                Diagnostic(ERRID.ERR_NoSources).WithLocation(1, 1)) ' TODO: Dev11 reports ERR_ArgumentRequired

            parsedArgs = DefaultParse({"/TARGET-:"}, _baseDirectory)
            parsedArgs.Errors.Verify(
                Diagnostic(ERRID.WRN_BadSwitch).WithArguments("/TARGET-:"),
                Diagnostic(ERRID.ERR_NoSources).WithLocation(1, 1)) ' TODO: Dev11 reports ERR_ArgumentRequired
        End Sub

        <Fact>
        Public Sub Utf8Output()
            Dim parsedArgs = DefaultParse({"/utf8output", "a.vb"}, _baseDirectory)
            parsedArgs.Errors.Verify()
            Assert.Equal(True, parsedArgs.Utf8Output)

            parsedArgs = DefaultParse({"/utf8output+", "a.vb"}, _baseDirectory)
            parsedArgs.Errors.Verify()
            Assert.Equal(True, parsedArgs.Utf8Output)

            parsedArgs = DefaultParse({"/utf8output-", "a.vb"}, _baseDirectory)
            parsedArgs.Errors.Verify()
            Assert.Equal(False, parsedArgs.Utf8Output)

            ' default
            parsedArgs = DefaultParse({"/nologo", "a.vb"}, _baseDirectory)
            parsedArgs.Errors.Verify()
            Assert.Equal(False, parsedArgs.Utf8Output)

            ' overriding
            parsedArgs = DefaultParse({"/utf8output+", "/utf8output-", "a.vb"}, _baseDirectory)
            parsedArgs.Errors.Verify()
            Assert.Equal(False, parsedArgs.Utf8Output)

            ' errors
            parsedArgs = DefaultParse({"/utf8output:", "a.vb"}, _baseDirectory)
            parsedArgs.Errors.Verify(Diagnostic(ERRID.ERR_SwitchNeedsBool).WithArguments("utf8output"))

        End Sub

        <Fact>
        Public Sub Debug()
            Dim platformPdbKind = If(PathUtilities.IsUnixLikePlatform, DebugInformationFormat.PortablePdb, DebugInformationFormat.Pdb)

            Dim parsedArgs = DefaultParse({"a.vb"}, _baseDirectory)
            Assert.False(parsedArgs.EmitPdb)
            parsedArgs.Errors.Verify()

            parsedArgs = DefaultParse({"/debug-", "a.vb"}, _baseDirectory)
            parsedArgs.Errors.Verify()
            Assert.False(parsedArgs.EmitPdb)
            Assert.Equal(parsedArgs.EmitOptions.DebugInformationFormat, platformPdbKind)

            parsedArgs = DefaultParse({"/debug", "a.vb"}, _baseDirectory)
            parsedArgs.Errors.Verify()
            Assert.True(parsedArgs.EmitPdb)
            Assert.Equal(parsedArgs.EmitOptions.DebugInformationFormat, platformPdbKind)

            parsedArgs = DefaultParse({"/debug+", "a.vb"}, _baseDirectory)
            parsedArgs.Errors.Verify()
            Assert.True(parsedArgs.EmitPdb)
            Assert.Equal(parsedArgs.EmitOptions.DebugInformationFormat, platformPdbKind)

            parsedArgs = DefaultParse({"/debug+", "/debug-", "a.vb"}, _baseDirectory)
            parsedArgs.Errors.Verify()
            Assert.False(parsedArgs.EmitPdb)
            Assert.Equal(parsedArgs.EmitOptions.DebugInformationFormat, platformPdbKind)

            parsedArgs = DefaultParse({"/debug:full", "a.vb"}, _baseDirectory)
            parsedArgs.Errors.Verify()
            Assert.True(parsedArgs.EmitPdb)
            Assert.Equal(parsedArgs.EmitOptions.DebugInformationFormat, platformPdbKind)

            parsedArgs = DefaultParse({"/debug:FULL", "a.vb"}, _baseDirectory)
            parsedArgs.Errors.Verify()
            Assert.True(parsedArgs.EmitPdb)
            Assert.Equal(parsedArgs.EmitOptions.DebugInformationFormat, platformPdbKind)

            parsedArgs = DefaultParse({"/debug:pdbonly", "a.vb"}, _baseDirectory)
            parsedArgs.Errors.Verify()
            Assert.True(parsedArgs.EmitPdb)
            Assert.Equal(parsedArgs.EmitOptions.DebugInformationFormat, platformPdbKind)

            parsedArgs = DefaultParse({"/debug:portable", "a.vb"}, _baseDirectory)
            parsedArgs.Errors.Verify()
            Assert.True(parsedArgs.EmitPdb)
            Assert.Equal(parsedArgs.EmitOptions.DebugInformationFormat, DebugInformationFormat.PortablePdb)

            parsedArgs = DefaultParse({"/debug:embedded", "a.vb"}, _baseDirectory)
            parsedArgs.Errors.Verify()
            Assert.True(parsedArgs.EmitPdb)
            Assert.Equal(parsedArgs.EmitOptions.DebugInformationFormat, DebugInformationFormat.Embedded)

            parsedArgs = DefaultParse({"/debug:PDBONLY", "a.vb"}, _baseDirectory)
            parsedArgs.Errors.Verify()
            Assert.True(parsedArgs.EmitPdb)
            Assert.Equal(parsedArgs.EmitOptions.DebugInformationFormat, platformPdbKind)

            parsedArgs = DefaultParse({"/debug:full", "/debug:pdbonly", "a.vb"}, _baseDirectory)
            parsedArgs.Errors.Verify()
            Assert.True(parsedArgs.EmitPdb)
            Assert.Equal(parsedArgs.EmitOptions.DebugInformationFormat, platformPdbKind)

            parsedArgs = DefaultParse({"/debug:pdbonly", "/debug:full", "a.vb"}, _baseDirectory)
            parsedArgs.Errors.Verify()
            Assert.True(parsedArgs.EmitPdb)
            Assert.Equal(platformPdbKind, parsedArgs.EmitOptions.DebugInformationFormat)

            parsedArgs = DefaultParse({"/debug:pdbonly", "/debug-", "a.vb"}, _baseDirectory)
            parsedArgs.Errors.Verify()
            Assert.False(parsedArgs.EmitPdb)
            Assert.Equal(platformPdbKind, parsedArgs.EmitOptions.DebugInformationFormat)

            parsedArgs = DefaultParse({"/debug:pdbonly", "/debug-", "/debug", "a.vb"}, _baseDirectory)
            parsedArgs.Errors.Verify()
            Assert.True(parsedArgs.EmitPdb)
            Assert.Equal(platformPdbKind, parsedArgs.EmitOptions.DebugInformationFormat)

            parsedArgs = DefaultParse({"/debug:pdbonly", "/debug-", "/debug+", "a.vb"}, _baseDirectory)
            parsedArgs.Errors.Verify()
            Assert.True(parsedArgs.EmitPdb)
            Assert.Equal(platformPdbKind, parsedArgs.EmitOptions.DebugInformationFormat)

            parsedArgs = DefaultParse({"/debug:embedded", "/debug-", "/debug+", "a.vb"}, _baseDirectory)
            parsedArgs.Errors.Verify()
            Assert.True(parsedArgs.EmitPdb)
            Assert.Equal(DebugInformationFormat.Embedded, parsedArgs.EmitOptions.DebugInformationFormat)

            parsedArgs = DefaultParse({"/debug:embedded", "/debug-", "a.vb"}, _baseDirectory)
            parsedArgs.Errors.Verify()
            Assert.False(parsedArgs.EmitPdb)
            Assert.Equal(DebugInformationFormat.Embedded, parsedArgs.EmitOptions.DebugInformationFormat)

            parsedArgs = DefaultParse({"/debug:", "a.vb"}, _baseDirectory)
            parsedArgs.Errors.Verify(Diagnostic(ERRID.ERR_InvalidSwitchValue).WithArguments("debug", ""))

            parsedArgs = DefaultParse({"/debug:+", "a.vb"}, _baseDirectory)
            parsedArgs.Errors.Verify(Diagnostic(ERRID.ERR_InvalidSwitchValue).WithArguments("debug", "+"))

            parsedArgs = DefaultParse({"/debug:invalid", "a.vb"}, _baseDirectory)
            parsedArgs.Errors.Verify(Diagnostic(ERRID.ERR_InvalidSwitchValue).WithArguments("debug", "invalid"))

            parsedArgs = DefaultParse({"/debug-:", "a.vb"}, _baseDirectory)
            parsedArgs.Errors.Verify(Diagnostic(ERRID.ERR_SwitchNeedsBool).WithArguments("debug"))

            parsedArgs = DefaultParse({"/pdb:something", "a.vb"}, _baseDirectory)
            parsedArgs.Errors.Verify(Diagnostic(ERRID.WRN_BadSwitch).WithArguments("/pdb:something"))
        End Sub

        <Fact>
        Public Sub SourceLink()
            Dim parsedArgs = DefaultParse({"/sourcelink:sl.json", "/debug:portable", "a.vb"}, _baseDirectory)
            parsedArgs.Errors.Verify()
            Assert.Equal(Path.Combine(_baseDirectory, "sl.json"), parsedArgs.SourceLink)

            parsedArgs = DefaultParse({"/sourcelink:sl.json", "/debug:embedded", "a.vb"}, _baseDirectory)
            parsedArgs.Errors.Verify()
            Assert.Equal(Path.Combine(_baseDirectory, "sl.json"), parsedArgs.SourceLink)

            parsedArgs = DefaultParse({"/sourcelink:""s l.json""", "/debug:embedded", "a.vb"}, _baseDirectory)
            parsedArgs.Errors.Verify()
            Assert.Equal(Path.Combine(_baseDirectory, "s l.json"), parsedArgs.SourceLink)

            parsedArgs = DefaultParse({"/sourcelink:sl.json", "/debug:full", "a.vb"}, _baseDirectory)
            parsedArgs.Errors.Verify()

            parsedArgs = DefaultParse({"/sourcelink:sl.json", "/debug:pdbonly", "a.vb"}, _baseDirectory)
            parsedArgs.Errors.Verify()

            parsedArgs = DefaultParse({"/sourcelink:sl.json", "/debug-", "a.vb"}, _baseDirectory)
            parsedArgs.Errors.Verify(Diagnostic(ERRID.ERR_SourceLinkRequiresPdb))

            parsedArgs = DefaultParse({"/sourcelink:sl.json", "/debug+", "a.vb"}, _baseDirectory)
            parsedArgs.Errors.Verify()

            parsedArgs = DefaultParse({"/sourcelink:sl.json", "a.vb"}, _baseDirectory)
            parsedArgs.Errors.Verify(Diagnostic(ERRID.ERR_SourceLinkRequiresPdb))
        End Sub

        <Fact>
        Public Sub SourceLink_EndToEnd_EmbeddedPortable()
            Dim dir = Temp.CreateDirectory()

            Dim src = dir.CreateFile("a.vb")
            src.WriteAllText("
Class C 
  Public Shared Sub Main()
  End Sub
End Class")

            Dim sl = dir.CreateFile("sl.json")
            sl.WriteAllText("{ ""documents"" : {} }")

            Dim outWriter = New StringWriter(CultureInfo.InvariantCulture)
            Dim vbc = New MockVisualBasicCompiler(Nothing, dir.Path, {"/nologo", "/debug:embedded", "/sourcelink:sl.json", "a.vb"})
            Dim exitCode As Integer = vbc.Run(outWriter)
            Assert.Equal(0, exitCode)

            Dim peStream = File.OpenRead(Path.Combine(dir.Path, "a.exe"))

            Using peReader = New PEReader(peStream)
                Dim entry = peReader.ReadDebugDirectory().Single(Function(e) e.Type = DebugDirectoryEntryType.EmbeddedPortablePdb)

                Using mdProvider = peReader.ReadEmbeddedPortablePdbDebugDirectoryData(entry)
                    Dim blob = mdProvider.GetMetadataReader().GetSourceLinkBlob()
                    AssertEx.Equal(File.ReadAllBytes(sl.Path), blob)
                End Using
            End Using

            CleanupAllGeneratedFiles(src.Path)
        End Sub

        <Fact>
        Public Sub SourceLink_EndToEnd_Portable()
            Dim dir = Temp.CreateDirectory()

            Dim src = dir.CreateFile("a.vb")
            src.WriteAllText("
Class C 
  Public Shared Sub Main()
  End Sub
End Class")

            Dim sl = dir.CreateFile("sl.json")
            sl.WriteAllText("{ ""documents"" : {} }")

            Dim outWriter = New StringWriter(CultureInfo.InvariantCulture)
            Dim vbc = New MockVisualBasicCompiler(Nothing, dir.Path, {"/nologo", "/debug:portable", "/sourcelink:sl.json", "a.vb"})
            Dim exitCode As Integer = vbc.Run(outWriter)
            Assert.Equal(0, exitCode)

            Dim pdbStream = File.OpenRead(Path.Combine(dir.Path, "a.pdb"))
            Using mdProvider = MetadataReaderProvider.FromPortablePdbStream(pdbStream)
                Dim blob = mdProvider.GetMetadataReader().GetSourceLinkBlob()
                AssertEx.Equal(File.ReadAllBytes(sl.Path), blob)
            End Using

            CleanupAllGeneratedFiles(src.Path)
        End Sub

        <Fact>
        Public Sub Embed()
            Dim parsedArgs = DefaultParse({"a.vb "}, _baseDirectory)
            parsedArgs.Errors.Verify()
            Assert.Empty(parsedArgs.EmbeddedFiles)

            parsedArgs = DefaultParse({"/embed", "/debug:portable", "a.vb", "b.vb", "c.vb"}, _baseDirectory)
            parsedArgs.Errors.Verify()
            AssertEx.Equal(parsedArgs.SourceFiles, parsedArgs.EmbeddedFiles)
            AssertEx.Equal(
                {"a.vb", "b.vb", "c.vb"}.Select(Function(f) Path.Combine(_baseDirectory, f)),
                parsedArgs.EmbeddedFiles.Select(Function(f) f.Path))

            parsedArgs = DefaultParse({"/embed:a.vb", "/embed:b.vb", "/debug:embedded", "a.vb", "b.vb", "c.vb"}, _baseDirectory)
            parsedArgs.Errors.Verify()
            AssertEx.Equal(
                {"a.vb", "b.vb"}.Select(Function(f) Path.Combine(_baseDirectory, f)),
                parsedArgs.EmbeddedFiles.Select(Function(f) f.Path))

            parsedArgs = DefaultParse({"/embed:a.vb;b.vb", "/debug:portable", "a.vb", "b.vb", "c.vb"}, _baseDirectory)
            parsedArgs.Errors.Verify()
            AssertEx.Equal(
                {"a.vb", "b.vb"}.Select(Function(f) Path.Combine(_baseDirectory, f)),
                parsedArgs.EmbeddedFiles.Select(Function(f) f.Path))

            parsedArgs = DefaultParse({"/embed:a.txt", "/embed", "/debug:portable", "a.vb", "b.vb", "c.vb"}, _baseDirectory)
            parsedArgs.Errors.Verify()
            AssertEx.Equal(
                {"a.txt", "a.vb", "b.vb", "c.vb"}.Select(Function(f) Path.Combine(_baseDirectory, f)),
                parsedArgs.EmbeddedFiles.Select(Function(f) f.Path))

            parsedArgs = DefaultParse({"/embed", "a.vb"}, _baseDirectory)
            parsedArgs.Errors.Verify(Diagnostic(ERRID.ERR_CannotEmbedWithoutPdb))

            parsedArgs = DefaultParse({"/embed:a.txt", "a.vb"}, _baseDirectory)
            parsedArgs.Errors.Verify(Diagnostic(ERRID.ERR_CannotEmbedWithoutPdb))

            parsedArgs = DefaultParse({"/embed", "/debug-", "a.vb"}, _baseDirectory)
            parsedArgs.Errors.Verify(Diagnostic(ERRID.ERR_CannotEmbedWithoutPdb))

            parsedArgs = DefaultParse({"/embed:a.txt", "/debug-", "a.vb"}, _baseDirectory)
            parsedArgs.Errors.Verify(Diagnostic(ERRID.ERR_CannotEmbedWithoutPdb))

            parsedArgs = DefaultParse({"/embed", "/debug:full", "a.vb"}, _baseDirectory)
            parsedArgs.Errors.Verify()

            parsedArgs = DefaultParse({"/embed", "/debug:pdbonly", "a.vb"}, _baseDirectory)
            parsedArgs.Errors.Verify()

            parsedArgs = DefaultParse({"/embed", "/debug+", "a.vb"}, _baseDirectory)
            parsedArgs.Errors.Verify()
        End Sub

        <Theory>
        <InlineData("/debug:portable", "/embed", {"embed.vb", "embed2.vb", "embed.xyz"})>
        <InlineData("/debug:portable", "/embed:embed.vb", {"embed.vb", "embed.xyz"})>
        <InlineData("/debug:portable", "/embed:embed2.vb", {"embed2.vb"})>
        <InlineData("/debug:portable", "/embed:embed.xyz", {"embed.xyz"})>
        <InlineData("/debug:embedded", "/embed", {"embed.vb", "embed2.vb", "embed.xyz"})>
        <InlineData("/debug:embedded", "/embed:embed.vb", {"embed.vb", "embed.xyz"})>
        <InlineData("/debug:embedded", "/embed:embed2.vb", {"embed2.vb"})>
        <InlineData("/debug:embedded", "/embed:embed.xyz", {"embed.xyz"})>
        <InlineData("/debug:full", "/embed", {"embed.vb", "embed2.vb", "embed.xyz"})>
        <InlineData("/debug:full", "/embed:embed.vb", {"embed.vb", "embed.xyz"})>
        <InlineData("/debug:full", "/embed:embed2.vb", {"embed2.vb"})>
        <InlineData("/debug:full", "/embed:embed.xyz", {"embed.xyz"})>
        Public Sub Embed_EndToEnd(debugSwitch As String, embedSwitch As String, expectedEmbedded As String())
            ' embed.vb: large enough To compress, has #line directives
            Const embed_vb =
"'''''''''''''''''''''''''''''''''''''''''''''''''''''''''''''''''''''''''''''''
Class Program
    Shared Sub Main()
#ExternalSource(""embed.xyz"", 1)
        System.Console.WriteLine(""Hello, World"")

        System.Console.WriteLine(""Goodbye, World"")
#End ExternalSource
    End Sub
End Class
'''''''''''''''''''''''''''''''''''''''''''''''''''''''''''''''''''''''''''''''"

            ' embed2.vb: small enough to not compress, no sequence points
            Const embed2_vb =
"Class C
End Class"

            ' target of #ExternalSource
            Const embed_xyz =
"print Hello, World

print Goodbye, World"

            Assert.True(embed_vb.Length >= EmbeddedText.CompressionThreshold)
            Assert.True(embed2_vb.Length < EmbeddedText.CompressionThreshold)

            Dim dir = Temp.CreateDirectory()
            Dim src = dir.CreateFile("embed.vb")
            Dim src2 = dir.CreateFile("embed2.vb")
            Dim txt = dir.CreateFile("embed.xyz")

            src.WriteAllText(embed_vb)
            src2.WriteAllText(embed2_vb)
            txt.WriteAllText(embed_xyz)

            Dim expectedEmbeddedMap = New Dictionary(Of String, String)()
            If expectedEmbedded.Contains("embed.vb") Then
                expectedEmbeddedMap.Add(src.Path, embed_vb)
            End If

            If expectedEmbedded.Contains("embed2.vb") Then
                expectedEmbeddedMap.Add(src2.Path, embed2_vb)
            End If

            If expectedEmbedded.Contains("embed.xyz") Then
                expectedEmbeddedMap.Add(txt.Path, embed_xyz)
            End If

            Dim output = New StringWriter(CultureInfo.InvariantCulture)
            Dim vbc = New MockVisualBasicCompiler(Nothing, dir.Path, {"/nologo", debugSwitch, embedSwitch, "embed.vb", "embed2.vb"})
            Dim exitCode = vbc.Run(output)
            Assert.Equal("", output.ToString().Trim())
            Assert.Equal(0, exitCode)

            Select Case debugSwitch
                Case "/debug:embedded"
                    ValidateEmbeddedSources_Portable(expectedEmbeddedMap, dir, isEmbeddedPdb:=True)
                Case "/debug:portable"
                    ValidateEmbeddedSources_Portable(expectedEmbeddedMap, dir, isEmbeddedPdb:=False)
                Case "/debug:full"
                    ValidateEmbeddedSources_Windows(expectedEmbeddedMap, dir)
            End Select

            Assert.Empty(expectedEmbeddedMap)
            CleanupAllGeneratedFiles(src.Path)
        End Sub

        Private Shared Sub ValidateEmbeddedSources_Portable(expectedEmbeddedMap As Dictionary(Of String, String), dir As TempDirectory, isEmbeddedPdb As Boolean)
            Using peReader As New PEReader(File.OpenRead(Path.Combine(dir.Path, "embed.exe")))
                Dim entry = peReader.ReadDebugDirectory().SingleOrDefault(Function(e) e.Type = DebugDirectoryEntryType.EmbeddedPortablePdb)
                Assert.Equal(isEmbeddedPdb, entry.DataSize > 0)

                Using mdProvider As MetadataReaderProvider = If(
                    isEmbeddedPdb,
                    peReader.ReadEmbeddedPortablePdbDebugDirectoryData(entry),
                    MetadataReaderProvider.FromPortablePdbStream(File.OpenRead(Path.Combine(dir.Path, "embed.pdb"))))

                    Dim mdReader = mdProvider.GetMetadataReader()
                    For Each handle In mdReader.Documents
                        Dim doc = mdReader.GetDocument(handle)
                        Dim docPath = mdReader.GetString(doc.Name)

                        Dim embeddedSource = mdReader.GetEmbeddedSource(handle)
                        If embeddedSource Is Nothing Then
                            Continue For
                        End If

                        Assert.True(TypeOf embeddedSource.Encoding Is UTF8Encoding AndAlso embeddedSource.Encoding.GetPreamble().Length = 0)
                        Assert.Equal(expectedEmbeddedMap(docPath), embeddedSource.ToString())
                        Assert.True(expectedEmbeddedMap.Remove(docPath))
                    Next
                End Using
            End Using
        End Sub

        Private Shared Sub ValidateEmbeddedSources_Windows(expectedEmbeddedMap As Dictionary(Of String, String), dir As TempDirectory)
            Dim symReader As ISymUnmanagedReader5 = Nothing

            Try
                symReader = SymReaderFactory.CreateReader(File.OpenRead(Path.Combine(dir.Path, "embed.pdb")))

                For Each doc In symReader.GetDocuments()
                    Dim docPath = doc.GetName()

                    Dim sourceBlob = doc.GetEmbeddedSource()
                    If sourceBlob.Array Is Nothing Then
                        Continue For
                    End If

                    Dim sourceStr = Encoding.UTF8.GetString(sourceBlob.Array, sourceBlob.Offset, sourceBlob.Count)

                    Assert.Equal(expectedEmbeddedMap(docPath), sourceStr)
                    Assert.True(expectedEmbeddedMap.Remove(docPath))
                Next
            Finally
                symReader?.Dispose()
            End Try
        End Sub

        <CompilerTrait(CompilerFeature.Determinism)>
        <Fact>
        Public Sub PathMapParser()
            Dim parsedArgs = DefaultParse({"/pathmap:", "a.vb"}, _baseDirectory)
            parsedArgs.Errors.Verify(
                Diagnostic(ERRID.WRN_BadSwitch).WithArguments("/pathmap:").WithLocation(1, 1)
            )
            Assert.Equal(ImmutableArray.Create(Of KeyValuePair(Of String, String))(), parsedArgs.PathMap)

            parsedArgs = DefaultParse({"/pathmap:K1=V1", "a.vb"}, _baseDirectory)
            parsedArgs.Errors.Verify()
            Assert.Equal(KeyValuePairUtil.Create("K1\", "V1\"), parsedArgs.PathMap(0))

            parsedArgs = DefaultParse({"/pathmap:C:\goo\=/", "a.vb"}, _baseDirectory)
            parsedArgs.Errors.Verify()
            Assert.Equal(KeyValuePairUtil.Create("C:\goo\", "/"), parsedArgs.PathMap(0))

            parsedArgs = DefaultParse({"/pathmap:K1=V1,K2=V2", "a.vb"}, _baseDirectory)
            parsedArgs.Errors.Verify()
            Assert.Equal(KeyValuePairUtil.Create("K1\", "V1\"), parsedArgs.PathMap(0))
            Assert.Equal(KeyValuePairUtil.Create("K2\", "V2\"), parsedArgs.PathMap(1))

            parsedArgs = DefaultParse({"/pathmap:,,,", "a.vb"}, _baseDirectory)
            Assert.Equal(4, parsedArgs.Errors.Count())
            Assert.Equal(ERRID.ERR_InvalidPathMap, parsedArgs.Errors(0).Code)
            Assert.Equal(ERRID.ERR_InvalidPathMap, parsedArgs.Errors(1).Code)
            Assert.Equal(ERRID.ERR_InvalidPathMap, parsedArgs.Errors(2).Code)
            Assert.Equal(ERRID.ERR_InvalidPathMap, parsedArgs.Errors(3).Code)

            parsedArgs = DefaultParse({"/pathmap:k=,=v", "a.vb"}, _baseDirectory)
            Assert.Equal(2, parsedArgs.Errors.Count())
            Assert.Equal(ERRID.ERR_InvalidPathMap, parsedArgs.Errors(0).Code)
            Assert.Equal(ERRID.ERR_InvalidPathMap, parsedArgs.Errors(1).Code)

            parsedArgs = DefaultParse({"/pathmap:k=v=bad", "a.vb"}, _baseDirectory)
            Assert.Equal(1, parsedArgs.Errors.Count())
            Assert.Equal(ERRID.ERR_InvalidPathMap, parsedArgs.Errors(0).Code)

            parsedArgs = DefaultParse({"/pathmap:""supporting spaces=is hard""", "a.vb"}, _baseDirectory)
            parsedArgs.Errors.Verify()
            Assert.Equal(KeyValuePairUtil.Create("supporting spaces\", "is hard\"), parsedArgs.PathMap(0))

            parsedArgs = DefaultParse({"/pathmap:""K 1=V 1"",""K 2=V 2""", "a.vb"}, _baseDirectory)
            parsedArgs.Errors.Verify()
            Assert.Equal(KeyValuePairUtil.Create("K 1\", "V 1\"), parsedArgs.PathMap(0))
            Assert.Equal(KeyValuePairUtil.Create("K 2\", "V 2\"), parsedArgs.PathMap(1))

            parsedArgs = DefaultParse({"/pathmap:""K 1""=""V 1"",""K 2""=""V 2""", "a.vb"}, _baseDirectory)
            parsedArgs.Errors.Verify()
            Assert.Equal(KeyValuePairUtil.Create("K 1\", "V 1\"), parsedArgs.PathMap(0))
            Assert.Equal(KeyValuePairUtil.Create("K 2\", "V 2\"), parsedArgs.PathMap(1))
        End Sub

        ' PathMapKeepsCrossPlatformRoot and PathMapInconsistentSlashes should be in an
        ' assembly that is ran cross-platform, but as no visual basic test assemblies are
        ' run cross-platform, put this here in the hopes that this will eventually be ported.
        <Theory>
        <InlineData("C:\", "/", "C:\", "/")>
        <InlineData("C:\temp\", "/temp/", "C:\temp", "/temp")>
        <InlineData("C:\temp\", "/temp/", "C:\temp\", "/temp/")>
        <InlineData("/", "C:\", "/", "C:\")>
        <InlineData("/temp/", "C:\temp\", "/temp", "C:\temp")>
        <InlineData("/temp/", "C:\temp\", "/temp/", "C:\temp\")>
        Public Sub PathMapKeepsCrossPlatformRoot(expectedFrom As String, expectedTo As String, sourceFrom As String, sourceTo As String)
            Dim pathmapArg = $"/pathmap:{sourceFrom}={sourceTo}"
            Dim parsedArgs = VisualBasicCommandLineParser.Default.Parse({pathmapArg, "a.cs"}, TempRoot.Root, RuntimeEnvironment.GetRuntimeDirectory(), Nothing)
            parsedArgs.Errors.Verify()
            Dim expected = New KeyValuePair(Of String, String)(expectedFrom, expectedTo)
            Assert.Equal(expected, parsedArgs.PathMap(0))
        End Sub

        <Fact>
        Public Sub PathMapInconsistentSlashes()
            Dim Parse = Function(args() As String) As VisualBasicCommandLineArguments
                            Dim parsedArgs = VisualBasicCommandLineParser.Default.Parse(args, TempRoot.Root, RuntimeEnvironment.GetRuntimeDirectory(), Nothing)
                            parsedArgs.Errors.Verify()
                            Return parsedArgs
                        End Function
            Dim sep = PathUtilities.DirectorySeparatorChar
            Assert.Equal(New KeyValuePair(Of String, String)("C:\temp/goo" + sep, "/temp\goo" + sep), Parse({"/pathmap:C:\temp/goo=/temp\goo", "a.cs"}).PathMap(0))
            Assert.Equal(New KeyValuePair(Of String, String)("noslash" + sep, "withoutslash" + sep), Parse({"/pathmap:noslash=withoutslash", "a.cs"}).PathMap(0))
            Dim doublemap = Parse({"/pathmap:/temp=/goo,/temp/=/bar", "a.cs"}).PathMap
            Assert.Equal(New KeyValuePair(Of String, String)("/temp/", "/goo/"), doublemap(0))
            Assert.Equal(New KeyValuePair(Of String, String)("/temp/", "/bar/"), doublemap(1))
        End Sub

        <Fact>
        Public Sub NothingBaseDirectoryNotAddedToKeyFileSearchPaths()
            Dim args As VisualBasicCommandLineArguments = VisualBasicCommandLineParser.Default.Parse(New String() {}, Nothing, RuntimeEnvironment.GetRuntimeDirectory())
            AssertEx.Equal(ImmutableArray.Create(Of String)(), args.KeyFileSearchPaths)
        End Sub

        <CompilerTrait(CompilerFeature.Determinism)>
        <Fact>
        Public Sub PathMapPdbDeterminism()
            Dim assertPdbEmit =
                Sub(dir As TempDirectory, pePdbPath As String, extraArgs As String())

                    Dim source =
                        <compilation>
Imports System
Module Program
    Sub Main()
    End Sub
End Module
                        </compilation>

                    Dim src = dir.CreateFile("a.vb").WriteAllText(source.Value)
                    Dim pdbPath = Path.Combine(dir.Path, "a.pdb")
                    Dim defaultArgs = {"/nologo", "/debug", "a.vb"}
                    Dim isDeterministic = extraArgs.Contains("/deterministic")
                    Dim args = defaultArgs.Concat(extraArgs).ToArray()
                    Dim outWriter = New StringWriter(CultureInfo.InvariantCulture)

                    Dim vbc = New MockVisualBasicCompiler(dir.Path, args)
                    Dim exitCode = vbc.Run(outWriter)
                    Assert.Equal(0, exitCode)

                    Dim exePath = Path.Combine(dir.Path, "a.exe")
                    Assert.True(File.Exists(exePath))
                    Assert.True(File.Exists(pdbPath))

                    Using peStream = File.OpenRead(exePath)
                        PdbValidation.ValidateDebugDirectory(peStream, Nothing, pePdbPath, hashAlgorithm:=Nothing, hasEmbeddedPdb:=False, isDeterministic)
                    End Using
                End Sub

            ' No mappings
            Using dir As New DisposableDirectory(Temp)
                Dim pePdbPath = Path.Combine(dir.Path, "a.pdb")
                assertPdbEmit(dir, pePdbPath, {})
            End Using

            ' Simple mapping
            Using dir As New DisposableDirectory(Temp)
                Dim pePdbPath = "q:\a.pdb"
                assertPdbEmit(dir, pePdbPath, {$"/pathmap:{dir.Path}=q:\"})
            End Using

            ' Simple mapping deterministic
            Using dir As New DisposableDirectory(Temp)
                Dim pePdbPath = "q:\a.pdb"
                assertPdbEmit(dir, pePdbPath, {$"/pathmap:{dir.Path}=q:\", "/deterministic"})
            End Using

            ' Partial mapping
            Using dir As New DisposableDirectory(Temp)
                Dim subDir = dir.CreateDirectory("example")
                Dim pePdbPath = "q:\example\a.pdb"
                assertPdbEmit(subDir, pePdbPath, {$"/pathmap:{dir.Path}=q:\"})
            End Using

            ' Legacy feature flag
            Using dir As New DisposableDirectory(Temp)
                Dim pePdbPath = Path.Combine(dir.Path, "a.pdb")
                assertPdbEmit(dir, "a.pdb", {"/features:pdb-path-determinism"})
            End Using

            ' Unix path map
            Using dir As New DisposableDirectory(Temp)
                Dim pdbPath = Path.Combine(dir.Path, "a.pdb")
                assertPdbEmit(dir, "/a.pdb", {$"/pathmap:{dir.Path}=/"})
            End Using

            ' Multi-specified path map with mixed slashes
            Using dir As New DisposableDirectory(Temp)
                Dim pdbPath = Path.Combine(dir.Path, "a.pdb")
                assertPdbEmit(dir, "/goo/a.pdb", {$"/pathmap:{dir.Path}=/goo,{dir.Path}{PathUtilities.DirectorySeparatorChar}=/bar"})
            End Using
        End Sub


        <WorkItem(540891, "http://vstfdevdiv:8080/DevDiv2/DevDiv/_workitems/edit/540891")>
        <Fact>
        Public Sub ParseOut()
            Const baseDirectory As String = "C:\abc\def\baz"

            ' Should preserve fully qualified paths
            Dim parsedArgs = DefaultParse({"/out:C:\MyFolder\MyBinary.dll", "/t:library", "a.vb"}, baseDirectory)
            parsedArgs.Errors.Verify()
            Assert.Equal("MyBinary", parsedArgs.CompilationName)
            Assert.Equal("MyBinary.dll", parsedArgs.OutputFileName)
            Assert.Equal("MyBinary.dll", parsedArgs.CompilationOptions.ModuleName)
            Assert.Equal("C:\MyFolder", parsedArgs.OutputDirectory)

            parsedArgs = DefaultParse({"/out:""C:\My Folder\MyBinary.dll""", "/t:library", "a.vb"}, baseDirectory)
            parsedArgs.Errors.Verify()
            Assert.Equal("MyBinary", parsedArgs.CompilationName)
            Assert.Equal("MyBinary.dll", parsedArgs.OutputFileName)
            Assert.Equal("MyBinary.dll", parsedArgs.CompilationOptions.ModuleName)
            Assert.Equal("C:\My Folder", parsedArgs.OutputDirectory)

            parsedArgs = DefaultParse({"/refout:", "a.vb"}, baseDirectory)
            parsedArgs.Errors.Verify(
                Diagnostic(ERRID.ERR_ArgumentRequired).WithArguments("refout", ":<file>").WithLocation(1, 1))

            parsedArgs = DefaultParse({"/refout:ref.dll", "/refonly", "a.vb"}, baseDirectory)
            parsedArgs.Errors.Verify(
                Diagnostic(ERRID.ERR_NoRefOutWhenRefOnly).WithLocation(1, 1))

            parsedArgs = DefaultParse({"/refonly:incorrect", "a.vb"}, baseDirectory)
            parsedArgs.Errors.Verify(
                Diagnostic(ERRID.ERR_SwitchNeedsBool).WithArguments("refonly").WithLocation(1, 1))

            parsedArgs = DefaultParse({"/refout:ref.dll", "/target:module", "a.vb"}, baseDirectory)
            parsedArgs.Errors.Verify(
                Diagnostic(ERRID.ERR_NoNetModuleOutputWhenRefOutOrRefOnly).WithLocation(1, 1))

            parsedArgs = DefaultParse({"/refout:ref.dll", "/link:b", "a.vb"}, baseDirectory)
            parsedArgs.Errors.Verify()

            parsedArgs = DefaultParse({"/refonly", "/link:b", "a.vb"}, baseDirectory)
            parsedArgs.Errors.Verify()

            parsedArgs = DefaultParse({"/refonly", "/target:module", "a.vb"}, baseDirectory)
            parsedArgs.Errors.Verify(
                Diagnostic(ERRID.ERR_NoNetModuleOutputWhenRefOutOrRefOnly).WithLocation(1, 1))

            parsedArgs = DefaultParse({"/out:C:\""My Folder""\MyBinary.dll", "/t:library", "a.vb"}, baseDirectory)
            parsedArgs.Errors.Verify(
                    Diagnostic(ERRID.FTL_InvalidInputFileName).WithArguments("C:""My Folder\MyBinary.dll").WithLocation(1, 1))

            parsedArgs = DefaultParse({"/out:MyBinary.dll", "/t:library", "a.vb"}, baseDirectory)
            parsedArgs.Errors.Verify()
            Assert.Equal("MyBinary", parsedArgs.CompilationName)
            Assert.Equal("MyBinary.dll", parsedArgs.OutputFileName)
            Assert.Equal("MyBinary.dll", parsedArgs.CompilationOptions.ModuleName)
            Assert.Equal(baseDirectory, parsedArgs.OutputDirectory)

            parsedArgs = DefaultParse({"/out:Ignored.dll", "/out:MyBinary.dll", "/t:library", "a.vb"}, baseDirectory)
            parsedArgs.Errors.Verify()
            Assert.Equal("MyBinary", parsedArgs.CompilationName)
            Assert.Equal("MyBinary.dll", parsedArgs.OutputFileName)
            Assert.Equal("MyBinary.dll", parsedArgs.CompilationOptions.ModuleName)
            Assert.Equal(baseDirectory, parsedArgs.OutputDirectory)

            parsedArgs = DefaultParse({"/out:..\MyBinary.dll", "/t:library", "a.vb"}, baseDirectory)
            parsedArgs.Errors.Verify()
            Assert.Equal("MyBinary", parsedArgs.CompilationName)
            Assert.Equal("MyBinary.dll", parsedArgs.OutputFileName)
            Assert.Equal("MyBinary.dll", parsedArgs.CompilationOptions.ModuleName)
            Assert.Equal("C:\abc\def", parsedArgs.OutputDirectory)

            ' not specified: exe
            parsedArgs = DefaultParse({"a.vb"}, baseDirectory)
            parsedArgs.Errors.Verify()
            Assert.Equal("a", parsedArgs.CompilationName)
            Assert.Equal("a.exe", parsedArgs.OutputFileName)
            Assert.Equal("a.exe", parsedArgs.CompilationOptions.ModuleName)
            Assert.Equal(baseDirectory, parsedArgs.OutputDirectory)

            ' not specified: dll
            parsedArgs = DefaultParse({"/target:library", "a.vb"}, baseDirectory)
            parsedArgs.Errors.Verify()
            Assert.Equal("a", parsedArgs.CompilationName)
            Assert.Equal("a.dll", parsedArgs.OutputFileName)
            Assert.Equal("a.dll", parsedArgs.CompilationOptions.ModuleName)
            Assert.Equal(baseDirectory, parsedArgs.OutputDirectory)

            ' not specified: module
            parsedArgs = DefaultParse({"/target:module", "a.vb"}, baseDirectory)
            parsedArgs.Errors.Verify()
            Assert.Null(parsedArgs.CompilationName)
            Assert.Equal("a.netmodule", parsedArgs.OutputFileName)
            Assert.Equal("a.netmodule", parsedArgs.CompilationOptions.ModuleName)
            Assert.Equal(baseDirectory, parsedArgs.OutputDirectory)

            ' not specified: appcontainerexe
            parsedArgs = DefaultParse({"/target:appcontainerexe", "a.vb"}, baseDirectory)
            parsedArgs.Errors.Verify()
            Assert.Equal("a", parsedArgs.CompilationName)
            Assert.Equal("a.exe", parsedArgs.OutputFileName)
            Assert.Equal("a.exe", parsedArgs.CompilationOptions.ModuleName)
            Assert.Equal(baseDirectory, parsedArgs.OutputDirectory)

            ' not specified: winmdobj
            parsedArgs = DefaultParse({"/target:winmdobj", "a.vb"}, baseDirectory)
            parsedArgs.Errors.Verify()
            Assert.Equal("a", parsedArgs.CompilationName)
            Assert.Equal("a.winmdobj", parsedArgs.OutputFileName)
            Assert.Equal("a.winmdobj", parsedArgs.CompilationOptions.ModuleName)
            Assert.Equal(baseDirectory, parsedArgs.OutputDirectory)

            ' drive-relative path:
            Dim currentDrive As Char = Directory.GetCurrentDirectory()(0)
            parsedArgs = DefaultParse({currentDrive + ":a.vb"}, baseDirectory)
            parsedArgs.Errors.Verify(
                Diagnostic(ERRID.FTL_InvalidInputFileName).WithArguments(currentDrive + ":a.vb"))

            Assert.Null(parsedArgs.CompilationName)
            Assert.Null(parsedArgs.OutputFileName)
            Assert.Null(parsedArgs.CompilationOptions.ModuleName)
            Assert.Equal(baseDirectory, parsedArgs.OutputDirectory)

            ' UNC
            parsedArgs = DefaultParse({"/out:\\b", "a.vb"}, _baseDirectory)
            parsedArgs.Errors.Verify(
                Diagnostic(ERRID.FTL_InvalidInputFileName).WithArguments("\\b"))

            Assert.Equal("a.exe", parsedArgs.OutputFileName)
            Assert.Equal("a", parsedArgs.CompilationName)
            Assert.Equal("a.exe", parsedArgs.CompilationOptions.ModuleName)

            parsedArgs = DefaultParse({"/out:\\server\share\file.exe", "a.vb"}, _baseDirectory)
            parsedArgs.Errors.Verify()

            Assert.Equal("\\server\share", parsedArgs.OutputDirectory)
            Assert.Equal("file.exe", parsedArgs.OutputFileName)
            Assert.Equal("file", parsedArgs.CompilationName)
            Assert.Equal("file.exe", parsedArgs.CompilationOptions.ModuleName)

            ' invalid name
            parsedArgs = DefaultParse({"/out:a.b" & vbNullChar & "b", "a.vb"}, _baseDirectory)
            parsedArgs.Errors.Verify(
                Diagnostic(ERRID.FTL_InvalidInputFileName).WithArguments("a.b" & vbNullChar & "b"))

            Assert.Equal("a.exe", parsedArgs.OutputFileName)
            Assert.Equal("a", parsedArgs.CompilationName)
            Assert.Equal("a.exe", parsedArgs.CompilationOptions.ModuleName)

            ' Temp Skip: Unicode?
            ' parsedArgs = DefaultParse({"/out:a" & ChrW(&HD800) & "b.dll", "a.vb"}, _baseDirectory)
            ' parsedArgs.Errors.Verify(
            '    Diagnostic(ERRID.FTL_InvalidInputFileName).WithArguments("a" & ChrW(&HD800) & "b.dll"))

            ' Assert.Equal("a.exe", parsedArgs.OutputFileName)
            ' Assert.Equal("a", parsedArgs.CompilationName)
            ' Assert.Equal("a.exe", parsedArgs.CompilationOptions.ModuleName)

            ' Temp Skip: error message changed (path)
            'parsedArgs = DefaultParse({"/out:"" a.dll""", "a.vb"}, _baseDirectory)
            'parsedArgs.Errors.Verify(
            '    Diagnostic(ERRID.FTL_InvalidInputFileName).WithArguments(" a.dll"))

            'Assert.Equal("a.exe", parsedArgs.OutputFileName)
            'Assert.Equal("a", parsedArgs.CompilationName)
            'Assert.Equal("a.exe", parsedArgs.CompilationOptions.ModuleName)

            ' Dev11 reports BC2012: can't open 'a<>.z' for writing
            parsedArgs = DefaultParse({"/out:""a<>.dll""", "a.vb"}, _baseDirectory)
            parsedArgs.Errors.Verify(
                Diagnostic(ERRID.FTL_InvalidInputFileName).WithArguments("a<>.dll"))

            Assert.Equal("a.exe", parsedArgs.OutputFileName)
            Assert.Equal("a", parsedArgs.CompilationName)
            Assert.Equal("a.exe", parsedArgs.CompilationOptions.ModuleName)

            ' bad value
            parsedArgs = DefaultParse({"/out", "a.vb"}, baseDirectory)
            parsedArgs.Errors.Verify(Diagnostic(ERRID.ERR_ArgumentRequired).WithArguments("out", ":<file>"))

            parsedArgs = DefaultParse({"/OUT:", "a.vb"}, baseDirectory)
            parsedArgs.Errors.Verify(Diagnostic(ERRID.ERR_ArgumentRequired).WithArguments("out", ":<file>"))

            parsedArgs = DefaultParse({"/REFOUT:", "a.vb"}, baseDirectory)
            parsedArgs.Errors.Verify(Diagnostic(ERRID.ERR_ArgumentRequired).WithArguments("refout", ":<file>"))

            parsedArgs = DefaultParse({"/refout:ref.dll", "/refonly", "a.vb"}, baseDirectory)
            parsedArgs.Errors.Verify(Diagnostic(ERRID.ERR_NoRefOutWhenRefOnly).WithLocation(1, 1))

            parsedArgs = DefaultParse({"/out+", "a.vb"}, baseDirectory)
            parsedArgs.Errors.Verify(Diagnostic(ERRID.WRN_BadSwitch).WithArguments("/out+")) ' TODO: Dev11 reports ERR_ArgumentRequired

            parsedArgs = DefaultParse({"/out-:", "a.vb"}, baseDirectory)
            parsedArgs.Errors.Verify(Diagnostic(ERRID.WRN_BadSwitch).WithArguments("/out-:")) ' TODO: Dev11 reports ERR_ArgumentRequired

            parsedArgs = DefaultParse({"/out:.exe", "a.vb"}, _baseDirectory)
            parsedArgs.Errors.Verify(
                Diagnostic(ERRID.FTL_InvalidInputFileName).WithArguments(".exe"))

            Assert.Null(parsedArgs.OutputFileName)
            Assert.Null(parsedArgs.CompilationName)
            Assert.Null(parsedArgs.CompilationOptions.ModuleName)

            parsedArgs = DefaultParse({"/t:exe", "/out:.exe", "a.vb"}, _baseDirectory)
            parsedArgs.Errors.Verify(
                Diagnostic(ERRID.FTL_InvalidInputFileName).WithArguments(".exe"))

            Assert.Null(parsedArgs.OutputFileName)
            Assert.Null(parsedArgs.CompilationName)
            Assert.Null(parsedArgs.CompilationOptions.ModuleName)

            parsedArgs = DefaultParse({"/t:library", "/out:.dll", "a.vb"}, _baseDirectory)
            parsedArgs.Errors.Verify(
                Diagnostic(ERRID.FTL_InvalidInputFileName).WithArguments(".dll"))

            Assert.Null(parsedArgs.OutputFileName)
            Assert.Null(parsedArgs.CompilationName)
            Assert.Null(parsedArgs.CompilationOptions.ModuleName)

            parsedArgs = DefaultParse({"/t:module", "/out:.netmodule", "a.vb"}, _baseDirectory)
            parsedArgs.Errors.Verify()

            Assert.Equal(".netmodule", parsedArgs.OutputFileName)
            Assert.Null(parsedArgs.CompilationName)
            Assert.Equal(".netmodule", parsedArgs.CompilationOptions.ModuleName)

            parsedArgs = DefaultParse({".vb"}, _baseDirectory)
            parsedArgs.Errors.Verify(
                Diagnostic(ERRID.FTL_InvalidInputFileName).WithArguments(".exe"))

            Assert.Null(parsedArgs.OutputFileName)
            Assert.Null(parsedArgs.CompilationName)
            Assert.Null(parsedArgs.CompilationOptions.ModuleName)

            parsedArgs = DefaultParse({"/t:exe", ".vb"}, _baseDirectory)
            parsedArgs.Errors.Verify(
                Diagnostic(ERRID.FTL_InvalidInputFileName).WithArguments(".exe"))

            Assert.Null(parsedArgs.OutputFileName)
            Assert.Null(parsedArgs.CompilationName)
            Assert.Null(parsedArgs.CompilationOptions.ModuleName)

            parsedArgs = DefaultParse({"/t:library", ".vb"}, _baseDirectory)
            parsedArgs.Errors.Verify(
                Diagnostic(ERRID.FTL_InvalidInputFileName).WithArguments(".dll"))

            Assert.Null(parsedArgs.OutputFileName)
            Assert.Null(parsedArgs.CompilationName)
            Assert.Null(parsedArgs.CompilationOptions.ModuleName)

            parsedArgs = DefaultParse({"/t:module", ".vb"}, _baseDirectory)
            parsedArgs.Errors.Verify()

            Assert.Equal(".netmodule", parsedArgs.OutputFileName)
            Assert.Null(parsedArgs.CompilationName)
            Assert.Equal(".netmodule", parsedArgs.CompilationOptions.ModuleName)
        End Sub

        <Fact>
        Public Sub ParseOut2()
            ' exe
            Dim parsedArgs = DefaultParse({"/out:.x", "a.vb"}, _baseDirectory)
            parsedArgs.Errors.Verify()

            Assert.Equal(".x", parsedArgs.CompilationName)
            Assert.Equal(".x.exe", parsedArgs.OutputFileName)
            Assert.Equal(".x.exe", parsedArgs.CompilationOptions.ModuleName)

            parsedArgs = DefaultParse({"/target:winexe", "/out:.x.eXe", "a.vb"}, _baseDirectory)
            parsedArgs.Errors.Verify()

            Assert.Equal(".x", parsedArgs.CompilationName)
            Assert.Equal(".x.eXe", parsedArgs.OutputFileName)
            Assert.Equal(".x.eXe", parsedArgs.CompilationOptions.ModuleName)

            parsedArgs = DefaultParse({"/target:winexe", "/out:.exe", "a.vb"}, _baseDirectory)
            parsedArgs.Errors.Verify(Diagnostic(ERRID.FTL_InvalidInputFileName).WithArguments(".exe"))

            Assert.Null(parsedArgs.CompilationName)
            Assert.Null(parsedArgs.OutputFileName)
            Assert.Null(parsedArgs.CompilationOptions.ModuleName)

            ' dll
            parsedArgs = DefaultParse({"/target:library", "/out:.x", "a.vb"}, _baseDirectory)
            parsedArgs.Errors.Verify()

            Assert.Equal(".x", parsedArgs.CompilationName)
            Assert.Equal(".x.dll", parsedArgs.OutputFileName)
            Assert.Equal(".x.dll", parsedArgs.CompilationOptions.ModuleName)

            parsedArgs = DefaultParse({"/target:library", "/out:.X.Dll", "a.vb"}, _baseDirectory)
            parsedArgs.Errors.Verify()

            Assert.Equal(".X", parsedArgs.CompilationName)
            Assert.Equal(".X.Dll", parsedArgs.OutputFileName)
            Assert.Equal(".X.Dll", parsedArgs.CompilationOptions.ModuleName)

            parsedArgs = DefaultParse({"/target:library", "/out:.dll", "a.vb"}, _baseDirectory)
            parsedArgs.Errors.Verify(Diagnostic(ERRID.FTL_InvalidInputFileName).WithArguments(".dll"))

            Assert.Null(parsedArgs.CompilationName)
            Assert.Null(parsedArgs.OutputFileName)
            Assert.Null(parsedArgs.CompilationOptions.ModuleName)

            ' module
            parsedArgs = DefaultParse({"/target:module", "/out:.x", "a.vb"}, _baseDirectory)
            parsedArgs.Errors.Verify()

            Assert.Null(parsedArgs.CompilationName)
            Assert.Equal(".x", parsedArgs.OutputFileName)
            Assert.Equal(".x", parsedArgs.CompilationOptions.ModuleName)

            parsedArgs = DefaultParse({"/target:module", "/out:x.dll", "a.vb"}, _baseDirectory)
            parsedArgs.Errors.Verify()

            Assert.Null(parsedArgs.CompilationName)
            Assert.Equal("x.dll", parsedArgs.OutputFileName)
            Assert.Equal("x.dll", parsedArgs.CompilationOptions.ModuleName)

            parsedArgs = DefaultParse({"/target:module", "/out:.x.netmodule", "a.vb"}, _baseDirectory)
            parsedArgs.Errors.Verify()

            Assert.Null(parsedArgs.CompilationName)
            Assert.Equal(".x.netmodule", parsedArgs.OutputFileName)
            Assert.Equal(".x.netmodule", parsedArgs.CompilationOptions.ModuleName)

            parsedArgs = DefaultParse({"/target:module", "/out:x", "a.vb"}, _baseDirectory)
            parsedArgs.Errors.Verify()

            Assert.Null(parsedArgs.CompilationName)
            Assert.Equal("x.netmodule", parsedArgs.OutputFileName)
            Assert.Equal("x.netmodule", parsedArgs.CompilationOptions.ModuleName)
        End Sub

        <Fact, WorkItem(11497, "https://github.com/dotnet/roslyn/issues/11497")>
        Public Sub ConsistentErrorMessageWhenProvidingNoKeyFile()
            Dim outWriter = New StringWriter(CultureInfo.InvariantCulture)
            Dim vbc = New MockVisualBasicCompiler(Nothing, _baseDirectory, {"/keyfile:", "/target:library", "/nologo", "/preferreduilang:en", "a.vb"})
            Dim exitCode = vbc.Run(outWriter)

            Assert.Equal(1, exitCode)
            Assert.Equal("vbc : error BC2006: option 'keyfile' requires ':<file>'", outWriter.ToString().Trim())
        End Sub

        <Fact, WorkItem(11497, "https://github.com/dotnet/roslyn/issues/11497")>
        Public Sub ConsistentErrorMessageWhenProvidingEmptyKeyFile()
            Dim outWriter = New StringWriter(CultureInfo.InvariantCulture)
            Dim vbc = New MockVisualBasicCompiler(Nothing, _baseDirectory, {"/keyfile:""""", "/target:library", "/nologo", "/preferreduilang:en", "a.vb"})
            Dim exitCode = vbc.Run(outWriter)

            Assert.Equal(1, exitCode)
            Assert.Equal("vbc : error BC2006: option 'keyfile' requires ':<file>'", outWriter.ToString().Trim())
        End Sub

        <Fact, WorkItem(11497, "https://github.com/dotnet/roslyn/issues/11497")>
        Public Sub ConsistentErrorMessageWhenProvidingNoKeyFile_PublicSign()
            Dim outWriter = New StringWriter(CultureInfo.InvariantCulture)
            Dim vbc = New MockVisualBasicCompiler(Nothing, _baseDirectory, {"/keyfile:", "/publicsign", "/target:library", "/nologo", "/preferreduilang:en", "a.vb"})
            Dim exitCode = vbc.Run(outWriter)

            Assert.Equal(1, exitCode)
            Assert.Equal("vbc : error BC2006: option 'keyfile' requires ':<file>'", outWriter.ToString().Trim())
        End Sub

        <Fact, WorkItem(11497, "https://github.com/dotnet/roslyn/issues/11497")>
        Public Sub ConsistentErrorMessageWhenProvidingEmptyKeyFile_PublicSign()
            Dim outWriter = New StringWriter(CultureInfo.InvariantCulture)
            Dim vbc = New MockVisualBasicCompiler(Nothing, _baseDirectory, {"/keyfile:""""", "/publicsign", "/target:library", "/nologo", "/preferreduilang:en", "a.vb"})
            Dim exitCode = vbc.Run(outWriter)

            Assert.Equal(1, exitCode)
            Assert.Equal("vbc : error BC2006: option 'keyfile' requires ':<file>'", outWriter.ToString().Trim())
        End Sub

        <Fact, WorkItem(531020, "http://vstfdevdiv:8080/DevDiv2/DevDiv/_workitems/edit/531020")>
        Public Sub ParseDocBreak1()
            Const baseDirectory As String = "C:\abc\def\baz"

            ' In dev11, this appears to be equivalent to /doc- (i.e. don't parse and don't output).
            Dim parsedArgs = DefaultParse({"/doc:""""", "a.vb"}, baseDirectory)
            parsedArgs.Errors.Verify(
                Diagnostic(ERRID.ERR_ArgumentRequired).WithArguments("doc", ":<file>"))
            Assert.Null(parsedArgs.DocumentationPath)
            Assert.Equal(DocumentationMode.Diagnose, parsedArgs.ParseOptions.DocumentationMode)
        End Sub

        <Fact, WorkItem(705173, "http://vstfdevdiv:8080/DevDiv2/DevDiv/_workitems/edit/705173")>
        Public Sub Ensure_UTF8_Explicit_Prefix_In_Documentation_Comment_File()
            Dim dir = Temp.CreateDirectory()
            Dim src = dir.CreateFile("src.vb")
            src.WriteAllText(
    <text>
''' &lt;summary&gt;ABC...XYZ&lt;/summary&gt;
Class C
End Class
</text>.Value.Replace(vbLf, vbCrLf))

            Dim output = ProcessUtilities.RunAndGetOutput(s_basicCompilerExecutable,
                                         String.Format("/nologo /doc:{1}\src.xml /t:library {0}",
                                                       src.ToString(),
                                                       dir.ToString()),
                                         startFolder:=dir.ToString())
            AssertOutput(<text></text>, output)

            Dim fileContents = File.ReadAllBytes(dir.ToString() & "\src.xml")
            Assert.InRange(fileContents.Length, 4, Integer.MaxValue)
            Assert.Equal(&HEF, fileContents(0))
            Assert.Equal(&HBB, fileContents(1))
            Assert.Equal(&HBF, fileContents(2))

            CleanupAllGeneratedFiles(src.Path)
        End Sub

        <Fact, WorkItem(733242, "http://vstfdevdiv:8080/DevDiv2/DevDiv/_workitems/edit/733242")>
        Public Sub Bug733242()
            Dim dir = Temp.CreateDirectory()

            Dim src = dir.CreateFile("a.vb")
            src.WriteAllText(
    <text>
''' &lt;summary&gt;ABC...XYZ&lt;/summary&gt;
Class C
End Class
</text>.Value.Replace(vbLf, vbCrLf))

            Dim xml = dir.CreateFile("a.xml")
            xml.WriteAllText("EMPTY")

            Using xmlFileHandle As FileStream = File.Open(xml.ToString(), FileMode.Open, FileAccess.Read, FileShare.Delete Or FileShare.ReadWrite)

                Dim output = ProcessUtilities.RunAndGetOutput(s_basicCompilerExecutable, String.Format("/nologo /t:library /doc+ {0}", src.ToString()), startFolder:=dir.ToString(), expectedRetCode:=0)
                AssertOutput(<text></text>, output)

                Assert.True(File.Exists(Path.Combine(dir.ToString(), "a.xml")))

                Using reader As New StreamReader(xmlFileHandle)
                    Dim content = reader.ReadToEnd()
                    AssertOutput(
    <text>
        <![CDATA[
<?xml version="1.0"?>
<doc>
<assembly>
<name>
a
</name>
</assembly>
<members>
<member name="T:C">
 <summary>ABC...XYZ</summary>
</member>
</members>
</doc>
]]>
    </text>,
    content)
                End Using

            End Using

            CleanupAllGeneratedFiles(src.Path)
            CleanupAllGeneratedFiles(xml.Path)
        End Sub

        <Fact, WorkItem(768605, "http://vstfdevdiv:8080/DevDiv2/DevDiv/_workitems/edit/768605")>
        Public Sub Bug768605()
            Dim dir = Temp.CreateDirectory()

            Dim src = dir.CreateFile("a.vb")
            src.WriteAllText(
    <text>
''' &lt;summary&gt;ABC&lt;/summary&gt;
Class C: End Class
''' &lt;summary&gt;XYZ&lt;/summary&gt;
Class E: End Class
</text>.Value.Replace(vbLf, vbCrLf))

            Dim xml = dir.CreateFile("a.xml")
            xml.WriteAllText("EMPTY")

            Dim output = ProcessUtilities.RunAndGetOutput(s_basicCompilerExecutable, String.Format("/nologo /t:library /doc+ {0}", src.ToString()), startFolder:=dir.ToString(), expectedRetCode:=0)
            AssertOutput(<text></text>, output)

            Using reader As New StreamReader(xml.ToString())
                Dim content = reader.ReadToEnd()
                AssertOutput(
    <text>
        <![CDATA[
<?xml version="1.0"?>
<doc>
<assembly>
<name>
a
</name>
</assembly>
<members>
<member name="T:C">
 <summary>ABC</summary>
</member>
<member name="T:E">
 <summary>XYZ</summary>
</member>
</members>
</doc>
]]>
    </text>,
    content)
            End Using

            src.WriteAllText(
    <text>
''' &lt;summary&gt;ABC&lt;/summary&gt;
Class C: End Class
</text>.Value.Replace(vbLf, vbCrLf))

            output = ProcessUtilities.RunAndGetOutput(s_basicCompilerExecutable, String.Format("/nologo /t:library /doc+ {0}", src.ToString()), startFolder:=dir.ToString(), expectedRetCode:=0)
            AssertOutput(<text></text>, output)

            Using reader As New StreamReader(xml.ToString())
                Dim content = reader.ReadToEnd()
                AssertOutput(
    <text>
        <![CDATA[
<?xml version="1.0"?>
<doc>
<assembly>
<name>
a
</name>
</assembly>
<members>
<member name="T:C">
 <summary>ABC</summary>
</member>
</members>
</doc>
]]>
    </text>,
    content)
            End Using

            CleanupAllGeneratedFiles(src.Path)
            CleanupAllGeneratedFiles(xml.Path)
        End Sub

        <Fact, WorkItem(705148, "http://vstfdevdiv:8080/DevDiv2/DevDiv/_workitems/edit/705148")>
        Public Sub Bug705148a()
            Dim dir = Temp.CreateDirectory()
            Dim src = dir.CreateFile("a.vb")
            src.WriteAllText(
    <text>
''' &lt;summary&gt;ABC...XYZ&lt;/summary&gt;
Class C
End Class
</text>.Value.Replace(vbLf, vbCrLf))

            Dim output = ProcessUtilities.RunAndGetOutput(s_basicCompilerExecutable, String.Format("/nologo /t:library /doc:abcdfg.xyz /doc+ {0}", src.ToString()), startFolder:=dir.ToString())
            AssertOutput(<text></text>, output)

            Assert.True(File.Exists(Path.Combine(dir.ToString(), "a.xml")))

            CleanupAllGeneratedFiles(src.Path)
        End Sub

        <Fact, WorkItem(705148, "http://vstfdevdiv:8080/DevDiv2/DevDiv/_workitems/edit/705148")>
        Public Sub Bug705148b()
            Dim dir = Temp.CreateDirectory()
            Dim src = dir.CreateFile("a.vb")
            src.WriteAllText(
    <text>
''' &lt;summary&gt;ABC...XYZ&lt;/summary&gt;
Class C
End Class
</text>.Value.Replace(vbLf, vbCrLf))

            Dim output = ProcessUtilities.RunAndGetOutput(s_basicCompilerExecutable, String.Format("/nologo /t:library /doc /out:MyXml.dll {0}", src.ToString()), startFolder:=dir.ToString())
            AssertOutput(<text></text>, output)

            Assert.True(File.Exists(Path.Combine(dir.ToString(), "MyXml.xml")))

            CleanupAllGeneratedFiles(src.Path)
        End Sub

        <Fact, WorkItem(705148, "http://vstfdevdiv:8080/DevDiv2/DevDiv/_workitems/edit/705148")>
        Public Sub Bug705148c()
            Dim dir = Temp.CreateDirectory()
            Dim src = dir.CreateFile("a.vb")
            src.WriteAllText(
    <text>
''' &lt;summary&gt;ABC...XYZ&lt;/summary&gt;
Class C
End Class
</text>.Value.Replace(vbLf, vbCrLf))

            Dim output = ProcessUtilities.RunAndGetOutput(s_basicCompilerExecutable, String.Format("/nologo /t:library /doc:doc.xml /doc+ {0}", src.ToString()), startFolder:=dir.ToString())
            AssertOutput(<text></text>, output)

            Assert.True(File.Exists(Path.Combine(dir.ToString(), "a.xml")))

            CleanupAllGeneratedFiles(src.Path)
        End Sub

        <Fact, WorkItem(705202, "http://vstfdevdiv:8080/DevDiv2/DevDiv/_workitems/edit/705202")>
        Public Sub Bug705202a()
            Dim dir = Temp.CreateDirectory()
            Dim src = dir.CreateFile("a.vb")
            src.WriteAllText(
    <text>
''' &lt;summary&gt;ABC...XYZ&lt;/summary&gt;
Class C
End Class
</text>.Value.Replace(vbLf, vbCrLf))

            Dim output = ProcessUtilities.RunAndGetOutput(s_basicCompilerExecutable, String.Format("/nologo /t:library /doc:doc.xml /out:out.dll {0}", src.ToString()), startFolder:=dir.ToString())
            AssertOutput(<text></text>, output)

            Assert.True(File.Exists(Path.Combine(dir.ToString(), "doc.xml")))

            CleanupAllGeneratedFiles(src.Path)
        End Sub

        <Fact, WorkItem(705202, "http://vstfdevdiv:8080/DevDiv2/DevDiv/_workitems/edit/705202")>
        Public Sub Bug705202b()
            Dim dir = Temp.CreateDirectory()
            Dim src = dir.CreateFile("a.vb")
            src.WriteAllText(
    <text>
''' &lt;summary&gt;ABC...XYZ&lt;/summary&gt;
Class C
End Class
</text>.Value.Replace(vbLf, vbCrLf))

            Dim output = ProcessUtilities.RunAndGetOutput(s_basicCompilerExecutable, String.Format("/nologo /t:library /doc:doc.xml /doc /out:out.dll {0}", src.ToString()), startFolder:=dir.ToString())
            AssertOutput(<text></text>, output)

            Assert.True(File.Exists(Path.Combine(dir.ToString(), "out.xml")))

            CleanupAllGeneratedFiles(src.Path)
        End Sub

        <Fact, WorkItem(705202, "http://vstfdevdiv:8080/DevDiv2/DevDiv/_workitems/edit/705202")>
        Public Sub Bug705202c()
            Dim dir = Temp.CreateDirectory()
            Dim src = dir.CreateFile("a.vb")
            src.WriteAllText(
    <text>
''' &lt;summary&gt;ABC...XYZ&lt;/summary&gt;
Class C
End Class
</text>.Value.Replace(vbLf, vbCrLf))

            Dim output = ProcessUtilities.RunAndGetOutput(s_basicCompilerExecutable, String.Format("/nologo /t:library /doc:doc.xml /out:out.dll /doc+ {0}", src.ToString()), startFolder:=dir.ToString())
            AssertOutput(<text></text>, output)

            Assert.True(File.Exists(Path.Combine(dir.ToString(), "out.xml")))

            CleanupAllGeneratedFiles(src.Path)
        End Sub

        <Fact, WorkItem(531021, "http://vstfdevdiv:8080/DevDiv2/DevDiv/_workitems/edit/531021")>
        Public Sub ParseDocBreak2()

            ' In dev11, if you give an invalid file name, the documentation comments
            ' are parsed but writing the XML file fails with (warning!) BC42311.
            Const baseDirectory As String = "C:\abc\def\baz"

            Dim parsedArgs = DefaultParse({"/doc:"" """, "a.vb"}, baseDirectory)
            parsedArgs.Errors.Verify(
                Diagnostic(ERRID.WRN_XMLCannotWriteToXMLDocFile2).WithArguments(" ", "The system cannot find the path specified"))
            Assert.Null(parsedArgs.DocumentationPath)
            Assert.Equal(DocumentationMode.Diagnose, parsedArgs.ParseOptions.DocumentationMode)

            parsedArgs = DefaultParse({"/doc:"" \ """, "a.vb"}, baseDirectory)
            parsedArgs.Errors.Verify(
                Diagnostic(ERRID.WRN_XMLCannotWriteToXMLDocFile2).WithArguments(" \ ", "The system cannot find the path specified"))
            Assert.Null(parsedArgs.DocumentationPath)
            Assert.Equal(DocumentationMode.Diagnose, parsedArgs.ParseOptions.DocumentationMode)

            ' UNC
            parsedArgs = DefaultParse({"/doc:\\b", "a.vb"}, baseDirectory)
            parsedArgs.Errors.Verify(
                Diagnostic(ERRID.WRN_XMLCannotWriteToXMLDocFile2).WithArguments("\\b", "The system cannot find the path specified"))

            Assert.Null(parsedArgs.DocumentationPath)
            Assert.Equal(DocumentationMode.Diagnose, parsedArgs.ParseOptions.DocumentationMode) ' Even though the format was incorrect

            ' invalid name:
            parsedArgs = DefaultParse({"/doc:a.b" + ChrW(0) + "b", "a.vb"}, baseDirectory)
            parsedArgs.Errors.Verify(
                Diagnostic(ERRID.WRN_XMLCannotWriteToXMLDocFile2).WithArguments("a.b" + ChrW(0) + "b", "The system cannot find the path specified"))

            Assert.Null(parsedArgs.DocumentationPath)
            Assert.Equal(DocumentationMode.Diagnose, parsedArgs.ParseOptions.DocumentationMode) ' Even though the format was incorrect

            parsedArgs = DefaultParse({"/doc:a" + ChrW(55296) + "b.xml", "a.vb"}, baseDirectory)
            parsedArgs.Errors.Verify(
                Diagnostic(ERRID.WRN_XMLCannotWriteToXMLDocFile2).WithArguments("a" + ChrW(55296) + "b.xml", "The system cannot find the path specified"))

            Assert.Null(parsedArgs.DocumentationPath)
            Assert.Equal(DocumentationMode.Diagnose, parsedArgs.ParseOptions.DocumentationMode) ' Even though the format was incorrect

            parsedArgs = DefaultParse({"/doc:""a<>.xml""", "a.vb"}, baseDirectory)
            parsedArgs.Errors.Verify(
                Diagnostic(ERRID.WRN_XMLCannotWriteToXMLDocFile2).WithArguments("a<>.xml", "The system cannot find the path specified"))

            Assert.Null(parsedArgs.DocumentationPath)
            Assert.Equal(DocumentationMode.Diagnose, parsedArgs.ParseOptions.DocumentationMode) ' Even though the format was incorrect
        End Sub

        <Fact>
        Public Sub ParseDoc()
            Const baseDirectory As String = "C:\abc\def\baz"

            Dim parsedArgs = DefaultParse({"/doc:", "a.vb"}, baseDirectory)
            parsedArgs.Errors.Verify(
                Diagnostic(ERRID.ERR_ArgumentRequired).WithArguments("doc", ":<file>"))
            Assert.Equal(DocumentationMode.Diagnose, parsedArgs.ParseOptions.DocumentationMode)

            parsedArgs = DefaultParse({"/doc", "a.vb"}, baseDirectory)
            parsedArgs.Errors.Verify()
            Assert.Equal(Path.Combine(baseDirectory, "a.xml"), parsedArgs.DocumentationPath)
            Assert.Equal(DocumentationMode.Diagnose, parsedArgs.ParseOptions.DocumentationMode)

            parsedArgs = DefaultParse({"/doc+", "a.vb"}, baseDirectory)
            parsedArgs.Errors.Verify()
            Assert.Equal(Path.Combine(baseDirectory, "a.xml"), parsedArgs.DocumentationPath)
            Assert.Equal(DocumentationMode.Diagnose, parsedArgs.ParseOptions.DocumentationMode)

            parsedArgs = DefaultParse({"/doc-", "a.vb"}, baseDirectory)
            parsedArgs.Errors.Verify()
            Assert.Null(parsedArgs.DocumentationPath)
            Assert.Equal(DocumentationMode.None, parsedArgs.ParseOptions.DocumentationMode)

            parsedArgs = DefaultParse({"/doc+:abc.xml", "a.vb"}, baseDirectory)
            parsedArgs.Errors.Verify(
                Diagnostic(ERRID.ERR_SwitchNeedsBool).WithArguments("doc"))
            Assert.Equal(Path.Combine(baseDirectory, "a.xml"), parsedArgs.DocumentationPath)
            Assert.Equal(DocumentationMode.Diagnose, parsedArgs.ParseOptions.DocumentationMode)

            parsedArgs = DefaultParse({"/doc-:a.xml", "a.vb"}, baseDirectory)
            parsedArgs.Errors.Verify(
                Diagnostic(ERRID.ERR_SwitchNeedsBool).WithArguments("doc"))
            Assert.Null(parsedArgs.DocumentationPath)
            Assert.Equal(DocumentationMode.None, parsedArgs.ParseOptions.DocumentationMode)

            ' Should preserve fully qualified paths
            parsedArgs = DefaultParse({"/doc:C:\MyFolder\MyBinary.xml", "a.vb"}, baseDirectory)
            parsedArgs.Errors.Verify()
            Assert.Equal("C:\MyFolder\MyBinary.xml", parsedArgs.DocumentationPath)
            Assert.Equal(DocumentationMode.Diagnose, parsedArgs.ParseOptions.DocumentationMode)

            ' Should handle quotes
            parsedArgs = DefaultParse({"/doc:""C:\My Folder\MyBinary.xml""", "a.vb"}, baseDirectory)
            parsedArgs.Errors.Verify()
            Assert.Equal("C:\My Folder\MyBinary.xml", parsedArgs.DocumentationPath)
            Assert.Equal(DocumentationMode.Diagnose, parsedArgs.ParseOptions.DocumentationMode)

            ' Should expand partially qualified paths
            parsedArgs = DefaultParse({"/doc:MyBinary.xml", "a.vb"}, baseDirectory)
            parsedArgs.Errors.Verify()
            Assert.Equal(Path.Combine(baseDirectory, "MyBinary.xml"), parsedArgs.DocumentationPath)
            Assert.Equal(DocumentationMode.Diagnose, parsedArgs.ParseOptions.DocumentationMode)

            ' Should expand partially qualified paths
            parsedArgs = DefaultParse({"/doc:..\MyBinary.xml", "a.vb"}, baseDirectory)
            parsedArgs.Errors.Verify()
            Assert.Equal("C:\abc\def\MyBinary.xml", parsedArgs.DocumentationPath)
            Assert.Equal(DocumentationMode.Diagnose, parsedArgs.ParseOptions.DocumentationMode)

            ' drive-relative path:
            Dim currentDrive As Char = Directory.GetCurrentDirectory()(0)
            parsedArgs = DefaultParse({"/doc:" + currentDrive + ":a.xml", "a.vb"}, baseDirectory)
            parsedArgs.Errors.Verify(
                Diagnostic(ERRID.WRN_XMLCannotWriteToXMLDocFile2).WithArguments(currentDrive + ":a.xml", "The system cannot find the path specified"))

            Assert.Null(parsedArgs.DocumentationPath)
            Assert.Equal(DocumentationMode.Diagnose, parsedArgs.ParseOptions.DocumentationMode) ' Even though the format was incorrect

            ' UNC
            parsedArgs = DefaultParse({"/doc:\\server\share\file.xml", "a.vb"}, baseDirectory)
            parsedArgs.Errors.Verify()

            Assert.Equal("\\server\share\file.xml", parsedArgs.DocumentationPath)
            Assert.Equal(DocumentationMode.Diagnose, parsedArgs.ParseOptions.DocumentationMode)
        End Sub

        <Fact>
        Public Sub ParseDocAndOut()
            Const baseDirectory As String = "C:\abc\def\baz"

            ' Can specify separate directories for binary and XML output.
            Dim parsedArgs = DefaultParse({"/doc:a\b.xml", "/out:c\d.exe", "a.vb"}, baseDirectory)
            parsedArgs.Errors.Verify()

            Assert.Equal("C:\abc\def\baz\a\b.xml", parsedArgs.DocumentationPath)

            Assert.Equal("C:\abc\def\baz\c", parsedArgs.OutputDirectory)
            Assert.Equal("d.exe", parsedArgs.OutputFileName)

            ' XML does not fall back on output directory.
            parsedArgs = DefaultParse({"/doc:b.xml", "/out:c\d.exe", "a.vb"}, baseDirectory)
            parsedArgs.Errors.Verify()

            Assert.Equal("C:\abc\def\baz\b.xml", parsedArgs.DocumentationPath)

            Assert.Equal("C:\abc\def\baz\c", parsedArgs.OutputDirectory)
            Assert.Equal("d.exe", parsedArgs.OutputFileName)
        End Sub

        <Fact>
        Public Sub ParseDocMultiple()
            Const baseDirectory As String = "C:\abc\def\baz"

            Dim parsedArgs = DefaultParse({"/doc+", "/doc-", "/doc+", "a.vb"}, baseDirectory)
            parsedArgs.Errors.Verify()
            Assert.Equal(DocumentationMode.Diagnose, parsedArgs.ParseOptions.DocumentationMode)
            Assert.Equal(Path.Combine(baseDirectory, "a.xml"), parsedArgs.DocumentationPath)

            parsedArgs = DefaultParse({"/doc-", "/doc+", "/doc-", "a.vb"}, baseDirectory)
            parsedArgs.Errors.Verify()
            Assert.Equal(DocumentationMode.None, parsedArgs.ParseOptions.DocumentationMode)
            Assert.Null(parsedArgs.DocumentationPath)

            parsedArgs = DefaultParse({"/doc:a.xml", "/doc-", "a.vb"}, baseDirectory)
            parsedArgs.Errors.Verify()
            Assert.Equal(DocumentationMode.None, parsedArgs.ParseOptions.DocumentationMode)
            Assert.Null(parsedArgs.DocumentationPath)

            parsedArgs = DefaultParse({"/doc:abc.xml", "/doc+", "a.vb"}, baseDirectory)
            parsedArgs.Errors.Verify()
            Assert.Equal(DocumentationMode.Diagnose, parsedArgs.ParseOptions.DocumentationMode)
            Assert.Equal(Path.Combine(baseDirectory, "a.xml"), parsedArgs.DocumentationPath)

            parsedArgs = DefaultParse({"/doc-", "/doc:a.xml", "a.vb"}, baseDirectory)
            parsedArgs.Errors.Verify()
            Assert.Equal(DocumentationMode.Diagnose, parsedArgs.ParseOptions.DocumentationMode)
            Assert.Equal(Path.Combine(baseDirectory, "a.xml"), parsedArgs.DocumentationPath)

            parsedArgs = DefaultParse({"/doc+", "/doc:a.xml", "a.vb"}, baseDirectory)
            parsedArgs.Errors.Verify()
            Assert.Equal(DocumentationMode.Diagnose, parsedArgs.ParseOptions.DocumentationMode)
            Assert.Equal(Path.Combine(baseDirectory, "a.xml"), parsedArgs.DocumentationPath)
        End Sub

        <Fact>
        Public Sub ParseErrorLog()
            Const baseDirectory As String = "C:\abc\def\baz"

            Dim parsedArgs = DefaultParse({"/errorlog:", "a.vb"}, baseDirectory)
            parsedArgs.Errors.Verify(
                Diagnostic(ERRID.ERR_ArgumentRequired).WithArguments("errorlog", ":<file>"))
            Assert.Null(parsedArgs.ErrorLogPath)
            Assert.False(parsedArgs.CompilationOptions.ReportSuppressedDiagnostics)

            parsedArgs = DefaultParse({"/errorlog", "a.vb"}, baseDirectory)
            parsedArgs.Errors.Verify(
                Diagnostic(ERRID.ERR_ArgumentRequired).WithArguments("errorlog", ":<file>"))
            Assert.Null(parsedArgs.ErrorLogPath)
            Assert.False(parsedArgs.CompilationOptions.ReportSuppressedDiagnostics)

            ' Should preserve fully qualified paths
            parsedArgs = DefaultParse({"/errorlog:C:\MyFolder\MyBinary.xml", "a.vb"}, baseDirectory)
            parsedArgs.Errors.Verify()
            Assert.Equal("C:\MyFolder\MyBinary.xml", parsedArgs.ErrorLogPath)
            Assert.True(parsedArgs.CompilationOptions.ReportSuppressedDiagnostics)

            ' Should handle quotes
            parsedArgs = DefaultParse({"/errorlog:""C:\My Folder\MyBinary.xml""", "a.vb"}, baseDirectory)
            parsedArgs.Errors.Verify()
            Assert.Equal("C:\My Folder\MyBinary.xml", parsedArgs.ErrorLogPath)
            Assert.True(parsedArgs.CompilationOptions.ReportSuppressedDiagnostics)

            ' Quote after a \ is treated as an escape
            parsedArgs = DefaultParse({"/errorlog:C:\""My Folder""\MyBinary.xml", "a.vb"}, baseDirectory)
            parsedArgs.Errors.Verify(
                    Diagnostic(ERRID.FTL_InvalidInputFileName).WithArguments("C:""My Folder\MyBinary.xml").WithLocation(1, 1))

            ' Should expand partially qualified paths
            parsedArgs = DefaultParse({"/errorlog:MyBinary.xml", "a.vb"}, baseDirectory)
            parsedArgs.Errors.Verify()
            Assert.Equal(Path.Combine(baseDirectory, "MyBinary.xml"), parsedArgs.ErrorLogPath)

            ' Should expand partially qualified paths
            parsedArgs = DefaultParse({"/errorlog:..\MyBinary.xml", "a.vb"}, baseDirectory)
            parsedArgs.Errors.Verify()
            Assert.Equal("C:\abc\def\MyBinary.xml", parsedArgs.ErrorLogPath)
            Assert.True(parsedArgs.CompilationOptions.ReportSuppressedDiagnostics)

            ' drive-relative path:
            Dim currentDrive As Char = Directory.GetCurrentDirectory()(0)
            Dim filePath = currentDrive + ":a.xml"
            parsedArgs = DefaultParse({"/errorlog:" + filePath, "a.vb"}, baseDirectory)
            parsedArgs.Errors.Verify(
                Diagnostic(ERRID.FTL_InvalidInputFileName).WithArguments(filePath))

            Assert.Null(parsedArgs.ErrorLogPath)
            Assert.False(parsedArgs.CompilationOptions.ReportSuppressedDiagnostics)

            ' UNC
            parsedArgs = DefaultParse({"/errorlog:\\server\share\file.xml", "a.vb"}, baseDirectory)
            parsedArgs.Errors.Verify()

            Assert.Equal("\\server\share\file.xml", parsedArgs.ErrorLogPath)
            Assert.True(parsedArgs.CompilationOptions.ReportSuppressedDiagnostics)
        End Sub

        <Fact>
        Public Sub ParseErrorLogAndOut()
            Const baseDirectory As String = "C:\abc\def\baz"

            ' Can specify separate directories for binary and error log output.
            Dim parsedArgs = DefaultParse({"/errorlog:a\b.xml", "/out:c\d.exe", "a.vb"}, baseDirectory)
            parsedArgs.Errors.Verify()

            Assert.Equal("C:\abc\def\baz\a\b.xml", parsedArgs.ErrorLogPath)

            Assert.Equal("C:\abc\def\baz\c", parsedArgs.OutputDirectory)
            Assert.Equal("d.exe", parsedArgs.OutputFileName)

            ' error log does not fall back on output directory.
            parsedArgs = DefaultParse({"/errorlog:b.xml", "/out:c\d.exe", "a.vb"}, baseDirectory)
            parsedArgs.Errors.Verify()

            Assert.Equal("C:\abc\def\baz\b.xml", parsedArgs.ErrorLogPath)

            Assert.Equal("C:\abc\def\baz\c", parsedArgs.OutputDirectory)
            Assert.Equal("d.exe", parsedArgs.OutputFileName)
        End Sub

        <Fact>
        Public Sub KeyContainerAndKeyFile()
            ' KEYCONTAINER
            Dim parsedArgs = DefaultParse({"/KeyContainer:key-cont-name", "a.vb"}, _baseDirectory)
            parsedArgs.Errors.Verify()
            Assert.Equal("key-cont-name", parsedArgs.CompilationOptions.CryptoKeyContainer)

            parsedArgs = DefaultParse({"/KEYcontainer", "a.vb"}, _baseDirectory)
            parsedArgs.Errors.Verify(Diagnostic(ERRID.ERR_ArgumentRequired).WithArguments("keycontainer", ":<string>"))
            Assert.Null(parsedArgs.CompilationOptions.CryptoKeyContainer)

            parsedArgs = DefaultParse({"/keycontainer-", "a.vb"}, _baseDirectory)
            parsedArgs.Errors.Verify(Diagnostic(ERRID.WRN_BadSwitch).WithArguments("/keycontainer-"))
            Assert.Null(parsedArgs.CompilationOptions.CryptoKeyContainer)

            parsedArgs = DefaultParse({"/keycontainer:", "a.vb"}, _baseDirectory)
            parsedArgs.Errors.Verify(Diagnostic(ERRID.ERR_ArgumentRequired).WithArguments("keycontainer", ":<string>"))
            Assert.Null(parsedArgs.CompilationOptions.CryptoKeyContainer)

            parsedArgs = DefaultParse({"/keycontainer: ", "a.vb"}, _baseDirectory)
            parsedArgs.Errors.Verify(Diagnostic(ERRID.ERR_ArgumentRequired).WithArguments("keycontainer", ":<string>"))
            Assert.Null(parsedArgs.CompilationOptions.CryptoKeyContainer)

            ' KEYFILE
            parsedArgs = DefaultParse({"/keyfile:\somepath\s""ome Fil""e.goo.bar", "a.cs"}, _baseDirectory)
            parsedArgs.Errors.Verify()
            Assert.Equal("\somepath\some File.goo.bar", parsedArgs.CompilationOptions.CryptoKeyFile)

            parsedArgs = DefaultParse({"/keyFile", "a.cs"}, _baseDirectory)
            parsedArgs.Errors.Verify(Diagnostic(ERRID.ERR_ArgumentRequired).WithArguments("keyfile", ":<file>"))
            Assert.Null(parsedArgs.CompilationOptions.CryptoKeyFile)

            parsedArgs = DefaultParse({"/keyfile-", "a.cs"}, _baseDirectory)
            parsedArgs.Errors.Verify(Diagnostic(ERRID.WRN_BadSwitch).WithArguments("/keyfile-"))
            Assert.Null(parsedArgs.CompilationOptions.CryptoKeyFile)

            parsedArgs = DefaultParse({"/keyfile: ", "a.vb"}, _baseDirectory)
            parsedArgs.Errors.Verify(Diagnostic(ERRID.ERR_ArgumentRequired).WithArguments("keyfile", ":<file>"))
            Assert.Null(parsedArgs.CompilationOptions.CryptoKeyFile)

            ' default value
            parsedArgs = DefaultParse({"a.vb"}, _baseDirectory)
            parsedArgs.Errors.Verify()
            Assert.Equal(Nothing, parsedArgs.CompilationOptions.CryptoKeyContainer)
            Assert.Equal(Nothing, parsedArgs.CompilationOptions.CryptoKeyFile)

            ' keyfile/keycontainer conflicts 
            parsedArgs = DefaultParse({"/keycontainer:a", "/keyfile:b", "a.vb"}, _baseDirectory)
            parsedArgs.Errors.Verify()
            Assert.Equal(Nothing, parsedArgs.CompilationOptions.CryptoKeyContainer)
            Assert.Equal("b", parsedArgs.CompilationOptions.CryptoKeyFile)

            ' keyfile/keycontainer conflicts 
            parsedArgs = DefaultParse({"/keyfile:b", "/keycontainer:a", "a.vb"}, _baseDirectory)
            parsedArgs.Errors.Verify()
            Assert.Equal("a", parsedArgs.CompilationOptions.CryptoKeyContainer)
            Assert.Equal(Nothing, parsedArgs.CompilationOptions.CryptoKeyFile)

        End Sub

        <Fact, WorkItem(530088, "http://vstfdevdiv:8080/DevDiv2/DevDiv/_workitems/edit/530088")>
        Public Sub Platform()
            ' test recognizing all options
            Dim parsedArgs = DefaultParse({"/platform:X86", "a.vb"}, _baseDirectory)
            parsedArgs.Errors.Verify()
            Assert.Equal(CodeAnalysis.Platform.X86, parsedArgs.CompilationOptions.Platform)

            parsedArgs = DefaultParse({"/platform:x64", "a.vb"}, _baseDirectory)
            parsedArgs.Errors.Verify()
            Assert.Equal(CodeAnalysis.Platform.X64, parsedArgs.CompilationOptions.Platform)

            parsedArgs = DefaultParse({"/platform:itanium", "a.vb"}, _baseDirectory)
            parsedArgs.Errors.Verify()
            Assert.Equal(CodeAnalysis.Platform.Itanium, parsedArgs.CompilationOptions.Platform)

            parsedArgs = DefaultParse({"/platform:anycpu", "a.vb"}, _baseDirectory)
            parsedArgs.Errors.Verify()
            Assert.Equal(CodeAnalysis.Platform.AnyCpu, parsedArgs.CompilationOptions.Platform)

            parsedArgs = DefaultParse({"/platform:anycpu32bitpreferred", "/t:exe", "a.vb"}, _baseDirectory)
            parsedArgs.Errors.Verify()
            Assert.Equal(CodeAnalysis.Platform.AnyCpu32BitPreferred, parsedArgs.CompilationOptions.Platform)

            parsedArgs = DefaultParse({"/platform:anycpu32bitpreferred", "/t:appcontainerexe", "a.vb"}, _baseDirectory)
            parsedArgs.Errors.Verify()
            Assert.Equal(CodeAnalysis.Platform.AnyCpu32BitPreferred, parsedArgs.CompilationOptions.Platform)

            parsedArgs = DefaultParse({"/platform:arm", "a.vb"}, _baseDirectory)
            parsedArgs.Errors.Verify()
            Assert.Equal(CodeAnalysis.Platform.Arm, parsedArgs.CompilationOptions.Platform)

            ' test default (AnyCPU)
            parsedArgs = DefaultParse({"/debug-", "a.vb"}, _baseDirectory)
            parsedArgs.Errors.Verify()
            Assert.Equal(CodeAnalysis.Platform.AnyCpu, parsedArgs.CompilationOptions.Platform)

            ' test missing 
            parsedArgs = DefaultParse({"/platform:", "a.vb"}, _baseDirectory)
            Verify(parsedArgs.Errors, Diagnostic(ERRID.ERR_ArgumentRequired).WithArguments("platform", ":<string>"))
            parsedArgs = DefaultParse({"/platform", "a.vb"}, _baseDirectory)
            Verify(parsedArgs.Errors, Diagnostic(ERRID.ERR_ArgumentRequired).WithArguments("platform", ":<string>"))
            parsedArgs = DefaultParse({"/platform+", "a.vb"}, _baseDirectory)
            Verify(parsedArgs.Errors, Diagnostic(ERRID.WRN_BadSwitch).WithArguments("/platform+")) ' TODO: Dev11 reports ERR_ArgumentRequired

            ' test illegal input
            parsedArgs = DefaultParse({"/platform:abcdef", "a.vb"}, _baseDirectory)
            Verify(parsedArgs.Errors, Diagnostic(ERRID.ERR_InvalidSwitchValue).WithArguments("platform", "abcdef"))

            ' test overriding
            parsedArgs = DefaultParse({"/platform:anycpu32bitpreferred", "/platform:anycpu", "a.vb"}, _baseDirectory)
            parsedArgs.Errors.Verify()
            Assert.Equal(CodeAnalysis.Platform.AnyCpu, parsedArgs.CompilationOptions.Platform)

            ' test illegal
            parsedArgs = DefaultParse({"/platform:anycpu32bitpreferred", "/t:library", "a.vb"}, _baseDirectory)
            Verify(parsedArgs.Errors, Diagnostic(ERRID.ERR_LibAnycpu32bitPreferredConflict).WithArguments("Platform", "AnyCpu32BitPreferred").WithLocation(1, 1))

            parsedArgs = DefaultParse({"/platform:anycpu", "/platform:anycpu32bitpreferred", "/target:winmdobj", "a.vb"}, _baseDirectory)
            Verify(parsedArgs.Errors, Diagnostic(ERRID.ERR_LibAnycpu32bitPreferredConflict).WithArguments("Platform", "AnyCpu32BitPreferred").WithLocation(1, 1))
        End Sub

        <Fact()>
        Public Sub FileAlignment()
            ' test recognizing all options
            Dim parsedArgs = DefaultParse({"/filealign:512", "a.vb"}, _baseDirectory)
            Assert.Equal(512, parsedArgs.EmitOptions.FileAlignment)
            parsedArgs = DefaultParse({"/filealign:1024", "a.vb"}, _baseDirectory)
            Assert.Equal(1024, parsedArgs.EmitOptions.FileAlignment)
            parsedArgs = DefaultParse({"/filealign:2048", "a.vb"}, _baseDirectory)
            Assert.Equal(2048, parsedArgs.EmitOptions.FileAlignment)
            parsedArgs = DefaultParse({"/filealign:4096", "a.vb"}, _baseDirectory)
            Assert.Equal(4096, parsedArgs.EmitOptions.FileAlignment)
            parsedArgs = DefaultParse({"/filealign:8192", "a.vb"}, _baseDirectory)
            Assert.Equal(8192, parsedArgs.EmitOptions.FileAlignment)

            ' test oct values
            parsedArgs = DefaultParse({"/filealign:01000", "a.vb"}, _baseDirectory)
            Assert.Equal(512, parsedArgs.EmitOptions.FileAlignment)
            parsedArgs = DefaultParse({"/filealign:02000", "a.vb"}, _baseDirectory)
            Assert.Equal(1024, parsedArgs.EmitOptions.FileAlignment)
            parsedArgs = DefaultParse({"/filealign:04000", "a.vb"}, _baseDirectory)
            Assert.Equal(2048, parsedArgs.EmitOptions.FileAlignment)
            parsedArgs = DefaultParse({"/filealign:010000", "a.vb"}, _baseDirectory)
            Assert.Equal(4096, parsedArgs.EmitOptions.FileAlignment)
            parsedArgs = DefaultParse({"/filealign:020000", "a.vb"}, _baseDirectory)
            Assert.Equal(8192, parsedArgs.EmitOptions.FileAlignment)

            ' test hex values
            parsedArgs = DefaultParse({"/filealign:0x200", "a.vb"}, _baseDirectory)
            Assert.Equal(512, parsedArgs.EmitOptions.FileAlignment)
            parsedArgs = DefaultParse({"/filealign:0x400", "a.vb"}, _baseDirectory)
            Assert.Equal(1024, parsedArgs.EmitOptions.FileAlignment)
            parsedArgs = DefaultParse({"/filealign:0x800", "a.vb"}, _baseDirectory)
            Assert.Equal(2048, parsedArgs.EmitOptions.FileAlignment)
            parsedArgs = DefaultParse({"/filealign:0x1000", "a.vb"}, _baseDirectory)
            Assert.Equal(4096, parsedArgs.EmitOptions.FileAlignment)
            parsedArgs = DefaultParse({"/filealign:0x2000", "a.vb"}, _baseDirectory)
            Assert.Equal(8192, parsedArgs.EmitOptions.FileAlignment)

            ' test default (no value)
            parsedArgs = DefaultParse({"/platform:x86", "a.vb"}, _baseDirectory)
            Assert.Equal(0, parsedArgs.EmitOptions.FileAlignment)

            ' test missing 
            parsedArgs = DefaultParse({"/filealign:", "a.vb"}, _baseDirectory)
            Verify(parsedArgs.Errors, Diagnostic(ERRID.ERR_ArgumentRequired).WithArguments("filealign", ":<number>"))

            ' test illegal
            parsedArgs = DefaultParse({"/filealign:0", "a.vb"}, _baseDirectory)
            Verify(parsedArgs.Errors, Diagnostic(ERRID.ERR_InvalidSwitchValue).WithArguments("filealign", "0"))
            parsedArgs = DefaultParse({"/filealign:0x", "a.vb"}, _baseDirectory)
            Verify(parsedArgs.Errors, Diagnostic(ERRID.ERR_InvalidSwitchValue).WithArguments("filealign", "0x"))
            parsedArgs = DefaultParse({"/filealign:0x0", "a.vb"}, _baseDirectory)
            Verify(parsedArgs.Errors, Diagnostic(ERRID.ERR_InvalidSwitchValue).WithArguments("filealign", "0x0"))
            parsedArgs = DefaultParse({"/filealign:-1", "a.vb"}, _baseDirectory)
            Verify(parsedArgs.Errors, Diagnostic(ERRID.ERR_InvalidSwitchValue).WithArguments("filealign", "-1"))
            parsedArgs = DefaultParse({"/filealign:-0x100", "a.vb"}, _baseDirectory)
            Verify(parsedArgs.Errors, Diagnostic(ERRID.ERR_InvalidSwitchValue).WithArguments("filealign", "-0x100"))
        End Sub

        <Fact()>
        Public Sub RemoveIntChecks()
            Dim parsedArgs = DefaultParse({"/removeintcheckS", "a.vb"}, _baseDirectory)
            parsedArgs.Errors.Verify()
            Assert.False(parsedArgs.CompilationOptions.CheckOverflow)

            parsedArgs = DefaultParse({"/removeintcheckS+", "a.vb"}, _baseDirectory)
            parsedArgs.Errors.Verify()
            Assert.False(parsedArgs.CompilationOptions.CheckOverflow)

            parsedArgs = DefaultParse({"/removeintcheckS-", "a.vb"}, _baseDirectory)
            parsedArgs.Errors.Verify()
            Assert.True(parsedArgs.CompilationOptions.CheckOverflow)

            parsedArgs = DefaultParse({"/removeintchecks+", "/removeintchecks-", "a.vb"}, _baseDirectory)
            parsedArgs.Errors.Verify()
            Assert.True(parsedArgs.CompilationOptions.CheckOverflow)

            parsedArgs = DefaultParse({"/removeintchecks:", "a.vb"}, _baseDirectory)
            parsedArgs.Errors.Verify(Diagnostic(ERRID.ERR_SwitchNeedsBool).WithArguments("removeintchecks"))

            parsedArgs = DefaultParse({"/removeintchecks:+", "a.vb"}, _baseDirectory)
            parsedArgs.Errors.Verify(Diagnostic(ERRID.ERR_SwitchNeedsBool).WithArguments("removeintchecks"))

            parsedArgs = DefaultParse({"/removeintchecks+:", "a.vb"}, _baseDirectory)
            parsedArgs.Errors.Verify(Diagnostic(ERRID.ERR_SwitchNeedsBool).WithArguments("removeintchecks"))
        End Sub

        <Fact()>
        Public Sub BaseAddress()
            ' This test is about what passes the parser. Even if a value was accepted by the parser it might not be considered
            ' as a valid base address later on (e.g. values >0x8000).

            ' test decimal values being treated as hex
            Dim parsedArgs = DefaultParse({"/baseaddress:0", "a.vb"}, _baseDirectory)
            Assert.Equal(CType(0, ULong), parsedArgs.EmitOptions.BaseAddress)
            parsedArgs = DefaultParse({"/baseaddress:1024", "a.vb"}, _baseDirectory)
            Assert.Equal(CType(&H1024, ULong), parsedArgs.EmitOptions.BaseAddress)
            parsedArgs = DefaultParse({"/baseaddress:2048", "a.vb"}, _baseDirectory)
            Assert.Equal(CType(&H2048, ULong), parsedArgs.EmitOptions.BaseAddress)
            parsedArgs = DefaultParse({"/baseaddress:4096", "a.vb"}, _baseDirectory)
            Assert.Equal(CType(&H4096, ULong), parsedArgs.EmitOptions.BaseAddress)
            parsedArgs = DefaultParse({"/baseaddress:8192", "a.vb"}, _baseDirectory)
            Assert.Equal(CType(&H8192, ULong), parsedArgs.EmitOptions.BaseAddress)

            ' test hex values being treated as hex
            parsedArgs = DefaultParse({"/baseaddress:0x200", "a.vb"}, _baseDirectory)
            Assert.Equal(CType(&H200, ULong), parsedArgs.EmitOptions.BaseAddress)
            parsedArgs = DefaultParse({"/baseaddress:0x400", "a.vb"}, _baseDirectory)
            Assert.Equal(CType(&H400, ULong), parsedArgs.EmitOptions.BaseAddress)
            parsedArgs = DefaultParse({"/baseaddress:0x800", "a.vb"}, _baseDirectory)
            Assert.Equal(CType(&H800, ULong), parsedArgs.EmitOptions.BaseAddress)
            parsedArgs = DefaultParse({"/baseaddress:0x1000", "a.vb"}, _baseDirectory)
            Assert.Equal(CType(&H1000, ULong), parsedArgs.EmitOptions.BaseAddress)
            parsedArgs = DefaultParse({"/baseaddress:0xFFFFFFFFFFFFFFFF", "a.vb"}, _baseDirectory)
            Assert.Equal(ULong.MaxValue, parsedArgs.EmitOptions.BaseAddress)
            parsedArgs = DefaultParse({"/baseaddress:FFFFFFFFFFFFFFFF", "a.vb"}, _baseDirectory)
            Assert.Equal(ULong.MaxValue, parsedArgs.EmitOptions.BaseAddress)

            ' test octal values being treated as hex
            parsedArgs = DefaultParse({"/baseaddress:00", "a.vb"}, _baseDirectory)
            Assert.Equal(CType(0, ULong), parsedArgs.EmitOptions.BaseAddress)
            parsedArgs = DefaultParse({"/baseaddress:01024", "a.vb"}, _baseDirectory)
            Assert.Equal(CType(&H1024, ULong), parsedArgs.EmitOptions.BaseAddress)
            parsedArgs = DefaultParse({"/baseaddress:02048", "a.vb"}, _baseDirectory)
            Assert.Equal(CType(&H2048, ULong), parsedArgs.EmitOptions.BaseAddress)
            parsedArgs = DefaultParse({"/baseaddress:04096", "a.vb"}, _baseDirectory)
            Assert.Equal(CType(&H4096, ULong), parsedArgs.EmitOptions.BaseAddress)
            parsedArgs = DefaultParse({"/baseaddress:08192", "a.vb"}, _baseDirectory)
            Assert.Equal(CType(&H8192, ULong), parsedArgs.EmitOptions.BaseAddress)

            ' test default (no value)
            parsedArgs = DefaultParse({"/platform:x86", "a.vb"}, _baseDirectory)
            Assert.Equal(CType(0, ULong), parsedArgs.EmitOptions.BaseAddress)

            ' test missing 
            parsedArgs = DefaultParse({"/baseaddress:", "a.vb"}, _baseDirectory)
            Verify(parsedArgs.Errors, Diagnostic(ERRID.ERR_ArgumentRequired).WithArguments("baseaddress", ":<number>"))

            ' test illegal
            parsedArgs = DefaultParse({"/baseaddress:0x10000000000000000", "a.vb"}, _baseDirectory)
            Verify(parsedArgs.Errors, Diagnostic(ERRID.ERR_InvalidSwitchValue).WithArguments("baseaddress", "0x10000000000000000"))
            parsedArgs = DefaultParse({"/BASEADDRESS:-1", "a.vb"}, _baseDirectory)
            Verify(parsedArgs.Errors, Diagnostic(ERRID.ERR_InvalidSwitchValue).WithArguments("baseaddress", "-1"))
            parsedArgs = DefaultParse({"/BASEADDRESS:" + ULong.MaxValue.ToString, "a.vb"}, _baseDirectory)
            Verify(parsedArgs.Errors, Diagnostic(ERRID.ERR_InvalidSwitchValue).WithArguments("baseaddress", ULong.MaxValue.ToString))
        End Sub

        <Fact()>
        Public Sub BinaryFile()
            Dim binaryPath = Temp.CreateFile().WriteAllBytes(TestResources.NetFX.v4_0_30319.mscorlib).Path
            Dim outWriter As New StringWriter()
            Dim exitCode As Integer = New MockVisualBasicCompiler(Nothing, _baseDirectory, {"/nologo", "/preferreduilang:en", binaryPath}).Run(outWriter, Nothing)
            Assert.Equal(1, exitCode)
            Assert.Equal("vbc : error BC2015: the file '" + binaryPath + "' is not a text file", outWriter.ToString.Trim())

            CleanupAllGeneratedFiles(binaryPath)
        End Sub

        <Fact()>
        Public Sub AddModule()
            Dim parsedArgs = DefaultParse({"/nostdlib", "/vbruntime-", "/addMODULE:c:\,d:\x\y\z,abc,,", "a.vb"}, _baseDirectory)
            parsedArgs.Errors.Verify()
            Assert.Equal(3, parsedArgs.MetadataReferences.Length)
            Assert.Equal("c:\", parsedArgs.MetadataReferences(0).Reference)
            Assert.Equal(MetadataImageKind.Module, parsedArgs.MetadataReferences(0).Properties.Kind)
            Assert.Equal("d:\x\y\z", parsedArgs.MetadataReferences(1).Reference)
            Assert.Equal(MetadataImageKind.Module, parsedArgs.MetadataReferences(1).Properties.Kind)
            Assert.Equal("abc", parsedArgs.MetadataReferences(2).Reference)
            Assert.Equal(MetadataImageKind.Module, parsedArgs.MetadataReferences(2).Properties.Kind)
            Assert.False(parsedArgs.MetadataReferences(0).Reference.EndsWith("mscorlib.dll", StringComparison.Ordinal))
            Assert.False(parsedArgs.MetadataReferences(1).Reference.EndsWith("mscorlib.dll", StringComparison.Ordinal))
            Assert.False(parsedArgs.MetadataReferences(2).Reference.EndsWith("mscorlib.dll", StringComparison.Ordinal))
            Assert.True(parsedArgs.DefaultCoreLibraryReference.Value.Reference.EndsWith("mscorlib.dll", StringComparison.Ordinal))
            Assert.Equal(MetadataImageKind.Assembly, parsedArgs.DefaultCoreLibraryReference.Value.Properties.Kind)

            parsedArgs = DefaultParse({"/ADDMODULE", "a.vb"}, _baseDirectory)
            parsedArgs.Errors.Verify(Diagnostic(ERRID.ERR_ArgumentRequired).WithArguments("addmodule", ":<file_list>"))

            parsedArgs = DefaultParse({"/addmodule:", "a.vb"}, _baseDirectory)
            parsedArgs.Errors.Verify(Diagnostic(ERRID.ERR_ArgumentRequired).WithArguments("addmodule", ":<file_list>"))

            parsedArgs = DefaultParse({"/addmodule+", "a.vb"}, _baseDirectory)
            parsedArgs.Errors.Verify(Diagnostic(ERRID.WRN_BadSwitch).WithArguments("/addmodule+")) ' TODO: Dev11 reports ERR_ArgumentRequired
        End Sub

        <Fact()>
        Public Sub LibPathsAndLibEnvVariable()
            Dim parsedArgs = DefaultParse({"/libpath:c:\,d:\x\y\z,abc,,", "a.vb"}, _baseDirectory)
            parsedArgs.Errors.Verify()
            AssertReferencePathsEqual(parsedArgs.ReferencePaths, Nothing, "c:\", "d:\x\y\z", Path.Combine(_baseDirectory, "abc"))

            parsedArgs = DefaultParse({"/lib:c:\Windows", "/libpaths:abc\def, , , ", "a.vb"}, _baseDirectory)
            parsedArgs.Errors.Verify()
            AssertReferencePathsEqual(parsedArgs.ReferencePaths, Nothing, "c:\Windows", Path.Combine(_baseDirectory, "abc\def"))

            parsedArgs = DefaultParse({"/libpath", "a.vb"}, _baseDirectory)
            parsedArgs.Errors.Verify(Diagnostic(ERRID.ERR_ArgumentRequired).WithArguments("libpath", ":<path_list>"))

            parsedArgs = DefaultParse({"/libpath:", "a.vb"}, _baseDirectory)
            parsedArgs.Errors.Verify(Diagnostic(ERRID.ERR_ArgumentRequired).WithArguments("libpath", ":<path_list>"))

            parsedArgs = DefaultParse({"/libpath+", "a.vb"}, _baseDirectory)
            parsedArgs.Errors.Verify(Diagnostic(ERRID.WRN_BadSwitch).WithArguments("/libpath+")) ' TODO: Dev11 reports ERR_ArgumentRequired
        End Sub

        <Fact(), WorkItem(546005, "http://vstfdevdiv:8080/DevDiv2/DevDiv/_workitems/edit/546005")>
        Public Sub LibPathsAndLibEnvVariable_Relative_vbc()
            Dim tempFolder = Temp.CreateDirectory()
            Dim baseDirectory = tempFolder.ToString()

            Dim subFolder = tempFolder.CreateDirectory("temp")
            Dim subDirectory = subFolder.ToString()

            Dim src = Temp.CreateFile("a.vb")
            src.WriteAllText("Imports System")

            Dim outWriter As New StringWriter()
            Dim exitCode As Integer = New MockVisualBasicCompiler(Nothing, subDirectory, {"/nologo", "/t:library", "/out:abc.xyz", src.ToString()}).Run(outWriter, Nothing)
            Assert.Equal(0, exitCode)
            Assert.Equal("", outWriter.ToString().Trim())

            outWriter = New StringWriter()
            exitCode = New MockVisualBasicCompiler(Nothing, baseDirectory, {"/nologo", "/libpath:temp", "/r:abc.xyz.dll", "/t:library", src.ToString()}).Run(outWriter, Nothing)
            Assert.Equal(0, exitCode)
            Assert.Equal("", outWriter.ToString().Trim())

            CleanupAllGeneratedFiles(src.Path)
        End Sub

        <Fact()>
        Public Sub UnableWriteOutput()
            Dim tempFolder = Temp.CreateDirectory()
            Dim baseDirectory = tempFolder.ToString()
            Dim subFolder = tempFolder.CreateDirectory("temp.dll")

            Dim src = Temp.CreateFile("a.vb")
            src.WriteAllText("Imports System")

            Dim outWriter As New StringWriter()
            Dim exitCode As Integer = New MockVisualBasicCompiler(Nothing, baseDirectory, {"/nologo", "/preferreduilang:en", "/t:library", "/out:" & subFolder.ToString(), src.ToString()}).Run(outWriter, Nothing)
            Assert.Equal(1, exitCode)
            Assert.True(outWriter.ToString().Contains("error BC2012: can't open '" & subFolder.ToString() & "' for writing: ")) ' Cannot create a file when that file already exists.

            CleanupAllGeneratedFiles(src.Path)
        End Sub

        <Fact()>
        Public Sub SdkPathAndLibEnvVariable()
            Dim parsedArgs = DefaultParse({"/libpath:c:lib2", "/sdkpath:<>,d:\sdk1", "/vbruntime*", "/nostdlib", "a.vb"}, _baseDirectory)

            ' invalid paths are ignored
            parsedArgs.Errors.Verify()
            AssertReferencePathsEqual(parsedArgs.ReferencePaths, "d:\sdk1")

            parsedArgs = DefaultParse({"/sdkpath:c:\Windows", "/sdkpath:d:\Windows", "/vbruntime*", "/nostdlib", "a.vb"}, _baseDirectory)
            parsedArgs.Errors.Verify()
            AssertReferencePathsEqual(parsedArgs.ReferencePaths, "d:\Windows")

            parsedArgs = DefaultParse({"/sdkpath:c:\Windows,d:\blah", "a.vb"}, _baseDirectory)
            AssertReferencePathsEqual(parsedArgs.ReferencePaths, "c:\Windows", "d:\blah")

            parsedArgs = DefaultParse({"/libpath:c:\Windows,d:\blah", "/sdkpath:c:\lib2", "a.vb"}, _baseDirectory)
            AssertReferencePathsEqual(parsedArgs.ReferencePaths, "c:\lib2", "c:\Windows", "d:\blah")

            parsedArgs = DefaultParse({"/sdkpath", "/vbruntime*", "/nostdlib", "a.vb"}, _baseDirectory)
            parsedArgs.Errors.Verify(Diagnostic(ERRID.ERR_ArgumentRequired).WithArguments("sdkpath", ":<path>"))

            parsedArgs = DefaultParse({"/sdkpath:", "a.vb"}, _baseDirectory)
            parsedArgs.Errors.Verify(Diagnostic(ERRID.ERR_ArgumentRequired).WithArguments("sdkpath", ":<path>"))

            parsedArgs = DefaultParse({"/sdkpath+", "/vbruntime*", "/nostdlib", "a.vb"}, _baseDirectory)
            parsedArgs.Errors.Verify(Diagnostic(ERRID.WRN_BadSwitch).WithArguments("/sdkpath+")) ' TODO: Dev11 reports ERR_ArgumentRequired
        End Sub

        <Fact()>
        Public Sub VbRuntime()

            Dim dir = Temp.CreateDirectory()
            Dim src = dir.CreateFile("src.vb")
            src.WriteAllText(
    <text>
Imports Microsoft.VisualBasic
Class C
Dim a = vbLf
Dim b = Loc
End Class
</text>.Value.Replace(vbLf, vbCrLf))

            Dim output = ProcessUtilities.RunAndGetOutput(s_basicCompilerExecutable, "/nologo /preferreduilang:en /vbruntime /t:library " & src.ToString(), expectedRetCode:=1)
            AssertOutput(
    <text>
src.vb(5) : error BC30455: Argument not specified for parameter 'FileNumber' of 'Public Function Loc(FileNumber As Integer) As Long'.
Dim b = Loc
        ~~~
</text>, output)

            output = ProcessUtilities.RunAndGetOutput(s_basicCompilerExecutable, "/nologo /preferreduilang:en /vbruntime+ /t:library " & src.ToString(), expectedRetCode:=1)
            AssertOutput(
    <text>
src.vb(5) : error BC30455: Argument not specified for parameter 'FileNumber' of 'Public Function Loc(FileNumber As Integer) As Long'.
Dim b = Loc
        ~~~
</text>, output)

            output = ProcessUtilities.RunAndGetOutput(s_basicCompilerExecutable, "/nologo /preferreduilang:en /vbruntime* /t:library /r:System.dll " & src.ToString(), expectedRetCode:=1)
            AssertOutput(
    <text>
src.vb(5) : error BC30451: 'Loc' is not declared. It may be inaccessible due to its protection level.
Dim b = Loc
        ~~~
</text>, output)

            output = ProcessUtilities.RunAndGetOutput(s_basicCompilerExecutable, "/nologo /preferreduilang:en /vbruntime+ /vbruntime:abc /vbruntime* /t:library /r:System.dll " & src.ToString(), expectedRetCode:=1)
            AssertOutput(
    <text>
src.vb(5) : error BC30451: 'Loc' is not declared. It may be inaccessible due to its protection level.
Dim b = Loc
        ~~~
</text>, output)

            output = ProcessUtilities.RunAndGetOutput(s_basicCompilerExecutable, "/nologo /preferreduilang:en /vbruntime+ /vbruntime:abc /t:library " & src.ToString(), expectedRetCode:=1)
            AssertOutput(
    <text>
vbc : error BC2017: could not find library 'abc'
</text>, output)

            Dim newVbCore = dir.CreateFile("Microsoft.VisualBasic.dll")
            newVbCore.WriteAllBytes(File.ReadAllBytes(Path.Combine(RuntimeEnvironment.GetRuntimeDirectory(), "Microsoft.VisualBasic.dll")))

            output = ProcessUtilities.RunAndGetOutput(s_basicCompilerExecutable, "/nologo /preferreduilang:en /vbruntime:" & newVbCore.ToString() & " /t:library " & src.ToString(), expectedRetCode:=1)
            AssertOutput(
    <text>
src.vb(5) : error BC30455: Argument not specified for parameter 'FileNumber' of 'Public Function Loc(FileNumber As Integer) As Long'.
Dim b = Loc
        ~~~
</text>, output)


            CleanupAllGeneratedFiles(src.Path)
        End Sub

        <WorkItem(997208, "http://vstfdevdiv:8080/DevDiv2/DevDiv/_workitems/edit/997208")>
        <Fact>
        Public Sub VbRuntime02()

            Dim dir = Temp.CreateDirectory()
            Dim src = dir.CreateFile("src.vb")
            src.WriteAllText(
    <text>
Imports Microsoft.VisualBasic
Class C
Dim a = vbLf
Dim b = Loc
End Class
</text>.Value.Replace(vbLf, vbCrLf))

            Dim output = ProcessUtilities.RunAndGetOutput(s_basicCompilerExecutable, "/nologo /preferreduilang:en /nostdlib /r:mscorlib.dll /vbruntime- /t:library /d:_MyType=\""Empty\"" " & src.ToString(), expectedRetCode:=1)
            AssertOutput(
    <text>
src.vb(2) : warning BC40056: Namespace or type specified in the Imports 'Microsoft.VisualBasic' doesn't contain any public member or cannot be found. Make sure the namespace or the type is defined and contains at least one public member. Make sure the imported element name doesn't use any aliases.
Imports Microsoft.VisualBasic
        ~~~~~~~~~~~~~~~~~~~~~
src.vb(4) : error BC30451: 'vbLf' is not declared. It may be inaccessible due to its protection level.
Dim a = vbLf
        ~~~~
src.vb(5) : error BC30451: 'Loc' is not declared. It may be inaccessible due to its protection level.
Dim b = Loc
        ~~~
</text>, output)

            CleanupAllGeneratedFiles(src.Path)
        End Sub

        <Fact()>
        Public Sub VbRuntimeEmbeddedIsIncompatibleWithNetModule()
            Dim opt = TestOptions.ReleaseModule

            opt = opt.WithEmbedVbCoreRuntime(True)
            opt.Errors.Verify(Diagnostic(ERRID.ERR_VBCoreNetModuleConflict))

            CreateCompilationWithMscorlib40AndVBRuntime(<compilation><file/></compilation>, opt).GetDiagnostics().Verify(Diagnostic(ERRID.ERR_VBCoreNetModuleConflict))

            opt = opt.WithOutputKind(OutputKind.DynamicallyLinkedLibrary)
            opt.Errors.Verify()

            CreateCompilationWithMscorlib40AndVBRuntime(<compilation><file/></compilation>, opt).GetDiagnostics().Verify()
        End Sub

        <Fact()>
        Public Sub SdkPathInAction()

            Dim dir = Temp.CreateDirectory()
            Dim src = dir.CreateFile("src.vb")
            src.WriteAllText(
    <text>
Class C
End Class
</text>.Value.Replace(vbLf, vbCrLf))

            Dim output = ProcessUtilities.RunAndGetOutput(s_basicCompilerExecutable, "/nologo /preferreduilang:en /nostdlib /sdkpath:l:\x /t:library " & src.ToString(), expectedRetCode:=1, startFolder:=dir.Path)
            AssertOutput(
    <text>
        vbc : error BC2017: could not find library 'Microsoft.VisualBasic.dll'
        </text>, output)

            output = ProcessUtilities.RunAndGetOutput(s_basicCompilerExecutable, "/nologo /preferreduilang:en /nostdlib /r:mscorlib.dll /vbruntime- /sdkpath:c:folder /t:library " & src.ToString(), expectedRetCode:=1, startFolder:=dir.Path)
            AssertOutput(
    <text> 
vbc : error BC2017: could not find library 'mscorlib.dll'
</text>, output)

            output = ProcessUtilities.RunAndGetOutput(s_basicCompilerExecutable, "/nologo /preferreduilang:en /nostdlib /sdkpath:" & dir.Path & " /t:library " & src.ToString(), expectedRetCode:=1, startFolder:=dir.Path)
            AssertOutput(
    <text>
vbc : error BC2017: could not find library 'Microsoft.VisualBasic.dll'
</text>, output.Replace(dir.Path, "{SDKPATH}"))

            ' Create 'System.Runtime.dll'
            Dim sysRuntime = dir.CreateFile("System.Runtime.dll")
            sysRuntime.WriteAllBytes(File.ReadAllBytes(Path.Combine(RuntimeEnvironment.GetRuntimeDirectory(), "System.Runtime.dll")))

            output = ProcessUtilities.RunAndGetOutput(s_basicCompilerExecutable, "/nologo /preferreduilang:en /nostdlib /sdkpath:" & dir.Path & " /t:library " & src.ToString(), expectedRetCode:=1, startFolder:=dir.Path)
            AssertOutput(
    <text>
vbc : error BC2017: could not find library 'Microsoft.VisualBasic.dll'
</text>, output.Replace(dir.Path, "{SDKPATH}"))

            ' trash in 'System.Runtime.dll'
            sysRuntime.WriteAllBytes({0, 1, 2, 3, 4, 5})

            output = ProcessUtilities.RunAndGetOutput(s_basicCompilerExecutable, "/nologo /preferreduilang:en /nostdlib /sdkpath:" & dir.Path & " /t:library " & src.ToString(), expectedRetCode:=1, startFolder:=dir.Path)
            AssertOutput(
    <text>
vbc : error BC2017: could not find library 'Microsoft.VisualBasic.dll'
</text>, output.Replace(dir.Path, "{SDKPATH}"))

            ' Create 'mscorlib.dll'
            Dim msCorLib = dir.CreateFile("mscorlib.dll")
            msCorLib.WriteAllBytes(File.ReadAllBytes(Path.Combine(RuntimeEnvironment.GetRuntimeDirectory(), "mscorlib.dll")))

            ' NOT: both libraries exist, but 'System.Runtime.dll' is invalid, so we need to pick up 'mscorlib.dll'
            output = ProcessUtilities.RunAndGetOutput(s_basicCompilerExecutable, "/nologo /nostdlib /sdkpath:" & dir.Path & " /t:library /vbruntime* /r:" & Path.Combine(RuntimeEnvironment.GetRuntimeDirectory(), "System.dll") & " " & src.ToString(), startFolder:=dir.Path)
            AssertOutput(<text></text>, output.Replace(dir.Path, "{SDKPATH}")) ' SUCCESSFUL BUILD with 'mscorlib.dll' and embedded VbCore

            File.Delete(sysRuntime.Path)

            ' NOTE: only 'mscorlib.dll' exists
            output = ProcessUtilities.RunAndGetOutput(s_basicCompilerExecutable, "/nologo /nostdlib /sdkpath:" & dir.Path & " /t:library /vbruntime* /r:" & Path.Combine(RuntimeEnvironment.GetRuntimeDirectory(), "System.dll") & " " & src.ToString(), startFolder:=dir.Path)
            AssertOutput(<text></text>, output.Replace(dir.Path, "{SDKPATH}"))

            File.Delete(msCorLib.Path)

            CleanupAllGeneratedFiles(src.Path)
        End Sub

        <WorkItem(598158, "http://vstfdevdiv:8080/DevDiv2/DevDiv/_workitems/edit/598158")>
        <Fact()>
        Public Sub MultiplePathsInSdkPath()

            Dim dir = Temp.CreateDirectory()
            Dim src = dir.CreateFile("src.vb")
            src.WriteAllText(
    <text>
Class C
End Class
</text>.Value.Replace(vbLf, vbCrLf))

            Dim output As String = ""

            Dim subFolder1 = dir.CreateDirectory("fldr1")
            Dim subFolder2 = dir.CreateDirectory("fldr2")

            Dim sdkMultiPath = subFolder1.Path & "," & subFolder2.Path
            Dim cmd As String = " /nologo /preferreduilang:en /sdkpath:" & sdkMultiPath &
                      " /t:library /r:" & Path.Combine(RuntimeEnvironment.GetRuntimeDirectory(), "System.dll") &
                      " " & src.ToString()
            Dim cmdNoStdLibNoRuntime As String = "/nostdlib /vbruntime* /r:mscorlib.dll /preferreduilang:en" & cmd

            ' NOTE: no 'mscorlib.dll' exists
            output = ProcessUtilities.RunAndGetOutput(s_basicCompilerExecutable, cmdNoStdLibNoRuntime, startFolder:=dir.Path, expectedRetCode:=1)
            AssertOutput(<text>vbc : error BC2017: could not find library 'mscorlib.dll'</text>, output.Replace(dir.Path, "{SDKPATH}"))

            ' Create '<dir>\fldr2\mscorlib.dll'
            Dim msCorLib = subFolder2.CreateFile("mscorlib.dll")
            msCorLib.WriteAllBytes(File.ReadAllBytes(Path.Combine(RuntimeEnvironment.GetRuntimeDirectory(), "mscorlib.dll")))

            ' NOTE: only 'mscorlib.dll' exists
            output = ProcessUtilities.RunAndGetOutput(s_basicCompilerExecutable, cmdNoStdLibNoRuntime, startFolder:=dir.Path)
            AssertOutput(<text></text>, output.Replace(dir.Path, "{SDKPATH}"))

            output = ProcessUtilities.RunAndGetOutput(s_basicCompilerExecutable, cmd, startFolder:=dir.Path, expectedRetCode:=1)
            AssertOutput(
    <text>
vbc : warning BC40049: Could not find standard library 'System.dll'.
vbc : error BC2017: could not find library 'Microsoft.VisualBasic.dll'
</text>, output.Replace(dir.Path, "{SDKPATH}"))

            File.Delete(msCorLib.Path)
            CleanupAllGeneratedFiles(src.Path)
        End Sub

        <Fact()>
        Public Sub NostdlibInAction()

            Dim dir = Temp.CreateDirectory()
            Dim src = dir.CreateFile("src.vb")
            src.WriteAllText(
    <text>
Class C
End Class
</text>.Value.Replace(vbLf, vbCrLf))

            Dim output = ProcessUtilities.RunAndGetOutput(s_basicCompilerExecutable, "/nologo /preferreduilang:en /nostdlib /t:library " & src.ToString(), startFolder:=dir.Path, expectedRetCode:=1)
            Assert.Contains("error BC30002: Type 'Global.System.ComponentModel.EditorBrowsable' is not defined.", output, StringComparison.Ordinal)

            output = ProcessUtilities.RunAndGetOutput(s_basicCompilerExecutable, "/nologo /nostdlib /define:_MYTYPE=\""Empty\"" /t:library " & src.ToString(), startFolder:=dir.Path)
            AssertOutput(<text></text>, output)

            output = ProcessUtilities.RunAndGetOutput(s_basicCompilerExecutable, "/nologo /preferreduilang:en /nostdlib /sdkpath:x:\ /vbruntime- /define:_MYTYPE=\""Empty\"" /t:library " & src.ToString(), expectedRetCode:=1, startFolder:=dir.Path)
            AssertOutput(
    <text>
src.vb(2) : error BC30002: Type 'System.Void' is not defined.
Class C
~~~~~~~
End Class
~~~~~~~~~
src.vb(2) : error BC31091: Import of type 'Object' from assembly or module 'src.dll' failed.
Class C
      ~
</text>, output)

            CleanupAllGeneratedFiles(src.Path)
        End Sub

        Private Sub AssertOutput(expected As XElement, output As String, Optional fileName As String = "src.vb")
            AssertOutput(expected.Value, output, fileName)
        End Sub

        Private Sub AssertOutput(expected As String, output As String, Optional fileName As String = "src.vb")
            output = Regex.Replace(output, "^.*" & fileName, fileName, RegexOptions.Multiline)
            output = Regex.Replace(output, "\r\n\s*\r\n", vbCrLf) ' empty strings
            output = output.Trim()
            Assert.Equal(expected.Replace(vbLf, vbCrLf).Trim, output)
        End Sub

        <Fact()>
        Public Sub ResponsePathInSearchPath()
            Dim file = Temp.CreateDirectory().CreateFile("vb.rsp")
            file.WriteAllText("")

            Dim parsedArgs = DefaultParse({"/libpath:c:\lib2,", "@" & file.ToString(), "a.vb"}, _baseDirectory)
            parsedArgs.Errors.Verify()
            AssertReferencePathsEqual(parsedArgs.ReferencePaths, Nothing, Path.GetDirectoryName(file.ToString()), "c:\lib2")

            CleanupAllGeneratedFiles(file.Path)
        End Sub

        Private Sub AssertReferencePathsEqual(refPaths As ImmutableArray(Of String), sdkPathOrNothing As String, ParamArray paths() As String)
            Assert.Equal(1 + paths.Length, refPaths.Length)
            Assert.Equal(If(sdkPathOrNothing, RuntimeEnvironment.GetRuntimeDirectory()), refPaths(0))
            For i = 0 To paths.Count - 1
                Assert.Equal(paths(i), refPaths(i + 1))
            Next
        End Sub

        <Fact()>
        Public Sub HighEntropyVirtualAddressSpace()
            Dim parsedArgs = DefaultParse({"/highentropyva", "a.vb"}, _baseDirectory)
            Assert.True(parsedArgs.EmitOptions.HighEntropyVirtualAddressSpace)
            parsedArgs = DefaultParse({"/highentropyva+", "a.vb"}, _baseDirectory)
            Assert.True(parsedArgs.EmitOptions.HighEntropyVirtualAddressSpace)
            parsedArgs = DefaultParse({"/highentropyva-", "a.vb"}, _baseDirectory)
            Assert.False(parsedArgs.EmitOptions.HighEntropyVirtualAddressSpace)
            parsedArgs = DefaultParse({"/highentropyva:+", "a.vb"}, _baseDirectory)
            Assert.False(parsedArgs.EmitOptions.HighEntropyVirtualAddressSpace)
            Verify(parsedArgs.Errors, Diagnostic(ERRID.WRN_BadSwitch).WithArguments("/highentropyva:+"))
            parsedArgs = DefaultParse({"/highentropyva:", "a.vb"}, _baseDirectory)
            Assert.False(parsedArgs.EmitOptions.HighEntropyVirtualAddressSpace)
            Verify(parsedArgs.Errors, Diagnostic(ERRID.WRN_BadSwitch).WithArguments("/highentropyva:"))
            parsedArgs = DefaultParse({"/highentropyva+ /highentropyva-", "a.vb"}, _baseDirectory)
            Assert.False(parsedArgs.EmitOptions.HighEntropyVirtualAddressSpace)
        End Sub

        <Fact>
        Public Sub Win32ResQuotes()
            Dim responseFile As String() = {
                " /win32resource:d:\\""abc def""\a""b c""d\a.res"
            }

            Dim args = DefaultParse(VisualBasicCommandLineParser.ParseResponseLines(responseFile), "c:\")
            Assert.Equal("d:\abc def\ab cd\a.res", args.Win32ResourceFile)

            responseFile = {
                " /win32icon:d:\\""abc def""\a""b c""d\a.ico"
            }

            args = DefaultParse(VisualBasicCommandLineParser.ParseResponseLines(responseFile), "c:\")
            Assert.Equal("d:\abc def\ab cd\a.ico", args.Win32Icon)

            responseFile = {
                " /win32manifest:d:\\""abc def""\a""b c""d\a.manifest"
            }

            args = DefaultParse(VisualBasicCommandLineParser.ParseResponseLines(responseFile), "c:\")
            Assert.Equal("d:\abc def\ab cd\a.manifest", args.Win32Manifest)
        End Sub

        <Fact>
        Public Sub ResourceOnlyCompile()
            Dim parsedArgs = DefaultParse({"/resource:goo.vb,ed", "/out:e.dll"}, _baseDirectory)
            parsedArgs.Errors.Verify()
            parsedArgs = DefaultParse({"/resource:goo.vb,ed"}, _baseDirectory)
            parsedArgs.Errors.Verify(Diagnostic(ERRID.ERR_NoSourcesOut))
        End Sub

        <Fact>
        Public Sub OutputFileName1()
            Dim source1 = <![CDATA[
Class A
End Class
]]>

            Dim source2 = <![CDATA[
Class B
    Shared Sub Main()
    End Sub
End Class
]]>

            ' Name comes from name of first file.
            CheckOutputFileName(
                source1, source2,
                inputName1:="p.cs", inputName2:="q.cs",
                commandLineArguments:={"/target:library"},
                expectedOutputName:="p.dll")
        End Sub

        <Fact>
        Public Sub OutputFileName2()
            Dim source1 = <![CDATA[
Class A
End Class
]]>

            Dim source2 = <![CDATA[
Class B
    Shared Sub Main()
    End Sub
End Class
]]>

            ' Name comes from command-line option.
            CheckOutputFileName(
                source1, source2,
                inputName1:="p.cs", inputName2:="q.cs",
                commandLineArguments:={"/target:library", "/out:r.dll"},
                expectedOutputName:="r.dll")
        End Sub

        <Fact>
        Public Sub OutputFileName3()
            Dim source1 = <![CDATA[
Class A
End Class
]]>

            Dim source2 = <![CDATA[
Class B
    Shared Sub Main()
    End Sub
End Class
]]>

            ' Name comes from name of first file.
            CheckOutputFileName(
                source1, source2,
                inputName1:="p.cs", inputName2:="q.cs",
                commandLineArguments:={"/target:exe"},
                expectedOutputName:="p.exe")
        End Sub

        <Fact>
        Public Sub OutputFileName4()
            Dim source1 = <![CDATA[
Class A
End Class
]]>

            Dim source2 = <![CDATA[
Class B
    Shared Sub Main()
    End Sub
End Class
]]>

            ' Name comes from command-line option.
            CheckOutputFileName(
                source1, source2,
                inputName1:="p.cs", inputName2:="q.cs",
                commandLineArguments:={"/target:exe", "/out:r.exe"},
                expectedOutputName:="r.exe")
        End Sub

        <Fact>
        Public Sub OutputFileName5()
            Dim source1 = <![CDATA[
Class A
    Shared Sub Main()
    End Sub
End Class
]]>

            Dim source2 = <![CDATA[
Class B
    Shared Sub Main()
    End Sub
End Class
]]>

            ' Name comes from name of first file.
            CheckOutputFileName(
                source1, source2,
                inputName1:="p.cs", inputName2:="q.cs",
                commandLineArguments:={"/target:exe", "/main:A"},
                expectedOutputName:="p.exe")
        End Sub

        <Fact>
        Public Sub OutputFileName6()
            Dim source1 = <![CDATA[
Class A
    Shared Sub Main()
    End Sub
End Class
]]>

            Dim source2 = <![CDATA[
Class B
    Shared Sub Main()
    End Sub
End Class
]]>

            ' Name comes from name of first file.
            CheckOutputFileName(
                source1, source2,
                inputName1:="p.cs", inputName2:="q.cs",
                commandLineArguments:={"/target:exe", "/main:B"},
                expectedOutputName:="p.exe")
        End Sub

        <WorkItem(545773, "http://vstfdevdiv:8080/DevDiv2/DevDiv/_workitems/edit/545773")>
        <Fact>
        Public Sub OutputFileName7()
            Dim source1 = <![CDATA[
Class A
End Class
]]>

            Dim source2 = <![CDATA[
Class B
    Shared Sub Main()
    End Sub
End Class
]]>

            ' Name comes from command-line option.
            CheckOutputFileName(
                source1, source2,
                inputName1:="p.cs", inputName2:="q.cs",
                commandLineArguments:={"/target:library", "/out:goo"},
                expectedOutputName:="goo.dll")
        End Sub

        <WorkItem(545773, "http://vstfdevdiv:8080/DevDiv2/DevDiv/_workitems/edit/545773")>
        <Fact>
        Public Sub OutputFileName8()
            Dim source1 = <![CDATA[
Class A
End Class
]]>

            Dim source2 = <![CDATA[
Class B
    Shared Sub Main()
    End Sub
End Class
]]>

            ' Name comes from command-line option.
            CheckOutputFileName(
                source1, source2,
                inputName1:="p.cs", inputName2:="q.cs",
                commandLineArguments:={"/target:library", "/out:goo. "},
                expectedOutputName:="goo.dll")
        End Sub

        <WorkItem(545773, "http://vstfdevdiv:8080/DevDiv2/DevDiv/_workitems/edit/545773")>
        <Fact>
        Public Sub OutputFileName9()
            Dim source1 = <![CDATA[
Class A
End Class
]]>

            Dim source2 = <![CDATA[
Class B
    Shared Sub Main()
    End Sub
End Class
]]>

            ' Name comes from command-line option.
            CheckOutputFileName(
                source1, source2,
                inputName1:="p.cs", inputName2:="q.cs",
                commandLineArguments:={"/target:library", "/out:goo.a"},
                expectedOutputName:="goo.a.dll")
        End Sub

        <WorkItem(545773, "http://vstfdevdiv:8080/DevDiv2/DevDiv/_workitems/edit/545773")>
        <Fact>
        Public Sub OutputFileName10()
            Dim source1 = <![CDATA[
Class A
End Class
]]>

            Dim source2 = <![CDATA[
Class B
    Shared Sub Main()
    End Sub
End Class
]]>

            ' Name comes from command-line option.
            CheckOutputFileName(
                source1, source2,
                inputName1:="p.cs", inputName2:="q.cs",
                commandLineArguments:={"/target:module", "/out:goo.a"},
                expectedOutputName:="goo.a")
        End Sub

        <WorkItem(545773, "http://vstfdevdiv:8080/DevDiv2/DevDiv/_workitems/edit/545773")>
        <Fact>
        Public Sub OutputFileName11()
            Dim source1 = <![CDATA[
Class A
End Class
]]>

            Dim source2 = <![CDATA[
Class B
    Shared Sub Main()
    End Sub
End Class
]]>

            ' Name comes from command-line option.
            CheckOutputFileName(
                source1, source2,
                inputName1:="p.cs", inputName2:="q.cs",
                commandLineArguments:={"/target:module", "/out:goo.a . . . . "},
                expectedOutputName:="goo.a")
        End Sub

        <WorkItem(545773, "http://vstfdevdiv:8080/DevDiv2/DevDiv/_workitems/edit/545773")>
        <Fact>
        Public Sub OutputFileName12()
            Dim source1 = <![CDATA[
Class A
End Class
]]>

            Dim source2 = <![CDATA[
Class B
    Shared Sub Main()
    End Sub
End Class
]]>

            ' Name comes from command-line option.
            CheckOutputFileName(
                source1, source2,
                inputName1:="p.cs", inputName2:="q.cs",
                commandLineArguments:={"/target:module", "/out:goo. . . . . "},
                expectedOutputName:="goo.netmodule")
        End Sub

        <Fact>
        Public Sub OutputFileName13()
            Dim source1 = <![CDATA[
Class A
End Class
]]>

            Dim source2 = <![CDATA[
Class B
    Shared Sub Main()
    End Sub
End Class
]]>

            ' Name comes from name of first file.
            CheckOutputFileName(
                source1, source2,
                inputName1:="p.cs", inputName2:="q.cs",
                commandLineArguments:={"/target:winmdobj"},
                expectedOutputName:="p.winmdobj")
        End Sub

        <Fact>
        Public Sub OutputFileName14()
            Dim source1 = <![CDATA[
Class A
End Class
]]>

            Dim source2 = <![CDATA[
Class B
    Shared Sub Main()
    End Sub
End Class
]]>

            ' Name comes from name of first file.
            CheckOutputFileName(
                source1, source2,
                inputName1:="p.cs", inputName2:="q.cs",
                commandLineArguments:={"/target:appcontainerexe"},
                expectedOutputName:="p.exe")
        End Sub

        Private Sub CheckOutputFileName(source1 As XCData, source2 As XCData, inputName1 As String, inputName2 As String, commandLineArguments As String(), expectedOutputName As String)
            Dim dir = Temp.CreateDirectory()

            Dim file1 = dir.CreateFile(inputName1)
            file1.WriteAllText(source1.Value)

            Dim file2 = dir.CreateFile(inputName2)
            file2.WriteAllText(source2.Value)

            Dim outWriter As New StringWriter()
            Dim vbc As New MockVisualBasicCompiler(Nothing, dir.Path, commandLineArguments.Concat({inputName1, inputName2}).ToArray())
            Dim exitCode As Integer = vbc.Run(outWriter, Nothing)
            If exitCode <> 0 Then
                Console.WriteLine(outWriter.ToString())
                Assert.Equal(0, exitCode)
            End If

            Assert.Equal(1, Directory.EnumerateFiles(dir.Path, "*" & PathUtilities.GetExtension(expectedOutputName)).Count())
            Assert.Equal(1, Directory.EnumerateFiles(dir.Path, expectedOutputName).Count())


            If System.IO.File.Exists(expectedOutputName) Then
                System.IO.File.Delete(expectedOutputName)
            End If

            CleanupAllGeneratedFiles(file1.Path)
            CleanupAllGeneratedFiles(file2.Path)
        End Sub

        Private Shared Sub AssertSpecificDiagnostics(expectedCodes As Integer(), expectedOptions As ReportDiagnostic(), args As VisualBasicCommandLineArguments)
            Dim actualOrdered = args.CompilationOptions.SpecificDiagnosticOptions.OrderBy(Function(entry) entry.Key)

            AssertEx.Equal(
                expectedCodes.Select(Function(i) MessageProvider.Instance.GetIdForErrorCode(i)),
                actualOrdered.Select(Function(entry) entry.Key))

            AssertEx.Equal(expectedOptions, actualOrdered.Select(Function(entry) entry.Value))
        End Sub

        <Fact>
        Public Sub WarningsOptions()
            ' Baseline
            Dim parsedArgs = DefaultParse({"a.vb"}, _baseDirectory)
            Assert.Equal(ReportDiagnostic.Default, parsedArgs.CompilationOptions.GeneralDiagnosticOption)

            ' Test for /warnaserrors
            parsedArgs = DefaultParse({"/warnaserror", "a.vb"}, _baseDirectory)
            Assert.Equal(ReportDiagnostic.Error, parsedArgs.CompilationOptions.GeneralDiagnosticOption)

            ' Test for /warnaserrors+
            parsedArgs = DefaultParse({"/warnaserror+", "a.vb"}, _baseDirectory)
            Assert.Equal(ReportDiagnostic.Error, parsedArgs.CompilationOptions.GeneralDiagnosticOption)

            ' Test for /warnaserrors:
            parsedArgs = DefaultParse({"/warnaserror:", "a.vb"}, _baseDirectory)
            Assert.Equal(ReportDiagnostic.Default, parsedArgs.CompilationOptions.GeneralDiagnosticOption)

            ' Test for /warnaserrors:42024,42025
            parsedArgs = DefaultParse({"/warnaserror:42024,42025", "a.vb"}, _baseDirectory)
            Assert.Equal(ReportDiagnostic.Default, parsedArgs.CompilationOptions.GeneralDiagnosticOption)
            AssertSpecificDiagnostics({42024, 42025}, {ReportDiagnostic.Error, ReportDiagnostic.Error}, parsedArgs)

            ' Test for /warnaserrors+:
            parsedArgs = DefaultParse({"/warnaserror+:", "a.vb"}, _baseDirectory)
            Assert.Equal(ReportDiagnostic.Default, parsedArgs.CompilationOptions.GeneralDiagnosticOption)

            ' Test for /warnaserrors+:42024,42025
            parsedArgs = DefaultParse({"/warnaserror+:42024,42025", "a.vb"}, _baseDirectory)
            Assert.Equal(ReportDiagnostic.Default, parsedArgs.CompilationOptions.GeneralDiagnosticOption)
            AssertSpecificDiagnostics({42024, 42025}, {ReportDiagnostic.Error, ReportDiagnostic.Error}, parsedArgs)

            ' Test for /warnaserrors-
            parsedArgs = DefaultParse({"/warnaserror-", "a.vb"}, _baseDirectory)
            Assert.Equal(ReportDiagnostic.Default, parsedArgs.CompilationOptions.GeneralDiagnosticOption)

            ' Test for /warnaserrors-:
            parsedArgs = DefaultParse({"/warnaserror-:", "a.vb"}, _baseDirectory)
            Assert.Equal(ReportDiagnostic.Default, parsedArgs.CompilationOptions.GeneralDiagnosticOption)

            ' Test for /warnaserrors-:42024,42025
            parsedArgs = DefaultParse({"/warnaserror-:42024,42025", "a.vb"}, _baseDirectory)
            Assert.Equal(ReportDiagnostic.Default, parsedArgs.CompilationOptions.GeneralDiagnosticOption)
            AssertSpecificDiagnostics({42024, 42025}, {ReportDiagnostic.Default, ReportDiagnostic.Default}, parsedArgs)

            ' Test for /nowarn
            parsedArgs = DefaultParse({"/nowarn", "a.vb"}, _baseDirectory)
            Assert.Equal(ReportDiagnostic.Suppress, parsedArgs.CompilationOptions.GeneralDiagnosticOption)

            ' Test for /nowarn:
            parsedArgs = DefaultParse({"/nowarn:", "a.vb"}, _baseDirectory)
            Assert.Equal(ReportDiagnostic.Default, parsedArgs.CompilationOptions.GeneralDiagnosticOption)

            ' Test for /nowarn:42024,42025
            parsedArgs = DefaultParse({"/nowarn:42024,42025", "a.vb"}, _baseDirectory)
            Assert.Equal(ReportDiagnostic.Default, parsedArgs.CompilationOptions.GeneralDiagnosticOption)
            AssertSpecificDiagnostics({42024, 42025}, {ReportDiagnostic.Suppress, ReportDiagnostic.Suppress}, parsedArgs)
        End Sub

        <Fact()>
        Public Sub WarningsErrors()
            ' Previous versions of the compiler used to report warnings (BC2026, BC2014)
            ' whenever an unrecognized warning code was supplied via /nowarn or /warnaserror.
            ' We no longer generate a warning in such cases.

            ' Test for /warnaserrors:1
            Dim parsedArgs = DefaultParse({"/warnaserror:1", "a.vb"}, _baseDirectory)
            parsedArgs.Errors.Verify()

            ' Test for /warnaserrors:abc
            parsedArgs = DefaultParse({"/warnaserror:abc", "a.vb"}, _baseDirectory)
            parsedArgs.Errors.Verify()

            ' Test for /nowarn:1
            parsedArgs = DefaultParse({"/nowarn:1", "a.vb"}, _baseDirectory)
            parsedArgs.Errors.Verify()

            ' Test for /nowarn:abc
            parsedArgs = DefaultParse({"/nowarn:abc", "a.vb"}, _baseDirectory)
            parsedArgs.Errors.Verify()
        End Sub

        <WorkItem(545025, "http://vstfdevdiv:8080/DevDiv2/DevDiv/_workitems/edit/545025")>
        <Fact()>
        Public Sub CompilationWithWarnAsError()
            Dim source = <![CDATA[
Class A
    Shared Sub Main()
    End Sub
End Class
]]>
            ' Baseline without warning options (expect success)
            Dim exitCode As Integer = GetExitCode(source.Value, "a.vb", {})
            Assert.Equal(0, exitCode)

            ' The case with /warnaserror (expect to be success, since there will be no warning)
            exitCode = GetExitCode(source.Value, "b.vb", {"/warnaserror"})
            Assert.Equal(0, exitCode)

            ' The case with /warnaserror and /nowarn:1 (expect success)
            ' Note that even though the command line option has a warning, it is not going to become an error
            ' in order to avoid the halt of compilation. 
            exitCode = GetExitCode(source.Value, "c.vb", {"/warnaserror", "/nowarn:1"})
            Assert.Equal(0, exitCode)
        End Sub

        Public Function GetExitCode(source As String, fileName As String, commandLineArguments As String()) As Integer
            Dim dir = Temp.CreateDirectory()
            Dim file1 = dir.CreateFile(fileName)
            file1.WriteAllText(source)

            Dim outWriter As New StringWriter()
            Dim vbc As New MockVisualBasicCompiler(Nothing, dir.Path, commandLineArguments.Concat({fileName}).ToArray())
            Return vbc.Run(outWriter, Nothing)
        End Function

        <WorkItem(545214, "http://vstfdevdiv:8080/DevDiv2/DevDiv/_workitems/edit/545214")>
        <Fact()>
        Public Sub ErrorMessageWithSquiggles_01()
            Dim source =
                <compilation>
                    <file name="a.vb">Imports System

Module Program
    Sub Main(args As String())
        Dim x As Integer
        Dim yy As Integer
        Const zzz As Long = 0
    End Sub

    Function goo()
    End Function
End Module
                    </file>
                </compilation>

            Dim result =
                    <file name="output">Microsoft (R) Visual Basic Compiler version VERSION (HASH)
Copyright (C) Microsoft Corporation. All rights reserved.

PATH(5) : warning BC42024: Unused local variable: 'x'.

        Dim x As Integer
            ~           
PATH(6) : warning BC42024: Unused local variable: 'yy'.

        Dim yy As Integer
            ~~           
PATH(7) : warning BC42099: Unused local constant: 'zzz'.

        Const zzz As Long = 0
              ~~~            
PATH(11) : warning BC42105: Function 'goo' doesn't return a value on all code paths. A null reference exception could occur at run time when the result is used.

    End Function
    ~~~~~~~~~~~~
</file>

            Dim fileName = "a.vb"
            Dim dir = Temp.CreateDirectory()
            Dim file = dir.CreateFile(fileName)
            file.WriteAllText(source.Value)

            Dim output As New StringWriter()
            Dim vbc As New MockVisualBasicCompiler(Nothing, dir.Path, {fileName, "/preferreduilang:en"})
            vbc.Run(output, Nothing)

            Dim expected = ReplacePathAndVersionAndHash(result, file).Trim()
            Dim actual = output.ToString().Trim()
            Assert.Equal(expected, actual)

            CleanupAllGeneratedFiles(file.Path)
        End Sub

        <WorkItem(545214, "http://vstfdevdiv:8080/DevDiv2/DevDiv/_workitems/edit/545214")>
        <Fact()>
        Public Sub ErrorMessageWithSquiggles_02()
            ' It verifies the case where diagnostic does not have the associated location in it.
            Dim source =
                <compilation>
                    <file name="a.vb">
                        <![CDATA[
Imports System.Runtime.CompilerServices

Module Module1
    Delegate Sub delegateType()

    Sub main()
        Dim a As ArgIterator = Nothing
        Dim d As delegateType = AddressOf a.Goo
    End Sub

    <Extension()> _
    Public Function Goo(ByVal x As ArgIterator) as Integer
	Return 1
    End Function
End Module
]]>
                    </file>
                </compilation>

            Dim result =
                    <file name="output">Microsoft (R) Visual Basic Compiler version VERSION (HASH)
Copyright (C) Microsoft Corporation. All rights reserved.

PATH(9) : error BC36640: Instance of restricted type 'ArgIterator' cannot be used in a lambda expression.

        Dim d As delegateType = AddressOf a.Goo
                                          ~    
</file>

            Dim fileName = "a.vb"
            Dim dir = Temp.CreateDirectory()
            Dim file = dir.CreateFile(fileName)
            file.WriteAllText(source.Value)

            Dim output As New StringWriter()
            Dim vbc As New MockVisualBasicCompiler(Nothing, dir.Path, {fileName, "/preferreduilang:en", "-imports:System"})
            vbc.Run(output, Nothing)

            Assert.Equal(ReplacePathAndVersionAndHash(result, file), output.ToString())

            CleanupAllGeneratedFiles(file.Path)
        End Sub

        <WorkItem(545214, "http://vstfdevdiv:8080/DevDiv2/DevDiv/_workitems/edit/545214")>
        <Fact()>
        Public Sub ErrorMessageWithSquiggles_03()
            ' It verifies the case where the squiggles covers the error span with tabs in it.
            Dim source = "Module Module1" + vbCrLf +
                         "  Sub Main()" + vbCrLf +
                         "      Dim x As Integer = ""a" + vbTab + vbTab + vbTab + "b""c ' There is a tab in the string." + vbCrLf +
                         "  End Sub" + vbCrLf +
                         "End Module" + vbCrLf

            Dim result = <file name="output">Microsoft (R) Visual Basic Compiler version VERSION (HASH)
Copyright (C) Microsoft Corporation. All rights reserved.

PATH(3) : error BC30201: Expression expected.

      Dim x As Integer = "a            b"c ' There is a tab in the string.
                         ~                                                 
PATH(3) : error BC30004: Character constant must contain exactly one character.

      Dim x As Integer = "a            b"c ' There is a tab in the string.
                         ~~~~~~~~~~~~~~~~~                       
</file>

            Dim fileName = "a.vb"
            Dim dir = Temp.CreateDirectory()
            Dim file = dir.CreateFile(fileName)
            file.WriteAllText(source)

            Dim output As New StringWriter()
            Dim vbc As New MockVisualBasicCompiler(Nothing, dir.Path, {fileName, "/preferreduilang:en"})
            vbc.Run(output, Nothing)

            Dim expected = ReplacePathAndVersionAndHash(result, file).Trim()
            Dim actual = output.ToString().Trim()
            Assert.Equal(expected, actual)

            CleanupAllGeneratedFiles(file.Path)
        End Sub

        <WorkItem(545214, "http://vstfdevdiv:8080/DevDiv2/DevDiv/_workitems/edit/545214")>
        <Fact()>
        Public Sub ErrorMessageWithSquiggles_04()
            ' It verifies the case where the squiggles covers multiple lines.
            Dim source =
                <compilation>
                    <file name="a.vb">
                        <![CDATA[
Imports System.Collections.Generic
Module Module1
    Sub Main()
        Dim i3 = From el In {
                3, 33, 333
                } Select el
    End Sub
End Module
]]>
                    </file>
                </compilation>

            Dim result =
                    <file name="output">Microsoft (R) Visual Basic Compiler version VERSION (HASH)
Copyright (C) Microsoft Corporation. All rights reserved.

PATH(5) : error BC36593: Expression of type 'Integer()' is not queryable. Make sure you are not missing an assembly reference and/or namespace import for the LINQ provider.

        Dim i3 = From el In {
                            ~
                3, 33, 333
~~~~~~~~~~~~~~~~~~~~~~~~~~
                } Select el
~~~~~~~~~~~~~~~~~          
</file>

            Dim fileName = "a.vb"
            Dim dir = Temp.CreateDirectory()
            Dim file = dir.CreateFile(fileName)
            file.WriteAllText(source.Value)

            Dim output As New StringWriter()
            Dim vbc As New MockVisualBasicCompiler(Nothing, dir.Path, {fileName, "/preferreduilang:en"})
            vbc.Run(output, Nothing)

            Assert.Equal(ReplacePathAndVersionAndHash(result, file), output.ToString())

            CleanupAllGeneratedFiles(file.Path)
        End Sub

        <WorkItem(545214, "http://vstfdevdiv:8080/DevDiv2/DevDiv/_workitems/edit/545214")>
        <Fact()>
        Public Sub ErrorMessageWithSquiggles_05()
            ' It verifies the case where the squiggles covers multiple lines.
            Dim source =
                <compilation>
                    <file name="a.vb">
                        <![CDATA[
Imports System.Collections.Generic
Module _
    Module1
    Sub Main()
    End Sub
'End Module
]]>
                    </file>
                </compilation>

            Dim result =
                    <file name="output">Microsoft (R) Visual Basic Compiler version VERSION (HASH)
Copyright (C) Microsoft Corporation. All rights reserved.

PATH(3) : error BC30625: 'Module' statement must end with a matching 'End Module'.

Module _
~~~~~~~~
    Module1
~~~~~~~~~~~
</file>

            Dim fileName = "a.vb"
            Dim dir = Temp.CreateDirectory()
            Dim file = dir.CreateFile(fileName)
            file.WriteAllText(source.Value)

            Dim output As New StringWriter()
            Dim vbc As New MockVisualBasicCompiler(Nothing, dir.Path, {fileName, "/preferreduilang:en"})
            vbc.Run(output, Nothing)

            Assert.Equal(ReplacePathAndVersionAndHash(result, file), output.ToString())

            CleanupAllGeneratedFiles(file.Path)
        End Sub

        <WorkItem(545214, "http://vstfdevdiv:8080/DevDiv2/DevDiv/_workitems/edit/545214")>
        <Fact()>
        Public Sub ErrorMessageWithSquiggles_06()
            ' It verifies the case where the squiggles covers the very long error span.
            Dim source =
                <compilation>
                    <file name="a.vb">
                        <![CDATA[
Imports System
Imports System.Collections.Generic

Module Program

    Event eeeeeeeeeeeeeeeeeeeeeeeeeeeeeeeeeeeeeeeeeeeeeeeeeeeeeeeeeeeeeeeeeeeeeeeeeeeeeeeeeeeeeeeeeeeeeeeeeeeeeeeeeeeeeeeeeeeeeeeeeeeeeeeeeeeeeeeeeeeeeeeeeeeeeeeeeeeeeeeeeeeeeeeeeeeeeeeeeeeeeeeeeeeeeeeeeeeeeeeeeeeeeeeeeeeeeeeeeeeeeeeeeeeeeeeeeeeeeeeeeeeeeeeeeeeeeeeeeeeeeeeeeeeeeeeeeeeeeeeeeeeeeeeeeeeeeeeeeeeeeeeeeeeeeeeeeeeeeeeeeeeeeeeeeeeeeeeeeeeeeeeeeeeeeeeeeeeeeeeeeeeeeeeeeeeeeeeeeeeeeeeeeeeeeeeeeeeeeeeeeeeeeeeeeeeeeeeeeeeeeeeeeeeeeeeeeeeeeeeeeeeeeeeeeeeeeeeeeeeeeeeeeeeeeeeeeeeeeeeeeeeeeeeeeeeeeeeeeeeeeeeeeeeeeeeeeeeeeeeeeeeeeeeeeeeeeeeeeeeeeeeeeeeeeeeeeeeeeeeeeeeeeeeeeeeeeeeeeeeeeeeeeeeeeeeeeeeeeeeeeeeeeeeeeeeeeeeeeeeeeeeeeeeeeeeeeeeeeeeeeeeeeeeeeeeeeeeeeeeeeeeeeeeeeeeeeeeeeeeeeeeeeeeeeeeeeeeeeeeeeeeeeeeeeeeeeeeeeeeeeeeeeeeeeeeeeeeeeeeeeeeeeeeeeeeeeeeeeeeeeeeeeeeeeeeeeeeeeeeeeeeeeeeeeeeeeeeeeeeeeeeeeeeeeeeeeeeeeeeeeeeeeeeeeeeeeeeeeeeeeeeeeeeeeeeeeeeeeeeeeeeeeeeeeeeeeeeeeeeeeeeeeeeeeeeeeeeeeeeeeeeeeeeeeeeeeeeeeeeeeeeeeeeeeeeeeeeeeeeeeeeeeeeeeeeeeeeeeeeeeeeeeeeeeeeeeeeeeeeeeeeeeeeeeeeeeeeeeeeeeeeeeeeeeeee()

    Event eeeeeeeeeeeeeeeeeeeeeeeeeeeeeeeeeeeeeeeeeeeeeeeeeeeeeeeeeeeeeeeeeeeeeeeeeeeeeeeeeeeeeeeeeeeeeeeeeeeeeeeeeeeeeeeeeeeeeeeeeeeeeeeeeeeeeeeeeeeeeeeeeeeeeeeeeeeeeeeeeeeeeeeeeeeeeeeeeeeeeeeeeeeeeeeeeeeeeeeeeeeeeeeeeeeeeeeeeeeeeeeeeeeeeeeeeeeeeeeeeeeeeeeeeeeeeeeeeeeeeeeeeeeeeeeeeeeeeeeeeeeeeeeeeeeeeeeeeeeeeeeeeeeeeeeeeeeeeeeeeeeeeeeeeeeeeeeeeeeeeeeeeeeeeeeeeeeeeeeeeeeeeeeeeeeeeeeeeeeeeeeeeeeeeeeeeeeeeeeeeeeeeeeeeeeeeeeeeeeeeeeeeeeeeeeeeeeeeeeeeeeeeeeeeeeeeeeeeeeeeeeeeeeeeeeeeeeeeeeeeeeeeeeeeeeeeeeeeeeeeeeeeeeeeeeeeeeeeeeeeeeeeeeeeeeeeeeeeeeeeeeeeeeeeeeeeeeeeeeeeeeeeeeeeeeeeeeeeeeeeeeeeeeeeeeeeeeeeeeeeeeeeeeeeeeeeeeeeeeeeeeeeeeeeeeeeeeeeeeeeeeeeeeeeeeeeeeeeeeeeeeeeeeeeeeeeeeeeeeeeeeeeeeeeeeeeeeeeeeeeeeeeeeeeeeeeeeeeeeeeeeeeeeeeeeeeeeeeeeeeeeeeeeeeeeeeeeeeeeeeeeeeeeeeeeeeeeeeeeeeeeeeeeeeeeeeeeeeeeeeeeeeeeeeeeeeeeeeeeeeeeeeeeeeeeeeeeeeeeeeeeeeeeeeeeeeeeeeeeeeeeeeeeeeeeeeeeeeeeeeeeeeeeeeeeeeeeeeeeeeeeeeeeeeeeeeeeeeeeeeeeeeeeeeeeeeeeeeeeeeeeeeeeeeeeeeeeeeeeeeeeeeeeeeeeeeeeeeeeeeeeeeeeeeeeeeeeeeeeeeeeeeeeeeee()

    Sub Main(args As String())
    End Sub
End Module
]]>
                    </file>
                </compilation>

            Dim result =
                    <file name="output">Microsoft (R) Visual Basic Compiler version VERSION (HASH)
Copyright (C) Microsoft Corporation. All rights reserved.

PATH(7) : error BC37220: Name 'eeeeeeeeeeeeeeeeeeeeeeeeeeeeeeeeeeeeeeeeeeeeeeeeeeeeeeeeeeeeeeeeeeeeeeeeeeeeeeeeeeeeeeeeeeeeeeeeeeeeeeeeeeeeeeeeeeeeeeeeeeeeeeeeeeeeeeeeeeeeeeeeeeeeeeeeeeeeeeeeeeeeeeeeeeeeeeeeeeeeeeeeeeeeeeeeeeeeeeeeeeeeeeeeeeeeeeeeeeeeeeeeeeeeeeeeeeeeeeeeeeeeeeeeeeeeeeeeeeeeeeeeeeeeeeeeeeeeeeeeeeeeeeeeeeeeeeeeeeeeeeeeeeeeeeeeeeeeeeeeeeeeeeeeeeeeeeeeeeeeeeeeeeeeeeeeeeeeeeeeeeeeeeeeeeeeeeeeeeeeeeeeeeeeeeeeeeeeeeeeeeeeeeeeeeeeeeeeeeeeeeeeeeeeeeeeeeeeeeeeeeeeeeeeeeeeeeeeeeeeeeeeeeeeeeeeeeeeeeeeeeeeeeeeeeeeeeeeeeeeeeeeeeeeeeeeeeeeeeeeeeeeeeeeeeeeeeeeeeeeeeeeeeeeeeeeeeeeeeeeeeeeeeeeeeeeeeeeeeeeeeeeeeeeeeeeeeeeeeeeeeeeeeeeeeeeeeeeeeeeeeeeeeeeeeeeeeeeeeeeeeeeeeeeeeeeeeeeeeeeeeeeeeeeeeeeeeeeeeeeeeeeeeeeeeeeeeeeeeeeeeeeeeeeeeeeeeeeeeeeeeeeeeeeeeeeeeeeeeeeeeeeeeeeeeeeeeeeeeeeeeeeeeeeeeeeeeeeeeeeeeeeeeeeeeeeeeeeeeeeeeeeeeeeeeeeeeeeeeeeeeeeeeeeeeeeeeeeeeeeeeeeeeeeeeeeeeeeeeeeeeeeeeeeeeeeeeeeeeeeeeeeeeeeeeeeeeeeeeeeeeeeeeeeeeeeeeeeeeeeeeeeeeeeeeeeeeeeeeeeeeeeeeeeeeeeeeeeeeeeeeeeeeeeeeeeeeeeeeeeeeeeeeeeeeeeeeeeeeeeeeeeeeeeeeeeEventHandler' exceeds the maximum length allowed in metadata.

    Event eeeeeeeeeeeeeeeeeeeeeeeeeeeeeeeeeeeeeeeeeeeeeeeeeeeeeeeeeeeeeeeeeeeeeeeeeeeeeeeeeeeeeeeeeeeeeeeeeeeeeeeeeeeeeeeeeeeeeeeeeeeeeeeeeeeeeeeeeeeeeeeeeeeeeeeeeeeeeeeeeeeeeeeeeeeeeeeeeeeeeeeeeeeeeeeeeeeeeeeeeeeeeeeeeeeeeeeeeeeeeeeeeeeeeeeeeeeeeeeeeeeeeeeeeeeeeeeeeeeeeeeeeeeeeeeeeeeeeeeeeeeeeeeeeeeeeeeeeeeeeeeeeeeeeeeeeeeeeeeeeeeeeeeeeeeeeeeeeeeeeeeeeeeeeeeeeeeeeeeeeeeeeeeeeeeeeeeeeeeeeeeeeeeeeeeeeeeeeeeeeeeeeeeeeeeeeeeeeeeeeeeeeeeeeeeeeeeeeeeeeeeeeeeeeeeeeeeeeeeeeeeeeeeeeeeeeeeeeeeeeeeeeeeeeeeeeeeeeeeeeeeeeeeeeeeeeeeeeeeeeeeeeeeeeeeeeeeeeeeeeeeeeeeeeeeeeeeeeeeeeeeeeeeeeeeeeeeeeeeeeeeeeeeeeeeeeeeeeeeeeeeeeeeeeeeeeeeeeeeeeeeeeeeeeeeeeeeeeeeeeeeeeeeeeeeeeeeeeeeeeeeeeeeeeeeeeeeeeeeeeeeeeeeeeeeeeeeeeeeeeeeeeeeeeeeeeeeeeeeeeeeeeeeeeeeeeeeeeeeeeeeeeeeeeeeeeeeeeeeeeeeeeeeeeeeeeeeeeeeeeeeeeeeeeeeeeeeeeeeeeeeeeeeeeeeeeeeeeeeeeeeeeeeeeeeeeeeeeeeeeeeeeeeeeeeeeeeeeeeeeeeeeeeeeeeeeeeeeeeeeeeeeeeeeeeeeeeeeeeeeeeeeeeeeeeeeeeeeeeeeeeeeeeeeeeeeeeeeeeeeeeeeeeeeeeeeeeeeeeeeeeeeeeeeeeeeeeeeeeeeeeeeeeeeeeeeeeeeeeeeeeeeeeeeeee()
    ~~~~~~~~~~~~~~~~~~~~~~~~~~~~~~~~~~~~~~~~~~~~~~~~~~~~~~~~~~~~~~~~~~~~~~~~~~~~~~~~~~~~~~~~~~~~~~~~~~~~~~~~~~~~~~~~~~~~~~~~~~~~~~~~~~~~~~~~~~~~~~~~~~~~~~~~~~~~~~~~~~~~~~~~~~~~~~~~~~~~~~~~~~~~~~~~~~~~~~~~~~~~~~~~~~~~~~~~~~~~~~~~~~~~~~~~~~~~~~~~~~~~~~~~~~~~~~~~~~~~~~~~~~~~~~~~~~~~~~~~~~~~~~~~~~~~~~~~~~~~~~~~~~~~~~~~~~~~~~~~~~~~~~~~~~~~~~~~~~~~~~~~~~~~~~~~~~~~~~~~~~~~~~~~~~~~~~~~~~~~~~~~~~~~~~~~~~~~~~~~~~~~~~~~~~~~~~~~~~~~~~~~~~~~~~~~~~~~~~~~~~~~~~~~~~~~~~~~~~~~~~~~~~~~~~~~~~~~~~~~~~~~~~~~~~~~~~~~~~~~~~~~~~~~~~~~~~~~~~~~~~~~~~~~~~~~~~~~~~~~~~~~~~~~~~~~~~~~~~~~~~~~~~~~~~~~~~~~~~~~~~~~~~~~~~~~~~~~~~~~~~~~~~~~~~~~~~~~~~~~~~~~~~~~~~~~~~~~~~~~~~~~~~~~~~~~~~~~~~~~~~~~~~~~~~~~~~~~~~~~~~~~~~~~~~~~~~~~~~~~~~~~~~~~~~~~~~~~~~~~~~~~~~~~~~~~~~~~~~~~~~~~~~~~~~~~~~~~~~~~~~~~~~~~~~~~~~~~~~~~~~~~~~~~~~~~~~~~~~~~~~~~~~~~~~~~~~~~~~~~~~~~~~~~~~~~~~~~~~~~~~~~~~~~~~~~~~~~~~~~~~~~~~~~~~~~~~~~~~~~~~~~~~~~~~~~~~~~~~~~~~~~~~~~~~~~~~~~~~~~~~~~~~~~~~~~~~~~~~~~~~~~~~~~~~~~~~~~~~~~~~~~~~~~~~~~~~~~~~~~~~~~~~~~~~~~~~~~~~~~~~~~~~~~~~~~~~~~~~~~
</file>

            Dim fileName = "a.vb"
            Dim dir = Temp.CreateDirectory()
            Dim file = dir.CreateFile(fileName)
            file.WriteAllText(source.Value)

            Dim output As New StringWriter()
            Dim vbc As New MockVisualBasicCompiler(Nothing, dir.Path, {fileName, "/preferreduilang:en"})
            vbc.Run(output, Nothing)

            Assert.Equal(ReplacePathAndVersionAndHash(result, file), output.ToString())

            CleanupAllGeneratedFiles(file.Path)
        End Sub

        <WorkItem(545214, "http://vstfdevdiv:8080/DevDiv2/DevDiv/_workitems/edit/545214")>
        <Fact()>
        Public Sub ErrorMessageWithSquiggles_07()
            ' It verifies the case where the error is on the last line.
            Dim source =
                <compilation>
                    <file name="a.vb">
                        <![CDATA[
Imports System

Module Module1
    Sub Main()
        Console.WriteLine("Hello from VB")
    End Sub
End Class]]>
                    </file>
                </compilation>

            Dim result =
                    <file name="output">Microsoft (R) Visual Basic Compiler version VERSION (HASH)
Copyright (C) Microsoft Corporation. All rights reserved.

PATH(4) : error BC30625: 'Module' statement must end with a matching 'End Module'.

Module Module1
~~~~~~~~~~~~~~
PATH(8) : error BC30460: 'End Class' must be preceded by a matching 'Class'.

End Class
~~~~~~~~~
</file>

            Dim fileName = "a.vb"
            Dim dir = Temp.CreateDirectory()
            Dim file = dir.CreateFile(fileName)
            file.WriteAllText(source.Value)

            Dim output As New StringWriter()
            Dim vbc As New MockVisualBasicCompiler(Nothing, dir.Path, {fileName, "/preferreduilang:en"})
            vbc.Run(output, Nothing)

            Assert.Equal(ReplacePathAndVersionAndHash(result, file), output.ToString())

            CleanupAllGeneratedFiles(file.Path)
        End Sub

        <WorkItem(531606, "http://vstfdevdiv:8080/DevDiv2/DevDiv/_workitems/edit/531606")>
        <Fact()>
        Public Sub ErrorMessageWithSquiggles_08()
            Dim source =
                <compilation>
                    <file name="a.vb">
                        <![CDATA[
Imports System

Module Module1
    Sub Main()
        Dim i As system.Boolean,
    End Sub
End Module
]]>
                    </file>
                </compilation>

            Dim result =
    <file name="output">Microsoft (R) Visual Basic Compiler version VERSION (HASH)
Copyright (C) Microsoft Corporation. All rights reserved.

PATH(6) : error BC30203: Identifier expected.

        Dim i As system.Boolean,
                                ~
</file>

            Dim fileName = "a.vb"
            Dim dir = Temp.CreateDirectory()
            Dim file = dir.CreateFile(fileName)
            file.WriteAllText(source.Value)

            Dim output As New StringWriter()
            Dim vbc As New MockVisualBasicCompiler(Nothing, dir.Path, {fileName, "/preferreduilang:en"})
            vbc.Run(output, Nothing)

            Assert.Equal(ReplacePathAndVersionAndHash(result, file), output.ToString())

            CleanupAllGeneratedFiles(file.Path)
        End Sub

        Private Shared Function ReplacePathAndVersionAndHash(result As XElement, file As TempFile) As String
            Return result.Value.Replace("PATH", file.Path).Replace("VERSION", s_compilerVersion).Replace("HASH", s_compilerShortCommitHash).Replace(vbLf, vbCrLf)
        End Function

        <WorkItem(545247, "http://vstfdevdiv:8080/DevDiv2/DevDiv/_workitems/edit/545247")>
        <Fact()>
        Public Sub CompilationWithNonExistingOutPath()
            Dim source =
                <compilation>
                    <file name="a.vb">
                        <![CDATA[
Imports System

Module Module1
    Sub Main()
    End Sub
End Module
]]>
                    </file>
                </compilation>

            Dim fileName = "a.vb"
            Dim dir = Temp.CreateDirectory()
            Dim file = dir.CreateFile(fileName)
            file.WriteAllText(source.Value)

            Dim output As New StringWriter()
            Dim vbc As New MockVisualBasicCompiler(Nothing, dir.Path, {fileName, "/target:exe", "/preferreduilang:en", "/out:sub\a.exe"})
            Dim exitCode = vbc.Run(output, Nothing)

            Assert.Equal(1, exitCode)
            Assert.Contains("error BC2012: can't open '" + dir.Path + "\sub\a.exe' for writing", output.ToString(), StringComparison.Ordinal)

            CleanupAllGeneratedFiles(file.Path)
        End Sub

        <WorkItem(545247, "http://vstfdevdiv:8080/DevDiv2/DevDiv/_workitems/edit/545247")>
        <Fact()>
        Public Sub CompilationWithWrongOutPath_01()
            Dim source =
                <compilation>
                    <file name="a.vb">
                        <![CDATA[
Imports System

Module Module1
    Sub Main()
    End Sub
End Module
]]>
                    </file>
                </compilation>

            Dim fileName = "a.vb"
            Dim dir = Temp.CreateDirectory()
            Dim file = dir.CreateFile(fileName)
            file.WriteAllText(source.Value)

            Dim output As New StringWriter()
            Dim vbc As New MockVisualBasicCompiler(Nothing, dir.Path, {fileName, "/preferreduilang:en", "/target:exe", "/out:sub\"})
            Dim exitCode = vbc.Run(output, Nothing)

            Assert.Equal(1, exitCode)
            Dim message = output.ToString()
            Assert.Contains("error BC2032: File name", message, StringComparison.Ordinal)
            Assert.Contains("sub", message, StringComparison.Ordinal)

            CleanupAllGeneratedFiles(file.Path)
        End Sub

        <WorkItem(545247, "http://vstfdevdiv:8080/DevDiv2/DevDiv/_workitems/edit/545247")>
        <Fact()>
        Public Sub CompilationWithWrongOutPath_02()
            Dim source =
                <compilation>
                    <file name="a.vb">
                        <![CDATA[
Imports System

Module Module1
    Sub Main()
    End Sub
End Module
]]>
                    </file>
                </compilation>

            Dim fileName = "a.vb"
            Dim dir = Temp.CreateDirectory()
            Dim file = dir.CreateFile(fileName)
            file.WriteAllText(source.Value)

            Dim output As New StringWriter()
            Dim vbc As New MockVisualBasicCompiler(Nothing, dir.Path, {fileName, "/preferreduilang:en", "/target:exe", "/out:sub\ "})
            Dim exitCode = vbc.Run(output, Nothing)

            Assert.Equal(1, exitCode)
            Dim message = output.ToString()
            Assert.Contains("error BC2032: File name", message, StringComparison.Ordinal)
            Assert.Contains("sub", message, StringComparison.Ordinal)

            CleanupAllGeneratedFiles(file.Path)
        End Sub

        <WorkItem(545247, "http://vstfdevdiv:8080/DevDiv2/DevDiv/_workitems/edit/545247")>
        <Fact()>
        Public Sub CompilationWithWrongOutPath_03()
            Dim source =
                <compilation>
                    <file name="a.vb">
                        <![CDATA[
Imports System

Module Module1
    Sub Main()
    End Sub
End Module
]]>
                    </file>
                </compilation>

            Dim fileName = "a.vb"
            Dim dir = Temp.CreateDirectory()
            Dim file = dir.CreateFile(fileName)
            file.WriteAllText(source.Value)

            Dim output As New StringWriter()
            Dim vbc As New MockVisualBasicCompiler(Nothing, dir.Path, {fileName, "/preferreduilang:en", "/target:exe", "/out:aaa:\a.exe"})
            Dim exitCode = vbc.Run(output, Nothing)

            Assert.Equal(1, exitCode)
            Assert.Contains("error BC2032: File name 'aaa:\a.exe' is empty, contains invalid characters, has a drive specification without an absolute path, or is too long", output.ToString(), StringComparison.Ordinal)

            CleanupAllGeneratedFiles(file.Path)
        End Sub

        <WorkItem(545247, "http://vstfdevdiv:8080/DevDiv2/DevDiv/_workitems/edit/545247")>
        <Fact()>
        Public Sub CompilationWithWrongOutPath_04()
            Dim source =
                <compilation>
                    <file name="a.vb">
                        <![CDATA[
Imports System

Module Module1
    Sub Main()
    End Sub
End Module
]]>
                    </file>
                </compilation>

            Dim fileName = "a.vb"
            Dim dir = Temp.CreateDirectory()
            Dim file = dir.CreateFile(fileName)
            file.WriteAllText(source.Value)

            Dim output As New StringWriter()
            Dim vbc As New MockVisualBasicCompiler(Nothing, dir.Path, {fileName, "/preferreduilang:en", "/target:exe", "/out: "})
            Dim exitCode = vbc.Run(output, Nothing)

            Assert.Equal(1, exitCode)
            Assert.Contains("error BC2006: option 'out' requires ':<file>'", output.ToString(), StringComparison.Ordinal)

            CleanupAllGeneratedFiles(file.Path)
        End Sub

        <Fact()>
        Public Sub SpecifyProperCodePage()
            ' Class <UTF8 Cyrillic Character>
            ' End Class
            Dim source() As Byte = {
                                    &H43, &H6C, &H61, &H73, &H73, &H20, &HD0, &H96, &HD, &HA,
                                    &H45, &H6E, &H64, &H20, &H43, &H6C, &H61, &H73, &H73
                                   }

            Dim fileName = "a.vb"
            Dim dir = Temp.CreateDirectory()
            Dim file = dir.CreateFile(fileName)
            file.WriteAllBytes(source)

            Dim output = ProcessUtilities.RunAndGetOutput(s_basicCompilerExecutable, "/nologo /t:library " & file.ToString(), startFolder:=dir.Path)
            Assert.Equal("", output) ' Autodetected UTF8, NO ERROR

            output = ProcessUtilities.RunAndGetOutput(s_basicCompilerExecutable, "/nologo /preferreduilang:en /t:library /codepage:20127 " & file.ToString(), expectedRetCode:=1, startFolder:=dir.Path) ' 20127: US-ASCII
            ' 0xd0, 0x96 ==> 'Ð–' ==> ERROR
            Dim expected = <result>
a.vb(1) : error BC30203: Identifier expected.

Class ??
      ~                           
    </result>.Value.Replace(vbLf, vbCrLf).Trim()
            Dim actual = Regex.Replace(output, "^.*a.vb", "a.vb", RegexOptions.Multiline).Trim()

            Assert.Equal(expected, actual)
        End Sub

        <Fact()>
        Public Sub EmittedSubsystemVersion()
            Dim dir = Temp.CreateDirectory()
            Dim file = dir.CreateFile("a.vb")
            file.WriteAllText(
    <text>
    Class C
    End Class
</text>.Value.Replace(vbLf, vbCrLf))

            Dim comp = VisualBasicCompilation.Create("a.dll", options:=TestOptions.ReleaseDll)
            Dim peHeaders = New PEHeaders(comp.EmitToStream(New EmitOptions(subsystemVersion:=SubsystemVersion.Create(5, 1))))
            Assert.Equal(5, peHeaders.PEHeader.MajorSubsystemVersion)
            Assert.Equal(1, peHeaders.PEHeader.MinorSubsystemVersion)

            CleanupAllGeneratedFiles(file.Path)
        End Sub

        <Fact>
        Public Sub DefaultManifestForExe()
            Dim source =
                <compilation>
                    <file name="a.vb">
                        <![CDATA[
Imports System

Module Module1
    Sub Main()
    End Sub
End Module
]]>
                    </file>
                </compilation>

            Dim expectedManifest =
    <?xml version="1.0" encoding="utf-16"?>
    <ManifestResource Size="490">
        <Contents><![CDATA[<?xml version="1.0" encoding="UTF-8" standalone="yes"?>

<assembly xmlns="urn:schemas-microsoft-com:asm.v1" manifestVersion="1.0">
  <assemblyIdentity version="1.0.0.0" name="MyApplication.app"/>
  <trustInfo xmlns="urn:schemas-microsoft-com:asm.v2">
    <security>
      <requestedPrivileges xmlns="urn:schemas-microsoft-com:asm.v3">
        <requestedExecutionLevel level="asInvoker" uiAccess="false"/>
      </requestedPrivileges>
    </security>
  </trustInfo>
</assembly>]]></Contents>
    </ManifestResource>

            CheckManifestXml(source, OutputKind.ConsoleApplication, explicitManifest:=Nothing, expectedManifest:=expectedManifest)
        End Sub

        <Fact>
        Public Sub DefaultManifestForDll()
            Dim source =
                <compilation>
                    <file name="a.vb">
                        <![CDATA[
Imports System

Module Module1
    Sub Main()
    End Sub
End Module
]]>
                    </file>
                </compilation>

            CheckManifestXml(source, OutputKind.DynamicallyLinkedLibrary, explicitManifest:=Nothing, expectedManifest:=Nothing)
        End Sub

        <Fact>
        Public Sub DefaultManifestForModule()
            Dim source =
                <compilation>
                    <file name="a.vb">
                        <![CDATA[
Imports System

Module Module1
    Sub Main()
    End Sub
End Module
]]>
                    </file>
                </compilation>

            CheckManifestXml(source, OutputKind.NetModule, explicitManifest:=Nothing, expectedManifest:=Nothing)
        End Sub

        <Fact>
        Public Sub DefaultManifestForWinExe()
            Dim source =
                <compilation>
                    <file name="a.vb">
                        <![CDATA[
Imports System

Module Module1
    Sub Main()
    End Sub
End Module
]]>
                    </file>
                </compilation>

            Dim expectedManifest =
    <?xml version="1.0" encoding="utf-16"?>
    <ManifestResource Size="490">
        <Contents><![CDATA[<?xml version="1.0" encoding="UTF-8" standalone="yes"?>

<assembly xmlns="urn:schemas-microsoft-com:asm.v1" manifestVersion="1.0">
  <assemblyIdentity version="1.0.0.0" name="MyApplication.app"/>
  <trustInfo xmlns="urn:schemas-microsoft-com:asm.v2">
    <security>
      <requestedPrivileges xmlns="urn:schemas-microsoft-com:asm.v3">
        <requestedExecutionLevel level="asInvoker" uiAccess="false"/>
      </requestedPrivileges>
    </security>
  </trustInfo>
</assembly>]]></Contents>
    </ManifestResource>

            CheckManifestXml(source, OutputKind.WindowsApplication, explicitManifest:=Nothing, expectedManifest:=expectedManifest)
        End Sub

        <Fact>
        Public Sub DefaultManifestForAppContainerExe()
            Dim source =
                <compilation>
                    <file name="a.vb">
                        <![CDATA[
Imports System

Module Module1
    Sub Main()
    End Sub
End Module
]]>
                    </file>
                </compilation>

            Dim expectedManifest =
    <?xml version="1.0" encoding="utf-16"?>
    <ManifestResource Size="490">
        <Contents><![CDATA[<?xml version="1.0" encoding="UTF-8" standalone="yes"?>

<assembly xmlns="urn:schemas-microsoft-com:asm.v1" manifestVersion="1.0">
  <assemblyIdentity version="1.0.0.0" name="MyApplication.app"/>
  <trustInfo xmlns="urn:schemas-microsoft-com:asm.v2">
    <security>
      <requestedPrivileges xmlns="urn:schemas-microsoft-com:asm.v3">
        <requestedExecutionLevel level="asInvoker" uiAccess="false"/>
      </requestedPrivileges>
    </security>
  </trustInfo>
</assembly>]]></Contents>
    </ManifestResource>

            CheckManifestXml(source, OutputKind.WindowsRuntimeApplication, explicitManifest:=Nothing, expectedManifest:=expectedManifest)
        End Sub

        <Fact>
        Public Sub DefaultManifestForWinMDObj()
            Dim source =
                <compilation>
                    <file name="a.vb">
                        <![CDATA[
Imports System

Module Module1
    Sub Main()
    End Sub
End Module
]]>
                    </file>
                </compilation>

            CheckManifestXml(source, OutputKind.WindowsRuntimeMetadata, explicitManifest:=Nothing, expectedManifest:=Nothing)
        End Sub

        <Fact>
        Public Sub ExplicitManifestForExe()
            Dim source =
                <compilation>
                    <file name="a.vb">
                        <![CDATA[
Imports System

Module Module1
    Sub Main()
    End Sub
End Module
]]>
                    </file>
                </compilation>

            Dim explicitManifest =
    <?xml version="1.0" encoding="UTF-8" standalone="yes"?>
    <assembly xmlns="urn:schemas-microsoft-com:asm.v1" manifestVersion="1.0">
        <assemblyIdentity version="1.0.0.0" name="Test.app"/>
        <trustInfo xmlns="urn:schemas-microsoft-com:asm.v2">
            <security>
                <requestedPrivileges xmlns="urn:schemas-microsoft-com:asm.v3">
                    <requestedExecutionLevel level="asInvoker" uiAccess="false"/>
                </requestedPrivileges>
            </security>
        </trustInfo>
    </assembly>

            Dim expectedManifest =
    <?xml version="1.0" encoding="utf-16"?>
    <ManifestResource Size="421">
        <Contents><![CDATA[<assembly xmlns="urn:schemas-microsoft-com:asm.v1" manifestVersion="1.0">
  <assemblyIdentity version="1.0.0.0" name="Test.app" />
  <trustInfo xmlns="urn:schemas-microsoft-com:asm.v2">
    <security>
      <requestedPrivileges xmlns="urn:schemas-microsoft-com:asm.v3">
        <requestedExecutionLevel level="asInvoker" uiAccess="false" />
      </requestedPrivileges>
    </security>
  </trustInfo>
</assembly>]]></Contents>
    </ManifestResource>

            CheckManifestXml(source, OutputKind.ConsoleApplication, explicitManifest, expectedManifest)
        End Sub

        <Fact>
        Public Sub ExplicitManifestResForDll()
            Dim source =
                <compilation>
                    <file name="a.vb">
                        <![CDATA[
Imports System

Module Module1
    Sub Main()
    End Sub
End Module
]]>
                    </file>
                </compilation>

            Dim explicitManifest =
    <?xml version="1.0" encoding="UTF-8" standalone="yes"?>
    <assembly xmlns="urn:schemas-microsoft-com:asm.v1" manifestVersion="1.0">
        <assemblyIdentity version="1.0.0.0" name="Test.app"/>
        <trustInfo xmlns="urn:schemas-microsoft-com:asm.v2">
            <security>
                <requestedPrivileges xmlns="urn:schemas-microsoft-com:asm.v3">
                    <requestedExecutionLevel level="asInvoker" uiAccess="false"/>
                </requestedPrivileges>
            </security>
        </trustInfo>
    </assembly>

            Dim expectedManifest =
    <?xml version="1.0" encoding="utf-16"?>
    <ManifestResource Size="421">
        <Contents><![CDATA[<assembly xmlns="urn:schemas-microsoft-com:asm.v1" manifestVersion="1.0">
  <assemblyIdentity version="1.0.0.0" name="Test.app" />
  <trustInfo xmlns="urn:schemas-microsoft-com:asm.v2">
    <security>
      <requestedPrivileges xmlns="urn:schemas-microsoft-com:asm.v3">
        <requestedExecutionLevel level="asInvoker" uiAccess="false" />
      </requestedPrivileges>
    </security>
  </trustInfo>
</assembly>]]></Contents>
    </ManifestResource>

            CheckManifestXml(source, OutputKind.DynamicallyLinkedLibrary, explicitManifest, expectedManifest)
        End Sub

        <Fact>
        Public Sub ExplicitManifestForModule()
            Dim source =
                <compilation>
                    <file name="a.vb">
                        <![CDATA[
Imports System

Module Module1
    Sub Main()
    End Sub
End Module
]]>
                    </file>
                </compilation>

            Dim explicitManifest =
    <?xml version="1.0" encoding="UTF-8" standalone="yes"?>
    <assembly xmlns="urn:schemas-microsoft-com:asm.v1" manifestVersion="1.0">
        <assemblyIdentity version="1.0.0.0" name="Test.app"/>
        <trustInfo xmlns="urn:schemas-microsoft-com:asm.v2">
            <security>
                <requestedPrivileges xmlns="urn:schemas-microsoft-com:asm.v3">
                    <requestedExecutionLevel level="asInvoker" uiAccess="false"/>
                </requestedPrivileges>
            </security>
        </trustInfo>
    </assembly>

            CheckManifestXml(source, OutputKind.NetModule, explicitManifest, expectedManifest:=Nothing)
        End Sub

        <DllImport("kernel32.dll", SetLastError:=True)> Public Shared Function _
            LoadLibraryEx(lpFileName As String, hFile As IntPtr, dwFlags As UInteger) As IntPtr
        End Function
        <DllImport("kernel32.dll", SetLastError:=True)> Public Shared Function _
            FreeLibrary(hFile As IntPtr) As Boolean
        End Function

        Private Sub CheckManifestXml(source As XElement, outputKind As OutputKind, explicitManifest As XDocument, expectedManifest As XDocument)
            Dim dir = Temp.CreateDirectory()
            Dim sourceFile = dir.CreateFile("Test.cs").WriteAllText(source.Value)

            Dim outputFileName As String
            Dim target As String
            Select Case outputKind
                Case OutputKind.ConsoleApplication
                    outputFileName = "Test.exe"
                    target = "exe"
                Case OutputKind.WindowsApplication
                    outputFileName = "Test.exe"
                    target = "winexe"
                Case OutputKind.DynamicallyLinkedLibrary
                    outputFileName = "Test.dll"
                    target = "library"
                Case OutputKind.NetModule
                    outputFileName = "Test.netmodule"
                    target = "module"
                Case OutputKind.WindowsRuntimeMetadata
                    outputFileName = "Test.winmdobj"
                    target = "winmdobj"
                Case OutputKind.WindowsRuntimeApplication
                    outputFileName = "Test.exe"
                    target = "appcontainerexe"
                Case Else
                    Throw TestExceptionUtilities.UnexpectedValue(outputKind)
            End Select

            Dim vbc As VisualBasicCompiler
            Dim manifestFile As TempFile
            If explicitManifest Is Nothing Then
                vbc = New MockVisualBasicCompiler(Nothing, dir.Path,
                {
                    String.Format("/target:{0}", target),
                    String.Format("/out:{0}", outputFileName),
                    Path.GetFileName(sourceFile.Path)
                })
            Else
                manifestFile = dir.CreateFile("Test.config").WriteAllText(explicitManifest.ToString())
                vbc = New MockVisualBasicCompiler(Nothing, dir.Path,
                {
                    String.Format("/target:{0}", target),
                    String.Format("/out:{0}", outputFileName),
                    String.Format("/win32manifest:{0}", Path.GetFileName(manifestFile.Path)),
                    Path.GetFileName(sourceFile.Path)
                })
            End If
            Assert.Equal(0, vbc.Run(New StringWriter(), Nothing))

            Dim library As IntPtr = LoadLibraryEx(Path.Combine(dir.Path, outputFileName), IntPtr.Zero, 2)
            If library = IntPtr.Zero Then
                Throw New Win32Exception(Marshal.GetLastWin32Error())
            End If

            Const resourceType As String = "#24"
            Dim resourceId As String = If(outputKind = OutputKind.DynamicallyLinkedLibrary, "#2", "#1")

            Dim manifestSize As UInteger = Nothing
            If expectedManifest Is Nothing Then
                Assert.Throws(Of Win32Exception)(Function() Win32Res.GetResource(library, resourceId, resourceType, manifestSize))
            Else
                Dim manifestResourcePointer As IntPtr = Win32Res.GetResource(library, resourceId, resourceType, manifestSize)
                Dim actualManifest As String = Win32Res.ManifestResourceToXml(manifestResourcePointer, manifestSize)
                Assert.Equal(expectedManifest.ToString(), XDocument.Parse(actualManifest).ToString())
            End If

            FreeLibrary(library)

            CleanupAllGeneratedFiles(sourceFile.Path)
        End Sub

        <WorkItem(530221, "http://vstfdevdiv:8080/DevDiv2/DevDiv/_workitems/edit/530221")>
        <WorkItem(5664, "https://github.com/dotnet/roslyn/issues/5664")>
        <ConditionalFact(GetType(IsEnglishLocal))>
        Public Sub Bug15538()
            ' The icacls command fails on our Helix machines And it appears to be related to the use of the $ in 
            ' the username. 
            ' https://github.com/dotnet/roslyn/issues/28836
            If StringComparer.OrdinalIgnoreCase.Equals(Environment.UserDomainName, "WORKGROUP") Then
                Return
            End If

            Dim folder = Temp.CreateDirectory()
            Dim source As String = folder.CreateFile("src.vb").WriteAllText("").Path
            Dim ref As String = folder.CreateFile("ref.dll").WriteAllText("").Path

            Try
                Dim output = ProcessUtilities.RunAndGetOutput("cmd", "/C icacls " & ref & " /inheritance:r /Q")
                Assert.Equal("Successfully processed 1 files; Failed processing 0 files", output.Trim())

                output = ProcessUtilities.RunAndGetOutput("cmd", "/C icacls " & ref & " /deny %USERDOMAIN%\%USERNAME%:(r,WDAC) /Q")
                Assert.Equal("Successfully processed 1 files; Failed processing 0 files", output.Trim())

                output = ProcessUtilities.RunAndGetOutput("cmd", "/C """ & s_basicCompilerExecutable & """ /nologo /preferreduilang:en /r:" & ref & " /t:library " & source, expectedRetCode:=1)
                Assert.True(output.StartsWith("vbc : error BC31011: Unable to load referenced library '" & ref & "': Access to the path '" & ref & "' is denied.", StringComparison.Ordinal))

            Finally
                Dim output = ProcessUtilities.RunAndGetOutput("cmd", "/C icacls " & ref & " /reset /Q")
                Assert.Equal("Successfully processed 1 files; Failed processing 0 files", output.Trim())
                File.Delete(ref)
            End Try

            CleanupAllGeneratedFiles(source)
        End Sub

        <WorkItem(544926, "http://vstfdevdiv:8080/DevDiv2/DevDiv/_workitems/edit/544926")>
        <Fact()>
        Public Sub ResponseFilesWithNoconfig_01()
            Dim source As String = Temp.CreateFile().WriteAllText(<text>
Imports System

Module Module1
    Sub Main()
        Dim x As Integer    
    End Sub
End Module
</text>.Value).Path

            Dim rsp As String = Temp.CreateFile().WriteAllText(<text>
/warnaserror                                                               
</text>.Value).Path

            ' Checks the base case without /noconfig (expect to see error)
            Dim vbc = New MockVisualBasicCompiler(rsp, _baseDirectory, {source, "/preferreduilang:en"})
            Dim output As New StringWriter()
            Dim exitCode = vbc.Run(output, Nothing)
            Assert.Equal(1, exitCode)
            Assert.Contains("error BC42024: Unused local variable: 'x'.", output.ToString(), StringComparison.Ordinal)

            ' Checks the base case with /noconfig (expect to see warning, instead of error)
            vbc = New MockVisualBasicCompiler(rsp, _baseDirectory, {source, "/preferreduilang:en", "/noconfig"})
            output = New StringWriter()
            exitCode = vbc.Run(output, Nothing)
            Assert.Equal(0, exitCode)
            Assert.Contains("warning BC42024: Unused local variable: 'x'.", output.ToString(), StringComparison.Ordinal)

            ' Checks the base case with /NOCONFIG (expect to see warning, instead of error)
            vbc = New MockVisualBasicCompiler(rsp, _baseDirectory, {source, "/preferreduilang:en", "/NOCONFIG"})
            output = New StringWriter()
            exitCode = vbc.Run(output, Nothing)
            Assert.Equal(0, exitCode)
            Assert.Contains("warning BC42024: Unused local variable: 'x'.", output.ToString(), StringComparison.Ordinal)

            ' Checks the base case with -noconfig (expect to see warning, instead of error)
            vbc = New MockVisualBasicCompiler(rsp, _baseDirectory, {source, "/preferreduilang:en", "-noconfig"})
            output = New StringWriter()
            exitCode = vbc.Run(output, Nothing)
            Assert.Equal(0, exitCode)
            Assert.Contains("warning BC42024: Unused local variable: 'x'.", output.ToString(), StringComparison.Ordinal)

            CleanupAllGeneratedFiles(source)
            CleanupAllGeneratedFiles(rsp)
        End Sub

        <WorkItem(544926, "http://vstfdevdiv:8080/DevDiv2/DevDiv/_workitems/edit/544926")>
        <Fact()>
        Public Sub ResponseFilesWithNoconfig_02()
            Dim source As String = Temp.CreateFile().WriteAllText(<text>
Imports System

Module Module1
    Sub Main()
    End Sub
End Module
</text>.Value).Path

            Dim rsp As String = Temp.CreateFile().WriteAllText(<text>
/noconfig                                        
</text>.Value).Path

            ' Checks the case with /noconfig inside the response file (expect to see warning)
            Dim vbc = New MockVisualBasicCompiler(rsp, _baseDirectory, {source, "/preferreduilang:en"})
            Dim output As New StringWriter()
            Dim exitCode = vbc.Run(output, Nothing)
            Assert.Equal(0, exitCode)
            Assert.Contains("warning BC2025: ignoring /noconfig option because it was specified in a response file", output.ToString(), StringComparison.Ordinal)

            ' Checks the case with /noconfig inside the response file as along with /nowarn (expect to see warning)
            vbc = New MockVisualBasicCompiler(rsp, _baseDirectory, {source, "/preferreduilang:en", "/nowarn"})
            output = New StringWriter()
            exitCode = vbc.Run(output, Nothing)
            Assert.Equal(0, exitCode)
            Assert.Contains("warning BC2025: ignoring /noconfig option because it was specified in a response file", output.ToString(), StringComparison.Ordinal)

            CleanupAllGeneratedFiles(source)
            CleanupAllGeneratedFiles(rsp)
        End Sub

        <WorkItem(544926, "http://vstfdevdiv:8080/DevDiv2/DevDiv/_workitems/edit/544926")>
        <Fact()>
        Public Sub ResponseFilesWithNoconfig_03()
            Dim source As String = Temp.CreateFile().WriteAllText(<text>
Imports System

Module Module1
    Sub Main()
    End Sub
End Module
</text>.Value).Path

            Dim rsp As String = Temp.CreateFile().WriteAllText(<text>
/NOCONFIG       
</text>.Value).Path

            ' Checks the case with /noconfig inside the response file (expect to see warning)
            Dim vbc = New MockVisualBasicCompiler(rsp, _baseDirectory, {source, "/preferreduilang:en"})
            Dim output As New StringWriter()
            Dim exitCode = vbc.Run(output, Nothing)
            Assert.Equal(0, exitCode)
            Assert.Contains("warning BC2025: ignoring /noconfig option because it was specified in a response file", output.ToString(), StringComparison.Ordinal)

            ' Checks the case with /NOCONFIG inside the response file as along with /nowarn (expect to see warning)
            vbc = New MockVisualBasicCompiler(rsp, _baseDirectory, {source, "/preferreduilang:en", "/nowarn"})
            output = New StringWriter()
            exitCode = vbc.Run(output, Nothing)
            Assert.Equal(0, exitCode)
            Assert.Contains("warning BC2025: ignoring /noconfig option because it was specified in a response file", output.ToString(), StringComparison.Ordinal)

            CleanupAllGeneratedFiles(source)
            CleanupAllGeneratedFiles(rsp)
        End Sub

        <WorkItem(544926, "http://vstfdevdiv:8080/DevDiv2/DevDiv/_workitems/edit/544926")>
        <Fact()>
        Public Sub ResponseFilesWithNoconfig_04()
            Dim source As String = Temp.CreateFile().WriteAllText(<text>
Imports System

Module Module1
    Sub Main()
    End Sub
End Module
</text>.Value).Path

            Dim rsp As String = Temp.CreateFile().WriteAllText(<text>
-noconfig
</text>.Value).Path

            ' Checks the case with /noconfig inside the response file (expect to see warning)
            Dim vbc = New MockVisualBasicCompiler(rsp, _baseDirectory, {source, "/preferreduilang:en"})
            Dim output As New StringWriter()
            Dim exitCode = vbc.Run(output, Nothing)
            Assert.Equal(0, exitCode)
            Assert.Contains("warning BC2025: ignoring /noconfig option because it was specified in a response file", output.ToString(), StringComparison.Ordinal)

            ' Checks the case with -noconfig inside the response file as along with /nowarn (expect to see warning)
            vbc = New MockVisualBasicCompiler(rsp, _baseDirectory, {source, "/preferreduilang:en", "/nowarn"})
            output = New StringWriter()
            exitCode = vbc.Run(output, Nothing)
            Assert.Equal(0, exitCode)
            Assert.Contains("warning BC2025: ignoring /noconfig option because it was specified in a response file", output.ToString(), StringComparison.Ordinal)

            CleanupAllGeneratedFiles(source)
            CleanupAllGeneratedFiles(rsp)
        End Sub

        <WorkItem(545832, "http://vstfdevdiv:8080/DevDiv2/DevDiv/_workitems/edit/545832")>
        <Fact()>
        Public Sub ResponseFilesWithEmptyAliasReference()
            Dim source As String = Temp.CreateFile().WriteAllText(<text>
Imports System
</text>.Value).Path

            Dim rsp As String = Temp.CreateFile().WriteAllText(<text>
-nologo
/r:a=""""
</text>.Value).Path

            Dim vbc = New MockVisualBasicCompiler(rsp, _baseDirectory, {source, "/preferreduilang:en"})
            Dim output As New StringWriter()
            Dim exitCode = vbc.Run(output, Nothing)
            Assert.Equal(1, exitCode)
            Assert.Equal("vbc : error BC2017: could not find library 'a='", output.ToString().Trim())

            CleanupAllGeneratedFiles(source)
            CleanupAllGeneratedFiles(rsp)
        End Sub

        <WorkItem(546031, "http://vstfdevdiv:8080/DevDiv2/DevDiv/_workitems/edit/546031")>
        <WorkItem(546032, "http://vstfdevdiv:8080/DevDiv2/DevDiv/_workitems/edit/546032")>
        <WorkItem(546033, "http://vstfdevdiv:8080/DevDiv2/DevDiv/_workitems/edit/546033")>
        <Fact()>
        Public Sub InvalidDefineSwitch()
            Dim source As String = Temp.CreateFile().WriteAllText(<text>
Imports System
</text>.Value).Path

            Dim vbc = New MockVisualBasicCompiler(Nothing, _baseDirectory, {"-nologo", "/preferreduilang:en", "/t:libraRY", "/define", source})
            Dim output As New StringWriter()
            Dim exitCode = vbc.Run(output, Nothing)
            Assert.Equal(1, exitCode)
            Assert.Equal("vbc : error BC2006: option 'define' requires ':<symbol_list>'", output.ToString().Trim())

            vbc = New MockVisualBasicCompiler(Nothing, _baseDirectory, {"-nologo", "/preferreduilang:en", "/t:libraRY", "/define:", source})
            output = New StringWriter()
            exitCode = vbc.Run(output, Nothing)
            Assert.Equal(1, exitCode)
            Assert.Equal("vbc : error BC2006: option 'define' requires ':<symbol_list>'", output.ToString().Trim())

            vbc = New MockVisualBasicCompiler(Nothing, _baseDirectory, {"-nologo", "/preferreduilang:en", "/t:libraRY", "/define: ", source})
            output = New StringWriter()
            exitCode = vbc.Run(output, Nothing)
            Assert.Equal(1, exitCode)
            Assert.Equal("vbc : error BC2006: option 'define' requires ':<symbol_list>'", output.ToString().Trim())

            vbc = New MockVisualBasicCompiler(Nothing, _baseDirectory, {"-nologo", "/preferreduilang:en", "/t:libraRY", "/define:_,", source})
            output = New StringWriter()
            exitCode = vbc.Run(output, Nothing)
            Assert.Equal(1, exitCode)
            Assert.Equal("vbc : error BC31030: Conditional compilation constant '_ ^^ ^^ ' is not valid: Identifier expected.", output.ToString().Trim())

            vbc = New MockVisualBasicCompiler(Nothing, _baseDirectory, {"-nologo", "/preferreduilang:en", "/t:libraRY", "/define:_a,", source})
            output = New StringWriter()
            exitCode = vbc.Run(output, Nothing)
            Assert.Equal(0, exitCode)
            Assert.Equal("", output.ToString().Trim())

            vbc = New MockVisualBasicCompiler(Nothing, _baseDirectory, {"-nologo", "/preferreduilang:en", "/t:libraRY", "/define:_ a,", source})
            output = New StringWriter()
            exitCode = vbc.Run(output, Nothing)
            Assert.Equal(1, exitCode)
            Assert.Equal("vbc : error BC31030: Conditional compilation constant '_  ^^ ^^ a' is not valid: Identifier expected.", output.ToString().Trim())

            vbc = New MockVisualBasicCompiler(Nothing, _baseDirectory, {"-nologo", "/preferreduilang:en", "/t:libraRY", "/define:a,_,b", source})
            output = New StringWriter()
            exitCode = vbc.Run(output, Nothing)
            Assert.Equal(1, exitCode)
            Assert.Equal("vbc : error BC31030: Conditional compilation constant '_ ^^ ^^ ' is not valid: Identifier expected.", output.ToString().Trim())

            vbc = New MockVisualBasicCompiler(Nothing, _baseDirectory, {"-nologo", "/preferreduilang:en", "/t:libraRY", "/define:_", source})
            output = New StringWriter()
            exitCode = vbc.Run(output, Nothing)
            Assert.Equal(1, exitCode)
            Assert.Equal("vbc : error BC31030: Conditional compilation constant '_ ^^ ^^ ' is not valid: Identifier expected.", output.ToString().Trim())

            vbc = New MockVisualBasicCompiler(Nothing, _baseDirectory, {"-nologo", "/preferreduilang:en", "/t:libraRY", "/define:_ ", source})
            output = New StringWriter()
            exitCode = vbc.Run(output, Nothing)
            Assert.Equal(1, exitCode)
            Assert.Equal("vbc : error BC31030: Conditional compilation constant '_ ^^ ^^ ' is not valid: Identifier expected.", output.ToString().Trim())

            vbc = New MockVisualBasicCompiler(Nothing, _baseDirectory, {"-nologo", "/preferreduilang:en", "/t:libraRY", "/define:a,_", source})
            output = New StringWriter()
            exitCode = vbc.Run(output, Nothing)
            Assert.Equal(1, exitCode)
            Assert.Equal("vbc : error BC31030: Conditional compilation constant '_ ^^ ^^ ' is not valid: Identifier expected.", output.ToString().Trim())

            CleanupAllGeneratedFiles(source)
        End Sub

        Private Function GetDefaultResponseFilePath() As String
            Return Temp.CreateFile().WriteAllBytes(CommandLineTestResources.vbc_rsp).Path
        End Function

        <Fact>
        Public Sub DefaultResponseFile()
            Dim defaultResponseFile = GetDefaultResponseFilePath()
            Assert.True(File.Exists(defaultResponseFile))
            Dim vbc As New MockVisualBasicCompiler(defaultResponseFile, _baseDirectory, {})

            ' VB includes these by default, with or without the default response file.
            Dim corlibLocation = GetType(Object).Assembly.Location
            Dim corlibDir = Path.GetDirectoryName(corlibLocation)
            Dim systemLocation = Path.Combine(corlibDir, "System.dll")
            Dim msvbLocation = Path.Combine(corlibDir, "Microsoft.VisualBasic.dll")

            Assert.Equal(vbc.Arguments.MetadataReferences.Select(Function(r) r.Reference),
            {
                "Accessibility.dll",
                "System.Configuration.dll",
                "System.Configuration.Install.dll",
                "System.Data.dll",
                "System.Data.OracleClient.dll",
                "System.Deployment.dll",
                "System.Design.dll",
                "System.DirectoryServices.dll",
                "System.dll",
                "System.Drawing.Design.dll",
                "System.Drawing.dll",
                "System.EnterpriseServices.dll",
                "System.Management.dll",
                "System.Messaging.dll",
                "System.Runtime.Remoting.dll",
                "System.Runtime.Serialization.Formatters.Soap.dll",
                "System.Security.dll",
                "System.ServiceProcess.dll",
                "System.Transactions.dll",
                "System.Web.dll",
                "System.Web.Mobile.dll",
                "System.Web.RegularExpressions.dll",
                "System.Web.Services.dll",
                "System.Windows.Forms.dll",
                "System.XML.dll",
                "System.Workflow.Activities.dll",
                "System.Workflow.ComponentModel.dll",
                "System.Workflow.Runtime.dll",
                "System.Runtime.Serialization.dll",
                "System.ServiceModel.dll",
                "System.Core.dll",
                "System.Xml.Linq.dll",
                "System.Data.Linq.dll",
                "System.Data.DataSetExtensions.dll",
                "System.Web.Extensions.dll",
                "System.Web.Extensions.Design.dll",
                "System.ServiceModel.Web.dll",
                systemLocation,
                msvbLocation
            }, StringComparer.OrdinalIgnoreCase)

            Assert.Equal(vbc.Arguments.CompilationOptions.GlobalImports.Select(Function(i) i.Name),
            {
                "System",
                "Microsoft.VisualBasic",
                "System.Linq",
                "System.Xml.Linq"
            })

            Assert.True(vbc.Arguments.CompilationOptions.OptionInfer)
        End Sub

        <Fact>
        Public Sub DefaultResponseFileNoConfig()
            Dim defaultResponseFile = GetDefaultResponseFilePath()
            Assert.True(File.Exists(defaultResponseFile))
            Dim vbc As New MockVisualBasicCompiler(defaultResponseFile, _baseDirectory, {"/noconfig"})

            ' VB includes these by default, with or without the default response file.
            Dim corlibLocation = GetType(Object).Assembly.Location
            Dim corlibDir = Path.GetDirectoryName(corlibLocation)
            Dim systemLocation = Path.Combine(corlibDir, "System.dll")
            Dim msvbLocation = Path.Combine(corlibDir, "Microsoft.VisualBasic.dll")

            Assert.Equal(vbc.Arguments.MetadataReferences.Select(Function(r) r.Reference),
            {
                systemLocation,
                msvbLocation
            }, StringComparer.OrdinalIgnoreCase)

            Assert.Equal(0, vbc.Arguments.CompilationOptions.GlobalImports.Count)

            Assert.False(vbc.Arguments.CompilationOptions.OptionInfer)
        End Sub

        <Fact(), WorkItem(546114, "http://vstfdevdiv:8080/DevDiv2/DevDiv/_workitems/edit/546114")>
        Public Sub TestFilterCommandLineDiagnostics()
            Dim source As String = Temp.CreateFile().WriteAllText(<text>
Module Module1
    Function blah() As Integer
    End Function

    Sub Main()
    End Sub
End Module
</text>.Value).Path

            ' Previous versions of the compiler used to report warnings (BC2026)
            ' whenever an unrecognized warning code was supplied via /nowarn or /warnaserror.
            ' We no longer generate a warning in such cases.
            Dim vbc = New MockVisualBasicCompiler(Nothing, _baseDirectory, {"/nologo", "/preferreduilang:en", "/blah", "/nowarn:2007,42353,1234,2026", source})
            Dim output = New StringWriter()
            Dim exitCode = vbc.Run(output, Nothing)
            Assert.Equal(0, exitCode)
            Assert.Equal("vbc : warning BC2007: unrecognized option '/blah'; ignored", output.ToString().Trim())
            CleanupAllGeneratedFiles(source)
        End Sub

        <WorkItem(546305, "http://vstfdevdiv:8080/DevDiv2/DevDiv/_workitems/edit/546305")>
        <Fact()>
        Public Sub Bug15539()
            Dim source As String = Temp.CreateFile().WriteAllText(<text>
Module Module1
    Sub Main()
    End Sub
End Module
</text>.Value).Path

            Dim vbc = New MockVisualBasicCompiler(Nothing, _baseDirectory, {"/nologo", "/preferreduilang:en", "/define:I(", source})
            Dim output As New StringWriter()
            Dim exitCode = vbc.Run(output, Nothing)
            Assert.Equal(1, exitCode)
            Assert.Equal("vbc : error BC31030: Conditional compilation constant 'I ^^ ^^ ' is not valid: End of statement expected.", output.ToString().Trim())

            vbc = New MockVisualBasicCompiler(Nothing, _baseDirectory, {"/nologo", "/preferreduilang:en", "/define:I*", source})
            output = New StringWriter()
            exitCode = vbc.Run(output, Nothing)
            Assert.Equal(1, exitCode)
            Assert.Equal("vbc : error BC31030: Conditional compilation constant 'I ^^ ^^ ' is not valid: End of statement expected.", output.ToString().Trim())
        End Sub

        <Fact()>
        Public Sub TestImportsWithQuotes()
            Dim errors As IEnumerable(Of DiagnosticInfo) = Nothing

            Dim [imports] = "System,""COLL = System.Collections"",System.Diagnostics,""COLLGEN =   System.Collections.Generic"""
            Dim vbc = New MockVisualBasicCompiler(Nothing, _baseDirectory, {"/nologo", "/imports:" + [imports]})
            Assert.Equal(4, vbc.Arguments.CompilationOptions.GlobalImports.Count)
            Assert.Equal("System", vbc.Arguments.CompilationOptions.GlobalImports(0).Name)
            Assert.Equal("COLL = System.Collections", vbc.Arguments.CompilationOptions.GlobalImports(1).Name)
            Assert.Equal("System.Diagnostics", vbc.Arguments.CompilationOptions.GlobalImports(2).Name)
            Assert.Equal("COLLGEN =   System.Collections.Generic", vbc.Arguments.CompilationOptions.GlobalImports(3).Name)
        End Sub

        <Fact()>
        Public Sub TestCommandLineSwitchThatNoLongerAreImplemented()
            ' These switches are no longer implemented and should fail silently
            ' the switches have various arguments that can be used
            Dim source As String = Temp.CreateFile().WriteAllText(<text>
Module Module1
    Sub Main()
    End Sub
End Module
</text>.Value).Path

            Dim vbc = New MockVisualBasicCompiler(Nothing, _baseDirectory, {"/nologo", "/netcf", source})
            Dim output = New StringWriter()
            Dim exitCode = vbc.Run(output, Nothing)
            Assert.Equal(0, exitCode)
            Assert.Equal("", output.ToString().Trim())

            vbc = New MockVisualBasicCompiler(Nothing, _baseDirectory, {"/nologo", "/bugreport", source})
            output = New StringWriter()
            exitCode = vbc.Run(output, Nothing)
            Assert.Equal(0, exitCode)
            Assert.Equal("", output.ToString().Trim())

            vbc = New MockVisualBasicCompiler(Nothing, _baseDirectory, {"/nologo", "/bugreport:test.dmp", source})
            output = New StringWriter()
            exitCode = vbc.Run(output, Nothing)
            Assert.Equal(0, exitCode)
            Assert.Equal("", output.ToString().Trim())

            vbc = New MockVisualBasicCompiler(Nothing, _baseDirectory, {"/nologo", "/errorreport", source})
            output = New StringWriter()
            exitCode = vbc.Run(output, Nothing)
            Assert.Equal(0, exitCode)
            Assert.Equal("", output.ToString().Trim())

            vbc = New MockVisualBasicCompiler(Nothing, _baseDirectory, {"/nologo", "/errorreport:prompt", source})
            output = New StringWriter()
            exitCode = vbc.Run(output, Nothing)
            Assert.Equal(0, exitCode)
            Assert.Equal("", output.ToString().Trim())

            vbc = New MockVisualBasicCompiler(Nothing, _baseDirectory, {"/nologo", "/errorreport:queue", source})
            output = New StringWriter()
            exitCode = vbc.Run(output, Nothing)
            Assert.Equal(0, exitCode)
            Assert.Equal("", output.ToString().Trim())

            vbc = New MockVisualBasicCompiler(Nothing, _baseDirectory, {"/nologo", "/errorreport:send", source})
            output = New StringWriter()
            exitCode = vbc.Run(output, Nothing)
            Assert.Equal(0, exitCode)
            Assert.Equal("", output.ToString().Trim())

            vbc = New MockVisualBasicCompiler(Nothing, _baseDirectory, {"/nologo", "/errorreport:", source})
            output = New StringWriter()
            exitCode = vbc.Run(output, Nothing)
            Assert.Equal(0, exitCode)
            Assert.Equal("", output.ToString().Trim())

            vbc = New MockVisualBasicCompiler(Nothing, _baseDirectory, {"/nologo", "/bugreport:", source})
            output = New StringWriter()
            exitCode = vbc.Run(output, Nothing)
            Assert.Equal(0, exitCode)
            Assert.Equal("", output.ToString().Trim())

            vbc = New MockVisualBasicCompiler(Nothing, _baseDirectory, {"/nologo", "/novbruntimeref", source})
            output = New StringWriter()
            exitCode = vbc.Run(output, Nothing)
            Assert.Equal(0, exitCode)
            Assert.Equal("", output.ToString().Trim())

            ' Just to confirm case insensitive
            vbc = New MockVisualBasicCompiler(Nothing, _baseDirectory, {"/nologo", "/errorreport:PROMPT", source})
            output = New StringWriter()
            exitCode = vbc.Run(output, Nothing)
            Assert.Equal(0, exitCode)
            Assert.Equal("", output.ToString().Trim())

            CleanupAllGeneratedFiles(source)
        End Sub

        <WorkItem(531263, "http://vstfdevdiv:8080/DevDiv2/DevDiv/_workitems/edit/531263")>
        <Fact>
        Public Sub EmptyFileName()
            Dim outWriter As New StringWriter()
            Dim exitCode = New MockVisualBasicCompiler(Nothing, _baseDirectory, {""}).Run(outWriter, Nothing)
            Assert.NotEqual(0, exitCode)

            ' error BC2032: File name '' is empty, contains invalid characters, has a drive specification without an absolute path, or is too long
            Assert.Contains("BC2032", outWriter.ToString(), StringComparison.Ordinal)
        End Sub

        <WorkItem(1119609, "http://vstfdevdiv:8080/DevDiv2/DevDiv/_workitems/edit/1119609")>
        <Fact>
        Public Sub PreferredUILang()
            Dim outWriter As New StringWriter(CultureInfo.InvariantCulture)
            Dim exitCode = New MockVisualBasicCompiler(Nothing, _baseDirectory, {"/preferreduilang"}).Run(outWriter, Nothing)
            Assert.Equal(1, exitCode)
            Assert.Contains("BC2006", outWriter.ToString(), StringComparison.Ordinal)

            outWriter = New StringWriter(CultureInfo.InvariantCulture)
            exitCode = New MockVisualBasicCompiler(Nothing, _baseDirectory, {"/preferreduilang:"}).Run(outWriter, Nothing)
            Assert.Equal(1, exitCode)
            Assert.Contains("BC2006", outWriter.ToString(), StringComparison.Ordinal)

            outWriter = New StringWriter(CultureInfo.InvariantCulture)
            exitCode = New MockVisualBasicCompiler(Nothing, _baseDirectory, {"/preferreduilang:zz"}).Run(outWriter, Nothing)
            Assert.Equal(1, exitCode)
            Assert.Contains("BC2038", outWriter.ToString(), StringComparison.Ordinal)

            outWriter = New StringWriter(CultureInfo.InvariantCulture)
            exitCode = New MockVisualBasicCompiler(Nothing, _baseDirectory, {"/preferreduilang:en-zz"}).Run(outWriter, Nothing)
            Assert.Equal(1, exitCode)
            Assert.Contains("BC2038", outWriter.ToString(), StringComparison.Ordinal)

            outWriter = New StringWriter(CultureInfo.InvariantCulture)
            exitCode = New MockVisualBasicCompiler(Nothing, _baseDirectory, {"/preferreduilang:en-US"}).Run(outWriter, Nothing)
            Assert.Equal(1, exitCode)
            Assert.DoesNotContain("BC2038", outWriter.ToString(), StringComparison.Ordinal)

            outWriter = New StringWriter(CultureInfo.InvariantCulture)
            exitCode = New MockVisualBasicCompiler(Nothing, _baseDirectory, {"/preferreduilang:de"}).Run(outWriter, Nothing)
            Assert.Equal(1, exitCode)
            Assert.DoesNotContain("BC2038", outWriter.ToString(), StringComparison.Ordinal)

            outWriter = New StringWriter(CultureInfo.InvariantCulture)
            exitCode = New MockVisualBasicCompiler(Nothing, _baseDirectory, {"/preferreduilang:de-AT"}).Run(outWriter, Nothing)
            Assert.Equal(1, exitCode)
            Assert.DoesNotContain("BC2038", outWriter.ToString(), StringComparison.Ordinal)
        End Sub

        <Fact, WorkItem(650083, "http://vstfdevdiv:8080/DevDiv2/DevDiv/_workitems/edit/650083")>
        Public Sub ReservedDeviceNameAsFileName()
            ' Source file name
            Dim parsedArgs = DefaultParse({"/t:library", "con.vb"}, _baseDirectory)
            parsedArgs.Errors.Verify()

            parsedArgs = DefaultParse({"/out:com1.exe", "a.vb"}, _baseDirectory)
            parsedArgs.Errors.Verify(Diagnostic(ERRID.FTL_InvalidInputFileName).WithArguments("\\.\com1").WithLocation(1, 1))

            parsedArgs = DefaultParse({"/doc:..\lpt2.xml", "a.vb"}, _baseDirectory)
            parsedArgs.Errors.Verify(Diagnostic(ERRID.WRN_XMLCannotWriteToXMLDocFile2).WithArguments("..\lpt2.xml", "The system cannot find the path specified").WithLocation(1, 1))

            parsedArgs = DefaultParse({"/SdkPath:..\aux", "com.vb"}, _baseDirectory)
            parsedArgs.Errors.Verify(Diagnostic(ERRID.WRN_CannotFindStandardLibrary1).WithArguments("System.dll").WithLocation(1, 1),
                                     Diagnostic(ERRID.ERR_LibNotFound).WithArguments("Microsoft.VisualBasic.dll").WithLocation(1, 1))

        End Sub

        <Fact()>
        Public Sub ReservedDeviceNameAsFileName2()
            Dim source As String = Temp.CreateFile().WriteAllText(<text>
Module Module1
    Sub Main()
    End Sub
End Module
</text>.Value).Path
            ' Make sure these reserved device names don't affect compiler
            Dim vbc = New MockVisualBasicCompiler(Nothing, _baseDirectory, {"/r:.\com3.dll", "/preferreduilang:en", source})
            Dim output = New StringWriter()
            Dim exitCode = vbc.Run(output, Nothing)
            Assert.Equal(1, exitCode)
            Assert.Contains("error BC2017: could not find library '.\com3.dll'", output.ToString(), StringComparison.Ordinal)

            vbc = New MockVisualBasicCompiler(Nothing, _baseDirectory, {"/nologo", "/preferreduilang:en", "/link:prn.dll", source})
            output = New StringWriter()
            exitCode = vbc.Run(output, Nothing)
            Assert.Equal(1, exitCode)
            Assert.Contains("error BC2017: could not find library 'prn.dll'", output.ToString(), StringComparison.Ordinal)

            vbc = New MockVisualBasicCompiler(Nothing, _baseDirectory, {"@aux.rsp", "/preferreduilang:en", source})
            output = New StringWriter()
            exitCode = vbc.Run(output, Nothing)
            Assert.Equal(1, exitCode)
            Dim errMessage = output.ToString().Trim()
            Assert.Contains("error BC2011: unable to open response file", errMessage, StringComparison.Ordinal)
            Assert.Contains("aux.rsp", errMessage, StringComparison.Ordinal)

            vbc = New MockVisualBasicCompiler(Nothing, _baseDirectory, {"/nologo", "/preferreduilang:en", "/vbruntime:..\con.dll", source})
            output = New StringWriter()
            exitCode = vbc.Run(output, Nothing)
            Assert.Equal(1, exitCode)
            Assert.Contains("error BC2017: could not find library '..\con.dll'", output.ToString(), StringComparison.Ordinal)

            ' Native VB compiler also ignore invalid lib paths
            vbc = New MockVisualBasicCompiler(Nothing, _baseDirectory, {"/LibPath:lpt1,Lpt2,LPT9", source})
            output = New StringWriter()
            exitCode = vbc.Run(output, Nothing)
            Assert.Equal(0, exitCode)

            CleanupAllGeneratedFiles(source)
        End Sub

        <Fact, WorkItem(574361, "http://vstfdevdiv:8080/DevDiv2/DevDiv/_workitems/edit/574361")>
        Public Sub LangVersionForOldBC36716()

            Dim dir = Temp.CreateDirectory()
            Dim src = dir.CreateFile("src.vb")
            src.WriteAllText(
    <text><![CDATA[
Imports System.Runtime.CompilerServices
Imports System.Collections

Friend Module AutoPropAttributesmod
        Class AttrInThisAsmAttribute
            Inherits Attribute
            Public Property Prop() As Integer
        End Class

    Class HasProps
        <CompilerGenerated()>
        Public Property Scen1() As <CompilerGenerated()> Func(Of String)
        <CLSCompliant(False), Obsolete("obsolete message!")>
                <AttrInThisAsmAttribute()>
        Public Property Scen2() As String
    End Class

End Module
]]>
    </text>.Value.Replace(vbLf, vbCrLf))

            Dim output = ProcessUtilities.RunAndGetOutput(s_basicCompilerExecutable, "/nologo /t:library /langversion:9 /preferreduilang:en " & src.ToString(), expectedRetCode:=1, startFolder:=dir.Path)
            AssertOutput(
    <text><![CDATA[
src.vb(8) : error BC36716: Visual Basic 9.0 does not support auto-implemented properties.
            Public Property Prop() As Integer
            ~~~~~~~~~~~~~~~~~~~~~~~~~~~~~~~~~
src.vb(12) : error BC36716: Visual Basic 9.0 does not support auto-implemented properties.
        <CompilerGenerated()>
        ~~~~~~~~~~~~~~~~~~~~~
        Public Property Scen1() As <CompilerGenerated()> Func(Of String)
~~~~~~~~~~~~~~~~~~~~~~~~~~~~~~~~~~~~~~~~~~~~~~~~~~~~~~~~~~~~~~~~~~~~~~~~
src.vb(12) : error BC36716: Visual Basic 9.0 does not support implicit line continuation.
        <CompilerGenerated()>
        ~~~~~~~~~~~~~~~~~~~~~
        Public Property Scen1() As <CompilerGenerated()> Func(Of String)
~~~~~~~~~~~~~~~~~~~~~~~~~~~~~~~~~~~~~~~~~~~~~~~~~~~~~~~~~~~~~~~~~~~~~~~~
src.vb(14) : error BC36716: Visual Basic 9.0 does not support auto-implemented properties.
        <CLSCompliant(False), Obsolete("obsolete message!")>
        ~~~~~~~~~~~~~~~~~~~~~~~~~~~~~~~~~~~~~~~~~~~~~~~~~~~~
                <AttrInThisAsmAttribute()>
~~~~~~~~~~~~~~~~~~~~~~~~~~~~~~~~~~~~~~~~~~
        Public Property Scen2() As String
~~~~~~~~~~~~~~~~~~~~~~~~~~~~~~~~~~~~~~~~~
src.vb(14) : error BC36716: Visual Basic 9.0 does not support implicit line continuation.
        <CLSCompliant(False), Obsolete("obsolete message!")>
        ~~~~~~~~~~~~~~~~~~~~~~~~~~~~~~~~~~~~~~~~~~~~~~~~~~~~
                <AttrInThisAsmAttribute()>
~~~~~~~~~~~~~~~~~~~~~~~~~~~~~~~~~~~~~~~~~~
        Public Property Scen2() As String
~~~~~~~~~~~~~~~~~~~~~~~~~~~~~~~~~~~~~~~~~
]]>
    </text>, output)


            CleanupAllGeneratedFiles(src.Path)
        End Sub

        <Fact>
        Public Sub DiagnosticFormatting()
            Dim source = "
Class C
    Sub Main()
        Goo(0)
#ExternalSource(""c:\temp\a\1.vb"", 10)
        Goo(1)
#End ExternalSource
#ExternalSource(""C:\a\..\b.vb"", 20)
        Goo(2)
#End ExternalSource
#ExternalSource(""C:\a\../B.vb"", 30)
        Goo(3)
#End ExternalSource
#ExternalSource(""../b.vb"", 40)
        Goo(4)
#End ExternalSource
#ExternalSource(""..\b.vb"", 50)
        Goo(5)
#End ExternalSource
#ExternalSource(""C:\X.vb"", 60)
        Goo(6)
#End ExternalSource
#ExternalSource(""C:\x.vb"", 70)
        Goo(7)
#End ExternalSource
#ExternalSource(""      "", 90)
		Goo(9)
#End ExternalSource
#ExternalSource(""C:\*.vb"", 100)
		Goo(10)
#End ExternalSource
#ExternalSource("""", 110)
		Goo(11)
#End ExternalSource
        Goo(12)
#ExternalSource(""***"", 140)
        Goo(14)
#End ExternalSource
    End Sub
End Class
"
            Dim dir = Temp.CreateDirectory()
            Dim file = dir.CreateFile("a.vb").WriteAllText(source)

            Dim outWriter = New StringWriter(CultureInfo.InvariantCulture)
            Dim vbc = New MockVisualBasicCompiler(Nothing, dir.Path, {"/nologo", "/preferreduilang:en", "/t:library", "a.vb"})
            Dim exitCode = vbc.Run(outWriter, Nothing)
            Assert.Equal(1, exitCode)

            ' with /fullpaths off
            Dim expected =
    file.Path & "(4) : error BC30451: 'Goo' is not declared. It may be inaccessible due to its protection level.
        Goo(0)
        ~~~   
c:\temp\a\1.vb(10) : error BC30451: 'Goo' is not declared. It may be inaccessible due to its protection level.
        Goo(1)
        ~~~   
C:\b.vb(20) : error BC30451: 'Goo' is not declared. It may be inaccessible due to its protection level.
        Goo(2)
        ~~~   
C:\B.vb(30) : error BC30451: 'Goo' is not declared. It may be inaccessible due to its protection level.
        Goo(3)
        ~~~   
" & Path.GetFullPath(Path.Combine(dir.Path, "..\b.vb")) & "(40) : error BC30451: 'Goo' is not declared. It may be inaccessible due to its protection level.
        Goo(4)
        ~~~   
" & Path.GetFullPath(Path.Combine(dir.Path, "..\b.vb")) & "(50) : error BC30451: 'Goo' is not declared. It may be inaccessible due to its protection level.
        Goo(5)
        ~~~   
C:\X.vb(60) : error BC30451: 'Goo' is not declared. It may be inaccessible due to its protection level.
        Goo(6)
        ~~~   
C:\x.vb(70) : error BC30451: 'Goo' is not declared. It may be inaccessible due to its protection level.
        Goo(7)
        ~~~   
      (90) : error BC30451: 'Goo' is not declared. It may be inaccessible due to its protection level.
        Goo(9)
        ~~~   
C:\*.vb(100) : error BC30451: 'Goo' is not declared. It may be inaccessible due to its protection level.
        Goo(10)
        ~~~    
(110) : error BC30451: 'Goo' is not declared. It may be inaccessible due to its protection level.
        Goo(11)
        ~~~    
" & file.Path & "(35) : error BC30451: 'Goo' is not declared. It may be inaccessible due to its protection level.
        Goo(12)
        ~~~    
***(140) : error BC30451: 'Goo' is not declared. It may be inaccessible due to its protection level.
        Goo(14)
        ~~~    
"
            AssertOutput(expected.Replace(vbCrLf, vbLf), outWriter.ToString())
            CleanupAllGeneratedFiles(file.Path)
        End Sub

        <Fact>
        Public Sub ParseFeatures()
            Dim args = DefaultParse({"/features:Test", "a.vb"}, _baseDirectory)
            args.Errors.Verify()
            Assert.Equal("Test", args.ParseOptions.Features.Single().Key)

            args = DefaultParse({"/features:Test", "a.vb", "/Features:Experiment"}, _baseDirectory)
            args.Errors.Verify()
            Assert.Equal(2, args.ParseOptions.Features.Count)
            Assert.True(args.ParseOptions.Features.ContainsKey("Test"))
            Assert.True(args.ParseOptions.Features.ContainsKey("Experiment"))

            args = DefaultParse({"/features:Test=false,Key=value", "a.vb"}, _baseDirectory)
            args.Errors.Verify()
            Assert.True(args.ParseOptions.Features.SetEquals(New Dictionary(Of String, String) From {{"Test", "false"}, {"Key", "value"}}))

            ' We don't do any rigorous validation of /features arguments...

            args = DefaultParse({"/features", "a.vb"}, _baseDirectory)
            args.Errors.Verify()
            Assert.Empty(args.ParseOptions.Features)

            args = DefaultParse({"/features:Test,", "a.vb"}, _baseDirectory)
            args.Errors.Verify()
            Assert.True(args.ParseOptions.Features.SetEquals(New Dictionary(Of String, String) From {{"Test", "true"}}))
        End Sub

        <Fact>
        Public Sub ParseAdditionalFile()
            Dim args = DefaultParse({"/additionalfile:web.config", "a.vb"}, _baseDirectory)
            args.Errors.Verify()
            Assert.Equal(Path.Combine(_baseDirectory, "web.config"), args.AdditionalFiles.Single().Path)

            args = DefaultParse({"/additionalfile:web.config", "a.vb", "/additionalfile:app.manifest"}, _baseDirectory)
            args.Errors.Verify()
            Assert.Equal(2, args.AdditionalFiles.Length)
            Assert.Equal(Path.Combine(_baseDirectory, "web.config"), args.AdditionalFiles(0).Path)
            Assert.Equal(Path.Combine(_baseDirectory, "app.manifest"), args.AdditionalFiles(1).Path)

            args = DefaultParse({"/additionalfile:web.config", "a.vb", "/additionalfile:web.config"}, _baseDirectory)
            args.Errors.Verify()
            Assert.Equal(2, args.AdditionalFiles.Length)
            Assert.Equal(Path.Combine(_baseDirectory, "web.config"), args.AdditionalFiles(0).Path)
            Assert.Equal(Path.Combine(_baseDirectory, "web.config"), args.AdditionalFiles(1).Path)

            args = DefaultParse({"/additionalfile:..\web.config", "a.vb"}, _baseDirectory)
            args.Errors.Verify()
            Assert.Equal(Path.Combine(_baseDirectory, "..\web.config"), args.AdditionalFiles.Single().Path)

            Dim baseDir = Temp.CreateDirectory()
            baseDir.CreateFile("web1.config")
            baseDir.CreateFile("web2.config")
            baseDir.CreateFile("web3.config")

            args = DefaultParse({"/additionalfile:web*.config", "a.vb"}, baseDir.Path)
            args.Errors.Verify()
            Assert.Equal(3, args.AdditionalFiles.Length)
            Assert.Equal(Path.Combine(baseDir.Path, "web1.config"), args.AdditionalFiles(0).Path)
            Assert.Equal(Path.Combine(baseDir.Path, "web2.config"), args.AdditionalFiles(1).Path)
            Assert.Equal(Path.Combine(baseDir.Path, "web3.config"), args.AdditionalFiles(2).Path)

            args = DefaultParse({"/additionalfile:web.config;app.manifest", "a.vb"}, _baseDirectory)
            args.Errors.Verify()
            Assert.Equal(2, args.AdditionalFiles.Length)
            Assert.Equal(Path.Combine(_baseDirectory, "web.config"), args.AdditionalFiles(0).Path)
            Assert.Equal(Path.Combine(_baseDirectory, "app.manifest"), args.AdditionalFiles(1).Path)

            args = DefaultParse({"/additionalfile:web.config,app.manifest", "a.vb"}, _baseDirectory)
            args.Errors.Verify()
            Assert.Equal(2, args.AdditionalFiles.Length)
            Assert.Equal(Path.Combine(_baseDirectory, "web.config"), args.AdditionalFiles(0).Path)
            Assert.Equal(Path.Combine(_baseDirectory, "app.manifest"), args.AdditionalFiles(1).Path)

            args = DefaultParse({"/additionalfile:web.config:app.manifest", "a.vb"}, _baseDirectory)
            args.Errors.Verify()
            Assert.Equal(1, args.AdditionalFiles.Length)
            Assert.Equal(Path.Combine(_baseDirectory, "web.config:app.manifest"), args.AdditionalFiles(0).Path)

            args = DefaultParse({"/additionalfile", "a.vb"}, _baseDirectory)
            args.Errors.Verify(Diagnostic(ERRID.ERR_ArgumentRequired).WithArguments("additionalfile", ":<file_list>"))
            Assert.Equal(0, args.AdditionalFiles.Length)

            args = DefaultParse({"/additionalfile:", "a.vb"}, _baseDirectory)
            args.Errors.Verify(Diagnostic(ERRID.ERR_ArgumentRequired).WithArguments("additionalfile", ":<file_list>"))
            Assert.Equal(0, args.AdditionalFiles.Length)
        End Sub

        Private Shared Sub Verify(actual As IEnumerable(Of Diagnostic), ParamArray expected As DiagnosticDescription())
            actual.Verify(expected)
        End Sub

        Private Const s_logoLine1 As String = "Microsoft (R) Visual Basic Compiler version"
        Private Const s_logoLine2 As String = "Copyright (C) Microsoft Corporation. All rights reserved."

        Private Shared Function OccurrenceCount(source As String, word As String) As Integer
            Dim n = 0
            Dim index = source.IndexOf(word, StringComparison.Ordinal)
            While (index >= 0)
                n += 1
                index = source.IndexOf(word, index + word.Length, StringComparison.Ordinal)
            End While
            Return n
        End Function

        Private Shared Function VerifyOutput(sourceDir As TempDirectory, sourceFile As TempFile,
                                             Optional includeCurrentAssemblyAsAnalyzerReference As Boolean = True,
                                             Optional additionalFlags As String() = Nothing,
                                             Optional expectedInfoCount As Integer = 0,
                                             Optional expectedWarningCount As Integer = 0,
                                             Optional expectedErrorCount As Integer = 0) As String
            Dim args = {
                            "/nologo", "/preferreduilang:en", "/t:library",
                            sourceFile.Path
                       }
            If includeCurrentAssemblyAsAnalyzerReference Then
                args = args.Append("/a:" + Assembly.GetExecutingAssembly().Location)
            End If
            If additionalFlags IsNot Nothing Then
                args = args.Append(additionalFlags)
            End If

            Dim vbc = New MockVisualBasicCompiler(Nothing, sourceDir.Path, args)
            Dim outWriter = New StringWriter(CultureInfo.InvariantCulture)
            Dim exitCode = vbc.Run(outWriter, Nothing)
            Dim output = outWriter.ToString()

            Dim expectedExitCode = If(expectedErrorCount > 0, 1, 0)
            Assert.True(expectedExitCode = exitCode,
                        String.Format("Expected exit code to be '{0}' was '{1}'.{2}Output:{3}{4}", expectedExitCode, exitCode, Environment.NewLine, Environment.NewLine, output))

            Assert.DoesNotContain(" : hidden", output, StringComparison.Ordinal)

            If expectedInfoCount = 0 Then
                Assert.DoesNotContain(" : info", output, StringComparison.Ordinal)
            Else
                Assert.Equal(expectedInfoCount, OccurrenceCount(output, " : info"))
            End If

            If expectedWarningCount = 0 Then
                Assert.DoesNotContain(" : warning", output, StringComparison.Ordinal)
            Else
                Assert.Equal(expectedWarningCount, OccurrenceCount(output, " : warning"))
            End If

            If expectedErrorCount = 0 Then
                Assert.DoesNotContain(" : error", output, StringComparison.Ordinal)
            Else
                Assert.Equal(expectedErrorCount, OccurrenceCount(output, " : error"))
            End If

            Return output
        End Function

        <WorkItem(899050, "http://vstfdevdiv:8080/DevDiv2/DevDiv/_workitems/edit/899050")>
        <Fact>
        Public Sub NoWarnAndWarnAsError_AnalyzerDriverWarnings()
            ' This assembly has an abstract MockAbstractDiagnosticAnalyzer type which should cause
            ' compiler warning BC42376 to be produced when compilations created in this test try to load it.
            Dim source = "Imports System"
            Dim dir = Temp.CreateDirectory()
            Dim file = dir.CreateFile("a.vb")
            file.WriteAllText(source)

            Dim output = VerifyOutput(dir, file, expectedWarningCount:=1)
            Assert.Contains("warning BC42376", output, StringComparison.Ordinal)

            ' TEST: Verify that compiler warning BC42376 can be suppressed via /nowarn.
            output = VerifyOutput(dir, file, additionalFlags:={"/nowarn"})

            ' TEST: Verify that compiler warning BC42376 can be individually suppressed via /nowarn:.
            output = VerifyOutput(dir, file, additionalFlags:={"/nowarn:BC42376"})

            ' TEST: Verify that compiler warning BC42376 can be promoted to an error via /warnaserror+.
            output = VerifyOutput(dir, file, additionalFlags:={"/warnaserror+"}, expectedErrorCount:=1)
            Assert.Contains("error BC42376", output, StringComparison.Ordinal)

            ' TEST: Verify that compiler warning BC42376 can be individually promoted to an error via /warnaserror:.
            output = VerifyOutput(dir, file, additionalFlags:={"/warnaserror:42376"}, expectedErrorCount:=1)
            Assert.Contains("error BC42376", output, StringComparison.Ordinal)

            CleanupAllGeneratedFiles(file.Path)
        End Sub

        <WorkItem(899050, "http://vstfdevdiv:8080/DevDiv2/DevDiv/_workitems/edit/899050")>
        <WorkItem(981677, "http://vstfdevdiv:8080/DevDiv2/DevDiv/_workitems/edit/981677")>
        <Fact>
        Public Sub NoWarnAndWarnAsError_HiddenDiagnostic()
            ' This assembly has a HiddenDiagnosticAnalyzer type which should produce custom hidden
            ' diagnostics for #ExternalSource directives present in the compilations created in this test.
            Dim source = "Imports System
#ExternalSource (""file"", 123)
#End ExternalSource"
            Dim dir = Temp.CreateDirectory()
            Dim file = dir.CreateFile("a.vb")
            file.WriteAllText(source)

            Dim output = VerifyOutput(dir, file, expectedWarningCount:=1)
            Assert.Contains("warning BC42376", output, StringComparison.Ordinal)

            ' TEST: Verify that /nowarn has no impact on custom hidden diagnostic Hidden01.
            output = VerifyOutput(dir, file, additionalFlags:={"/nowarn"})

            ' TEST: Verify that /nowarn: has no impact on custom hidden diagnostic Hidden01.
            output = VerifyOutput(dir, file, additionalFlags:={"/nowarn:Hidden01"}, expectedWarningCount:=1)
            Assert.Contains("warning BC42376", output, StringComparison.Ordinal)

            ' TEST: Verify that /warnaserror+ has no impact on custom hidden diagnostic Hidden01.
            output = VerifyOutput(dir, file, additionalFlags:={"/warnaserror+", "/nowarn:42376"})

            ' TEST: Verify that /warnaserror- has no impact on custom hidden diagnostic Hidden01.
            output = VerifyOutput(dir, file, additionalFlags:={"/warnaserror-"}, expectedWarningCount:=1)
            Assert.Contains("warning BC42376", output, StringComparison.Ordinal)

            ' TEST: Verify that /warnaserror: promotes custom hidden diagnostic Hidden01 to an error.
            output = VerifyOutput(dir, file, additionalFlags:={"/warnaserror:hidden01"}, expectedWarningCount:=1, expectedErrorCount:=1)
            Assert.Contains("warning BC42376", output, StringComparison.Ordinal)
            Assert.Contains("a.vb(2) : error Hidden01: Throwing a diagnostic for #ExternalSource", output, StringComparison.Ordinal)

            ' TEST: Verify that /warnaserror-: has no impact on custom hidden diagnostic Hidden01.
            output = VerifyOutput(dir, file, additionalFlags:={"/warnaserror-:Hidden01"}, expectedWarningCount:=1)
            Assert.Contains("warning BC42376", output, StringComparison.Ordinal)

            ' TEST: Verify /nowarn: overrides /warnaserror:.
            output = VerifyOutput(dir, file, additionalFlags:={"/warnaserror:Hidden01", "/nowarn:Hidden01"}, expectedWarningCount:=1)
            Assert.Contains("warning BC42376", output, StringComparison.Ordinal)

            ' TEST: Verify /nowarn: overrides /warnaserror:.
            output = VerifyOutput(dir, file, additionalFlags:={"/nowarn:hidden01", "/warnaserror:Hidden01"}, expectedWarningCount:=1)
            Assert.Contains("warning BC42376", output, StringComparison.Ordinal)

            ' TEST: Verify /nowarn: overrides /warnaserror-:.
            output = VerifyOutput(dir, file, additionalFlags:={"/warnaserror-:Hidden01", "/nowarn:Hidden01"}, expectedWarningCount:=1)
            Assert.Contains("warning BC42376", output, StringComparison.Ordinal)

            ' TEST: Verify /nowarn: overrides /warnaserror-:.
            output = VerifyOutput(dir, file, additionalFlags:={"/nowarn:hidden01", "/warnaserror-:Hidden01"}, expectedWarningCount:=1)
            Assert.Contains("warning BC42376", output, StringComparison.Ordinal)

            ' TEST: Verify /nowarn doesn't override /warnaserror: in the case of custom hidden diagnostics.
            ' Although the compiler normally suppresses printing of hidden diagnostics in the compiler output, they are never really suppressed
            ' because in the IDE features that rely on hidden diagnostics to display light bulb need to continue to work even when users have global
            ' suppression (/nowarn) specified in their project. In other words, /nowarn flag is a no-op for hidden diagnostics.
            output = VerifyOutput(dir, file, additionalFlags:={"/nowarn", "/warnaserror:Hidden01"}, expectedErrorCount:=1)
            Assert.Contains("a.vb(2) : error Hidden01: Throwing a diagnostic for #ExternalSource", output, StringComparison.Ordinal)

            ' TEST: Verify /nowarn doesn't override /warnaserror: in the case of custom hidden diagnostics.
            ' Although the compiler normally suppresses printing of hidden diagnostics in the compiler output, they are never really suppressed
            ' because in the IDE features that rely on hidden diagnostics to display light bulb need to continue to work even when users have global
            ' suppression (/nowarn) specified in their project. In other words, /nowarn flag is a no-op for hidden diagnostics.
            output = VerifyOutput(dir, file, additionalFlags:={"/warnaserror:HIDDen01", "/nowarn"}, expectedErrorCount:=1)
            Assert.Contains("a.vb(2) : error Hidden01: Throwing a diagnostic for #ExternalSource", output, StringComparison.Ordinal)

            ' TEST: Verify /nowarn and /warnaserror-: have no impact  on custom hidden diagnostic Hidden01.
            output = VerifyOutput(dir, file, additionalFlags:={"/warnaserror-:Hidden01", "/nowarn"})

            ' TEST: Verify /nowarn and /warnaserror-: have no impact  on custom hidden diagnostic Hidden01.
            output = VerifyOutput(dir, file, additionalFlags:={"/nowarn", "/warnaserror-:Hidden01"})

            ' TEST: Sanity test for /nowarn and /nowarn:.
            output = VerifyOutput(dir, file, additionalFlags:={"/nowarn", "/nowarn:Hidden01"})

            ' TEST: Sanity test for /nowarn and /nowarn:.
            output = VerifyOutput(dir, file, additionalFlags:={"/nowarn:Hidden01", "/nowarn"})

            ' TEST: Verify that last /warnaserror[+/-]: flag on command line wins.
            output = VerifyOutput(dir, file, additionalFlags:={"/warnaserror+:Hidden01", "/warnaserror-:hidden01"}, expectedWarningCount:=1)
            Assert.Contains("warning BC42376", output, StringComparison.Ordinal)

            ' TEST: Verify that last /warnaserror[+/-]: flag on command line wins.
            output = VerifyOutput(dir, file, additionalFlags:={"/warnaserror-:Hidden01", "/warnaserror+:hidden01"}, expectedWarningCount:=1, expectedErrorCount:=1)
            Assert.Contains("warning BC42376", output, StringComparison.Ordinal)
            Assert.Contains("a.vb(2) : error Hidden01: Throwing a diagnostic for #ExternalSource", output, StringComparison.Ordinal)

            ' TEST: Verify that specific promotions and suppressions (via /warnaserror[+/-]:) override general ones (i.e. /warnaserror[+/-]).
            output = VerifyOutput(dir, file, additionalFlags:={"/warnaserror-", "/warnaserror+:hidden01"}, expectedWarningCount:=1, expectedErrorCount:=1)
            Assert.Contains("warning BC42376", output, StringComparison.Ordinal)
            Assert.Contains("a.vb(2) : error Hidden01: Throwing a diagnostic for #ExternalSource", output, StringComparison.Ordinal)

            ' TEST: Verify that specific promotions and suppressions (via /warnaserror[+/-]:) override general ones (i.e. /warnaserror[+/-]).
            output = VerifyOutput(dir, file, additionalFlags:={"/warnaserror+:hiddEn01", "/warnaserror+", "/nowarn:42376"}, expectedErrorCount:=1)
            Assert.Contains("a.vb(2) : error Hidden01: Throwing a diagnostic for #ExternalSource", output, StringComparison.Ordinal)

            ' TEST: Verify that specific promotions and suppressions (via /warnaserror[+/-]:) override general ones (i.e. /warnaserror[+/-]).
            output = VerifyOutput(dir, file, additionalFlags:={"/warnaserror+:HiDden01", "/warnaserror-"}, expectedWarningCount:=1, expectedErrorCount:=1)
            Assert.Contains("warning BC42376", output, StringComparison.Ordinal)
            Assert.Contains("a.vb(2) : error Hidden01: Throwing a diagnostic for #ExternalSource", output, StringComparison.Ordinal)

            ' TEST: Verify that specific promotions and suppressions (via /warnaserror[+/-]:) override general ones (i.e. /warnaserror[+/-]).
            output = VerifyOutput(dir, file, additionalFlags:={"/warnaserror+", "/warnaserror-:Hidden01", "/nowarn:42376"})

            ' TEST: Verify that specific promotions and suppressions (via /warnaserror[+/-]:) override general ones (i.e. /warnaserror[+/-]).
            output = VerifyOutput(dir, file, additionalFlags:={"/warnaserror-", "/warnaserror-:Hidden01"}, expectedWarningCount:=1)
            Assert.Contains("warning BC42376", output, StringComparison.Ordinal)

            ' TEST: Verify that specific promotions and suppressions (via /warnaserror[+/-]:) override general ones (i.e. /warnaserror[+/-]).
            output = VerifyOutput(dir, file, additionalFlags:={"/warnaserror-:Hidden01", "/warnaserror-"}, expectedWarningCount:=1)
            Assert.Contains("warning BC42376", output, StringComparison.Ordinal)

            ' TEST: Verify that specific promotions and suppressions (via /warnaserror[+/-]:) override general ones (i.e. /warnaserror[+/-]).
            output = VerifyOutput(dir, file, additionalFlags:={"/warnaserror+:HiDden01", "/warnaserror+", "/nowarn:42376"}, expectedErrorCount:=1)
            Assert.Contains("a.vb(2) : error Hidden01: Throwing a diagnostic for #ExternalSource", output, StringComparison.Ordinal)

            ' TEST: Verify that specific promotions and suppressions (via /warnaserror[+/-]:) override general ones (i.e. /warnaserror[+/-]).
            output = VerifyOutput(dir, file, additionalFlags:={"/warnaserror+", "/warnaserror+:HiDden01", "/nowarn:42376"}, expectedErrorCount:=1)
            Assert.Contains("a.vb(2) : error Hidden01: Throwing a diagnostic for #ExternalSource", output, StringComparison.Ordinal)

            CleanupAllGeneratedFiles(file.Path)
        End Sub

        <WorkItem(899050, "http://vstfdevdiv:8080/DevDiv2/DevDiv/_workitems/edit/899050")>
        <WorkItem(981677, "http://vstfdevdiv:8080/DevDiv2/DevDiv/_workitems/edit/981677")>
        <Fact>
        Public Sub NoWarnAndWarnAsError_InfoDiagnostic()
            ' This assembly has an InfoDiagnosticAnalyzer type which should produce custom info
            ' diagnostics for the #Enable directives present in the compilations created in this test.
            Dim source = "Imports System
#Enable Warning"
            Dim name = "a.vb"

            Dim output = GetOutput(name, source, expectedWarningCount:=1, expectedInfoCount:=1)
            Assert.Contains("warning BC42376", output, StringComparison.Ordinal)
            Assert.Contains("a.vb(2) : info Info01: Throwing a diagnostic for #Enable", output, StringComparison.Ordinal)

            ' TEST: Verify that custom info diagnostic Info01 can be suppressed via /nowarn.
            output = GetOutput(name, source, additionalFlags:={"/nowarn"})

            ' TEST: Verify that custom info diagnostic Info01 can be individually suppressed via /nowarn:.
            output = GetOutput(name, source, additionalFlags:={"/nowarn:Info01"}, expectedWarningCount:=1)
            Assert.Contains("warning BC42376", output, StringComparison.Ordinal)

            ' TEST: Verify that custom info diagnostic Info01 can never be promoted to an error via /warnaserror+.
            output = GetOutput(name, source, additionalFlags:={"/warnaserror+", "/nowarn:42376"}, expectedInfoCount:=1)
            Assert.Contains("a.vb(2) : info Info01: Throwing a diagnostic for #Enable", output, StringComparison.Ordinal)

            ' TEST: Verify that custom info diagnostic Info01 is still reported as an info when /warnaserror- is used.
            output = GetOutput(name, source, additionalFlags:={"/warnaserror-"}, expectedWarningCount:=1, expectedInfoCount:=1)
            Assert.Contains("warning BC42376", output, StringComparison.Ordinal)
            Assert.Contains("a.vb(2) : info Info01: Throwing a diagnostic for #Enable", output, StringComparison.Ordinal)

            ' TEST: Verify that custom info diagnostic Info01 can be individually promoted to an error via /warnaserror:.
            output = GetOutput(name, source, additionalFlags:={"/warnaserror:info01"}, expectedWarningCount:=1, expectedErrorCount:=1)
            Assert.Contains("warning BC42376", output, StringComparison.Ordinal)
            Assert.Contains("a.vb(2) : error Info01: Throwing a diagnostic for #Enable", output, StringComparison.Ordinal)

            ' TEST: Verify that custom info diagnostic Info01 is still reported as an info when passed to /warnaserror-:.
            output = GetOutput(name, source, additionalFlags:={"/warnaserror-:info01"}, expectedWarningCount:=1, expectedInfoCount:=1)
            Assert.Contains("warning BC42376", output, StringComparison.Ordinal)
            Assert.Contains("a.vb(2) : info Info01: Throwing a diagnostic for #Enable", output, StringComparison.Ordinal)

            ' TEST: Verify /nowarn: overrides /warnaserror:.
            output = GetOutput(name, source, additionalFlags:={"/warnaserror:Info01", "/nowarn:info01"}, expectedWarningCount:=1)
            Assert.Contains("warning BC42376", output, StringComparison.Ordinal)

            ' TEST: Verify /nowarn: overrides /warnaserror:.
            output = GetOutput(name, source, additionalFlags:={"/nowarn:INFO01", "/warnaserror:Info01"}, expectedWarningCount:=1)
            Assert.Contains("warning BC42376", output, StringComparison.Ordinal)

            ' TEST: Verify /nowarn: overrides /warnaserror-:.
            output = GetOutput(name, source, additionalFlags:={"/warnaserror-:Info01", "/nowarn:info01"}, expectedWarningCount:=1)
            Assert.Contains("warning BC42376", output, StringComparison.Ordinal)

            ' TEST: Verify /nowarn: overrides /warnaserror-:.
            output = GetOutput(name, source, additionalFlags:={"/nowarn:INFO01", "/warnaserror-:Info01"}, expectedWarningCount:=1)
            Assert.Contains("warning BC42376", output, StringComparison.Ordinal)

            ' TEST: Verify /nowarn overrides /warnaserror:.
            output = GetOutput(name, source, additionalFlags:={"/nowarn", "/warnaserror:Info01"})

            ' TEST: Verify /nowarn overrides /warnaserror:.
            output = GetOutput(name, source, additionalFlags:={"/warnaserror:Info01", "/nowarn"})

            ' TEST: Verify /nowarn overrides /warnaserror-:.
            output = GetOutput(name, source, additionalFlags:={"/nowarn", "/warnaserror-:Info01"})

            ' TEST: Verify /nowarn overrides /warnaserror-:.
            output = GetOutput(name, source, additionalFlags:={"/warnaserror-:Info01", "/nowarn"})

            ' TEST: Sanity test for /nowarn and /nowarn:.
            output = GetOutput(name, source, additionalFlags:={"/nowarn", "/nowarn:Info01"})

            ' TEST: Sanity test for /nowarn and /nowarn:.
            output = GetOutput(name, source, additionalFlags:={"/nowarn:Info01", "/nowarn"})

            ' TEST: Verify that last /warnaserror[+/-]: flag on command line wins.
            output = GetOutput(name, source, additionalFlags:={"/warnaserror+:Info01", "/warnaserror-:info01"}, expectedWarningCount:=1, expectedInfoCount:=1)
            Assert.Contains("warning BC42376", output, StringComparison.Ordinal)
            Assert.Contains("a.vb(2) : info Info01: Throwing a diagnostic for #Enable", output, StringComparison.Ordinal)

            ' TEST: Verify that last /warnaserror[+/-]: flag on command line wins.
            output = GetOutput(name, source, additionalFlags:={"/warnaserror-:Info01", "/warnaserror+:INfo01"}, expectedWarningCount:=1, expectedErrorCount:=1)
            Assert.Contains("warning BC42376", output, StringComparison.Ordinal)
            Assert.Contains("a.vb(2) : error Info01: Throwing a diagnostic for #Enable", output, StringComparison.Ordinal)

            ' TEST: Verify that specific promotions and suppressions (via /warnaserror[+/-]:) override general ones (i.e. /warnaserror[+/-]).
            output = GetOutput(name, source, additionalFlags:={"/warnaserror-", "/warnaserror+:info01"}, expectedWarningCount:=1, expectedErrorCount:=1)
            Assert.Contains("warning BC42376", output, StringComparison.Ordinal)
            Assert.Contains("a.vb(2) : error Info01: Throwing a diagnostic for #Enable", output, StringComparison.Ordinal)

            ' TEST: Verify that specific promotions and suppressions (via /warnaserror[+/-]:) override general ones (i.e. /warnaserror[+/-]).
            output = GetOutput(name, source, additionalFlags:={"/warnaserror+:InFo01", "/warnaserror+", "/nowarn:42376"}, expectedErrorCount:=1)
            Assert.Contains("a.vb(2) : error Info01: Throwing a diagnostic for #Enable", output, StringComparison.Ordinal)

            ' TEST: Verify that specific promotions and suppressions (via /warnaserror[+/-]:) override general ones (i.e. /warnaserror[+/-]).
            output = GetOutput(name, source, additionalFlags:={"/warnaserror+:InfO01", "/warnaserror-"}, expectedWarningCount:=1, expectedErrorCount:=1)
            Assert.Contains("warning BC42376", output, StringComparison.Ordinal)
            Assert.Contains("a.vb(2) : error Info01: Throwing a diagnostic for #Enable", output, StringComparison.Ordinal)

            ' TEST: Verify that specific promotions and suppressions (via /warnaserror[+/-]:) override general ones (i.e. /warnaserror[+/-]).
            output = GetOutput(name, source, additionalFlags:={"/warnaserror+", "/warnaserror-:INfo01", "/nowarn:42376"}, expectedInfoCount:=1)
            Assert.Contains("a.vb(2) : info Info01: Throwing a diagnostic for #Enable", output, StringComparison.Ordinal)

            ' TEST: Verify that specific promotions and suppressions (via /warnaserror[+/-]:) override general ones (i.e. /warnaserror[+/-]).
            output = GetOutput(name, source, additionalFlags:={"/warnaserror-", "/warnaserror-:INfo01"}, expectedWarningCount:=1, expectedInfoCount:=1)
            Assert.Contains("warning BC42376", output, StringComparison.Ordinal)
            Assert.Contains("a.vb(2) : info Info01: Throwing a diagnostic for #Enable", output, StringComparison.Ordinal)

            ' TEST: Verify that specific promotions and suppressions (via /warnaserror[+/-]:) override general ones (i.e. /warnaserror[+/-]).
            output = GetOutput(name, source, additionalFlags:={"/warnaserror-:Info01", "/warnaserror-"}, expectedWarningCount:=1, expectedInfoCount:=1)
            Assert.Contains("warning BC42376", output, StringComparison.Ordinal)
            Assert.Contains("a.vb(2) : info Info01: Throwing a diagnostic for #Enable", output, StringComparison.Ordinal)

            ' TEST: Verify that specific promotions and suppressions (via /warnaserror[+/-]:) override general ones (i.e. /warnaserror[+/-]).
            output = GetOutput(name, source, additionalFlags:={"/warnaserror+", "/warnaserror+:Info01", "/nowarn:42376"}, expectedErrorCount:=1)
            Assert.Contains("a.vb(2) : error Info01: Throwing a diagnostic for #Enable", output, StringComparison.Ordinal)

            ' TEST: Verify that specific promotions and suppressions (via /warnaserror[+/-]:) override general ones (i.e. /warnaserror[+/-]).
            output = GetOutput(name, source, additionalFlags:={"/warnaserror+:InFO01", "/warnaserror+", "/nowarn:42376"}, expectedErrorCount:=1)
            Assert.Contains("a.vb(2) : error Info01: Throwing a diagnostic for #Enable", output, StringComparison.Ordinal)
        End Sub

        Private Function GetOutput(name As String,
                                   source As String,
                          Optional includeCurrentAssemblyAsAnalyzerReference As Boolean = True,
                          Optional additionalFlags As String() = Nothing,
                          Optional expectedInfoCount As Integer = 0,
                          Optional expectedWarningCount As Integer = 0,
                          Optional expectedErrorCount As Integer = 0) As String
            Dim dir = Temp.CreateDirectory()
            Dim file = dir.CreateFile(name)
            file.WriteAllText(source)
            Dim output = VerifyOutput(dir, file, includeCurrentAssemblyAsAnalyzerReference, additionalFlags, expectedInfoCount, expectedWarningCount, expectedErrorCount)
            CleanupAllGeneratedFiles(file.Path)
            Return output
        End Function

        <WorkItem(899050, "http://vstfdevdiv:8080/DevDiv2/DevDiv/_workitems/edit/899050")>
        <WorkItem(981677, "http://vstfdevdiv:8080/DevDiv2/DevDiv/_workitems/edit/981677")>
        <WorkItem(998069, "http://vstfdevdiv:8080/DevDiv2/DevDiv/_workitems/edit/998069")>
        <WorkItem(998724, "http://vstfdevdiv:8080/DevDiv2/DevDiv/_workitems/edit/998724")>
        <Fact>
        Public Sub NoWarnAndWarnAsError_WarningDiagnostic()
            ' This assembly has a WarningDiagnosticAnalyzer type which should produce custom warning
            ' diagnostics for source types present in the compilations created in this test.
            Dim source = "Imports System
Module Module1
    Sub Main
        Dim x as Integer
    End Sub
End Module"
            Dim dir = Temp.CreateDirectory()
            Dim file = dir.CreateFile("a.vb")
            file.WriteAllText(source)

            Dim output = VerifyOutput(dir, file, expectedWarningCount:=4)
            Assert.Contains("warning BC42376", output, StringComparison.Ordinal)
            Assert.Contains("a.vb(2) : warning Warning01: Throwing a diagnostic for types declared", output, StringComparison.Ordinal)
            Assert.Contains("a.vb(2) : warning Warning03: Throwing a diagnostic for types declared", output, StringComparison.Ordinal)
            Assert.Contains("a.vb(4) : warning BC42024: Unused local variable: 'x'.", output, StringComparison.Ordinal)

            ' TEST: Verify that compiler warning BC42024 as well as custom warning diagnostics Warning01 and Warning03 can be suppressed via /nowarn.
            ' This doesn't work for BC42376 currently (Bug 899050).
            output = VerifyOutput(dir, file, additionalFlags:={"/nowarn"})

            ' TEST: Verify that compiler warning BC42024 as well as custom warning diagnostics Warning01 and Warning03 can be individually suppressed via /nowarn:.
            output = VerifyOutput(dir, file, additionalFlags:={"/nowarn:warning01,Warning03,bc42024,58000"}, expectedWarningCount:=1)
            Assert.Contains("warning BC42376", output, StringComparison.Ordinal)

            ' TEST: Verify that compiler warning BC42024 as well as custom warning diagnostics Warning01 and Warning03 can be promoted to errors via /warnaserror.
            ' Promoting compiler warning BC42024 to an error causes us to no longer report any custom warning diagnostics as errors (Bug 998069).
            output = VerifyOutput(dir, file, additionalFlags:={"/warnaserror"}, expectedWarningCount:=0, expectedErrorCount:=1)
            Assert.Contains("error BC42376", output, StringComparison.Ordinal)

            ' TEST: Verify that compiler warning BC42024 as well as custom warning diagnostics Warning01 and Warning03 can be promoted to errors via /warnaserror+.
            ' This doesn't work correctly currently - promoting compiler warning BC42024 to an error causes us to no longer report any custom warning diagnostics as errors (Bug 998069).
            output = VerifyOutput(dir, file, additionalFlags:={"/warnaserror+"}, expectedWarningCount:=0, expectedErrorCount:=1)
            Assert.Contains("error BC42376", output, StringComparison.Ordinal)

            ' TEST: Verify that /warnaserror- keeps compiler warning BC42024 as well as custom warning diagnostics Warning01 and Warning03 as warnings.
            output = VerifyOutput(dir, file, additionalFlags:={"/warnaserror-"}, expectedWarningCount:=4)
            Assert.Contains("warning BC42376", output, StringComparison.Ordinal)
            Assert.Contains("a.vb(2) : warning Warning01: Throwing a diagnostic for types declared", output, StringComparison.Ordinal)
            Assert.Contains("a.vb(2) : warning Warning03: Throwing a diagnostic for types declared", output, StringComparison.Ordinal)
            Assert.Contains("a.vb(4) : warning BC42024: Unused local variable: 'x'.", output, StringComparison.Ordinal)

            ' TEST: Verify that custom warning diagnostics Warning01 and Warning03 can be individually promoted to errors via /warnaserror:.
            output = VerifyOutput(dir, file, additionalFlags:={"/warnaserror:warning01,Something,warning03"}, expectedWarningCount:=2, expectedErrorCount:=2)
            Assert.Contains("warning BC42376", output, StringComparison.Ordinal)
            Assert.Contains("a.vb(2) : error Warning01: Throwing a diagnostic for types declared", output, StringComparison.Ordinal)
            Assert.Contains("a.vb(2) : error Warning03: Throwing a diagnostic for types declared", output, StringComparison.Ordinal)
            Assert.Contains("a.vb(4) : warning BC42024: Unused local variable: 'x'.", output, StringComparison.Ordinal)

            ' TEST: Verify that compiler warning BC42024 can be individually promoted to an error via /warnaserror+:.
            output = VerifyOutput(dir, file, additionalFlags:={"/warnaserror+:bc42024"}, expectedWarningCount:=3, expectedErrorCount:=1)
            Assert.Contains("warning BC42376", output, StringComparison.Ordinal)
            Assert.Contains("a.vb(2) : warning Warning01: Throwing a diagnostic for types declared", output, StringComparison.Ordinal)
            Assert.Contains("a.vb(2) : warning Warning03: Throwing a diagnostic for types declared", output, StringComparison.Ordinal)
            Assert.Contains("a.vb(4) : error BC42024: Unused local variable: 'x'.", output, StringComparison.Ordinal)

            ' TEST: Verify that custom warning diagnostics Warning01 and Warning03 as well as compiler warning BC42024 can be individually promoted to errors via /warnaserror:.
            output = VerifyOutput(dir, file, additionalFlags:={"/warnaserror:warning01,Warning03,bc42024,58000"}, expectedWarningCount:=1, expectedErrorCount:=3)
            Assert.Contains("warning BC42376", output, StringComparison.Ordinal)
            Assert.Contains("a.vb(2) : error Warning01: Throwing a diagnostic for types declared", output, StringComparison.Ordinal)
            Assert.Contains("a.vb(2) : error Warning03: Throwing a diagnostic for types declared", output, StringComparison.Ordinal)
            Assert.Contains("a.vb(4) : error BC42024: Unused local variable: 'x'.", output, StringComparison.Ordinal)

            ' TEST: Verify that last flag on command line wins between /nowarn and /warnaserror.
            output = VerifyOutput(dir, file, additionalFlags:={"/warnaserror", "/nowarn"})

            ' TEST: Verify that last flag on command line wins between /nowarn and /warnaserror+.
            output = VerifyOutput(dir, file, additionalFlags:={"/nowarn", "/warnaserror+"}, expectedErrorCount:=1)
            Assert.Contains("error BC42376", output, StringComparison.Ordinal)

            ' TEST: Verify that /nowarn overrides /warnaserror-.
            output = VerifyOutput(dir, file, additionalFlags:={"/nowarn", "/warnaserror-"})

            ' TEST: Verify that /nowarn overrides /warnaserror-.
            output = VerifyOutput(dir, file, additionalFlags:={"/warnaserror-", "/nowarn"})

            ' TEST: Verify that /nowarn: overrides /warnaserror:.
            output = VerifyOutput(dir, file, additionalFlags:={"/warnaserror:Something,042024,Warning01,Warning03", "/nowarn:warning01,Warning03,bc42024,58000"}, expectedWarningCount:=1)
            Assert.Contains("warning BC42376", output, StringComparison.Ordinal)

            ' TEST: Verify that /nowarn: overrides /warnaserror:.
            output = VerifyOutput(dir, file, additionalFlags:={"/nowarn:warning01,Warning03,bc42024,58000", "/warnaserror:Something,042024,Warning01,Warning03"}, expectedWarningCount:=1)
            Assert.Contains("warning BC42376", output, StringComparison.Ordinal)

            ' TEST: Verify that /nowarn: overrides /warnaserror-:.
            output = VerifyOutput(dir, file, additionalFlags:={"/warnaserror-:Something,042024,Warning01,Warning03", "/nowarn:warning01,Warning03,bc42024,58000"}, expectedWarningCount:=1)
            Assert.Contains("warning BC42376", output, StringComparison.Ordinal)

            ' TEST: Verify that /nowarn: overrides /warnaserror-:.
            output = VerifyOutput(dir, file, additionalFlags:={"/nowarn:warning01,Warning03,bc42024,58000", "/warnaserror-:Something,042024,Warning01,Warning03"}, expectedWarningCount:=1)
            Assert.Contains("warning BC42376", output, StringComparison.Ordinal)

            ' TEST: Verify that /nowarn: overrides /warnaserror+.
            output = VerifyOutput(dir, file, additionalFlags:={"/warnaserror+", "/nowarn:warning01,Warning03,bc42024,58000,42376"})

            ' TEST: Verify that /nowarn: overrides /warnaserror.
            output = VerifyOutput(dir, file, additionalFlags:={"/nowarn:warning01,Warning03,bc42024,58000,42376", "/warnaserror"})

            ' TEST: Verify that /nowarn: overrides /warnaserror-.
            output = VerifyOutput(dir, file, additionalFlags:={"/warnaserror-", "/nowarn:warning01,Warning03,bc42024,58000,42376"})

            ' TEST: Verify that /nowarn: overrides /warnaserror-.
            output = VerifyOutput(dir, file, additionalFlags:={"/nowarn:warning01,Warning03,bc42024,58000,42376", "/warnaserror-"})

            ' TEST: Verify that /nowarn: overrides /warnaserror-:.
            output = VerifyOutput(dir, file, additionalFlags:={"/warnaserror-:warning01,Warning03,bc42024,58000", "/nowarn:warning01,Warning03,bc42024,58000"}, expectedWarningCount:=1)
            Assert.Contains("warning BC42376", output, StringComparison.Ordinal)

            ' TEST: Verify that /nowarn: overrides /warnaserror-:.
            output = VerifyOutput(dir, file, additionalFlags:={"/nowarn:warning01,Warning03,bc42024,58000", "/warnaserror-:warning01,Warning03,bc42024,58000"}, expectedWarningCount:=1)
            Assert.Contains("warning BC42376", output, StringComparison.Ordinal)

            ' TEST: Verify that /nowarn overrides /warnaserror:.
            output = VerifyOutput(dir, file, additionalFlags:={"/nowarn", "/warnaserror:Something,042024,Warning01,Warning03,42376"})

            ' TEST: Verify that /nowarn: overrides /warnaserror.
            output = VerifyOutput(dir, file, additionalFlags:={"/nowarn:warning01,Warning03,bc42024,58000,42376", "/warnaserror"})

            ' TEST: Verify that /nowarn overrides /warnaserror-:.
            output = VerifyOutput(dir, file, additionalFlags:={"/warnaserror-:Something,042024,Warning01,Warning03,42376", "/nowarn"})

            ' TEST: Verify that /nowarn overrides /warnaserror-:.
            output = VerifyOutput(dir, file, additionalFlags:={"/nowarn", "/warnaserror-:Something,042024,Warning01,Warning03,42376"})

            ' TEST: Sanity test for /nowarn and /nowarn:.
            output = VerifyOutput(dir, file, additionalFlags:={"/nowarn", "/nowarn:Something,042024,Warning01,Warning03,42376"})

            ' TEST: Sanity test for /nowarn: and /nowarn.
            output = VerifyOutput(dir, file, additionalFlags:={"/nowarn:Something,042024,Warning01,Warning03,42376", "/nowarn"})

            ' TEST: Verify that last /warnaserror[+/-] flag on command line wins.
            output = VerifyOutput(dir, file, additionalFlags:={"/warnaserror-", "/warnaserror+"}, expectedErrorCount:=1)
            Assert.Contains("error BC42376", output, StringComparison.Ordinal)

            ' Note: Old native compiler behaved strangely for the below case.
            ' When /warnaserror+ and /warnaserror- appeared on the same command line, native compiler would allow /warnaserror+ to win always
            ' regardless of order. However when /warnaserror+:xyz and /warnaserror-:xyz appeared on the same command line, native compiler
            ' would allow the flag that appeared last on the command line to win. Roslyn compiler allows the last flag that appears on the
            ' command line to win in both cases. This is not a breaking change since at worst this only makes a case that used to be an error
            ' in the native compiler to be a warning in Roslyn.

            ' TEST: Verify that last /warnaserror[+/-] flag on command line wins.
            output = VerifyOutput(dir, file, additionalFlags:={"/warnaserror+", "/warnaserror-"}, expectedWarningCount:=4)
            Assert.Contains("warning BC42376", output, StringComparison.Ordinal)
            Assert.Contains("a.vb(2) : warning Warning01: Throwing a diagnostic for types declared", output, StringComparison.Ordinal)
            Assert.Contains("a.vb(2) : warning Warning03: Throwing a diagnostic for types declared", output, StringComparison.Ordinal)
            Assert.Contains("a.vb(4) : warning BC42024: Unused local variable: 'x'.", output, StringComparison.Ordinal)

            ' TEST: Verify that last /warnaserror[+/-]: flag on command line wins.
            output = VerifyOutput(dir, file, additionalFlags:={"/warnaserror-:warning01,Warning03", "/warnaserror+:Warning01,Warning03"}, expectedWarningCount:=2, expectedErrorCount:=2)
            Assert.Contains("warning BC42376", output, StringComparison.Ordinal)
            Assert.Contains("a.vb(2) : error Warning01: Throwing a diagnostic for types declared", output, StringComparison.Ordinal)
            Assert.Contains("a.vb(2) : error Warning03: Throwing a diagnostic for types declared", output, StringComparison.Ordinal)
            Assert.Contains("a.vb(4) : warning BC42024: Unused local variable: 'x'.", output, StringComparison.Ordinal)

            ' TEST: Verify that last /warnaserror[+/-]: flag on command line wins.
            output = VerifyOutput(dir, file, additionalFlags:={"/warnaserror+:Warning01,Warning03", "/warnaserror-:warning01,Warning03"}, expectedWarningCount:=4)
            Assert.Contains("warning BC42376", output, StringComparison.Ordinal)
            Assert.Contains("a.vb(2) : warning Warning01: Throwing a diagnostic for types declared", output, StringComparison.Ordinal)
            Assert.Contains("a.vb(2) : warning Warning03: Throwing a diagnostic for types declared", output, StringComparison.Ordinal)
            Assert.Contains("a.vb(4) : warning BC42024: Unused local variable: 'x'.", output, StringComparison.Ordinal)

            ' TEST: Verify that specific promotions and suppressions (via /warnaserror[+/-]:) override general ones (i.e. /warnaserror[+/-]).
            output = VerifyOutput(dir, file, additionalFlags:={"/warnaserror-:warning01,Warning03,bc42024,58000,42376", "/warnaserror+"}, expectedWarningCount:=4)
            Assert.Contains("warning BC42376", output, StringComparison.Ordinal)
            Assert.Contains("a.vb(2) : warning Warning01: Throwing a diagnostic for types declared", output, StringComparison.Ordinal)
            Assert.Contains("a.vb(2) : warning Warning03: Throwing a diagnostic for types declared", output, StringComparison.Ordinal)
            Assert.Contains("a.vb(4) : warning BC42024: Unused local variable: 'x'.", output, StringComparison.Ordinal)

            ' TEST: Verify that specific promotions and suppressions (via /warnaserror[+/-]:) override general ones (i.e. /warnaserror[+/-]).
            output = VerifyOutput(dir, file, additionalFlags:={"/warnaserror:warning01,Warning03,58000", "/warnaserror-"}, expectedWarningCount:=2, expectedErrorCount:=2)
            Assert.Contains("warning BC42376", output, StringComparison.Ordinal)
            Assert.Contains("a.vb(2) : error Warning01: Throwing a diagnostic for types declared", output, StringComparison.Ordinal)
            Assert.Contains("a.vb(2) : error Warning03: Throwing a diagnostic for types declared", output, StringComparison.Ordinal)
            Assert.Contains("a.vb(4) : warning BC42024: Unused local variable: 'x'.", output, StringComparison.Ordinal)

            ' TEST: Verify that specific promotions and suppressions (via /warnaserror[+/-]:) override general ones (i.e. /warnaserror[+/-]).
            output = VerifyOutput(dir, file, additionalFlags:={"/warnaserror-", "/warnaserror+:warning01,Warning03,bc42024,58000"}, expectedWarningCount:=1, expectedErrorCount:=3)
            Assert.Contains("warning BC42376", output, StringComparison.Ordinal)
            Assert.Contains("a.vb(2) : error Warning01: Throwing a diagnostic for types declared", output, StringComparison.Ordinal)
            Assert.Contains("a.vb(2) : error Warning03: Throwing a diagnostic for types declared", output, StringComparison.Ordinal)
            Assert.Contains("a.vb(4) : error BC42024: Unused local variable: 'x'.", output, StringComparison.Ordinal)

            ' TEST: Verify that specific promotions and suppressions (via /warnaserror[+/-]:) override general ones (i.e. /warnaserror[+/-]).
            output = VerifyOutput(dir, file, additionalFlags:={"/warnaserror+", "/warnaserror-:warning01,Warning03,bc42024,58000,42376"}, expectedWarningCount:=4)
            Assert.Contains("warning BC42376", output, StringComparison.Ordinal)
            Assert.Contains("a.vb(2) : warning Warning01: Throwing a diagnostic for types declared", output, StringComparison.Ordinal)
            Assert.Contains("a.vb(2) : warning Warning03: Throwing a diagnostic for types declared", output, StringComparison.Ordinal)
            Assert.Contains("a.vb(4) : warning BC42024: Unused local variable: 'x'.", output, StringComparison.Ordinal)

            ' TEST: Verify that specific promotions and suppressions (via /warnaserror[+/-]:) override general ones (i.e. /warnaserror[+/-]).
            output = VerifyOutput(dir, file, additionalFlags:={"/warnaserror+", "/warnaserror+:warning01,Warning03,bc42024,58000,42376"}, expectedErrorCount:=1)
            Assert.Contains("error BC42376", output, StringComparison.Ordinal)

            ' TEST: Verify that specific promotions and suppressions (via /warnaserror[+/-]:) override general ones (i.e. /warnaserror[+/-]).
            output = VerifyOutput(dir, file, additionalFlags:={"/warnaserror:warning01,Warning03,bc42024,58000,42376", "/warnaserror"}, expectedErrorCount:=1)
            Assert.Contains("error BC42376", output, StringComparison.Ordinal)

            ' TEST: Verify that specific promotions and suppressions (via /warnaserror[+/-]:) override general ones (i.e. /warnaserror[+/-]).
            output = VerifyOutput(dir, file, additionalFlags:={"/warnaserror-", "/warnaserror-:warning01,Warning03,bc42024,58000,42376"}, expectedWarningCount:=4)
            Assert.Contains("warning BC42376", output, StringComparison.Ordinal)
            Assert.Contains("a.vb(2) : warning Warning01: Throwing a diagnostic for types declared", output, StringComparison.Ordinal)
            Assert.Contains("a.vb(2) : warning Warning03: Throwing a diagnostic for types declared", output, StringComparison.Ordinal)
            Assert.Contains("a.vb(4) : warning BC42024: Unused local variable: 'x'.", output, StringComparison.Ordinal)

            ' TEST: Verify that specific promotions and suppressions (via /warnaserror[+/-]:) override general ones (i.e. /warnaserror[+/-]).
            output = VerifyOutput(dir, file, additionalFlags:={"/warnaserror-:warning01,Warning03,bc42024,58000,42376", "/warnaserror-"}, expectedWarningCount:=4)
            Assert.Contains("warning BC42376", output, StringComparison.Ordinal)
            Assert.Contains("a.vb(2) : warning Warning01: Throwing a diagnostic for types declared", output, StringComparison.Ordinal)
            Assert.Contains("a.vb(2) : warning Warning03: Throwing a diagnostic for types declared", output, StringComparison.Ordinal)
            Assert.Contains("a.vb(4) : warning BC42024: Unused local variable: 'x'.", output, StringComparison.Ordinal)

            CleanupAllGeneratedFiles(file.Path)
        End Sub

        <WorkItem(899050, "http://vstfdevdiv:8080/DevDiv2/DevDiv/_workitems/edit/899050")>
        <WorkItem(981677, "http://vstfdevdiv:8080/DevDiv2/DevDiv/_workitems/edit/981677")>
        <Fact>
        Public Sub NoWarnAndWarnAsError_ErrorDiagnostic()
            ' This assembly has an ErrorDiagnosticAnalyzer type which should produce custom error
            ' diagnostics for #Disable directives present in the compilations created in this test.
            Dim source = "Imports System
#Disable Warning"

            Dim dir = Temp.CreateDirectory()

            Dim file = dir.CreateFile("a.vb")
            file.WriteAllText(source)

            ' TEST: Verify that custom error diagnostic Error01 can't be suppressed via /nowarn.
            Dim output = VerifyOutput(dir, file, additionalFlags:={"/nowarn"}, expectedErrorCount:=1)
            Assert.Contains("a.vb(2) : error Error01: Throwing a diagnostic for #Disable", output, StringComparison.Ordinal)

            ' TEST: Verify that custom error diagnostic Error01 can be suppressed via /nowarn:.
            output = VerifyOutput(dir, file, additionalFlags:={"/nowarn:Error01"}, expectedWarningCount:=1)
            Assert.Contains("warning BC42376", output, StringComparison.Ordinal)

            ' TEST: Verify that custom error diagnostic Error01 can be suppressed via /nowarn:.
            output = VerifyOutput(dir, file, additionalFlags:={"/nowarn:ERROR01"}, expectedWarningCount:=1)
            Assert.Contains("warning BC42376", output, StringComparison.Ordinal)

            ' TEST: Verify that /nowarn: overrides /warnaserror+.
            output = VerifyOutput(dir, file, additionalFlags:={"/warnaserror+", "/nowarn:ERROR01,42376"})

            ' TEST: Verify that /nowarn: overrides /warnaserror.
            output = VerifyOutput(dir, file, additionalFlags:={"/nowarn:ERROR01,42376", "/warnaserror"})

            ' TEST: Verify that /nowarn: overrides /warnaserror+:.
            output = VerifyOutput(dir, file, additionalFlags:={"/warnaserror+:Error01,42376", "/nowarn:ERROR01,42376"})

            ' TEST: Verify that /nowarn: overrides /warnaserror:.
            output = VerifyOutput(dir, file, additionalFlags:={"/nowarn:ERROR01,42376", "/warnaserror:Error01,42376"})

            ' TEST: Verify that /nowarn: overrides /warnaserror-.
            output = VerifyOutput(dir, file, additionalFlags:={"/warnaserror-", "/nowarn:ERROR01,42376"})

            ' TEST: Verify that /nowarn: overrides /warnaserror-.
            output = VerifyOutput(dir, file, additionalFlags:={"/nowarn:ERROR01,42376", "/warnaserror-"})

            ' TEST: Verify that /nowarn: overrides /warnaserror-:.
            output = VerifyOutput(dir, file, additionalFlags:={"/warnaserror-:Error01,42376", "/nowarn:ERROR01,42376"})

            ' TEST: Verify that /nowarn: overrides /warnaserror-:.
            output = VerifyOutput(dir, file, additionalFlags:={"/nowarn:ERROR01,42376", "/warnaserror-:Error01,42376"})

            ' TEST: Verify that nothing bad happens when using /warnaserror[+/-] when custom error diagnostic Error01 is present.
            output = VerifyOutput(dir, file, additionalFlags:={"/warnaserror", "/nowarn:42376"}, expectedErrorCount:=1)
            Assert.Contains("a.vb(2) : error Error01: Throwing a diagnostic for #Disable", output, StringComparison.Ordinal)

            output = VerifyOutput(dir, file, additionalFlags:={"/warnaserror+", "/nowarn:42376"}, expectedErrorCount:=1)
            Assert.Contains("a.vb(2) : error Error01: Throwing a diagnostic for #Disable", output, StringComparison.Ordinal)

            output = VerifyOutput(dir, file, additionalFlags:={"/warnaserror-"}, expectedWarningCount:=1, expectedErrorCount:=1)
            Assert.Contains("warning BC42376", output, StringComparison.Ordinal)
            Assert.Contains("a.vb(2) : error Error01: Throwing a diagnostic for #Disable", output, StringComparison.Ordinal)

            ' TEST: Verify that nothing bad happens if someone passes custom error diagnostic Error01 to /warnaserror[+/-]:.
            output = VerifyOutput(dir, file, additionalFlags:={"/warnaserror:Error01"}, expectedWarningCount:=1, expectedErrorCount:=1)
            Assert.Contains("warning BC42376", output, StringComparison.Ordinal)
            Assert.Contains("a.vb(2) : error Error01: Throwing a diagnostic for #Disable", output, StringComparison.Ordinal)

            output = VerifyOutput(dir, file, additionalFlags:={"/warnaserror+:ERROR01"}, expectedWarningCount:=1, expectedErrorCount:=1)
            Assert.Contains("warning BC42376", output, StringComparison.Ordinal)
            Assert.Contains("a.vb(2) : error Error01: Throwing a diagnostic for #Disable", output, StringComparison.Ordinal)

            output = VerifyOutput(dir, file, additionalFlags:={"/warnaserror-:Error01"}, expectedWarningCount:=1, expectedErrorCount:=1)
            Assert.Contains("warning BC42376", output, StringComparison.Ordinal)
            Assert.Contains("a.vb(2) : error Error01: Throwing a diagnostic for #Disable", output, StringComparison.Ordinal)

            CleanupAllGeneratedFiles(file.Path)
        End Sub

        <WorkItem(981677, "http://vstfdevdiv:8080/DevDiv2/DevDiv/_workitems/edit/981677")>
        <Fact>
        Public Sub NoWarnAndWarnAsError_CompilerErrorDiagnostic()
            Dim source = "Imports System
Module Module1
    Sub Main
        Dim x as Integer = New Exception()
    End Sub
End Module"
            Dim dir = Temp.CreateDirectory()
            Dim file = dir.CreateFile("a.vb")
            file.WriteAllText(source)

            Dim output = VerifyOutput(dir, file, includeCurrentAssemblyAsAnalyzerReference:=False, expectedErrorCount:=1)
            Assert.Contains("a.vb(4) : error BC30311: Value of type 'Exception' cannot be converted to 'Integer'.", output, StringComparison.Ordinal)

            ' TEST: Verify that compiler error BC30311 can't be suppressed via /nowarn.
            output = VerifyOutput(dir, file, includeCurrentAssemblyAsAnalyzerReference:=False, additionalFlags:={"/nowarn"}, expectedErrorCount:=1)
            Assert.Contains("a.vb(4) : error BC30311: Value of type 'Exception' cannot be converted to 'Integer'.", output, StringComparison.Ordinal)

            ' TEST: Verify that compiler error BC30311 can't be suppressed via /nowarn:.
            output = VerifyOutput(dir, file, includeCurrentAssemblyAsAnalyzerReference:=False, additionalFlags:={"/nowarn:30311"}, expectedErrorCount:=1)
            Assert.Contains("a.vb(4) : error BC30311: Value of type 'Exception' cannot be converted to 'Integer'.", output, StringComparison.Ordinal)

            output = VerifyOutput(dir, file, includeCurrentAssemblyAsAnalyzerReference:=False, additionalFlags:={"/nowarn:BC30311"}, expectedErrorCount:=1)
            Assert.Contains("a.vb(4) : error BC30311: Value of type 'Exception' cannot be converted to 'Integer'.", output, StringComparison.Ordinal)

            output = VerifyOutput(dir, file, includeCurrentAssemblyAsAnalyzerReference:=False, additionalFlags:={"/nowarn:bc30311"}, expectedErrorCount:=1)
            Assert.Contains("a.vb(4) : error BC30311: Value of type 'Exception' cannot be converted to 'Integer'.", output, StringComparison.Ordinal)

            ' TEST: Verify that nothing bad happens when using /warnaserror[+/-] when compiler error BC30311 is present.
            output = VerifyOutput(dir, file, includeCurrentAssemblyAsAnalyzerReference:=False, additionalFlags:={"/warnaserror"}, expectedErrorCount:=1)
            Assert.Contains("a.vb(4) : error BC30311: Value of type 'Exception' cannot be converted to 'Integer'.", output, StringComparison.Ordinal)

            output = VerifyOutput(dir, file, includeCurrentAssemblyAsAnalyzerReference:=False, additionalFlags:={"/warnaserror+"}, expectedErrorCount:=1)
            Assert.Contains("a.vb(4) : error BC30311: Value of type 'Exception' cannot be converted to 'Integer'.", output, StringComparison.Ordinal)

            output = VerifyOutput(dir, file, includeCurrentAssemblyAsAnalyzerReference:=False, additionalFlags:={"/warnaserror-"}, expectedErrorCount:=1)
            Assert.Contains("a.vb(4) : error BC30311: Value of type 'Exception' cannot be converted to 'Integer'.", output, StringComparison.Ordinal)

            ' TEST: Verify that nothing bad happens if someone passes BC30311 to /warnaserror[+/-]:.
            output = VerifyOutput(dir, file, includeCurrentAssemblyAsAnalyzerReference:=False, additionalFlags:={"/warnaserror:30311"}, expectedErrorCount:=1)
            Assert.Contains("a.vb(4) : error BC30311: Value of type 'Exception' cannot be converted to 'Integer'.", output, StringComparison.Ordinal)

            output = VerifyOutput(dir, file, includeCurrentAssemblyAsAnalyzerReference:=False, additionalFlags:={"/warnaserror+:BC30311"}, expectedErrorCount:=1)
            Assert.Contains("a.vb(4) : error BC30311: Value of type 'Exception' cannot be converted to 'Integer'.", output, StringComparison.Ordinal)

            output = VerifyOutput(dir, file, includeCurrentAssemblyAsAnalyzerReference:=False, additionalFlags:={"/warnaserror+:bc30311"}, expectedErrorCount:=1)
            Assert.Contains("a.vb(4) : error BC30311: Value of type 'Exception' cannot be converted to 'Integer'.", output, StringComparison.Ordinal)

            output = VerifyOutput(dir, file, includeCurrentAssemblyAsAnalyzerReference:=False, additionalFlags:={"/warnaserror-:30311"}, expectedErrorCount:=1)
            Assert.Contains("a.vb(4) : error BC30311: Value of type 'Exception' cannot be converted to 'Integer'.", output, StringComparison.Ordinal)

            output = VerifyOutput(dir, file, includeCurrentAssemblyAsAnalyzerReference:=False, additionalFlags:={"/warnaserror-:BC30311"}, expectedErrorCount:=1)
            Assert.Contains("a.vb(4) : error BC30311: Value of type 'Exception' cannot be converted to 'Integer'.", output, StringComparison.Ordinal)

            output = VerifyOutput(dir, file, includeCurrentAssemblyAsAnalyzerReference:=False, additionalFlags:={"/warnaserror-:bc30311"}, expectedErrorCount:=1)
            Assert.Contains("a.vb(4) : error BC30311: Value of type 'Exception' cannot be converted to 'Integer'.", output, StringComparison.Ordinal)

            CleanupAllGeneratedFiles(file.Path)
        End Sub

        <Fact, WorkItem(1091972, "http://vstfdevdiv:8080/DevDiv2/DevDiv/_workitems/edit/1091972"), WorkItem(444, "CodePlex")>
        Public Sub Bug1091972()
            Dim dir = Temp.CreateDirectory()
            Dim src = dir.CreateFile("a.vb")
            src.WriteAllText(
    <text>
''' &lt;summary&gt;ABC...XYZ&lt;/summary&gt;
Class C
    Shared Sub Main()
        Dim textStreamReader = New System.IO.StreamReader(GetType(C).Assembly.GetManifestResourceStream("doc.xml"))
        System.Console.WriteLine(textStreamReader.ReadToEnd())
    End Sub
End Class
</text>.Value.Replace(vbLf, vbCrLf))

            Dim output = ProcessUtilities.RunAndGetOutput(s_basicCompilerExecutable, String.Format("/nologo /doc:doc.xml /out:out.exe /resource:doc.xml {0}", src.ToString()), startFolder:=dir.ToString())
            AssertOutput(<text></text>, output)

            Assert.True(File.Exists(Path.Combine(dir.ToString(), "doc.xml")))

            Dim expected = <text>
                               <![CDATA[
<?xml version="1.0"?>
<doc>
<assembly>
<name>
out
</name>
</assembly>
<members>
<member name="T:C">
 <summary>ABC...XYZ</summary>
</member>
</members>
</doc>
]]>
                           </text>

            Using reader As New StreamReader(Path.Combine(dir.ToString(), "doc.xml"))
                Dim content = reader.ReadToEnd()
                AssertOutput(expected, content)
            End Using

            output = ProcessUtilities.RunAndGetOutput(Path.Combine(dir.ToString(), "out.exe"), startFolder:=dir.ToString())
            AssertOutput(expected, output)

            CleanupAllGeneratedFiles(src.Path)
        End Sub

        <Fact, WorkItem(468, "https://github.com/dotnet/roslyn/issues/468")>
        Public Sub RuleSet_GeneralCommandLineOptionOverridesGeneralRuleSetOption()
            Dim dir = Temp.CreateDirectory()

            Dim ruleSetSource = "<?xml version=""1.0"" encoding=""utf-8""?>
<RuleSet Name=""Ruleset1"" Description=""Test"" ToolsVersion=""12.0"">
  <IncludeAll Action=""Warning"" />
</RuleSet>
"
            Dim ruleSetFile = dir.CreateFile("Rules.ruleset").WriteAllText(ruleSetSource)

            Dim arguments = DefaultParse({"/ruleset:Rules.RuleSet", "/WarnAsError+", "A.vb"}, dir.Path)

            Assert.Empty(arguments.Errors)
            Assert.Equal(expected:=ReportDiagnostic.Error, actual:=arguments.CompilationOptions.GeneralDiagnosticOption)
            Assert.Equal(expected:=0, actual:=arguments.CompilationOptions.SpecificDiagnosticOptions.Count)
        End Sub

        <Fact, WorkItem(468, "https://github.com/dotnet/roslyn/issues/468")>
        Public Sub RuleSet_GeneralWarnAsErrorPromotesWarningFromRuleSet()
            Dim dir = Temp.CreateDirectory()

            Dim ruleSetSource = "<?xml version=""1.0"" encoding=""utf-8""?>
<RuleSet Name=""Ruleset1"" Description=""Test"" ToolsVersion=""12.0"">
  <Rules AnalyzerId=""Microsoft.Analyzers.ManagedCodeAnalysis"" RuleNamespace=""Microsoft.Rules.Managed"">
    <Rule Id=""Test001"" Action=""Warning"" />
  </Rules>
</RuleSet>
"
            Dim ruleSetFile = dir.CreateFile("Rules.ruleset").WriteAllText(ruleSetSource)

            Dim arguments = DefaultParse({"/ruleset:Rules.RuleSet", "/WarnAsError+", "A.vb"}, dir.Path)

            Assert.Empty(arguments.Errors)
            Assert.Equal(expected:=ReportDiagnostic.Error, actual:=arguments.CompilationOptions.GeneralDiagnosticOption)
            Assert.Equal(expected:=1, actual:=arguments.CompilationOptions.SpecificDiagnosticOptions.Count)
            Assert.Equal(expected:=ReportDiagnostic.Error, actual:=arguments.CompilationOptions.SpecificDiagnosticOptions("Test001"))
        End Sub

        <Fact, WorkItem(468, "https://github.com/dotnet/roslyn/issues/468")>
        Public Sub RuleSet_GeneralWarnAsErrorDoesNotPromoteInfoFromRuleSet()
            Dim dir = Temp.CreateDirectory()

            Dim ruleSetSource = "<?xml version=""1.0"" encoding=""utf-8""?>
<RuleSet Name=""Ruleset1"" Description=""Test"" ToolsVersion=""12.0"">
  <Rules AnalyzerId=""Microsoft.Analyzers.ManagedCodeAnalysis"" RuleNamespace=""Microsoft.Rules.Managed"">
    <Rule Id=""Test001"" Action=""Info"" />
  </Rules>
</RuleSet>
"
            Dim ruleSetFile = dir.CreateFile("Rules.ruleset").WriteAllText(ruleSetSource)

            Dim arguments = DefaultParse({"/ruleset:Rules.RuleSet", "/WarnAsError+", "A.vb"}, dir.Path)

            Assert.Empty(arguments.Errors)
            Assert.Equal(expected:=ReportDiagnostic.Error, actual:=arguments.CompilationOptions.GeneralDiagnosticOption)
            Assert.Equal(expected:=1, actual:=arguments.CompilationOptions.SpecificDiagnosticOptions.Count)
            Assert.Equal(expected:=ReportDiagnostic.Info, actual:=arguments.CompilationOptions.SpecificDiagnosticOptions("Test001"))
        End Sub

        <Fact, WorkItem(468, "https://github.com/dotnet/roslyn/issues/468")>
        Public Sub RuleSet_SpecificWarnAsErrorPromotesInfoFromRuleSet()
            Dim dir = Temp.CreateDirectory()

            Dim ruleSetSource = "<?xml version=""1.0"" encoding=""utf-8""?>
<RuleSet Name=""Ruleset1"" Description=""Test"" ToolsVersion=""12.0"">
  <Rules AnalyzerId=""Microsoft.Analyzers.ManagedCodeAnalysis"" RuleNamespace=""Microsoft.Rules.Managed"">
    <Rule Id=""Test001"" Action=""Info"" />
  </Rules>
</RuleSet>
"
            Dim ruleSetFile = dir.CreateFile("Rules.ruleset").WriteAllText(ruleSetSource)

            Dim arguments = DefaultParse({"/ruleset:Rules.RuleSet", "/WarnAsError+:Test001", "A.vb"}, dir.Path)

            Assert.Empty(arguments.Errors)
            Assert.Equal(expected:=ReportDiagnostic.Default, actual:=arguments.CompilationOptions.GeneralDiagnosticOption)
            Assert.Equal(expected:=1, actual:=arguments.CompilationOptions.SpecificDiagnosticOptions.Count)
            Assert.Equal(expected:=ReportDiagnostic.Error, actual:=arguments.CompilationOptions.SpecificDiagnosticOptions("Test001"))
        End Sub

        <Fact, WorkItem(468, "https://github.com/dotnet/roslyn/issues/468")>
        Public Sub RuleSet_GeneralWarnAsErrorMinusResetsRules()
            Dim dir = Temp.CreateDirectory()

            Dim ruleSetSource = "<?xml version=""1.0"" encoding=""utf-8""?>
<RuleSet Name=""Ruleset1"" Description=""Test"" ToolsVersion=""12.0"">
  <Rules AnalyzerId=""Microsoft.Analyzers.ManagedCodeAnalysis"" RuleNamespace=""Microsoft.Rules.Managed"">
    <Rule Id=""Test001"" Action=""Warning"" />
  </Rules>
</RuleSet>
"
            Dim ruleSetFile = dir.CreateFile("Rules.ruleset").WriteAllText(ruleSetSource)

            Dim arguments = DefaultParse({"/ruleset:Rules.RuleSet", "/WarnAsError+", "/WarnAsError-", "A.vb"}, dir.Path)

            Assert.Empty(arguments.Errors)
            Assert.Equal(expected:=ReportDiagnostic.Default, actual:=arguments.CompilationOptions.GeneralDiagnosticOption)
            Assert.Equal(expected:=1, actual:=arguments.CompilationOptions.SpecificDiagnosticOptions.Count)
            Assert.Equal(expected:=ReportDiagnostic.Warn, actual:=arguments.CompilationOptions.SpecificDiagnosticOptions("Test001"))
        End Sub

        <Fact, WorkItem(468, "https://github.com/dotnet/roslyn/issues/468")>
        Public Sub RuleSet_SpecificWarnAsErrorMinusResetsRules()
            Dim dir = Temp.CreateDirectory()

            Dim ruleSetSource = "<?xml version=""1.0"" encoding=""utf-8""?>
<RuleSet Name=""Ruleset1"" Description=""Test"" ToolsVersion=""12.0"">
  <Rules AnalyzerId=""Microsoft.Analyzers.ManagedCodeAnalysis"" RuleNamespace=""Microsoft.Rules.Managed"">
    <Rule Id=""Test001"" Action=""Warning"" />
  </Rules>
</RuleSet>
"
            Dim ruleSetFile = dir.CreateFile("Rules.ruleset").WriteAllText(ruleSetSource)

            Dim arguments = DefaultParse({"/ruleset:Rules.RuleSet", "/WarnAsError+", "/WarnAsError-:Test001", "A.vb"}, dir.Path)

            Assert.Empty(arguments.Errors)
            Assert.Equal(expected:=ReportDiagnostic.Error, actual:=arguments.CompilationOptions.GeneralDiagnosticOption)
            Assert.Equal(expected:=1, actual:=arguments.CompilationOptions.SpecificDiagnosticOptions.Count)
            Assert.Equal(expected:=ReportDiagnostic.Warn, actual:=arguments.CompilationOptions.SpecificDiagnosticOptions("Test001"))
        End Sub

        <Fact, WorkItem(468, "https://github.com/dotnet/roslyn/issues/468")>
        Public Sub RuleSet_SpecificWarnAsErrorMinusDefaultsRuleNotInRuleSet()
            Dim dir = Temp.CreateDirectory()

            Dim ruleSetSource = "<?xml version=""1.0"" encoding=""utf-8""?>
<RuleSet Name=""Ruleset1"" Description=""Test"" ToolsVersion=""12.0"">
  <Rules AnalyzerId=""Microsoft.Analyzers.ManagedCodeAnalysis"" RuleNamespace=""Microsoft.Rules.Managed"">
    <Rule Id=""Test001"" Action=""Warning"" />
  </Rules>
</RuleSet>
"
            Dim ruleSetFile = dir.CreateFile("Rules.ruleset").WriteAllText(ruleSetSource)

            Dim arguments = DefaultParse({"/ruleset:Rules.RuleSet", "/WarnAsError+:Test002", "/WarnAsError-:Test002", "A.vb"}, dir.Path)

            Assert.Empty(arguments.Errors)
            Assert.Equal(expected:=ReportDiagnostic.Default, actual:=arguments.CompilationOptions.GeneralDiagnosticOption)
            Assert.Equal(expected:=2, actual:=arguments.CompilationOptions.SpecificDiagnosticOptions.Count)
            Assert.Equal(expected:=ReportDiagnostic.Warn, actual:=arguments.CompilationOptions.SpecificDiagnosticOptions("Test001"))
            Assert.Equal(expected:=ReportDiagnostic.Default, actual:=arguments.CompilationOptions.SpecificDiagnosticOptions("Test002"))
        End Sub

        <Fact, WorkItem(468, "https://github.com/dotnet/roslyn/issues/468")>
        Public Sub RuleSet_LastGeneralWarnAsErrorTrumpsNoWarn()
            Dim dir = Temp.CreateDirectory()

            Dim ruleSetSource = "<?xml version=""1.0"" encoding=""utf-8""?>
<RuleSet Name=""Ruleset1"" Description=""Test"" ToolsVersion=""12.0"">
  <Rules AnalyzerId=""Microsoft.Analyzers.ManagedCodeAnalysis"" RuleNamespace=""Microsoft.Rules.Managed"">
    <Rule Id=""Test001"" Action=""Warning"" />
  </Rules>
</RuleSet>
"
            Dim ruleSetFile = dir.CreateFile("Rules.ruleset").WriteAllText(ruleSetSource)

            Dim arguments = DefaultParse({"/ruleset:Rules.RuleSet", "/NoWarn", "/WarnAsError+", "A.vb"}, dir.Path)

            Assert.Empty(arguments.Errors)
            Assert.Equal(expected:=ReportDiagnostic.Error, actual:=arguments.CompilationOptions.GeneralDiagnosticOption)
            Assert.Equal(expected:=1, actual:=arguments.CompilationOptions.SpecificDiagnosticOptions.Count)
            Assert.Equal(expected:=ReportDiagnostic.Error, actual:=arguments.CompilationOptions.SpecificDiagnosticOptions("Test001"))
        End Sub

        <Fact, WorkItem(468, "https://github.com/dotnet/roslyn/issues/468")>
        Public Sub RuleSet_GeneralNoWarnTrumpsGeneralWarnAsErrorMinus()
            Dim dir = Temp.CreateDirectory()

            Dim ruleSetSource = "<?xml version=""1.0"" encoding=""utf-8""?>
<RuleSet Name=""Ruleset1"" Description=""Test"" ToolsVersion=""12.0"">
  <Rules AnalyzerId=""Microsoft.Analyzers.ManagedCodeAnalysis"" RuleNamespace=""Microsoft.Rules.Managed"">
    <Rule Id=""Test001"" Action=""Warning"" />
  </Rules>
</RuleSet>
"
            Dim ruleSetFile = dir.CreateFile("Rules.ruleset").WriteAllText(ruleSetSource)

            Dim arguments = DefaultParse({"/ruleset:Rules.RuleSet", "/WarnAsError+", "/NoWarn", "/WarnAsError-", "A.vb"}, dir.Path)

            Assert.Empty(arguments.Errors)
            Assert.Equal(expected:=ReportDiagnostic.Suppress, actual:=arguments.CompilationOptions.GeneralDiagnosticOption)
            Assert.Equal(expected:=1, actual:=arguments.CompilationOptions.SpecificDiagnosticOptions.Count)
            Assert.Equal(expected:=ReportDiagnostic.Warn, actual:=arguments.CompilationOptions.SpecificDiagnosticOptions("Test001"))
        End Sub

        <Fact, WorkItem(468, "https://github.com/dotnet/roslyn/issues/468")>
        Public Sub RuleSet_GeneralNoWarnTurnsOffAllButErrors()
            Dim dir = Temp.CreateDirectory()

            Dim ruleSetSource = "<?xml version=""1.0"" encoding=""utf-8""?>
<RuleSet Name=""Ruleset1"" Description=""Test"" ToolsVersion=""12.0"">
  <Rules AnalyzerId=""Microsoft.Analyzers.ManagedCodeAnalysis"" RuleNamespace=""Microsoft.Rules.Managed"">
    <Rule Id=""Test001"" Action=""Error"" />
    <Rule Id=""Test002"" Action=""Warning"" />
    <Rule Id=""Test003"" Action=""Info"" />
  </Rules>
</RuleSet>
"
            Dim ruleSetFile = dir.CreateFile("Rules.ruleset").WriteAllText(ruleSetSource)

            Dim arguments = DefaultParse({"/ruleset:Rules.RuleSet", "/NoWarn", "A.vb"}, dir.Path)

            Assert.Empty(arguments.Errors)
            Assert.Equal(expected:=ReportDiagnostic.Suppress, actual:=arguments.CompilationOptions.GeneralDiagnosticOption)
            Assert.Equal(expected:=3, actual:=arguments.CompilationOptions.SpecificDiagnosticOptions.Count)
            Assert.Equal(expected:=ReportDiagnostic.Error, actual:=arguments.CompilationOptions.SpecificDiagnosticOptions("Test001"))
            Assert.Equal(expected:=ReportDiagnostic.Suppress, actual:=arguments.CompilationOptions.SpecificDiagnosticOptions("Test002"))
            Assert.Equal(expected:=ReportDiagnostic.Suppress, actual:=arguments.CompilationOptions.SpecificDiagnosticOptions("Test003"))
        End Sub

        <Fact, WorkItem(468, "https://github.com/dotnet/roslyn/issues/468")>
        Public Sub RuleSet_SpecificNoWarnAlwaysWins()
            Dim dir = Temp.CreateDirectory()

            Dim ruleSetSource = "<?xml version=""1.0"" encoding=""utf-8""?>
<RuleSet Name=""Ruleset1"" Description=""Test"" ToolsVersion=""12.0"">
  <Rules AnalyzerId=""Microsoft.Analyzers.ManagedCodeAnalysis"" RuleNamespace=""Microsoft.Rules.Managed"">
    <Rule Id=""Test001"" Action=""Warning"" />
  </Rules>
</RuleSet>
"
            Dim ruleSetFile = dir.CreateFile("Rules.ruleset").WriteAllText(ruleSetSource)

            Dim arguments = DefaultParse({"/ruleset:Rules.RuleSet", "/NoWarn:Test001", "/WarnAsError+", "/WarnAsError-:Test001", "A.vb"}, dir.Path)

            Assert.Empty(arguments.Errors)
            Assert.Equal(expected:=ReportDiagnostic.Error, actual:=arguments.CompilationOptions.GeneralDiagnosticOption)
            Assert.Equal(expected:=1, actual:=arguments.CompilationOptions.SpecificDiagnosticOptions.Count)
            Assert.Equal(expected:=ReportDiagnostic.Suppress, actual:=arguments.CompilationOptions.SpecificDiagnosticOptions("Test001"))
        End Sub

        <Fact>
        Public Sub ReportAnalyzer()
            Dim args1 = DefaultParse({"/reportanalyzer", "a.vb"}, _baseDirectory)
            Assert.True(args1.ReportAnalyzer)

            Dim args2 = DefaultParse({"", "a.vb"}, _baseDirectory)
            Assert.False(args2.ReportAnalyzer)
        End Sub

        <Fact>
        Public Sub ReportAnalyzerOutput()
            Dim source As String = Temp.CreateFile().WriteAllText(<text>
Class C
End Class
</text>.Value).Path

            Dim vbc = New MockVisualBasicCompiler(Nothing, _baseDirectory, {"/reportanalyzer", "/t:library", "/a:" + Assembly.GetExecutingAssembly().Location, source})
            Dim outWriter = New StringWriter()
            Dim exitCode = vbc.Run(outWriter, Nothing)
            Assert.Equal(0, exitCode)
            Dim output = outWriter.ToString()
            Assert.Contains(New WarningDiagnosticAnalyzer().ToString(), output, StringComparison.Ordinal)
            Assert.Contains(CodeAnalysisResources.AnalyzerExecutionTimeColumnHeader, output, StringComparison.Ordinal)
            CleanupAllGeneratedFiles(source)
        End Sub

        <Fact>
        <WorkItem(1759, "https://github.com/dotnet/roslyn/issues/1759")>
        Public Sub AnalyzerDiagnosticThrowsInGetMessage()
            Dim source As String = Temp.CreateFile().WriteAllText(<text>
Class C
End Class
</text>.Value).Path

            Dim vbc = New MockVisualBasicCompiler(Nothing, _baseDirectory, {"/t:library", source},
                                                  analyzer:=New AnalyzerThatThrowsInGetMessage)
            Dim outWriter = New StringWriter()
            Dim exitCode = vbc.Run(outWriter, Nothing)
            Assert.Equal(0, exitCode)
            Dim output = outWriter.ToString()

            ' Verify that the diagnostic reported by AnalyzerThatThrowsInGetMessage is reported, though it doesn't have the message.
            Assert.Contains(AnalyzerThatThrowsInGetMessage.Rule.Id, output, StringComparison.Ordinal)

            ' Verify that the analyzer exception diagnostic for the exception throw in AnalyzerThatThrowsInGetMessage is also reported.
            Assert.Contains(AnalyzerExecutor.AnalyzerExceptionDiagnosticId, output, StringComparison.Ordinal)
            Assert.Contains(NameOf(NotImplementedException), output, StringComparison.Ordinal)
            CleanupAllGeneratedFiles(source)
        End Sub

        <Fact>
        <WorkItem(3707, "https://github.com/dotnet/roslyn/issues/3707")>
        Public Sub AnalyzerExceptionDiagnosticCanBeConfigured()
            Dim source As String = Temp.CreateFile().WriteAllText(<text>
Class C
End Class
</text>.Value).Path

            Dim vbc = New MockVisualBasicCompiler(Nothing, _baseDirectory, {"/t:library", $"/warnaserror:{AnalyzerExecutor.AnalyzerExceptionDiagnosticId}", source},
                                                  analyzer:=New AnalyzerThatThrowsInGetMessage)
            Dim outWriter = New StringWriter()
            Dim exitCode = vbc.Run(outWriter, Nothing)
            Assert.NotEqual(0, exitCode)
            Dim output = outWriter.ToString()

            ' Verify that the analyzer exception diagnostic for the exception throw in AnalyzerThatThrowsInGetMessage is also reported.
            Assert.Contains(AnalyzerExecutor.AnalyzerExceptionDiagnosticId, output, StringComparison.Ordinal)
            Assert.Contains(NameOf(NotImplementedException), output, StringComparison.Ordinal)
            CleanupAllGeneratedFiles(source)
        End Sub

        <Fact>
        <WorkItem(4589, "https://github.com/dotnet/roslyn/issues/4589")>
        Public Sub AnalyzerReportsMisformattedDiagnostic()
            Dim source As String = Temp.CreateFile().WriteAllText(<text>
Class C
End Class
</text>.Value).Path

            Dim vbc = New MockVisualBasicCompiler(Nothing, _baseDirectory, {"/t:library", source},
                                                  analyzer:=New AnalyzerReportingMisformattedDiagnostic)
            Dim outWriter = New StringWriter()
            Dim exitCode = vbc.Run(outWriter, Nothing)
            Assert.Equal(0, exitCode)
            Dim output = outWriter.ToString()

            ' Verify that the diagnostic reported by AnalyzerReportingMisformattedDiagnostic is reported with the message format string, instead of the formatted message.
            Assert.Contains(AnalyzerThatThrowsInGetMessage.Rule.Id, output, StringComparison.Ordinal)
            Assert.Contains(AnalyzerThatThrowsInGetMessage.Rule.MessageFormat.ToString(CultureInfo.InvariantCulture), output, StringComparison.Ordinal)

            CleanupAllGeneratedFiles(source)
        End Sub

        <Fact>
        Public Sub AdditionalFileDiagnostics()
            Dim dir = Temp.CreateDirectory()
            Dim source = dir.CreateFile("a.vb").WriteAllText(<text>
Class C
End Class
</text>.Value).Path

            Dim additionalFile = dir.CreateFile("AdditionalFile.txt").WriteAllText(<text>
Additional File Line 1!
Additional File Line 2!
</text>.Value).Path

            Dim nonCompilerInputFile = dir.CreateFile("DummyFile.txt").WriteAllText(<text>
Dummy File Line 1!
</text>.Value).Path

            Dim analyzer = New AdditionalFileDiagnosticAnalyzer(nonCompilerInputFile)
            Dim arguments = {"/nologo", "/preferreduilang:en", "/vbruntime", "/t:library",
                "/additionalfile:" & additionalFile, ' Valid additional text file
                "/additionalfile:" & Assembly.GetExecutingAssembly.Location, ' Non-text file specified as an additional text file
                source}
            Dim vbc = New MockVisualBasicCompiler(Nothing, _baseDirectory, arguments, analyzer)

            Dim outWriter = New StringWriter()
            Dim exitCode = vbc.Run(outWriter, Nothing)
            Assert.Equal(1, exitCode)
            Dim output = outWriter.ToString()

            AssertOutput(
    String.Format(<text>
AdditionalFile.txt(1) : warning AdditionalFileDiagnostic: Additional File Diagnostic: AdditionalFile
Additional File Line 1!
~~~~~~~~~~             
vbc : warning AdditionalFileDiagnostic: Additional File Diagnostic: {0}
vbc : warning AdditionalFileDiagnostic: Additional File Diagnostic: AdditionalFile
vbc : warning AdditionalFileDiagnostic: Additional File Diagnostic: DummyFile
vbc : warning AdditionalFileDiagnostic: Additional File Diagnostic: NonExistentPath
vbc : error BC2015: the file '{1}' is not a text file
</text>.Value.ToString(),
        IO.Path.GetFileNameWithoutExtension(Assembly.GetExecutingAssembly.Location),
        Assembly.GetExecutingAssembly.Location),
    output, fileName:="AdditionalFile.txt")

            CleanupAllGeneratedFiles(source)
            CleanupAllGeneratedFiles(additionalFile)
            CleanupAllGeneratedFiles(nonCompilerInputFile)
        End Sub

        <Fact, WorkItem(1093063, "http://vstfdevdiv:8080/DevDiv2/DevDiv/_workitems/edit/1093063")>
        Public Sub VerifyDiagnosticSeverityNotLocalized()
            Dim source = <![CDATA[
Class A
End Class
]]>
            Dim fileName = "a.vb"
            Dim dir = Temp.CreateDirectory()
            Dim file = dir.CreateFile(fileName)
            file.WriteAllText(source.Value)

            Dim output As New StringWriter()
            Dim vbc As New MockVisualBasicCompiler(Nothing, dir.Path, {"/nologo", "/target:exe", fileName})
            vbc.Run(output, Nothing)

            ' If "error" was localized, below assert will fail on PLOC builds. The output would be something like: "!pTCvB!vbc : !FLxft!error 表! BC30420:"
            Assert.Contains("error BC30420:", output.ToString())

            CleanupAllGeneratedFiles(file.Path)
        End Sub


        <ConditionalFact(GetType(WindowsOnly))>
        Public Sub SourceFile_BadPath()
            Dim args = DefaultParse({"e:c:\test\test.cs", "/t:library"}, _baseDirectory)
            args.Errors.Verify(Diagnostic(ERRID.FTL_InvalidInputFileName).WithArguments("e:c:\test\test.cs").WithLocation(1, 1))
        End Sub

        <ConditionalFact(GetType(WindowsOnly))>
        Public Sub FilePaths()
            Dim args = FullParse("\\unc\path\a.vb b.vb c:\path\c.vb", "e:\temp")
            Assert.Equal(
                New String() {"\\unc\path\a.vb", "e:\temp\b.vb", "c:\path\c.vb"},
                args.SourceFiles.Select(Function(x) x.Path))

            args = FullParse("\\unc\path\a.vb ""b.vb"" c:\path\c.vb", "e:\temp")
            Assert.Equal(
                New String() {"\\unc\path\a.vb", "e:\temp\b.vb", "c:\path\c.vb"},
                args.SourceFiles.Select(Function(x) x.Path))

            args = FullParse("""b"".vb""", "e:\temp")
            Assert.Equal(
                New String() {"e:\temp\b.vb"},
                args.SourceFiles.Select(Function(x) x.Path))
        End Sub

        <ConditionalFact(GetType(WindowsOnly))>
        Public Sub ReferencePathsEx()
            Dim args = FullParse("/nostdlib /vbruntime- /noconfig /r:a.dll,b.dll test.vb", "e:\temp")
            Assert.Equal(
                New String() {"a.dll", "b.dll"},
                args.MetadataReferences.Select(Function(x) x.Reference))

            args = FullParse("/nostdlib /vbruntime- /noconfig /r:""a.dll,b.dll"" test.vb", "e:\temp")
            Assert.Equal(
                New String() {"a.dll,b.dll"},
                args.MetadataReferences.Select(Function(x) x.Reference))

            args = FullParse("/nostdlib /vbruntime- /noconfig /r:""lib, ex\a.dll"",b.dll test.vb", "e:\temp")
            Assert.Equal(
                New String() {"lib, ex\a.dll", "b.dll"},
                args.MetadataReferences.Select(Function(x) x.Reference))

            args = FullParse("/nostdlib /vbruntime- /noconfig /r:""lib, ex\a.dll"" test.vb", "e:\temp")
            Assert.Equal(
                New String() {"lib, ex\a.dll"},
                args.MetadataReferences.Select(Function(x) x.Reference))
        End Sub

        <ConditionalFact(GetType(WindowsOnly))>
        Public Sub ParseAssemblyReferences()

            Dim parseCore =
                Sub(value As String, paths As String())
                    Dim list As New List(Of Diagnostic)
                    Dim references = VisualBasicCommandLineParser.ParseAssemblyReferences("", value, list, embedInteropTypes:=False)
                    Assert.Equal(0, list.Count)
                    Assert.Equal(paths, references.Select(Function(r) r.Reference))
                End Sub

            parseCore("""a.dll""", New String() {"a.dll"})
            parseCore("a,b", New String() {"a", "b"})
            parseCore("""a,b""", New String() {"a,b"})

            ' This is an intentional deviation from the native compiler.  BCL docs on MSDN, MSBuild and the C# compiler 
            ' treat a semicolon as a separator.  VB compiler was the lone holdout here.  Rather than deviate we decided
            ' to unify the behavior.
            parseCore("a;b", New String() {"a", "b"})

            parseCore("""a;b""", New String() {"a;b"})

            ' Note this case can only happen when it is the last option on the command line.  When done
            ' in another position the command line splitting routine would continue parsing all the text
            ' after /r:"a as it resides in an unterminated quote.
            parseCore("""a", New String() {"a"})

            parseCore("a""mid""b", New String() {"amidb"})
        End Sub

        <Fact>
        Public Sub PublicSign()
            Dim args As VisualBasicCommandLineArguments
            Dim baseDir = "c:\test"
            Dim parse = Function(x As String) FullParse(x, baseDir)

            args = parse("/publicsign a.exe")
            Assert.True(args.CompilationOptions.PublicSign)

            args = parse("/publicsign+ a.exe")
            Assert.True(args.CompilationOptions.PublicSign)

            args = parse("/publicsign- a.exe")
            Assert.False(args.CompilationOptions.PublicSign)

            args = parse("a.exe")
            Assert.False(args.CompilationOptions.PublicSign)
        End Sub

        <WorkItem(8360, "https://github.com/dotnet/roslyn/issues/8360")>
        <Fact>
        Public Sub PublicSign_KeyFileRelativePath()
            Dim parsedArgs = FullParse("/publicsign /keyfile:test.snk a.cs", _baseDirectory)
            Assert.Equal(Path.Combine(_baseDirectory, "test.snk"), parsedArgs.CompilationOptions.CryptoKeyFile)
            parsedArgs.Errors.Verify()
        End Sub

        <WorkItem(11497, "https://github.com/dotnet/roslyn/issues/11497")>
        <Fact>
        Public Sub PublicSignWithEmptyKeyPath()
            Dim parsedArgs = FullParse("/publicsign /keyfile: a.cs", _baseDirectory)
            parsedArgs.Errors.Verify(Diagnostic(ERRID.ERR_ArgumentRequired).WithArguments("keyfile", ":<file>").WithLocation(1, 1))
        End Sub

        <WorkItem(11497, "https://github.com/dotnet/roslyn/issues/11497")>
        <Fact>
        Public Sub PublicSignWithEmptyKeyPath2()
            Dim parsedArgs = FullParse("/publicsign /keyfile:"""" a.cs", _baseDirectory)
            parsedArgs.Errors.Verify(Diagnostic(ERRID.ERR_ArgumentRequired).WithArguments("keyfile", ":<file>").WithLocation(1, 1))
        End Sub

        <ConditionalFact(GetType(WindowsOnly))>
        Public Sub CommandLineMisc()
            Dim args As VisualBasicCommandLineArguments
            Dim baseDir = "c:\test"
            Dim parse = Function(x As String) FullParse(x, baseDir)

            args = parse("/out:""a.exe""")
            Assert.Equal("a.exe", args.OutputFileName)

            args = parse("/out:""a-b.exe""")
            Assert.Equal("a-b.exe", args.OutputFileName)

            args = parse("/out:""a,b.exe""")
            Assert.Equal("a,b.exe", args.OutputFileName)

            ' The \ here causes " to be treated as a quote, not as an escaping construct
            args = parse("a\""b c""\d.cs")
            Assert.Equal(
                New String() {"c:\test\a""b", "c:\test\c\d.cs"},
                args.SourceFiles.Select(Function(x) x.Path))

            args = parse("a\\""b c""\d.cs")
            Assert.Equal(
                New String() {"c:\test\a\b c\d.cs"},
                args.SourceFiles.Select(Function(x) x.Path))

            args = parse("/nostdlib /vbruntime- /r:""a.dll"",""b.dll"" c.cs")
            Assert.Equal(
                New String() {"a.dll", "b.dll"},
                args.MetadataReferences.Select(Function(x) x.Reference))

            args = parse("/nostdlib /vbruntime- /r:""a-s.dll"",""b-s.dll"" c.cs")
            Assert.Equal(
                New String() {"a-s.dll", "b-s.dll"},
                args.MetadataReferences.Select(Function(x) x.Reference))

            args = parse("/nostdlib /vbruntime- /r:""a,s.dll"",""b,s.dll"" c.cs")
            Assert.Equal(
                New String() {"a,s.dll", "b,s.dll"},
                args.MetadataReferences.Select(Function(x) x.Reference))
        End Sub

        <WorkItem(7588, "https://github.com/dotnet/roslyn/issues/7588")>
        <Fact()>
        Public Sub Version()
            Dim folderName = Temp.CreateDirectory().ToString()
            Dim expected As String = $"{s_compilerVersion} ({s_compilerShortCommitHash})"

            Dim argss = {
                "/version",
                "a.cs /version /preferreduilang:en",
                "/version /nologo",
                "/version /help"}

            For Each args In argss
                Dim output = ProcessUtilities.RunAndGetOutput(s_basicCompilerExecutable, args, startFolder:=folderName)
                Assert.Equal(expected, output.Trim())
            Next
        End Sub

        <Fact>
        Public Sub RefOut()
            Dim dir = Temp.CreateDirectory()
            Dim refDir = dir.CreateDirectory("ref")

            Dim src = dir.CreateFile("a.vb")
            src.WriteAllText("
Public Class C
    ''' <summary>Main method</summary>
    Public Shared Sub Main()
        System.Console.Write(""Hello"")
    End Sub
    ''' <summary>Private method</summary>
    Private Shared Sub PrivateMethod()
        System.Console.Write(""Private"")
    End Sub
End Class")

            Dim outWriter = New StringWriter(CultureInfo.InvariantCulture)
            Dim vbc = New MockVisualBasicCompiler(Nothing, dir.Path,
                {"/define:_MYTYPE=""Empty"" ", "/nologo", "/out:a.exe", "/refout:ref/a.dll", "/doc:doc.xml", "/deterministic", "a.vb"})

            Dim exitCode = vbc.Run(outWriter)
            Assert.Equal(0, exitCode)

            Dim exe = Path.Combine(dir.Path, "a.exe")
            Assert.True(File.Exists(exe))

            MetadataReaderUtils.VerifyPEMetadata(exe,
                {"TypeDefinition:<Module>", "TypeDefinition:C"},
                {"MethodDefinition:Void C.Main()", "MethodDefinition:Void C..ctor()", "MethodDefinition:Void C.PrivateMethod()"},
                {"CompilationRelaxationsAttribute", "RuntimeCompatibilityAttribute", "DebuggableAttribute", "STAThreadAttribute"}
                )

            Dim doc = Path.Combine(dir.Path, "doc.xml")
            Assert.True(File.Exists(doc))

            Dim content = File.ReadAllText(doc)
            Dim expectedDoc =
"<?xml version=""1.0""?>
<doc>
<assembly>
<name>
a
</name>
</assembly>
<members>
<member name=""M:C.Main"">
 <summary>Main method</summary>
</member>
<member name=""M:C.PrivateMethod"">
 <summary>Private method</summary>
</member>
</members>
</doc>"
            Assert.Equal(expectedDoc, content.Trim())

            Dim output = ProcessUtilities.RunAndGetOutput(exe, startFolder:=dir.Path)
            Assert.Equal("Hello", output.Trim())

            Dim refDll = Path.Combine(refDir.Path, "a.dll")
            Assert.True(File.Exists(refDll))

            ' The types and members that are included needs further refinement.
            ' See issue https://github.com/dotnet/roslyn/issues/17612
            MetadataReaderUtils.VerifyPEMetadata(refDll,
                {"TypeDefinition:<Module>", "TypeDefinition:C"},
                {"MethodDefinition:Void C.Main()", "MethodDefinition:Void C..ctor()"},
                {"CompilationRelaxationsAttribute", "RuntimeCompatibilityAttribute", "DebuggableAttribute", "STAThreadAttribute", "ReferenceAssemblyAttribute"}
                )

            ' Clean up temp files
            CleanupAllGeneratedFiles(dir.Path)
            CleanupAllGeneratedFiles(refDir.Path)
        End Sub

        <Fact>
        Public Sub RefOutWithError()
            Dim dir = Temp.CreateDirectory()
            dir.CreateDirectory("ref")

            Dim src = dir.CreateFile("a.vb")
            src.WriteAllText(
"Class C
    Public Shared Sub Main()
        Bad()
    End Sub
End Class")

            Dim outWriter = New StringWriter(CultureInfo.InvariantCulture)
            Dim csc = New MockVisualBasicCompiler(Nothing, dir.Path,
                {"/define:_MYTYPE=""Empty"" ", "/nologo", "/out:a.dll", "/refout:ref/a.dll", "/deterministic", "/preferreduilang:en", "a.vb"})

            Dim exitCode = csc.Run(outWriter)
            Assert.Equal(1, exitCode)

            Dim vb = Path.Combine(dir.Path, "a.vb")

            Dim dll = Path.Combine(dir.Path, "a.dll")
            Assert.False(File.Exists(dll))

            Dim refDll = Path.Combine(dir.Path, Path.Combine("ref", "a.dll"))
            Assert.False(File.Exists(refDll))

            Assert.Equal(
$"{vb}(3) : error BC30451: 'Bad' is not declared. It may be inaccessible due to its protection level.

        Bad()
        ~~~",
outWriter.ToString().Trim())

            ' Clean up temp files
            CleanupAllGeneratedFiles(dir.Path)
        End Sub

        <Fact>
        Public Sub RefOnly()
            Dim dir = Temp.CreateDirectory()

            Dim src = dir.CreateFile("a.vb")
            src.WriteAllText(
"Class C
    ''' <summary>Main method</summary>
    Public Shared Sub Main()
        Bad()
    End Sub
    ''' <summary>Field</summary>
    Private Dim field As Integer

    ''' <summary>Field</summary>
    Private Structure S
        ''' <summary>Struct Field</summary>
        Private Dim field As Integer
    End Structure
End Class")

            Dim outWriter = New StringWriter(CultureInfo.InvariantCulture)
            Dim csc = New MockVisualBasicCompiler(Nothing, dir.Path,
                {"/define:_MYTYPE=""Empty"" ", "/nologo", "/out:a.dll", "/refonly", "/debug", "/deterministic", "/doc:doc.xml", "a.vb"})

            Dim exitCode = csc.Run(outWriter)
            Assert.Equal(0, exitCode)

            Dim refDll = Path.Combine(dir.Path, "a.dll")
            Assert.True(File.Exists(refDll))

            ' The types and members that are included needs further refinement.
            ' See issue https://github.com/dotnet/roslyn/issues/17612
            MetadataReaderUtils.VerifyPEMetadata(refDll,
                {"TypeDefinition:<Module>", "TypeDefinition:C", "TypeDefinition:S"},
                {"MethodDefinition:Void C.Main()", "MethodDefinition:Void C..ctor()"},
                {"CompilationRelaxationsAttribute", "RuntimeCompatibilityAttribute", "DebuggableAttribute", "STAThreadAttribute", "ReferenceAssemblyAttribute"}
                )

            Dim pdb = Path.Combine(dir.Path, "a.pdb")
            Assert.False(File.Exists(pdb))

            Dim doc = Path.Combine(dir.Path, "doc.xml")
            Assert.True(File.Exists(doc))

            Dim content = File.ReadAllText(doc)
            Dim expectedDoc =
"<?xml version=""1.0""?>
<doc>
<assembly>
<name>
a
</name>
</assembly>
<members>
<member name=""M:C.Main"">
 <summary>Main method</summary>
</member>
<member name=""F:C.field"">
 <summary>Field</summary>
</member>
<member name=""T:C.S"">
 <summary>Field</summary>
</member>
<member name=""F:C.S.field"">
 <summary>Struct Field</summary>
</member>
</members>
</doc>"
            Assert.Equal(expectedDoc, content.Trim())

            ' Clean up temp files
            CleanupAllGeneratedFiles(dir.Path)
        End Sub

        <WorkItem(13681, "https://github.com/dotnet/roslyn/issues/13681")>
        <Theory()>
        <InlineData("/t:exe", "/out:goo.dll", "goo.dll", "goo.dll.exe")>                                'Output with known but different extension
        <InlineData("/t:exe", "/out:goo.dLL", "goo.dLL", "goo.dLL.exe")>                                'Output with known but different extension (different casing)
        <InlineData("/t:library", "/out:goo.exe", "goo.exe", "goo.exe.dll")>                            'Output with known but different extension
        <InlineData("/t:library", "/out:goo.eXe", "goo.eXe", "goo.eXe.dll")>                            'Output with known but different extension (different casing)
        <InlineData("/t:module", "/out:goo.dll", "goo.dll", "goo.dll.netmodule")>                       'Output with known but different extension
        <InlineData("/t:winmdobj", "/out:goo.netmodule", "goo.netmodule", "goo.netmodule.winmdobj")>    'Output with known but different extension
        <InlineData("/t:exe", "/out:goo.netmodule", "goo.netmodule", "goo.netmodule.exe")>              'Output with known but different extension
        <InlineData("/t:library", "/out:goo.txt", "goo.txt.dll", "goo.dll")>                            'Output with unknown extension (.txt)
        <InlineData("/t:exe", "/out:goo.md", "goo.md.exe", "goo.exe")>                                  'Output with unknown extension (.md)
        <InlineData("/t:exe", "/out:goo", "goo.exe", "goo")>                                            'Output without extension
        <InlineData("/t:library", "/out:goo", "goo.dll", "goo")>                                        'Output without extension
        <InlineData("/t:module", "/out:goo", "goo.netmodule", "goo")>                                   'Output without extension
        <InlineData("/t:winmdobj", "/out:goo", "goo.winmdobj", "goo")>                                  'Output without extension
        <InlineData("/t:exe", "/out:goo.exe", "goo.exe", "goo.exe.exe")>                                'Output with correct extension (.exe)
        <InlineData("/t:library", "/out:goo.dll", "goo.dll", "goo.dll.dll")>                            'Output with correct extension (.dll)
        <InlineData("/t:module", "/out:goo.netmodule", "goo.netmodule", "goo.netmodule.netmodule")>     'Output with correct extension (.netmodule)
        <InlineData("/t:module", "/out:goo.NetModule", "goo.NetModule", "goo.NetModule.netmodule")>     'Output with correct extension (.netmodule) (different casing)
        <InlineData("/t:winmdobj", "/out:goo.winmdobj", "goo.winmdobj", "goo.winmdobj.winmdobj")>       'Output with correct extension (.winmdobj)
        Public Sub OutputingFilesWithDifferentExtensions(targetArg As String, outArg As String, expectedFile As String, unexpectedFile As String)
            Dim source =
                <compilation>
                    <file name="a.vb">
                        <![CDATA[
Module Program
    Sub Main(args As String())
    End Sub
End Module
]]>
                    </file>
                </compilation>

            Dim fileName = "a.vb"
            Dim dir = Temp.CreateDirectory()
            Dim sourceFile = dir.CreateFile(fileName)
            sourceFile.WriteAllText(source.Value)

            Dim output As New StringWriter()

            Assert.Equal(0, New MockVisualBasicCompiler(Nothing, dir.Path, {fileName, targetArg, outArg}).Run(output, Nothing))
            Assert.True(File.Exists(Path.Combine(dir.Path, expectedFile)), "Expected to find: " & expectedFile)
            Assert.False(File.Exists(Path.Combine(dir.Path, unexpectedFile)), "Didn't expect to find: " & unexpectedFile)

            CleanupAllGeneratedFiles(sourceFile.Path)
        End Sub

        <Fact>
        Public Sub IOFailure_DisposeOutputFile()
            Dim srcPath = MakeTrivialExe(Temp.CreateDirectory().Path)
            Dim exePath = Path.Combine(Path.GetDirectoryName(srcPath), "test.exe")
            Dim csc = New MockVisualBasicCompiler(_baseDirectory, {"/nologo", "/preferreduilang:en", $"/out:{exePath}", srcPath})
            csc.FileOpen = Function(filePath, mode, access, share)
                               If filePath = exePath Then
                                   Return New TestStream(backingStream:=New MemoryStream(), dispose:=Sub() Throw New IOException("Fake IOException"))
                               End If

                               Return File.Open(filePath, mode, access, share)
                           End Function

            Dim outWriter = New StringWriter(CultureInfo.InvariantCulture)
            Assert.Equal(1, csc.Run(outWriter))
            Assert.Equal($"vbc : error BC2012: can't open '{exePath}' for writing: Fake IOException{Environment.NewLine}", outWriter.ToString())
        End Sub

        <Fact>
        Public Sub IOFailure_DisposePdbFile()
            Dim srcPath = MakeTrivialExe(Temp.CreateDirectory().Path)
            Dim exePath = Path.Combine(Path.GetDirectoryName(srcPath), "test.exe")
            Dim pdbPath = Path.ChangeExtension(exePath, "pdb")
            Dim csc = New MockVisualBasicCompiler(_baseDirectory, {"/nologo", "/preferreduilang:en", "/debug", $"/out:{exePath}", srcPath})
            csc.FileOpen = Function(filePath, mode, access, share)
                               If filePath = pdbPath Then
                                   Return New TestStream(backingStream:=New MemoryStream(), dispose:=Sub() Throw New IOException("Fake IOException"))
                               End If

                               Return File.Open(filePath, mode, access, share)
                           End Function

            Dim outWriter = New StringWriter(CultureInfo.InvariantCulture)
            Assert.Equal(1, csc.Run(outWriter))
            Assert.Equal($"vbc : error BC2012: can't open '{pdbPath}' for writing: Fake IOException{Environment.NewLine}", outWriter.ToString())
        End Sub

        <Fact>
        Public Sub IOFailure_DisposeXmlFile()
            Dim srcPath = MakeTrivialExe(Temp.CreateDirectory().Path)
            Dim xmlPath = Path.Combine(Path.GetDirectoryName(srcPath), "test.xml")
            Dim csc = New MockVisualBasicCompiler(_baseDirectory, {"/nologo", "/preferreduilang:en", $"/doc:{xmlPath}", srcPath})
            csc.FileOpen = Function(filePath, mode, access, share)
                               If filePath = xmlPath Then
                                   Return New TestStream(backingStream:=New MemoryStream(), dispose:=Sub() Throw New IOException("Fake IOException"))
                               End If

                               Return File.Open(filePath, mode, access, share)
                           End Function

            Dim outWriter = New StringWriter(CultureInfo.InvariantCulture)
            Assert.Equal(1, csc.Run(outWriter))
            Assert.Equal($"vbc : error BC2012: can't open '{xmlPath}' for writing: Fake IOException{Environment.NewLine}", outWriter.ToString())
        End Sub

        <Theory>
        <InlineData("portable")>
        <InlineData("full")>
        Public Sub IOFailure_DisposeSourceLinkFile(format As String)
            Dim srcPath = MakeTrivialExe(Temp.CreateDirectory().Path)
            Dim sourceLinkPath = Path.Combine(Path.GetDirectoryName(srcPath), "test.json")
            Dim csc = New MockVisualBasicCompiler(_baseDirectory, {"/nologo", "/preferreduilang:en", "/debug:" & format, $"/sourcelink:{sourceLinkPath}", srcPath})
            csc.FileOpen = Function(filePath, mode, access, share)
                               If filePath = sourceLinkPath Then
                                   Return New TestStream(
                                   backingStream:=New MemoryStream(Encoding.UTF8.GetBytes("
{
  ""documents"": {
     ""f:/build/*"" : ""https://raw.githubusercontent.com/my-org/my-project/1111111111111111111111111111111111111111/*""
  }
}
")),
                                   dispose:=Sub() Throw New IOException("Fake IOException"))
                               End If

                               Return File.Open(filePath, mode, access, share)
                           End Function

            Dim outWriter = New StringWriter(CultureInfo.InvariantCulture)
            Assert.Equal(1, csc.Run(outWriter))
            Assert.Equal($"vbc : error BC2012: can't open '{sourceLinkPath}' for writing: Fake IOException{Environment.NewLine}", outWriter.ToString())
        End Sub

        <Fact>
        Public Sub CompilingCodeWithInvalidPreProcessorSymbolsShouldProvideDiagnostics()
            Dim parsedArgs = DefaultParse({"/define:1", "a.cs"}, _baseDirectory)
            parsedArgs.Errors.Verify(Diagnostic(ERRID.ERR_ConditionalCompilationConstantNotValid).WithArguments("Identifier expected.", "1 ^^ ^^ ").WithLocation(1, 1))
        End Sub

        <Fact>
        Public Sub CompilingCodeWithInvalidLanguageVersionShouldProvideDiagnostics()
            Dim parsedArgs = DefaultParse({"/langversion:1000", "a.cs"}, _baseDirectory)
            parsedArgs.Errors.Verify(Diagnostic(ERRID.ERR_InvalidSwitchValue).WithArguments("langversion", "1000").WithLocation(1, 1))
        End Sub

        <WorkItem(406649, "https://devdiv.visualstudio.com/DevDiv/_workitems?id=406649")>
        <ConditionalFact(GetType(IsEnglishLocal))>
        Public Sub MissingCompilerAssembly()
            Dim dir = Temp.CreateDirectory()
            Dim vbcPath = dir.CopyFile(s_basicCompilerExecutable).Path
            dir.CopyFile(GetType(Compilation).Assembly.Location)

            ' Missing Microsoft.CodeAnalysis.VisualBasic.dll.
            Dim result = ProcessUtilities.Run(vbcPath, arguments:="/nologo /t:library unknown.vb", workingDirectory:=dir.Path)
            Assert.Equal(1, result.ExitCode)
            Assert.Equal(
                $"Could not load file or assembly '{GetType(VisualBasicCompilation).Assembly.FullName}' or one of its dependencies. The system cannot find the file specified.",
                result.Output.Trim())

            ' Missing System.Collections.Immutable.dll.
            dir.CopyFile(GetType(VisualBasicCompilation).Assembly.Location)
            result = ProcessUtilities.Run(vbcPath, arguments:="/nologo /t:library unknown.vb", workingDirectory:=dir.Path)
            Assert.Equal(1, result.ExitCode)
            Assert.Equal(
                $"Could not load file or assembly '{GetType(ImmutableArray).Assembly.FullName}' or one of its dependencies. The system cannot find the file specified.",
                result.Output.Trim())
        End Sub

        <ConditionalFact(GetType(WindowsOnly))>
        <WorkItem(21935, "https://github.com/dotnet/roslyn/issues/21935")>
        Public Sub PdbPathNotEmittedWithoutPdb()
            Dim dir = Temp.CreateDirectory()

            Dim src = MakeTrivialExe(directory:=dir.Path)
            Dim args = {"/nologo", src, "/out:a.exe", "/debug-"}
            Dim outWriter = New StringWriter(CultureInfo.InvariantCulture)

            Dim vbc = New MockVisualBasicCompiler(Nothing, dir.Path, args)
            Dim exitCode = vbc.Run(outWriter)
            Assert.Equal(0, exitCode)

            Dim exePath = Path.Combine(dir.Path, "a.exe")
            Assert.True(File.Exists(exePath))
            Using peStream = File.OpenRead(exePath)
                Using peReader = New PEReader(peStream)
                    Dim debugDirectory = peReader.PEHeaders.PEHeader.DebugTableDirectory
                    Assert.Equal(0, debugDirectory.Size)
                    Assert.Equal(0, debugDirectory.RelativeVirtualAddress)
                End Using
            End Using
        End Sub

        <Fact>
        Public Sub StrongNameProviderWithCustomTempPath()
            Dim tempDir = Temp.CreateDirectory()
            Dim workingDir = Temp.CreateDirectory()
            workingDir.CreateFile("a.vb")

            Dim vbc = New MockVisualBasicCompiler(Nothing, New BuildPaths("", workingDir.Path, Nothing, tempDir.Path),
                              {"/features:UseLegacyStrongNameProvider", "/nostdlib", "a.vb"})
            Dim comp = vbc.CreateCompilation(New StringWriter(), New TouchedFileLogger(), errorLogger:=Nothing)
            Dim desktopProvider = Assert.IsType(Of DesktopStrongNameProvider)(comp.Options.StrongNameProvider)
            Using inputStream = Assert.IsType(Of DesktopStrongNameProvider.TempFileStream)(desktopProvider.CreateInputStream())
                Assert.Equal(tempDir.Path, Path.GetDirectoryName(inputStream.Path))
            End Using
        End Sub

        Private Function MakeTrivialExe(Optional directory As String = Nothing) As String
            Return Temp.CreateFile(directory:=directory, prefix:="", extension:=".vb").WriteAllText("
Class Program
    Public Shared Sub Main()
    End Sub
End Class").Path
        End Function

        <Fact>
        <WorkItem(23525, "https://github.com/dotnet/roslyn/issues/23525")>
        Public Sub InvalidPathCharacterInPathMap()
            Dim filePath = Temp.CreateFile().WriteAllText("").Path
            Dim compiler = New MockVisualBasicCompiler(Nothing, _baseDirectory,
            {
                filePath,
                "/debug:embedded",
                "/pathmap:test\\=""",
                "/target:library",
                "/preferreduilang:en"
            })

            Dim outWriter = New StringWriter(CultureInfo.InvariantCulture)
            Dim exitCode = compiler.Run(outWriter)
            Assert.Equal(1, exitCode)
            Assert.Contains("vbc : error BC37253: The pathmap option was incorrectly formatted.", outWriter.ToString(), StringComparison.Ordinal)
        End Sub
    End Class

    <DiagnosticAnalyzer(LanguageNames.VisualBasic)>
    Friend MustInherit Class MockAbstractDiagnosticAnalyzer
        Inherits DiagnosticAnalyzer

        Public Overrides Sub Initialize(context As AnalysisContext)
            context.RegisterCompilationStartAction(
                Sub(startContext As CompilationStartAnalysisContext)
                    startContext.RegisterCompilationEndAction(AddressOf AnalyzeCompilation)
                    CreateAnalyzerWithinCompilation(startContext)
                End Sub)
        End Sub

        Public MustOverride Sub CreateAnalyzerWithinCompilation(context As CompilationStartAnalysisContext)
        Public MustOverride Sub AnalyzeCompilation(context As CompilationAnalysisContext)
    End Class

    <DiagnosticAnalyzer(LanguageNames.VisualBasic)>
    Friend Class HiddenDiagnosticAnalyzer
        Inherits MockAbstractDiagnosticAnalyzer

        Friend Shared ReadOnly Hidden01 As DiagnosticDescriptor = New DiagnosticDescriptor("Hidden01", "", "Throwing a diagnostic for #ExternalSource", "", DiagnosticSeverity.Hidden, isEnabledByDefault:=True)

        Public Overrides Sub CreateAnalyzerWithinCompilation(context As CompilationStartAnalysisContext)
            context.RegisterSyntaxNodeAction(AddressOf AnalyzeNode, SyntaxKind.ExternalSourceDirectiveTrivia)
        End Sub

        Public Overrides Sub AnalyzeCompilation(context As CompilationAnalysisContext)
        End Sub

        Public Overrides ReadOnly Property SupportedDiagnostics As ImmutableArray(Of DiagnosticDescriptor)
            Get
                Return ImmutableArray.Create(Hidden01)
            End Get
        End Property

        Public Sub AnalyzeNode(context As SyntaxNodeAnalysisContext)
            context.ReportDiagnostic(Diagnostic.Create(Hidden01, context.Node.GetLocation()))
        End Sub
    End Class

    <DiagnosticAnalyzer(LanguageNames.VisualBasic)>
    Friend Class InfoDiagnosticAnalyzer
        Inherits MockAbstractDiagnosticAnalyzer

        Friend Shared ReadOnly Info01 As DiagnosticDescriptor = New DiagnosticDescriptor("Info01", "", "Throwing a diagnostic for #Enable", "", DiagnosticSeverity.Info, isEnabledByDefault:=True)
        Friend Shared ReadOnly Info02 As DiagnosticDescriptor = New DiagnosticDescriptor("Info02", "", "Throwing a diagnostic for something else", "", DiagnosticSeverity.Info, isEnabledByDefault:=True)

        Public Overrides Sub CreateAnalyzerWithinCompilation(context As CompilationStartAnalysisContext)
            context.RegisterSyntaxNodeAction(AddressOf AnalyzeNode, SyntaxKind.EnableWarningDirectiveTrivia)
        End Sub

        Public Overrides Sub AnalyzeCompilation(context As CompilationAnalysisContext)
        End Sub

        Public Overrides ReadOnly Property SupportedDiagnostics As ImmutableArray(Of DiagnosticDescriptor)
            Get
                Return ImmutableArray.Create(Info01, Info02)
            End Get
        End Property

        Public Sub AnalyzeNode(context As SyntaxNodeAnalysisContext)
            context.ReportDiagnostic(Diagnostic.Create(Info01, context.Node.GetLocation()))
        End Sub
    End Class

    <DiagnosticAnalyzer(LanguageNames.VisualBasic)>
    Friend Class WarningDiagnosticAnalyzer
        Inherits MockAbstractDiagnosticAnalyzer

        Friend Shared ReadOnly Warning01 As DiagnosticDescriptor = New DiagnosticDescriptor("Warning01", "", "Throwing a diagnostic for types declared", "", DiagnosticSeverity.Warning, isEnabledByDefault:=True)
        Friend Shared ReadOnly Warning02 As DiagnosticDescriptor = New DiagnosticDescriptor("Warning02", "", "Throwing a diagnostic for something else", "", DiagnosticSeverity.Warning, isEnabledByDefault:=True)
        Friend Shared ReadOnly Warning03 As DiagnosticDescriptor = New DiagnosticDescriptor("Warning03", "", "Throwing a diagnostic for types declared", "", DiagnosticSeverity.Warning, isEnabledByDefault:=True)

        Public Overrides Sub CreateAnalyzerWithinCompilation(context As CompilationStartAnalysisContext)
            context.RegisterSymbolAction(AddressOf AnalyzeSymbol, SymbolKind.NamedType)
        End Sub

        Public Overrides Sub AnalyzeCompilation(context As CompilationAnalysisContext)
        End Sub

        Public Overrides ReadOnly Property SupportedDiagnostics As ImmutableArray(Of DiagnosticDescriptor)
            Get
                Return ImmutableArray.Create(Warning01, Warning02, Warning03)
            End Get
        End Property

        Public Sub AnalyzeSymbol(context As SymbolAnalysisContext)
            context.ReportDiagnostic(Diagnostic.Create(Warning01, context.Symbol.Locations.First()))
            context.ReportDiagnostic(Diagnostic.Create(Warning03, context.Symbol.Locations.First()))
        End Sub
    End Class

    <DiagnosticAnalyzer(LanguageNames.VisualBasic)>
    Friend Class ErrorDiagnosticAnalyzer
        Inherits MockAbstractDiagnosticAnalyzer

        Friend Shared ReadOnly Error01 As DiagnosticDescriptor = New DiagnosticDescriptor("Error01", "", "Throwing a diagnostic for #Disable", "", DiagnosticSeverity.Error, isEnabledByDefault:=True)

        Public Overrides Sub CreateAnalyzerWithinCompilation(context As CompilationStartAnalysisContext)
            context.RegisterSyntaxNodeAction(AddressOf AnalyzeNode, SyntaxKind.DisableWarningDirectiveTrivia)
        End Sub

        Public Overrides Sub AnalyzeCompilation(context As CompilationAnalysisContext)
        End Sub

        Public Overrides ReadOnly Property SupportedDiagnostics As ImmutableArray(Of DiagnosticDescriptor)
            Get
                Return ImmutableArray.Create(Error01)
            End Get
        End Property

        Public Sub AnalyzeNode(context As SyntaxNodeAnalysisContext)
            context.ReportDiagnostic(Diagnostic.Create(Error01, context.Node.GetLocation()))
        End Sub
    End Class

    Friend Class AdditionalFileDiagnosticAnalyzer
        Inherits MockAbstractDiagnosticAnalyzer

        Friend Shared ReadOnly Rule As DiagnosticDescriptor = New DiagnosticDescriptor("AdditionalFileDiagnostic", "", "Additional File Diagnostic: {0}", "", DiagnosticSeverity.Warning, isEnabledByDefault:=True)
        Private ReadOnly _nonCompilerInputFile As String

        Public Sub New(nonCompilerInputFile As String)
            _nonCompilerInputFile = nonCompilerInputFile
        End Sub

        Public Overrides ReadOnly Property SupportedDiagnostics As ImmutableArray(Of DiagnosticDescriptor)
            Get
                Return ImmutableArray.Create(Rule)
            End Get
        End Property

        Public Overrides Sub AnalyzeCompilation(context As CompilationAnalysisContext)
        End Sub

        Public Overrides Sub CreateAnalyzerWithinCompilation(context As CompilationStartAnalysisContext)
            context.RegisterCompilationEndAction(AddressOf CompilationEndAction)
        End Sub

        Private Sub CompilationEndAction(context As CompilationAnalysisContext)
            ' Diagnostic reported on additionals file, with valid span.
            For Each additionalFile In context.Options.AdditionalFiles
                ReportDiagnostic(additionalFile.Path, context)
            Next

            ' Diagnostic reported on an additional file, but with an invalid span.
            ReportDiagnostic(context.Options.AdditionalFiles.First().Path, context, New TextSpan(0, 1000000)) ' Overflow span

            ' Diagnostic reported on a file which is not an input for the compiler.
            ReportDiagnostic(_nonCompilerInputFile, context)

            ' Diagnostic reported on a non-existent file.
            ReportDiagnostic("NonExistentPath", context)
        End Sub

        Private Sub ReportDiagnostic(path As String, context As CompilationAnalysisContext, Optional span As TextSpan = Nothing)
            If span = Nothing Then
                span = New TextSpan(0, 11)
            End If

            Dim linePosSpan = New LinePositionSpan(New LinePosition(0, 0), New LinePosition(0, span.End))
            Dim diagLocation = Location.Create(path, span, linePosSpan)
            Dim diag = Diagnostic.Create(Rule, diagLocation, IO.Path.GetFileNameWithoutExtension(path))
            context.ReportDiagnostic(diag)
        End Sub
    End Class
End Namespace<|MERGE_RESOLUTION|>--- conflicted
+++ resolved
@@ -1781,13 +1781,8 @@
             Assert.Equal(LanguageVersion.VisualBasic15_5, LanguageVersion.VisualBasic15_5.MapSpecifiedToEffectiveVersion())
             Assert.Equal(LanguageVersion.VisualBasic16, LanguageVersion.VisualBasic16.MapSpecifiedToEffectiveVersion())
 
-<<<<<<< HEAD
-            Assert.Equal(LanguageVersion.VisualBasic16, LanguageVersion.Default.MapSpecifiedToEffectiveVersion())
-            Assert.Equal(LanguageVersion.VisualBasic16, LanguageVersion.Latest.MapSpecifiedToEffectiveVersion())
-=======
             Assert.Equal(LanguageVersion.VisualBasic15, LanguageVersion.Default.MapSpecifiedToEffectiveVersion())
             Assert.Equal(LanguageVersion.VisualBasic15_5, LanguageVersion.Latest.MapSpecifiedToEffectiveVersion())
->>>>>>> 156b1511
 
             ' https//github.com/dotnet/roslyn/issues/29819 Once we are ready to remove the beta tag from VB 16 we should update Default/Latest accordingly
 
