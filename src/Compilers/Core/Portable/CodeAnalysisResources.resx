--- conflicted
+++ resolved
@@ -528,15 +528,13 @@
   <data name="TupleUnderlyingTypeMustBeTupleCompatible" xml:space="preserve">
     <value>The underlying type for a tuple must be tuple-compatible.</value>
   </data>
-<<<<<<< HEAD
+  <data name="IOperationFeatureDisabled" xml:space="preserve">
+    <value>Feature 'IOperation' is disabled.</value>
+  </data>
   <data name="SourceTextCannotBeEmbedded" xml:space="preserve">
     <value>SourceText must have been created with canBeEmbedded=true to be embedded.</value>
   </data>
   <data name="StreamIsTooLong" xml:space="preserve">
     <value>Stream is too long.</value>
-=======
-  <data name="IOperationFeatureDisabled" xml:space="preserve">
-    <value>Feature 'IOperation' is disabled.</value>
->>>>>>> de7c0220
   </data>
 </root>