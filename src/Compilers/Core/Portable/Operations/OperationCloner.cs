--- conflicted
+++ resolved
@@ -153,12 +153,8 @@
 
         public override IOperation VisitLock(ILockOperation operation, object argument)
         {
-<<<<<<< HEAD
-            return new LockStatement(Visit(operation.LockedValue), Visit(operation.Body), ((Operation)operation).OwningSemanticModel, operation.Syntax, operation.Type, operation.ConstantValue, operation.IsImplicit);
-=======
             var baseLockStatement = (BaseLockStatement)operation;
-            return new LockStatement(Visit(operation.LockedValue), Visit(operation.Body), baseLockStatement.LockTakenSymbol, baseLockStatement.SemanticModel, operation.Syntax, operation.Type, operation.ConstantValue, operation.IsImplicit);
->>>>>>> 79854dea
+            return new LockStatement(Visit(operation.LockedValue), Visit(operation.Body), baseLockStatement.LockTakenSymbol, baseLockStatement.OwningSemanticModel, operation.Syntax, operation.Type, operation.ConstantValue, operation.IsImplicit);
         }
 
         public override IOperation VisitTry(ITryOperation operation, object argument)
