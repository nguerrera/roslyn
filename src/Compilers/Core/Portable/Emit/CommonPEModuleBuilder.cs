--- conflicted
+++ resolved
@@ -917,7 +917,8 @@
             }
         }
 
-<<<<<<< HEAD
+        int Cci.IModule.DebugDocumentCount => _debugDocuments.Count;
+        
         IEnumerable<Cci.DebugSourceDocument> Cci.IModule.EmbeddedDocuments
         {
             get
@@ -925,9 +926,6 @@
                 return this.EmbeddedDocumentsOpt ?? SpecializedCollections.EmptyEnumerable<Cci.DebugSourceDocument>();
             }
         }
-=======
-        int Cci.IModule.DebugDocumentCount => _debugDocuments.Count;
->>>>>>> 9617fa2e
 
         #endregion
 
