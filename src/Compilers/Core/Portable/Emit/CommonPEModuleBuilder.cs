--- conflicted
+++ resolved
@@ -80,18 +80,7 @@
 
         internal readonly TModuleCompilationState CompilationState;
 
-<<<<<<< HEAD
-        // This is a map from the document "name" to the document.
-        // Document "name" is typically a file path like "C:\Abc\Def.cs". However, that is not guaranteed.
-        // For compatibility reasons the names are treated as case-sensitive in C# and case-insensitive in VB.
-        // Neither language trims the names, so they are both sensitive to the leading and trailing whitespaces.
-        // NOTE: We are not considering how filesystem or debuggers do the comparisons, but how native implementations did.
-        // Deviating from that may result in unexpected warnings or different behavior (possibly without warnings).
-        private readonly ConcurrentDictionary<string, Cci.DebugSourceDocument> _debugDocuments;
-
         private IEnumerable<EmbeddedText> _embedddedTexts = SpecializedCollections.EmptyEnumerable<EmbeddedText>();
-        private IEnumerable<Cci.DebugSourceDocument> _embeddedDocuments = SpecializedCollections.EmptyEnumerable<Cci.DebugSourceDocument>();
-
 
         public IEnumerable<EmbeddedText> EmbeddedTexts
         {
@@ -103,18 +92,6 @@
             }
         }
 
-        public IEnumerable<Cci.DebugSourceDocument> EmbeddedDocuments
-        {
-            get { return _embeddedDocuments; }
-            set
-            {
-                Debug.Assert(value != null);
-                _embeddedDocuments = value;
-            }
-        }
-
-=======
->>>>>>> 3f1a7557
         public abstract TEmbeddedTypesManager EmbeddedTypesManagerOpt { get; }
 
         /// <summary>
@@ -949,6 +926,8 @@
 
         int Cci.IModule.DebugDocumentCount => DebugDocumentsBuilder.DebugDocumentCount;
 
+        IEnumerable<Cci.DebugSourceDocument> Cci.IModule.EmbeddedDocuments => DebugDocumentsBuilder.EmbeddedDocuments;
+
         #endregion
 
         #region INamedEntity
