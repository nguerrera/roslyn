--- conflicted
+++ resolved
@@ -114,15 +114,12 @@
             _lazyNamespaceNameCollection = new Lazy<IdentifierCollection>(ComputeNamespaceNameCollection);
             _hashesOpt = (peReader != null) ? new PEHashProvider(peReader) : null;
             _lazyContainsNoPiaLocalTypes = includeEmbeddedInteropTypes ? ThreeState.False : ThreeState.Unknown;
-<<<<<<< HEAD
             _lazyUtilizesNullableReferenceTypes = ThreeState.Unknown;
-=======
 
             if (ignoreAssemblyRefs)
             {
                 _lazyAssemblyReferences = ImmutableArray<AssemblyIdentity>.Empty;
             }
->>>>>>> c28d8bac
         }
 
         private sealed class PEHashProvider : CryptographicHashProvider
