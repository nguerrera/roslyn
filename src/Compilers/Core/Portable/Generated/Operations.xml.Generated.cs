--- conflicted
+++ resolved
@@ -6851,7 +6851,147 @@
     }
 
     /// <summary>
-<<<<<<< HEAD
+    /// Represents a standalone VB query Aggregate operation with more than one item in Into clause.
+    /// </summary>
+    internal abstract partial class BaseAggregateQueryOperation : Operation, IAggregateQueryOperation
+    {
+        protected BaseAggregateQueryOperation(SemanticModel semanticModel, SyntaxNode syntax, ITypeSymbol type, Optional<object> constantValue, bool isImplicit) :
+            base(OperationKind.None, semanticModel, syntax, type, constantValue, isImplicit)
+        {
+        }
+
+        public override IEnumerable<IOperation> Children
+        {
+            get
+            {
+                if (Group != null)
+                {
+                    yield return Group;
+                }
+                if (Aggregation != null)
+                {
+                    yield return Aggregation;
+                }
+            }
+        }
+
+        /// <summary>
+        /// See BoundAggregateClause node in VB compiler.
+        /// </summary>
+        public abstract IOperation Group { get; }
+
+        /// <summary>
+        /// See BoundAggregateClause node in VB compiler.
+        /// </summary>
+        public abstract IOperation Aggregation { get; }
+
+        public override void Accept(OperationVisitor visitor)
+        {
+            visitor.VisitAggregateQuery(this);
+        }
+        public override TResult Accept<TArgument, TResult>(OperationVisitor<TArgument, TResult> visitor, TArgument argument)
+        {
+            return visitor.VisitAggregateQuery(this, argument);
+        }
+    }
+
+    /// <summary>
+    /// Represents a standalone VB query Aggregate operation with more than one item in Into clause.
+    /// </summary>
+    internal sealed partial class AggregateQueryOperation : BaseAggregateQueryOperation
+    {
+        public AggregateQueryOperation(IOperation group, IOperation aggregation, SemanticModel semanticModel, SyntaxNode syntax, ITypeSymbol type, Optional<object> constantValue, bool isImplicit) :
+            base(semanticModel, syntax, type, constantValue, isImplicit)
+        {
+            Group = SetParentOperation(group, this);
+            Aggregation = SetParentOperation(aggregation, this);
+        }
+
+        public override IOperation Group { get; }
+        public override IOperation Aggregation { get; }
+    }
+
+    /// <summary>
+    /// Represents a standalone VB query Aggregate operation with more than one item in Into clause.
+    /// </summary>
+    internal sealed partial class LazyAggregateQueryOperation : BaseAggregateQueryOperation
+    {
+        private readonly Lazy<IOperation> _lazyGroup;
+        private readonly Lazy<IOperation> _lazyAggregation;
+
+        public LazyAggregateQueryOperation(Lazy<IOperation> group, Lazy<IOperation> aggregation, SemanticModel semanticModel, SyntaxNode syntax, ITypeSymbol type, Optional<object> constantValue, bool isImplicit) :
+            base(semanticModel, syntax, type, constantValue, isImplicit)
+        {
+            _lazyGroup = group ?? throw new System.ArgumentNullException(nameof(group));
+            _lazyAggregation = aggregation ?? throw new System.ArgumentNullException(nameof(aggregation));
+        }
+
+        public override IOperation Group => SetParentOperation(_lazyGroup.Value, this);
+        public override IOperation Aggregation => SetParentOperation(_lazyAggregation.Value, this);
+    }
+
+    /// <summary>
+    /// Represents a creation of an instance of a NoPia interface, i.e. new I(), where I is an embedded NoPia interface.
+    /// </summary>
+    internal abstract partial class BaseNoPiaObjectCreationOperation : Operation, INoPiaObjectCreationOperation
+    {
+        public BaseNoPiaObjectCreationOperation(SemanticModel semanticModel, SyntaxNode syntax, ITypeSymbol type, Optional<object> constantValue, bool isImplicit) :
+            base(OperationKind.None, semanticModel, syntax, type, constantValue, isImplicit)
+        {
+        }
+
+        public override IEnumerable<IOperation> Children
+        {
+            get
+            {
+                if (Initializer != null)
+                {
+                    yield return Initializer;
+                }
+            }
+        }
+        /// <summary>
+        /// Object or collection initializer, if any.
+        /// </summary>
+        public abstract IObjectOrCollectionInitializerOperation Initializer { get; }
+        public override void Accept(OperationVisitor visitor)
+        {
+            visitor.VisitNoPiaObjectCreation(this);
+        }
+        public override TResult Accept<TArgument, TResult>(OperationVisitor<TArgument, TResult> visitor, TArgument argument)
+        {
+            return visitor.VisitNoPiaObjectCreation(this, argument);
+        }
+    }
+
+    /// <summary>
+    /// Represents a creation of an instance of a NoPia interface, i.e. new I(), where I is an embedded NoPia interface.
+    /// </summary>
+    internal sealed partial class NoPiaObjectCreationOperation : BaseNoPiaObjectCreationOperation
+    {
+        public NoPiaObjectCreationOperation(IObjectOrCollectionInitializerOperation initializer, SemanticModel semanticModel, SyntaxNode syntax, ITypeSymbol type, Optional<object> constantValue, bool isImplicit) :
+            base(semanticModel, syntax, type, constantValue, isImplicit)
+        {
+            Initializer = SetParentOperation(initializer, this);
+        }
+        public override IObjectOrCollectionInitializerOperation Initializer { get; }
+    }
+
+    /// <summary>
+    /// Represents a creation of an instance of a NoPia interface, i.e. new I(), where I is an embedded NoPia interface.
+    /// </summary>
+    internal sealed partial class LazyNoPiaObjectCreationOperation : BaseNoPiaObjectCreationOperation
+    {
+        private readonly Lazy<IObjectOrCollectionInitializerOperation> _lazyInitializer;
+        public LazyNoPiaObjectCreationOperation(Lazy<IObjectOrCollectionInitializerOperation> initializer, SemanticModel semanticModel, SyntaxNode syntax, ITypeSymbol type, Optional<object> constantValue, bool isImplicit) :
+            base(semanticModel, syntax, type, constantValue, isImplicit)
+        {
+            _lazyInitializer = initializer ?? throw new System.ArgumentNullException(nameof(initializer));
+        }
+        public override IObjectOrCollectionInitializerOperation Initializer => SetParentOperation(_lazyInitializer.Value, this);
+    }
+
+    /// <summary>
     /// PROTOTYPE: shouldn't this file be generated (and be partial)?
     /// Represents an operation with two optional index operands that produce a range.
     /// PROTOTYPE: operands should be lazily materialized
@@ -6910,145 +7050,5 @@
         {
             return visitor.VisitRangeOperation(this, argument);
         }
-=======
-    /// Represents a standalone VB query Aggregate operation with more than one item in Into clause.
-    /// </summary>
-    internal abstract partial class BaseAggregateQueryOperation : Operation, IAggregateQueryOperation
-    {
-        protected BaseAggregateQueryOperation(SemanticModel semanticModel, SyntaxNode syntax, ITypeSymbol type, Optional<object> constantValue, bool isImplicit) :
-            base(OperationKind.None, semanticModel, syntax, type, constantValue, isImplicit)
-        {
-        }
-
-        public override IEnumerable<IOperation> Children
-        {
-            get
-            {
-                if (Group != null)
-                {
-                    yield return Group;
-                }
-                if (Aggregation != null)
-                {
-                    yield return Aggregation;
-                }
-            }
-        }
-
-        /// <summary>
-        /// See BoundAggregateClause node in VB compiler.
-        /// </summary>
-        public abstract IOperation Group { get; }
-
-        /// <summary>
-        /// See BoundAggregateClause node in VB compiler.
-        /// </summary>
-        public abstract IOperation Aggregation { get; }
-
-        public override void Accept(OperationVisitor visitor)
-        {
-            visitor.VisitAggregateQuery(this);
-        }
-        public override TResult Accept<TArgument, TResult>(OperationVisitor<TArgument, TResult> visitor, TArgument argument)
-        {
-            return visitor.VisitAggregateQuery(this, argument);
-        }
-    }
-
-    /// <summary>
-    /// Represents a standalone VB query Aggregate operation with more than one item in Into clause.
-    /// </summary>
-    internal sealed partial class AggregateQueryOperation : BaseAggregateQueryOperation
-    {
-        public AggregateQueryOperation(IOperation group, IOperation aggregation, SemanticModel semanticModel, SyntaxNode syntax, ITypeSymbol type, Optional<object> constantValue, bool isImplicit) :
-            base(semanticModel, syntax, type, constantValue, isImplicit)
-        {
-            Group = SetParentOperation(group, this);
-            Aggregation = SetParentOperation(aggregation, this);
-        }
-
-        public override IOperation Group { get; }
-        public override IOperation Aggregation { get; }
-    }
-
-    /// <summary>
-    /// Represents a standalone VB query Aggregate operation with more than one item in Into clause.
-    /// </summary>
-    internal sealed partial class LazyAggregateQueryOperation : BaseAggregateQueryOperation
-    {
-        private readonly Lazy<IOperation> _lazyGroup;
-        private readonly Lazy<IOperation> _lazyAggregation;
-
-        public LazyAggregateQueryOperation(Lazy<IOperation> group, Lazy<IOperation> aggregation, SemanticModel semanticModel, SyntaxNode syntax, ITypeSymbol type, Optional<object> constantValue, bool isImplicit) :
-            base(semanticModel, syntax, type, constantValue, isImplicit)
-        {
-            _lazyGroup = group ?? throw new System.ArgumentNullException(nameof(group));
-            _lazyAggregation = aggregation ?? throw new System.ArgumentNullException(nameof(aggregation));
-        }
-
-        public override IOperation Group => SetParentOperation(_lazyGroup.Value, this);
-        public override IOperation Aggregation => SetParentOperation(_lazyAggregation.Value, this);
-    }
-
-    /// <summary>
-    /// Represents a creation of an instance of a NoPia interface, i.e. new I(), where I is an embedded NoPia interface.
-    /// </summary>
-    internal abstract partial class BaseNoPiaObjectCreationOperation : Operation, INoPiaObjectCreationOperation
-    {
-        public BaseNoPiaObjectCreationOperation(SemanticModel semanticModel, SyntaxNode syntax, ITypeSymbol type, Optional<object> constantValue, bool isImplicit) :
-            base(OperationKind.None, semanticModel, syntax, type, constantValue, isImplicit)
-        {
-        }
-
-        public override IEnumerable<IOperation> Children
-        {
-            get
-            {
-                if (Initializer != null)
-                {
-                    yield return Initializer;
-                }
-            }
-        }
-        /// <summary>
-        /// Object or collection initializer, if any.
-        /// </summary>
-        public abstract IObjectOrCollectionInitializerOperation Initializer { get; }
-        public override void Accept(OperationVisitor visitor)
-        {
-            visitor.VisitNoPiaObjectCreation(this);
-        }
-        public override TResult Accept<TArgument, TResult>(OperationVisitor<TArgument, TResult> visitor, TArgument argument)
-        {
-            return visitor.VisitNoPiaObjectCreation(this, argument);
-        }
-    }
-
-    /// <summary>
-    /// Represents a creation of an instance of a NoPia interface, i.e. new I(), where I is an embedded NoPia interface.
-    /// </summary>
-    internal sealed partial class NoPiaObjectCreationOperation : BaseNoPiaObjectCreationOperation
-    {
-        public NoPiaObjectCreationOperation(IObjectOrCollectionInitializerOperation initializer, SemanticModel semanticModel, SyntaxNode syntax, ITypeSymbol type, Optional<object> constantValue, bool isImplicit) :
-            base(semanticModel, syntax, type, constantValue, isImplicit)
-        {
-            Initializer = SetParentOperation(initializer, this);
-        }
-        public override IObjectOrCollectionInitializerOperation Initializer { get; }
-    }
-
-    /// <summary>
-    /// Represents a creation of an instance of a NoPia interface, i.e. new I(), where I is an embedded NoPia interface.
-    /// </summary>
-    internal sealed partial class LazyNoPiaObjectCreationOperation : BaseNoPiaObjectCreationOperation
-    {
-        private readonly Lazy<IObjectOrCollectionInitializerOperation> _lazyInitializer;
-        public LazyNoPiaObjectCreationOperation(Lazy<IObjectOrCollectionInitializerOperation> initializer, SemanticModel semanticModel, SyntaxNode syntax, ITypeSymbol type, Optional<object> constantValue, bool isImplicit) :
-            base(semanticModel, syntax, type, constantValue, isImplicit)
-        {
-            _lazyInitializer = initializer ?? throw new System.ArgumentNullException(nameof(initializer));
-        }
-        public override IObjectOrCollectionInitializerOperation Initializer => SetParentOperation(_lazyInitializer.Value, this);
->>>>>>> 6f3c1f14
     }
 }