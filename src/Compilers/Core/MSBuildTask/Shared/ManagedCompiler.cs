// Copyright (c) Microsoft.  All Rights Reserved.  Licensed under the Apache License, Version 2.0.  See License.txt in the project root for license information.

using System;
using System.Collections;
using System.Globalization;
using System.IO;
using System.Linq;
using System.Reflection;
using System.Text;
using System.Threading;
using Roslyn.Utilities;
using Microsoft.Build.Framework;
using Microsoft.Build.Utilities;
using Microsoft.CodeAnalysis.CommandLine;
using System.Runtime.InteropServices;

namespace Microsoft.CodeAnalysis.BuildTasks
{
    /// <summary>
    /// This class defines all of the common stuff that is shared between the Vbc and Csc tasks.
    /// This class is not instantiatable as a Task just by itself.
    /// </summary>
    public abstract class ManagedCompiler : ToolTask
    {
        private CancellationTokenSource _sharedCompileCts;
        internal readonly PropertyDictionary _store = new PropertyDictionary();

        public ManagedCompiler()
        {
            TaskResources = ErrorString.ResourceManager;
        }

        #region Properties

        // Please keep these alphabetized.
        public string[] AdditionalLibPaths
        {
            set { _store[nameof(AdditionalLibPaths)] = value; }
            get { return (string[])_store[nameof(AdditionalLibPaths)]; }
        }

        public string[] AddModules
        {
            set { _store[nameof(AddModules)] = value; }
            get { return (string[])_store[nameof(AddModules)]; }
        }

        public ITaskItem[] AdditionalFiles
        {
            set { _store[nameof(AdditionalFiles)] = value; }
            get { return (ITaskItem[])_store[nameof(AdditionalFiles)]; }
        }

        public ITaskItem[] EmbeddedFiles
        {
            set { _store[nameof(EmbeddedFiles)] = value; }
            get { return (ITaskItem[])_store[nameof(EmbeddedFiles)]; }
        }

        public ITaskItem[] Analyzers
        {
            set { _store[nameof(Analyzers)] = value; }
            get { return (ITaskItem[])_store[nameof(Analyzers)]; }
        }

        // We do not support BugReport because it always requires user interaction,
        // which will cause a hang.

        public string ChecksumAlgorithm
        {
            set { _store[nameof(ChecksumAlgorithm)] = value; }
            get { return (string)_store[nameof(ChecksumAlgorithm)]; }
        }
        
        /// <summary>
        /// An instrument flag that specifies instrumentation settings.
        /// </summary>
        public string Instrument
        {
            set { _store[nameof(Instrument)] = value; }
            get { return (string)_store[nameof(Instrument)]; }
        }

        public string CodeAnalysisRuleSet
        {
            set { _store[nameof(CodeAnalysisRuleSet)] = value; }
            get { return (string)_store[nameof(CodeAnalysisRuleSet)]; }
        }

        public int CodePage
        {
            set { _store[nameof(CodePage)] = value; }
            get { return _store.GetOrDefault(nameof(CodePage), 0); }
        }

        [Output]
        public ITaskItem[] CommandLineArgs
        {
            set { _store[nameof(CommandLineArgs)] = value; }
            get { return (ITaskItem[])_store[nameof(CommandLineArgs)]; }
        }

        public string DebugType
        {
            set { _store[nameof(DebugType)] = value; }
            get { return (string)_store[nameof(DebugType)]; }
        }

        public string SourceLink
        {
            set { _store[nameof(SourceLink)] = value; }
            get { return (string)_store[nameof(SourceLink)]; }
        }

        public string DefineConstants
        {
            set { _store[nameof(DefineConstants)] = value; }
            get { return (string)_store[nameof(DefineConstants)]; }
        }

        public bool DelaySign
        {
            set { _store[nameof(DelaySign)] = value; }
            get { return _store.GetOrDefault(nameof(DelaySign), false); }
        }

        public bool Deterministic
        {
            set { _store[nameof(Deterministic)] = value; }
            get { return _store.GetOrDefault(nameof(Deterministic), false); }
        }

        public bool PublicSign
        {
            set { _store[nameof(PublicSign)] = value; }
            get { return _store.GetOrDefault(nameof(PublicSign), false); }
        }

        public bool EmitDebugInformation
        {
            set { _store[nameof(EmitDebugInformation)] = value; }
            get { return _store.GetOrDefault(nameof(EmitDebugInformation), false); }
        }

        public string ErrorLog
        {
            set { _store[nameof(ErrorLog)] = value; }
            get { return (string)_store[nameof(ErrorLog)]; }
        }

        public string Features
        {
            set { _store[nameof(Features)] = value; }
            get { return (string)_store[nameof(Features)]; }
        }

        public int FileAlignment
        {
            set { _store[nameof(FileAlignment)] = value; }
            get { return _store.GetOrDefault(nameof(FileAlignment), 0); }
        }

        public bool HighEntropyVA
        {
            set { _store[nameof(HighEntropyVA)] = value; }
            get { return _store.GetOrDefault(nameof(HighEntropyVA), false); }
        }

        public string KeyContainer
        {
            set { _store[nameof(KeyContainer)] = value; }
            get { return (string)_store[nameof(KeyContainer)]; }
        }

        public string KeyFile
        {
            set { _store[nameof(KeyFile)] = value; }
            get { return (string)_store[nameof(KeyFile)]; }
        }

        public ITaskItem[] LinkResources
        {
            set { _store[nameof(LinkResources)] = value; }
            get { return (ITaskItem[])_store[nameof(LinkResources)]; }
        }

        public string MainEntryPoint
        {
            set { _store[nameof(MainEntryPoint)] = value; }
            get { return (string)_store[nameof(MainEntryPoint)]; }
        }

        public bool NoConfig
        {
            set { _store[nameof(NoConfig)] = value; }
            get { return _store.GetOrDefault(nameof(NoConfig), false); }
        }

        public bool NoLogo
        {
            set { _store[nameof(NoLogo)] = value; }
            get { return _store.GetOrDefault(nameof(NoLogo), false); }
        }

        public bool NoWin32Manifest
        {
            set { _store[nameof(NoWin32Manifest)] = value; }
            get { return _store.GetOrDefault(nameof(NoWin32Manifest), false); }
        }

        public bool Optimize
        {
            set { _store[nameof(Optimize)] = value; }
            get { return _store.GetOrDefault(nameof(Optimize), false); }
        }

        [Output]
        public ITaskItem OutputAssembly
        {
            set { _store[nameof(OutputAssembly)] = value; }
            get { return (ITaskItem)_store[nameof(OutputAssembly)]; }
        }

        public string Platform
        {
            set { _store[nameof(Platform)] = value; }
            get { return (string)_store[nameof(Platform)]; }
        }

        public bool Prefer32Bit
        {
            set { _store[nameof(Prefer32Bit)] = value; }
            get { return _store.GetOrDefault(nameof(Prefer32Bit), false); }
        }

        public bool ProvideCommandLineArgs
        {
            set { _store[nameof(ProvideCommandLineArgs)] = value; }
            get { return _store.GetOrDefault(nameof(ProvideCommandLineArgs), false); }
        }

        public ITaskItem[] References
        {
            set { _store[nameof(References)] = value; }
            get { return (ITaskItem[])_store[nameof(References)]; }
        }

        public bool ReportAnalyzer
        {
            set { _store[nameof(ReportAnalyzer)] = value; }
            get { return _store.GetOrDefault(nameof(ReportAnalyzer), false); }
        }

        public ITaskItem[] Resources
        {
            set { _store[nameof(Resources)] = value; }
            get { return (ITaskItem[])_store[nameof(Resources)]; }
        }

        public string RuntimeMetadataVersion
        {
            set { _store[nameof(RuntimeMetadataVersion)] = value; }
            get { return (string)_store[nameof(RuntimeMetadataVersion)]; }
        }

        public ITaskItem[] ResponseFiles
        {
            set { _store[nameof(ResponseFiles)] = value; }
            get { return (ITaskItem[])_store[nameof(ResponseFiles)]; }
        }

        public bool SkipCompilerExecution
        {
            set { _store[nameof(SkipCompilerExecution)] = value; }
            get { return _store.GetOrDefault(nameof(SkipCompilerExecution), false); }
        }

        public ITaskItem[] Sources
        {
            set
            {
                if (UsedCommandLineTool)
                {
                    NormalizePaths(value);
                }

                _store[nameof(Sources)] = value;
            }
            get { return (ITaskItem[])_store[nameof(Sources)]; }
        }

        public string SubsystemVersion
        {
            set { _store[nameof(SubsystemVersion)] = value; }
            get { return (string)_store[nameof(SubsystemVersion)]; }
        }

        public string TargetType
        {
            set { _store[nameof(TargetType)] = CultureInfo.InvariantCulture.TextInfo.ToLower(value); }
            get { return (string)_store[nameof(TargetType)]; }
        }

        public bool TreatWarningsAsErrors
        {
            set { _store[nameof(TreatWarningsAsErrors)] = value; }
            get { return _store.GetOrDefault(nameof(TreatWarningsAsErrors), false); }
        }

        public bool Utf8Output
        {
            set { _store[nameof(Utf8Output)] = value; }
            get { return _store.GetOrDefault(nameof(Utf8Output), false); }
        }

        public string Win32Icon
        {
            set { _store[nameof(Win32Icon)] = value; }
            get { return (string)_store[nameof(Win32Icon)]; }
        }

        public string Win32Manifest
        {
            set { _store[nameof(Win32Manifest)] = value; }
            get { return (string)_store[nameof(Win32Manifest)]; }
        }

        public string Win32Resource
        {
            set { _store[nameof(Win32Resource)] = value; }
            get { return (string)_store[nameof(Win32Resource)]; }
        }

        public string PathMap
        {
            set { _store[nameof(PathMap)] = value; }
            get { return (string)_store[nameof(PathMap)]; }
        }

        /// <summary>
        /// If this property is true then the task will take every C# or VB
        /// compilation which is queued by MSBuild and send it to the
        /// VBCSCompiler server instance, starting a new instance if necessary.
        /// If false, we will use the values from ToolPath/Exe.
        /// </summary>
        public bool UseSharedCompilation
        {
            set { _store[nameof(UseSharedCompilation)] = value; }
            get { return _store.GetOrDefault(nameof(UseSharedCompilation), false); }
        }

        // Map explicit platform of "AnyCPU" or the default platform (null or ""), since it is commonly understood in the
        // managed build process to be equivalent to "AnyCPU", to platform "AnyCPU32BitPreferred" if the Prefer32Bit
        // property is set.
        internal string PlatformWith32BitPreference
        {
            get
            {
                string platform = Platform;
                if ((string.IsNullOrEmpty(platform) || platform.Equals("anycpu", StringComparison.OrdinalIgnoreCase)) && Prefer32Bit)
                {
                    platform = "anycpu32bitpreferred";
                }
                return platform;
            }
        }

        /// <summary>
        /// Overridable property specifying the encoding of the captured task standard output stream
        /// </summary>
        protected override Encoding StandardOutputEncoding
        {
            get
            {
                return (Utf8Output) ? Encoding.UTF8 : base.StandardOutputEncoding;
            }
        }

        #endregion

        internal abstract RequestLanguage Language { get; }

        protected override int ExecuteTool(string pathToTool, string responseFileCommands, string commandLineCommands)
        {
            if (ProvideCommandLineArgs)
            {
                CommandLineArgs = GetArguments(commandLineCommands, responseFileCommands)
                    .Select(arg => new TaskItem(arg)).ToArray();
            }

            if (SkipCompilerExecution)
            {
                return 0;
            }

            if (!UseSharedCompilation || !string.IsNullOrEmpty(ToolPath))
            {
                return base.ExecuteTool(pathToTool, responseFileCommands, commandLineCommands);
            }

            using (_sharedCompileCts = new CancellationTokenSource())
            {
                try
                {
                    CompilerServerLogger.Log($"CommandLine = '{commandLineCommands}'");
                    CompilerServerLogger.Log($"BuildResponseFile = '{responseFileCommands}'");

                    // Try to get the location of the user-provided build client and server,
                    // which should be located next to the build task. If not, fall back to
                    // "pathToTool", which is the compiler in the MSBuild default bin directory.
                    var clientDir = TryGetClientDir() ?? Path.GetDirectoryName(pathToTool);
                    pathToTool = Path.Combine(clientDir, ToolExe);

                    // Note: we can't change the "tool path" printed to the console when we run
                    // the Csc/Vbc task since MSBuild logs it for us before we get here. Instead,
                    // we'll just print our own message that contains the real client location
                    Log.LogMessage(ErrorString.UsingSharedCompilation, clientDir);

                    var buildPaths = new BuildPaths(
                        clientDir: clientDir,
                        // MSBuild doesn't need the .NET SDK directory
                        sdkDir: null,
                        workingDir: CurrentDirectoryToUse());

                    var responseTask = BuildClientShim.RunServerCompilation(
                        Language,
                        GetArguments(commandLineCommands, responseFileCommands).ToList(),
                        buildPaths,
                        keepAlive: null,
                        libEnvVariable: LibDirectoryToUse(),
                        cancellationToken: _sharedCompileCts.Token);

                    responseTask.Wait(_sharedCompileCts.Token);

                    var response = responseTask.Result;
                    if (response != null)
                    {
                        ExitCode = HandleResponse(response, pathToTool, responseFileCommands, commandLineCommands);
                    }
                    else
                    {
                        Log.LogMessage(ErrorString.SharedCompilationFallback, pathToTool);

                        ExitCode = base.ExecuteTool(pathToTool, responseFileCommands, commandLineCommands);
                    }
                }
                catch (OperationCanceledException)
                {
                    ExitCode = 0;
                }
                catch (Exception e)
                {
                    Log.LogErrorWithCodeFromResources("Compiler_UnexpectedException");
                    LogErrorOutput(e.ToString());
                    ExitCode = -1;
                }
            }
            return ExitCode;
        }



        /// <summary>
        /// Try to get the directory this assembly is in. Returns null if assembly
        /// was in the GAC or DLL location can not be retrieved.
        /// </summary>
        private static string TryGetClientDir()
        {
#if PORTABLE50
            return null;
#else
            var buildTask = typeof(ManagedCompiler).GetTypeInfo().Assembly;

            if (buildTask.GlobalAssemblyCache)
                return null;

            var uri = new Uri(buildTask.CodeBase);
            string assemblyPath = uri.IsFile
                ? uri.LocalPath
                : Assembly.GetCallingAssembly().Location;
            return Path.GetDirectoryName(assemblyPath);
#endif
        }

        /// <summary>
        /// Cancel the in-process build task.
        /// </summary>
        public override void Cancel()
        {
            base.Cancel();

            _sharedCompileCts?.Cancel();
        }

        /// <summary>
        /// Get the current directory that the compiler should run in.
        /// </summary>
        private string CurrentDirectoryToUse()
        {
            // ToolTask has a method for this. But it may return null. Use the process directory
            // if ToolTask didn't override. MSBuild uses the process directory.
            string workingDirectory = GetWorkingDirectory();
            if (string.IsNullOrEmpty(workingDirectory))
                workingDirectory = Directory.GetCurrentDirectory();
            return workingDirectory;
        }

        /// <summary>
        /// Get the "LIB" environment variable, or NULL if none.
        /// </summary>
        private string LibDirectoryToUse()
        {
            // First check the real environment.
            string libDirectory = Environment.GetEnvironmentVariable("LIB");

            // Now go through additional environment variables.
            string[] additionalVariables = EnvironmentVariables;
            if (additionalVariables != null)
            {
                foreach (string var in EnvironmentVariables)
                {
                    if (var.StartsWith("LIB=", StringComparison.OrdinalIgnoreCase))
                    {
                        libDirectory = var.Substring(4);
                    }
                }
            }

            return libDirectory;
        }

        /// <summary>
        /// The return code of the compilation. Strangely, this isn't overridable from ToolTask, so we need
        /// to create our own.
        /// </summary>
        [Output]
        public new int ExitCode { get; private set; }

        /// <summary>
        /// Handle a response from the server, reporting messages and returning
        /// the appropriate exit code.
        /// </summary>
        private int HandleResponse(BuildResponse response, string pathToTool, string responseFileCommands, string commandLineCommands)
        {
            switch (response.Type)
            {
                case BuildResponse.ResponseType.MismatchedVersion:
                    LogErrorOutput(CommandLineParser.MismatchedVersionErrorText);
                    return -1;

                case BuildResponse.ResponseType.Completed:
                    var completedResponse = (CompletedBuildResponse)response;
                    LogMessages(completedResponse.Output, StandardOutputImportanceToUse);

                    if (LogStandardErrorAsError)
                    {
                        LogErrorOutput(completedResponse.ErrorOutput);
                    }
                    else
                    {
                        LogMessages(completedResponse.ErrorOutput, StandardErrorImportanceToUse);
                    }

                    return completedResponse.ReturnCode;

                case BuildResponse.ResponseType.Rejected:
                case BuildResponse.ResponseType.AnalyzerInconsistency:
                    return base.ExecuteTool(pathToTool, responseFileCommands, commandLineCommands);

                default:
                    throw new InvalidOperationException("Encountered unknown response type");
            }
        }

        private void LogErrorOutput(string output)
        {
            string[] lines = output.Split(new string[] { "\r\n" }, StringSplitOptions.RemoveEmptyEntries);
            foreach (string line in lines)
            {
                string trimmedMessage = line.Trim();
                if (trimmedMessage != "")
                {
                    Log.LogError(trimmedMessage);
                }
            }
        }

        /// <summary>
        /// Log each of the messages in the given output with the given importance.
        /// We assume each line is a message to log.
        /// </summary>
        /// <remarks>
        /// Should be "private protected" visibility once it is introduced into C#.
        /// </remarks>
        internal abstract void LogMessages(string output, MessageImportance messageImportance);

        public string GenerateResponseFileContents()
        {
            return GenerateResponseFileCommands();
        }

        /// <summary>
        /// Get the command line arguments to pass to the compiler.
        /// </summary>
        private string[] GetArguments(string commandLineCommands, string responseFileCommands)
        {
            var commandLineArguments =
                CommandLineParser.SplitCommandLineIntoArguments(commandLineCommands, removeHashComments: true);
            var responseFileArguments =
                CommandLineParser.SplitCommandLineIntoArguments(responseFileCommands, removeHashComments: true);
            return commandLineArguments.Concat(responseFileArguments).ToArray();
        }

        /// <summary>
        /// Returns the command line switch used by the tool executable to specify the response file
        /// Will only be called if the task returned a non empty string from GetResponseFileCommands
        /// Called after ValidateParameters, SkipTaskExecution and GetResponseFileCommands
        /// </summary>
        protected override string GenerateResponseFileCommands()
        {
            CommandLineBuilderExtension commandLineBuilder = new CommandLineBuilderExtension();
            AddResponseFileCommands(commandLineBuilder);
            return commandLineBuilder.ToString();
        }

        protected override string GenerateCommandLineCommands()
        {
            CommandLineBuilderExtension commandLineBuilder = new CommandLineBuilderExtension();
            AddCommandLineCommands(commandLineBuilder);
            return commandLineBuilder.ToString();
        }

        /// <summary>
        /// Fills the provided CommandLineBuilderExtension with those switches and other information that can't go into a response file and
        /// must go directly onto the command line.
        /// </summary>
        protected internal virtual void AddCommandLineCommands(CommandLineBuilderExtension commandLine)
        {
            commandLine.AppendWhenTrue("/noconfig", _store, nameof(NoConfig));
        }

        /// <summary>
        /// Fills the provided CommandLineBuilderExtension with those switches and other information that can go into a response file.
        /// </summary>
        protected internal virtual void AddResponseFileCommands(CommandLineBuilderExtension commandLine)
        {
            // If outputAssembly is not specified, then an "/out: <name>" option won't be added to
            // overwrite the one resulting from the OutputAssembly member of the CompilerParameters class.
            // In that case, we should set the outputAssembly member based on the first source file.
            if (
                    (OutputAssembly == null) &&
                    (Sources != null) &&
                    (Sources.Length > 0) &&
                    (ResponseFiles == null)    // The response file may already have a /out: switch in it, so don't try to be smart here.
                )
            {
                try
                {
                    OutputAssembly = new TaskItem(Path.GetFileNameWithoutExtension(Sources[0].ItemSpec));
                }
                catch (ArgumentException e)
                {
                    throw new ArgumentException(e.Message, "Sources");
                }
                if (string.Compare(TargetType, "library", StringComparison.OrdinalIgnoreCase) == 0)
                {
                    OutputAssembly.ItemSpec += ".dll";
                }
                else if (string.Compare(TargetType, "module", StringComparison.OrdinalIgnoreCase) == 0)
                {
                    OutputAssembly.ItemSpec += ".netmodule";
                }
                else
                {
                    OutputAssembly.ItemSpec += ".exe";
                }
            }

            commandLine.AppendSwitchIfNotNull("/addmodule:", AddModules, ",");
            commandLine.AppendSwitchWithInteger("/codepage:", _store, nameof(CodePage));

            ConfigureDebugProperties();

            // The "DebugType" parameter should be processed after the "EmitDebugInformation" parameter
            // because it's more specific.  Order matters on the command-line, and the last one wins.
            // /debug+ is just a shorthand for /debug:full.  And /debug- is just a shorthand for /debug:none.

            commandLine.AppendPlusOrMinusSwitch("/debug", _store, nameof(EmitDebugInformation));
            commandLine.AppendSwitchIfNotNull("/debug:", DebugType);

            commandLine.AppendPlusOrMinusSwitch("/delaysign", _store, nameof(DelaySign));

            commandLine.AppendSwitchWithInteger("/filealign:", _store, nameof(FileAlignment));
            commandLine.AppendSwitchIfNotNull("/keycontainer:", KeyContainer);
            commandLine.AppendSwitchIfNotNull("/keyfile:", KeyFile);
            // If the strings "LogicalName" or "Access" ever change, make sure to search/replace everywhere in vsproject.
            commandLine.AppendSwitchIfNotNull("/linkresource:", LinkResources, new string[] { "LogicalName", "Access" });
            commandLine.AppendWhenTrue("/nologo", _store, nameof(NoLogo));
            commandLine.AppendWhenTrue("/nowin32manifest", _store, nameof(NoWin32Manifest));
            commandLine.AppendPlusOrMinusSwitch("/optimize", _store, nameof(Optimize));
            commandLine.AppendSwitchIfNotNull("/pathmap:", PathMap);
            commandLine.AppendSwitchIfNotNull("/out:", OutputAssembly);
            commandLine.AppendSwitchIfNotNull("/ruleset:", CodeAnalysisRuleSet);
            commandLine.AppendSwitchIfNotNull("/errorlog:", ErrorLog);
            commandLine.AppendSwitchIfNotNull("/subsystemversion:", SubsystemVersion);
            commandLine.AppendWhenTrue("/reportanalyzer", _store, nameof(ReportAnalyzer));
            // If the strings "LogicalName" or "Access" ever change, make sure to search/replace everywhere in vsproject.
            commandLine.AppendSwitchIfNotNull("/resource:", Resources, new string[] { "LogicalName", "Access" });
            commandLine.AppendSwitchIfNotNull("/target:", TargetType);
            commandLine.AppendPlusOrMinusSwitch("/warnaserror", _store, nameof(TreatWarningsAsErrors));
            commandLine.AppendWhenTrue("/utf8output", _store, nameof(Utf8Output));
            commandLine.AppendSwitchIfNotNull("/win32icon:", Win32Icon);
            commandLine.AppendSwitchIfNotNull("/win32manifest:", Win32Manifest);

            AddResponseFileCommandsForSwitchesSinceInitialReleaseThatAreNeededByTheHost(commandLine);
            AddAnalyzersToCommandLine(commandLine, Analyzers);
            AddAdditionalFilesToCommandLine(commandLine);

            // Append the sources.
            commandLine.AppendFileNamesIfNotNull(Sources, " ");
        }

        internal void AddResponseFileCommandsForSwitchesSinceInitialReleaseThatAreNeededByTheHost(CommandLineBuilderExtension commandLine)
        {
            commandLine.AppendPlusOrMinusSwitch("/deterministic", _store, nameof(Deterministic));
            commandLine.AppendPlusOrMinusSwitch("/publicsign", _store, nameof(PublicSign));
            commandLine.AppendSwitchIfNotNull("/runtimemetadataversion:", RuntimeMetadataVersion);
            commandLine.AppendSwitchIfNotNull("/checksumalgorithm:", ChecksumAlgorithm);
            commandLine.AppendSwitchIfNotNull("/instrument:", Instrument);
<<<<<<< HEAD
=======
            commandLine.AppendSwitchIfNotNull("/sourcelink:", SourceLink);

>>>>>>> 4bd2cd39
            AddFeatures(commandLine, Features);
            AddEmbeddedFilesToCommandLine(commandLine);
        }

        /// <summary>
        /// Adds a "/features:" switch to the command line for each provided feature.
        /// </summary>
        internal static void AddFeatures(CommandLineBuilderExtension commandLine, string features)
        {
            if (string.IsNullOrEmpty(features))
            {
                return;
            }

            foreach (var feature in CompilerOptionParseUtilities.ParseFeatureFromMSBuild(features))
            {
                commandLine.AppendSwitchIfNotNull("/features:", feature.Trim());
            }
        }

        /// <summary>
        /// Adds a "/analyzer:" switch to the command line for each provided analyzer.
        /// </summary>
        internal static void AddAnalyzersToCommandLine(CommandLineBuilderExtension commandLine, ITaskItem[] analyzers)
        {
            // If there were no analyzers passed in, don't add any /analyzer: switches
            // on the command-line.
            if (analyzers == null)
            {
                return;
            }

            foreach (ITaskItem analyzer in analyzers)
            {
                commandLine.AppendSwitchIfNotNull("/analyzer:", analyzer.ItemSpec);
            }
        }

        /// <summary>
        /// Adds a "/additionalfile:" switch to the command line for each additional file.
        /// </summary>
        private void AddAdditionalFilesToCommandLine(CommandLineBuilderExtension commandLine)
        {
            if (AdditionalFiles != null)
            {
                foreach (ITaskItem additionalFile in AdditionalFiles)
                {
                    commandLine.AppendSwitchIfNotNull("/additionalfile:", additionalFile.ItemSpec);
                }
            }
        }

        /// <summary>
        /// Adds a "/embed:" switch to the command line for each pdb embedded file.
        /// </summary>
        private void AddEmbeddedFilesToCommandLine(CommandLineBuilderExtension commandLine)
        {
            if (EmbeddedFiles != null)
            {
                foreach (ITaskItem embeddedFile in EmbeddedFiles)
                {
                    commandLine.AppendSwitchIfNotNull("/embed:", embeddedFile.ItemSpec);
                }
            }
        }

        /// <summary>
        /// Configure the debug switches which will be placed on the compiler command-line.
        /// The matrix of debug type and symbol inputs and the desired results is as follows:
        ///
        /// Debug Symbols              DebugType   Desired Results
        ///          True               Full        /debug+ /debug:full
        ///          True               PdbOnly     /debug+ /debug:PdbOnly
        ///          True               None        /debug-
        ///          True               Blank       /debug+
        ///          False              Full        /debug- /debug:full
        ///          False              PdbOnly     /debug- /debug:PdbOnly
        ///          False              None        /debug-
        ///          False              Blank       /debug-
        ///          Blank              Full                /debug:full
        ///          Blank              PdbOnly             /debug:PdbOnly
        ///          Blank              None        /debug-
        /// Debug:   Blank              Blank       /debug+ //Microsoft.common.targets will set this
        /// Release: Blank              Blank       "Nothing for either switch"
        ///
        /// The logic is as follows:
        /// If debugtype is none  set debugtype to empty and debugSymbols to false
        /// If debugType is blank  use the debugsymbols "as is"
        /// If debug type is set, use its value and the debugsymbols value "as is"
        /// </summary>
        private void ConfigureDebugProperties()
        {
            // If debug type is set we need to take some action depending on the value. If debugtype is not set
            // We don't need to modify the EmitDebugInformation switch as its value will be used as is.
            if (_store[nameof(DebugType)] != null)
            {
                // If debugtype is none then only show debug- else use the debug type and the debugsymbols as is.
                if (string.Compare((string)_store[nameof(DebugType)], "none", StringComparison.OrdinalIgnoreCase) == 0)
                {
                    _store[nameof(DebugType)] = null;
                    _store[nameof(EmitDebugInformation)] = false;
                }
            }
        }

        /// <summary>
        /// Validate parameters, log errors and warnings and return true if
        /// Execute should proceed.
        /// </summary>
        protected override bool ValidateParameters()
        {
            return ListHasNoDuplicateItems(Resources, nameof(Resources), "LogicalName", Log) && ListHasNoDuplicateItems(Sources, nameof(Sources), Log);
        }

        /// <summary>
        /// Returns true if the provided item list contains duplicate items, false otherwise.
        /// </summary>
        internal static bool ListHasNoDuplicateItems(ITaskItem[] itemList, string parameterName, TaskLoggingHelper log)
        {
            return ListHasNoDuplicateItems(itemList, parameterName, null, log);
        }

        /// <summary>
        /// Returns true if the provided item list contains duplicate items, false otherwise.
        /// </summary>
        /// <param name="itemList"></param>
        /// <param name="disambiguatingMetadataName">Optional name of metadata that may legitimately disambiguate items. May be null.</param>
        /// <param name="parameterName"></param>
        /// <param name="log"></param>
        private static bool ListHasNoDuplicateItems(ITaskItem[] itemList, string parameterName, string disambiguatingMetadataName, TaskLoggingHelper log)
        {
            if (itemList == null || itemList.Length == 0)
            {
                return true;
            }

            Hashtable alreadySeen = new Hashtable(StringComparer.OrdinalIgnoreCase);
            foreach (ITaskItem item in itemList)
            {
                string key;
                string disambiguatingMetadataValue = null;
                if (disambiguatingMetadataName != null)
                {
                    disambiguatingMetadataValue = item.GetMetadata(disambiguatingMetadataName);
                }

                if (disambiguatingMetadataName == null || string.IsNullOrEmpty(disambiguatingMetadataValue))
                {
                    key = item.ItemSpec;
                }
                else
                {
                    key = item.ItemSpec + ":" + disambiguatingMetadataValue;
                }

                if (alreadySeen.ContainsKey(key))
                {
                    if (disambiguatingMetadataName == null || string.IsNullOrEmpty(disambiguatingMetadataValue))
                    {
                        log.LogErrorWithCodeFromResources("General_DuplicateItemsNotSupported", item.ItemSpec, parameterName);
                    }
                    else
                    {
                        log.LogErrorWithCodeFromResources("General_DuplicateItemsNotSupportedWithMetadata", item.ItemSpec, parameterName, disambiguatingMetadataValue, disambiguatingMetadataName);
                    }
                    return false;
                }
                else
                {
                    alreadySeen[key] = string.Empty;
                }
            }

            return true;
        }

        /// <summary>
        /// Allows tool to handle the return code.
        /// This method will only be called with non-zero exitCode.
        /// </summary>
        protected override bool HandleTaskExecutionErrors()
        {
            // For managed compilers, the compiler should emit the appropriate
            // error messages before returning a non-zero exit code, so we don't
            // normally need to emit any additional messages now.
            //
            // If somehow the compiler DID return a non-zero exit code and didn't log an error, we'd like to log that exit code.
            // We can only do this for the command line compiler: if the inproc compiler was used,
            // we can't tell what if anything it logged as it logs directly to Visual Studio's output window.
            //
            if (!Log.HasLoggedErrors && UsedCommandLineTool)
            {
                // This will log a message "MSB3093: The command exited with code {0}."
                base.HandleTaskExecutionErrors();
            }

            return false;
        }

        /// <summary>
        /// Takes a list of files and returns the normalized locations of these files
        /// </summary>
        private void NormalizePaths(ITaskItem[] taskItems)
        {
            foreach (var item in taskItems)
            {
                item.ItemSpec = Utilities.GetFullPathNoThrow(item.ItemSpec);
            }
        }

        /// <summary>
        /// Whether the command line compiler was invoked, instead
        /// of the host object compiler.
        /// </summary>
        protected bool UsedCommandLineTool
        {
            get;
            set;
        }

        private bool _hostCompilerSupportsAllParameters;
        protected bool HostCompilerSupportsAllParameters
        {
            get { return _hostCompilerSupportsAllParameters; }
            set { _hostCompilerSupportsAllParameters = value; }
        }

        /// <summary>
        /// Checks the bool result from calling one of the methods on the host compiler object to
        /// set one of the parameters.  If it returned false, that means the host object doesn't
        /// support a particular parameter or variation on a parameter.  So we log a comment,
        /// and set our state so we know not to call the host object to do the actual compilation.
        /// </summary>
        /// <owner>RGoel</owner>
        protected void CheckHostObjectSupport
            (
            string parameterName,
            bool resultFromHostObjectSetOperation
            )
        {
            if (!resultFromHostObjectSetOperation)
            {
                Log.LogMessageFromResources(MessageImportance.Normal, "General_ParameterUnsupportedOnHostCompiler", parameterName);
                _hostCompilerSupportsAllParameters = false;
            }
        }

        internal void InitializeHostObjectSupportForNewSwitches(ITaskHost hostObject, ref string param)
        {
            var compilerOptionsHostObject = hostObject as ICompilerOptionsHostObject;

            if (compilerOptionsHostObject != null)
            {
                var commandLineBuilder = new CommandLineBuilderExtension();
                AddResponseFileCommandsForSwitchesSinceInitialReleaseThatAreNeededByTheHost(commandLineBuilder);
                param = "CompilerOptions";
                CheckHostObjectSupport(param, compilerOptionsHostObject.SetCompilerOptions(commandLineBuilder.ToString()));
            }
        }

        /// <summary>
        /// Checks to see whether all of the passed-in references exist on disk before we launch the compiler.
        /// </summary>
        /// <owner>RGoel</owner>
        protected bool CheckAllReferencesExistOnDisk()
        {
            if (null == References)
            {
                // No references
                return true;
            }

            bool success = true;

            foreach (ITaskItem reference in References)
            {
                if (!File.Exists(reference.ItemSpec))
                {
                    success = false;
                    Log.LogErrorWithCodeFromResources("General_ReferenceDoesNotExist", reference.ItemSpec);
                }
            }

            return success;
        }

        /// <summary>
        /// The IDE and command line compilers unfortunately differ in how win32
        /// manifests are specified.  In particular, the command line compiler offers a
        /// "/nowin32manifest" switch, while the IDE compiler does not offer analogous
        /// functionality. If this switch is omitted from the command line and no win32
        /// manifest is specified, the compiler will include a default win32 manifest
        /// named "default.win32manifest" found in the same directory as the compiler
        /// executable. Again, the IDE compiler does not offer analogous support.
        ///
        /// We'd like to imitate the command line compiler's behavior in the IDE, but
        /// it isn't aware of the default file, so we must compute the path to it if
        /// noDefaultWin32Manifest is false and no win32Manifest was provided by the
        /// project.
        ///
        /// This method will only be called during the initialization of the host object,
        /// which is only used during IDE builds.
        /// </summary>
        /// <returns>the path to the win32 manifest to provide to the host object</returns>
        internal string GetWin32ManifestSwitch
        (
            bool noDefaultWin32Manifest,
            string win32Manifest
        )
        {
            if (!noDefaultWin32Manifest)
            {
                if (string.IsNullOrEmpty(win32Manifest) && string.IsNullOrEmpty(Win32Resource))
                {
                    // We only want to consider the default.win32manifest if this is an executable
                    if (!string.Equals(TargetType, "library", StringComparison.OrdinalIgnoreCase)
                       && !string.Equals(TargetType, "module", StringComparison.OrdinalIgnoreCase))
                    {
                        // We need to compute the path to the default win32 manifest
                        string pathToDefaultManifest = ToolLocationHelper.GetPathToDotNetFrameworkFile
                                                       (
                                                           "default.win32manifest",

                                                           // We are choosing to pass Version46 instead of VersionLatest. TargetDotNetFrameworkVersion
                                                           // is an enum, and VersionLatest is not some sentinel value but rather a constant that is
                                                           // equal to the highest version defined in the enum. Enum values, being constants, are baked
                                                           // into consuming assembly, so specifying VersionLatest means not the latest version wherever
                                                           // this code is running, but rather the latest version of the framework according to the
                                                           // reference assembly with which this assembly was built. As of this writing, we are building
                                                           // our bits on machines with Visual Studio 2015 that know about 4.6.1, so specifying
                                                           // VersionLatest would bake in the enum value for 4.6.1. But we need to run on machines with
                                                           // MSBuild that only know about Version46 (and no higher), so VersionLatest will fail there.
                                                           // Explicitly passing Version46 prevents this problem.
                                                           TargetDotNetFrameworkVersion.Version46
                                                       );

                        if (null == pathToDefaultManifest)
                        {
                            // This is rather unlikely, and the inproc compiler seems to log an error anyway.
                            // So just a message is fine.
                            Log.LogMessageFromResources
                            (
                                "General_ExpectedFileMissing",
                                "default.win32manifest"
                            );
                        }

                        return pathToDefaultManifest;
                    }
                }
            }

            return win32Manifest;
        }
    }
}<|MERGE_RESOLUTION|>--- conflicted
+++ resolved
@@ -727,11 +727,8 @@
             commandLine.AppendSwitchIfNotNull("/runtimemetadataversion:", RuntimeMetadataVersion);
             commandLine.AppendSwitchIfNotNull("/checksumalgorithm:", ChecksumAlgorithm);
             commandLine.AppendSwitchIfNotNull("/instrument:", Instrument);
-<<<<<<< HEAD
-=======
             commandLine.AppendSwitchIfNotNull("/sourcelink:", SourceLink);
 
->>>>>>> 4bd2cd39
             AddFeatures(commandLine, Features);
             AddEmbeddedFilesToCommandLine(commandLine);
         }
