﻿// Copyright (c) Microsoft.  All Rights Reserved.  Licensed under the Apache License, Version 2.0.  See License.txt in the project root for license information.

using System;
using System.Collections.Generic;
using System.Collections.Immutable;
using System.Linq;
using Microsoft.CodeAnalysis.CSharp.Symbols;
using Microsoft.CodeAnalysis.CSharp.Syntax;
using Microsoft.CodeAnalysis.CSharp.Test.Utilities;
using Microsoft.CodeAnalysis.Test.Utilities;
using Xunit;

namespace Microsoft.CodeAnalysis.CSharp.UnitTests
{
    public abstract class SemanticModelTestBase : CSharpTestBase
    {
        protected int GetPositionForBinding(SyntaxTree tree)
        {
            return GetSyntaxNodeForBinding(GetSyntaxNodeList(tree)).SpanStart;
        }

        protected int GetPositionForBinding(string code)
        {
            const string tag = "/*pos*/";

            return code.IndexOf(tag, StringComparison.Ordinal) + tag.Length;
        }

        protected List<ExpressionSyntax> GetExprSyntaxList(SyntaxTree syntaxTree)
        {
            return GetExprSyntaxList(syntaxTree.GetRoot(), null);
        }

        private List<ExpressionSyntax> GetExprSyntaxList(SyntaxNode node, List<ExpressionSyntax> exprSynList)
        {
            if (exprSynList == null)
                exprSynList = new List<ExpressionSyntax>();

            if (node is ExpressionSyntax)
            {
                exprSynList.Add(node as ExpressionSyntax);
            }

            foreach (var child in node.ChildNodesAndTokens())
            {
                if (child.IsNode)
                    exprSynList = GetExprSyntaxList(child.AsNode(), exprSynList);
            }

            return exprSynList;
        }

        protected ExpressionSyntax GetExprSyntaxForBinding(List<ExpressionSyntax> exprSynList, int index = 0)
        {
            var tagName = string.Format("bind{0}", index == 0 ? String.Empty : index.ToString());
            var startComment = string.Format("/*<{0}>*/", tagName);
            var endComment = string.Format("/*</{0}>*/", tagName);

            foreach (var exprSyntax in exprSynList)
            {
                string exprFullText = exprSyntax.ToFullString();
                exprFullText = exprFullText.Trim();

                if (exprFullText.StartsWith(startComment, StringComparison.Ordinal))
                {
                    if (exprFullText.Contains(endComment))
                        if (exprFullText.EndsWith(endComment, StringComparison.Ordinal))
                            return exprSyntax;
                        else
                            continue;
                    else
                        return exprSyntax;
                }

                if (exprFullText.EndsWith(endComment, StringComparison.Ordinal))
                {
                    if (exprFullText.Contains(startComment))
                        if (exprFullText.StartsWith(startComment, StringComparison.Ordinal))
                            return exprSyntax;
                        else
                            continue;
                    else
                        return exprSyntax;
                }
            }

            return null;
        }

        internal static SymbolInfo BindFirstConstructorInitializer(string source)
        {
            var compilation = CreateStandardCompilation(source);
            var tree = compilation.SyntaxTrees[0];
            var model = compilation.GetSemanticModel(tree);
            var constructorInitializer = GetFirstConstructorInitializer(tree.GetCompilationUnitRoot());

            Assert.NotNull(constructorInitializer);

            return model.GetSpeculativeSymbolInfo(constructorInitializer.SpanStart, constructorInitializer);
        }

        private static ConstructorInitializerSyntax GetFirstConstructorInitializer(SyntaxNode node)
        {
            Func<SyntaxNode, bool> isConstructorInitializer = n =>
                n.IsKind(SyntaxKind.BaseConstructorInitializer) || n.IsKind(SyntaxKind.ThisConstructorInitializer);
            var constructorInitializers = node.DescendantNodesAndSelf(n => !(n is ExpressionSyntax)).Where(isConstructorInitializer);
            return (ConstructorInitializerSyntax)constructorInitializers.FirstOrDefault();
        }

        protected CompilationUtils.SemanticInfoSummary GetSemanticInfoForTest<TNode>(string testSrc, CSharpParseOptions parseOptions = null) where TNode : SyntaxNode
        {
            var compilation = CreateStandardCompilation(testSrc, new[] { SystemCoreRef }, parseOptions: parseOptions);
            return GetSemanticInfoForTest<TNode>(compilation);
        }

        internal CompilationUtils.SemanticInfoSummary GetSemanticInfoForTestExperimental<TNode>(string testSrc, MessageID feature) where TNode : SyntaxNode
        {
            var compilation = CreateExperimentalCompilationWithMscorlib45(testSrc, feature, new[] { SystemCoreRef });
            return GetSemanticInfoForTest<TNode>(compilation);
        }

        protected CompilationUtils.SemanticInfoSummary GetSemanticInfoForTest<TNode>(CSharpCompilation compilation) where TNode : SyntaxNode
        {
            var tree = compilation.SyntaxTrees[0];
            var model = compilation.GetSemanticModel(tree);
            var syntaxToBind = GetSyntaxNodeOfTypeForBinding<TNode>(GetSyntaxNodeList(tree));

            return model.GetSemanticInfoSummary(syntaxToBind);
        }

        internal PreprocessingSymbolInfo GetPreprocessingSymbolInfoForTest(string testSrc, string subStrForPreprocessNameIndex)
        {
            var compilation = CreateStandardCompilation(testSrc, new[] { SystemCoreRef });
            var tree = compilation.SyntaxTrees[0];
            var model = compilation.GetSemanticModel(tree);
            var position = testSrc.IndexOf(subStrForPreprocessNameIndex, StringComparison.Ordinal);
            var nameSyntaxToBind = tree.GetRoot().FindToken(position, findInsideTrivia: true).Parent as IdentifierNameSyntax;

            return model.GetPreprocessingSymbolInfo(nameSyntaxToBind);
        }

        internal AliasSymbol GetAliasInfoForTest(string testSrc)
        {
            var compilation = CreateStandardCompilation(testSrc, new[] { SystemCoreRef });
            return GetAliasInfoForTest(compilation);
        }

        internal AliasSymbol GetAliasInfoForTest(CSharpCompilation compilation)
        {
            var tree = compilation.SyntaxTrees[0];
            var model = compilation.GetSemanticModel(tree);
            IdentifierNameSyntax syntaxToBind = GetSyntaxNodeOfTypeForBinding<IdentifierNameSyntax>(GetSyntaxNodeList(tree));

            return (AliasSymbol)model.GetAliasInfo(syntaxToBind);
        }

        protected CompilationUtils.SemanticInfoSummary GetSemanticInfoForTest(string testSrc)
        {
            return GetSemanticInfoForTest<ExpressionSyntax>(testSrc);
        }
<<<<<<< HEAD

        protected (IOperation operation, SyntaxNode node) GetOperationAndSyntaxForTest<TSyntaxNode>(CSharpCompilation compilation)
            where TSyntaxNode : SyntaxNode
        {
            var tree = compilation.SyntaxTrees[0];
            var model = compilation.GetSemanticModel(tree);
            SyntaxNode syntaxNode = GetSyntaxNodeOfTypeForBinding<TSyntaxNode>(GetSyntaxNodeList(tree));
            if (syntaxNode == null)
            {
                return (null, null);
            }

            return (model.GetOperationInternal(syntaxNode), syntaxNode);
        }

        protected string GetOperationTreeForTest<TSyntaxNode>(CSharpCompilation compilation)
            where TSyntaxNode : SyntaxNode
        {
            var (operation, syntax) = GetOperationAndSyntaxForTest<TSyntaxNode>(compilation);
            return operation != null ? OperationTreeVerifier.GetOperationTree(compilation, operation) : null;
        }

        protected string GetOperationTreeForTest(Compilation compilation, IOperation operation)
        {
            return operation != null ? OperationTreeVerifier.GetOperationTree(compilation, operation) : null;
        }

        protected string GetOperationTreeForTest<TSyntaxNode>(string testSrc, string expectedOperationTree, CSharpCompilationOptions compilationOptions = null, CSharpParseOptions parseOptions = null)
            where TSyntaxNode : SyntaxNode
        {
            var compilation = CreateStandardCompilation(testSrc, new[] { SystemCoreRef, ValueTupleRef, SystemRuntimeFacadeRef }, options: compilationOptions ?? TestOptions.ReleaseDll, parseOptions: parseOptions);
            return GetOperationTreeForTest<TSyntaxNode>(compilation);
        }

        protected void VerifyOperationTreeForTest<TSyntaxNode>(CSharpCompilation compilation, string expectedOperationTree, Action<IOperation, Compilation, SyntaxNode> AdditionalOperationTreeVerifier = null)
            where TSyntaxNode : SyntaxNode
        {
            var (actualOperation, syntaxNode) = GetOperationAndSyntaxForTest<TSyntaxNode>(compilation);
            var actualOperationTree = GetOperationTreeForTest(compilation, actualOperation);
            OperationTreeVerifier.Verify(expectedOperationTree, actualOperationTree);
            AdditionalOperationTreeVerifier?.Invoke(actualOperation, compilation, syntaxNode);
        }

        protected void VerifyOperationTreeForTest<TSyntaxNode>(string testSrc, string expectedOperationTree, CSharpCompilationOptions compilationOptions = null, CSharpParseOptions parseOptions = null)
            where TSyntaxNode : SyntaxNode
        {
            var actualOperationTree = GetOperationTreeForTest<TSyntaxNode>(testSrc, expectedOperationTree, compilationOptions, parseOptions);
            OperationTreeVerifier.Verify(expectedOperationTree, actualOperationTree);
        }

        protected void VerifyOperationTreeAndDiagnosticsForTest<TSyntaxNode>(CSharpCompilation compilation, string expectedOperationTree, DiagnosticDescription[] expectedDiagnostics, Action<IOperation, Compilation, SyntaxNode> AdditionalOperationTreeVerifier = null)
            where TSyntaxNode : SyntaxNode
        {
            var actualDiagnostics = compilation.GetDiagnostics().Where(d => d.Severity != DiagnosticSeverity.Hidden);
            actualDiagnostics.Verify(expectedDiagnostics);
            VerifyOperationTreeForTest<TSyntaxNode>(compilation, expectedOperationTree, AdditionalOperationTreeVerifier);
        }

        private static readonly MetadataReference[] s_defaultOperationReferences = new[] { SystemRef, SystemCoreRef, ValueTupleRef, SystemRuntimeFacadeRef };

        protected void VerifyOperationTreeAndDiagnosticsForTest<TSyntaxNode>(string testSrc,
            string expectedOperationTree,
            DiagnosticDescription[] expectedDiagnostics,
            CSharpCompilationOptions compilationOptions = null,
            CSharpParseOptions parseOptions = null,
            MetadataReference[] additionalReferences = null,
            Action<IOperation, Compilation, SyntaxNode> AdditionalOperationTreeVerifier = null)
            where TSyntaxNode : SyntaxNode
        {
            var references = additionalReferences == null ? s_defaultOperationReferences : additionalReferences.Concat(s_defaultOperationReferences);
            var compilation = CreateStandardCompilation(testSrc, references, sourceFileName: "file.cs", options: compilationOptions ?? TestOptions.ReleaseDll, parseOptions: parseOptions);
            VerifyOperationTreeAndDiagnosticsForTest<TSyntaxNode>(compilation, expectedOperationTree, expectedDiagnostics, AdditionalOperationTreeVerifier);
        }

        protected MetadataReference VerifyOperationTreeAndDiagnosticsForTestWithIL<TSyntaxNode>(string testSrc,
            string ilSource,
            string expectedOperationTree,
            DiagnosticDescription[] expectedDiagnostics,
            CSharpCompilationOptions compilationOptions = null,
            CSharpParseOptions parseOptions = null,
            MetadataReference[] additionalReferences = null,
            Action<IOperation, Compilation, SyntaxNode> AdditionalOperationTreeVerifier = null)
            where TSyntaxNode : SyntaxNode
        {
            var ilReference = CreateMetadataReferenceFromIlSource(ilSource);
            VerifyOperationTreeAndDiagnosticsForTest<TSyntaxNode>(testSrc, expectedOperationTree, expectedDiagnostics, compilationOptions, parseOptions, new[] { ilReference }, AdditionalOperationTreeVerifier);
            return ilReference;
        }
=======
>>>>>>> 535d9570
    }
}<|MERGE_RESOLUTION|>--- conflicted
+++ resolved
@@ -158,96 +158,5 @@
         {
             return GetSemanticInfoForTest<ExpressionSyntax>(testSrc);
         }
-<<<<<<< HEAD
-
-        protected (IOperation operation, SyntaxNode node) GetOperationAndSyntaxForTest<TSyntaxNode>(CSharpCompilation compilation)
-            where TSyntaxNode : SyntaxNode
-        {
-            var tree = compilation.SyntaxTrees[0];
-            var model = compilation.GetSemanticModel(tree);
-            SyntaxNode syntaxNode = GetSyntaxNodeOfTypeForBinding<TSyntaxNode>(GetSyntaxNodeList(tree));
-            if (syntaxNode == null)
-            {
-                return (null, null);
-            }
-
-            return (model.GetOperationInternal(syntaxNode), syntaxNode);
-        }
-
-        protected string GetOperationTreeForTest<TSyntaxNode>(CSharpCompilation compilation)
-            where TSyntaxNode : SyntaxNode
-        {
-            var (operation, syntax) = GetOperationAndSyntaxForTest<TSyntaxNode>(compilation);
-            return operation != null ? OperationTreeVerifier.GetOperationTree(compilation, operation) : null;
-        }
-
-        protected string GetOperationTreeForTest(Compilation compilation, IOperation operation)
-        {
-            return operation != null ? OperationTreeVerifier.GetOperationTree(compilation, operation) : null;
-        }
-
-        protected string GetOperationTreeForTest<TSyntaxNode>(string testSrc, string expectedOperationTree, CSharpCompilationOptions compilationOptions = null, CSharpParseOptions parseOptions = null)
-            where TSyntaxNode : SyntaxNode
-        {
-            var compilation = CreateStandardCompilation(testSrc, new[] { SystemCoreRef, ValueTupleRef, SystemRuntimeFacadeRef }, options: compilationOptions ?? TestOptions.ReleaseDll, parseOptions: parseOptions);
-            return GetOperationTreeForTest<TSyntaxNode>(compilation);
-        }
-
-        protected void VerifyOperationTreeForTest<TSyntaxNode>(CSharpCompilation compilation, string expectedOperationTree, Action<IOperation, Compilation, SyntaxNode> AdditionalOperationTreeVerifier = null)
-            where TSyntaxNode : SyntaxNode
-        {
-            var (actualOperation, syntaxNode) = GetOperationAndSyntaxForTest<TSyntaxNode>(compilation);
-            var actualOperationTree = GetOperationTreeForTest(compilation, actualOperation);
-            OperationTreeVerifier.Verify(expectedOperationTree, actualOperationTree);
-            AdditionalOperationTreeVerifier?.Invoke(actualOperation, compilation, syntaxNode);
-        }
-
-        protected void VerifyOperationTreeForTest<TSyntaxNode>(string testSrc, string expectedOperationTree, CSharpCompilationOptions compilationOptions = null, CSharpParseOptions parseOptions = null)
-            where TSyntaxNode : SyntaxNode
-        {
-            var actualOperationTree = GetOperationTreeForTest<TSyntaxNode>(testSrc, expectedOperationTree, compilationOptions, parseOptions);
-            OperationTreeVerifier.Verify(expectedOperationTree, actualOperationTree);
-        }
-
-        protected void VerifyOperationTreeAndDiagnosticsForTest<TSyntaxNode>(CSharpCompilation compilation, string expectedOperationTree, DiagnosticDescription[] expectedDiagnostics, Action<IOperation, Compilation, SyntaxNode> AdditionalOperationTreeVerifier = null)
-            where TSyntaxNode : SyntaxNode
-        {
-            var actualDiagnostics = compilation.GetDiagnostics().Where(d => d.Severity != DiagnosticSeverity.Hidden);
-            actualDiagnostics.Verify(expectedDiagnostics);
-            VerifyOperationTreeForTest<TSyntaxNode>(compilation, expectedOperationTree, AdditionalOperationTreeVerifier);
-        }
-
-        private static readonly MetadataReference[] s_defaultOperationReferences = new[] { SystemRef, SystemCoreRef, ValueTupleRef, SystemRuntimeFacadeRef };
-
-        protected void VerifyOperationTreeAndDiagnosticsForTest<TSyntaxNode>(string testSrc,
-            string expectedOperationTree,
-            DiagnosticDescription[] expectedDiagnostics,
-            CSharpCompilationOptions compilationOptions = null,
-            CSharpParseOptions parseOptions = null,
-            MetadataReference[] additionalReferences = null,
-            Action<IOperation, Compilation, SyntaxNode> AdditionalOperationTreeVerifier = null)
-            where TSyntaxNode : SyntaxNode
-        {
-            var references = additionalReferences == null ? s_defaultOperationReferences : additionalReferences.Concat(s_defaultOperationReferences);
-            var compilation = CreateStandardCompilation(testSrc, references, sourceFileName: "file.cs", options: compilationOptions ?? TestOptions.ReleaseDll, parseOptions: parseOptions);
-            VerifyOperationTreeAndDiagnosticsForTest<TSyntaxNode>(compilation, expectedOperationTree, expectedDiagnostics, AdditionalOperationTreeVerifier);
-        }
-
-        protected MetadataReference VerifyOperationTreeAndDiagnosticsForTestWithIL<TSyntaxNode>(string testSrc,
-            string ilSource,
-            string expectedOperationTree,
-            DiagnosticDescription[] expectedDiagnostics,
-            CSharpCompilationOptions compilationOptions = null,
-            CSharpParseOptions parseOptions = null,
-            MetadataReference[] additionalReferences = null,
-            Action<IOperation, Compilation, SyntaxNode> AdditionalOperationTreeVerifier = null)
-            where TSyntaxNode : SyntaxNode
-        {
-            var ilReference = CreateMetadataReferenceFromIlSource(ilSource);
-            VerifyOperationTreeAndDiagnosticsForTest<TSyntaxNode>(testSrc, expectedOperationTree, expectedDiagnostics, compilationOptions, parseOptions, new[] { ilReference }, AdditionalOperationTreeVerifier);
-            return ilReference;
-        }
-=======
->>>>>>> 535d9570
     }
 }