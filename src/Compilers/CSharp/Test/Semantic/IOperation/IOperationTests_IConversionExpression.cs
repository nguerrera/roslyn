// Copyright (c) Microsoft.  All Rights Reserved.  Licensed under the Apache License, Version 2.0.  See License.txt in the project root for license information.

using System;
using System.Linq;
using Microsoft.CodeAnalysis.CSharp.Syntax;
using Microsoft.CodeAnalysis.CSharp.Test.Utilities;
using Microsoft.CodeAnalysis.Semantics;
using Microsoft.CodeAnalysis.Test.Utilities;
using Xunit;

namespace Microsoft.CodeAnalysis.CSharp.UnitTests
{
    // Test list drawn from Microsoft.CodeAnalysis.CSharp.ConversionKind
    public partial class IOperationTests : SemanticModelTestBase
    {
        #region Implicit Conversions

        [CompilerTrait(CompilerFeature.IOperation)]
        [Fact]
        public void ConversionExpression_Implicit_IdentityConversionDynamic()
        {
            string source = @"
class Program
{
    static void Main(string[] args)
    {
        object o1 = new object();
        dynamic /*<bind>*/d1 = o1/*</bind>*/;
    }
}
";
            string expectedOperationTree = @"
IVariableDeclarationStatement (1 declarations) (OperationKind.VariableDeclarationStatement) (Syntax: 'dynamic /*< ... *</bind>*/;')
  IVariableDeclaration (1 variables) (OperationKind.VariableDeclaration) (Syntax: 'dynamic /*< ... *</bind>*/;')
    Variables: Local_1: dynamic d1
    Initializer: IConversionExpression (Implicit, TryCast: False, Unchecked) (OperationKind.ConversionExpression, Type: dynamic) (Syntax: 'o1')
        Conversion: CommonConversion (Exists: True, IsIdentity: True, IsNumeric: False, IsReference: False, IsUserDefined: False) (MethodSymbol: null)
        Operand: ILocalReferenceExpression: o1 (OperationKind.LocalReferenceExpression, Type: System.Object) (Syntax: 'o1')
";
            var expectedDiagnostics = DiagnosticDescription.None;

            VerifyOperationTreeAndDiagnosticsForTest<VariableDeclaratorSyntax>(source, expectedOperationTree, expectedDiagnostics,
                AdditionalOperationTreeVerifier: new ExpectedSymbolVerifier().Verify);
        }

        /// <summary>
        /// This test documents the fact that there is no IConversionExpression between two objects of the same type.
        /// </summary>
        [CompilerTrait(CompilerFeature.IOperation)]
        [Fact]
        public void ConversionExpression_Implicit_IdentityConversion()
        {
            string source = @"
class Program
{
    static void Main(string[] args)
    {
        object o1 = new object();
        object /*<bind>*/o2 = o1/*</bind>*/;
    }
}
";
            string expectedOperationTree = @"
IVariableDeclarationStatement (1 declarations) (OperationKind.VariableDeclarationStatement) (Syntax: 'object /*<b ... *</bind>*/;')
  IVariableDeclaration (1 variables) (OperationKind.VariableDeclaration) (Syntax: 'object /*<b ... *</bind>*/;')
    Variables: Local_1: System.Object o2
    Initializer: ILocalReferenceExpression: o1 (OperationKind.LocalReferenceExpression, Type: System.Object) (Syntax: 'o1')
";
            var expectedDiagnostics = DiagnosticDescription.None;

            VerifyOperationTreeAndDiagnosticsForTest<VariableDeclaratorSyntax>(source, expectedOperationTree, expectedDiagnostics);
        }

        [CompilerTrait(CompilerFeature.IOperation)]
        [Fact]
        public void ConversionExpression_Implicit_NumericConversion_Valid()
        {
            string source = @"
class Program
{
    static void Main(string[] args)
    {
        float f1 = 1.0f;
        double /*<bind>*/d1 = f1/*</bind>*/;
    }
}
";
            string expectedOperationTree = @"
IVariableDeclarationStatement (1 declarations) (OperationKind.VariableDeclarationStatement) (Syntax: 'double /*<b ... *</bind>*/;')
  IVariableDeclaration (1 variables) (OperationKind.VariableDeclaration) (Syntax: 'double /*<b ... *</bind>*/;')
    Variables: Local_1: System.Double d1
    Initializer: IConversionExpression (Implicit, TryCast: False, Unchecked) (OperationKind.ConversionExpression, Type: System.Double) (Syntax: 'f1')
        Conversion: CommonConversion (Exists: True, IsIdentity: False, IsNumeric: True, IsReference: False, IsUserDefined: False) (MethodSymbol: null)
        Operand: ILocalReferenceExpression: f1 (OperationKind.LocalReferenceExpression, Type: System.Single) (Syntax: 'f1')
";
            var expectedDiagnostics = DiagnosticDescription.None;

            VerifyOperationTreeAndDiagnosticsForTest<VariableDeclaratorSyntax>(source, expectedOperationTree, expectedDiagnostics,
                AdditionalOperationTreeVerifier: new ExpectedSymbolVerifier().Verify);
        }

        [CompilerTrait(CompilerFeature.IOperation)]
        [Fact]
        public void ConversionExpression_Implicit_NumericConversion_InvalidIllegalTypes()
        {
            string source = @"
class Program
{
    static void Main(string[] args)
    {
        float f1 = 1.0f;
        int /*<bind>*/i1 = f1/*</bind>*/;
    }
}
";
            string expectedOperationTree = @"
IVariableDeclarationStatement (1 declarations) (OperationKind.VariableDeclarationStatement, IsInvalid) (Syntax: 'int /*<bind ... *</bind>*/;')
  IVariableDeclaration (1 variables) (OperationKind.VariableDeclaration, IsInvalid) (Syntax: 'int /*<bind ... *</bind>*/;')
    Variables: Local_1: System.Int32 i1
    Initializer: IConversionExpression (Implicit, TryCast: False, Unchecked) (OperationKind.ConversionExpression, Type: System.Int32, IsInvalid) (Syntax: 'f1')
        Conversion: CommonConversion (Exists: True, IsIdentity: False, IsNumeric: True, IsReference: False, IsUserDefined: False) (MethodSymbol: null)
        Operand: ILocalReferenceExpression: f1 (OperationKind.LocalReferenceExpression, Type: System.Single, IsInvalid) (Syntax: 'f1')
";
            var expectedDiagnostics = new DiagnosticDescription[] {
                // CS0266: Cannot implicitly convert type 'float' to 'int'. An explicit conversion exists (are you missing a cast?)
                //         int /*<bind>*/i1 = f1/*</bind>*/;
                Diagnostic(ErrorCode.ERR_NoImplicitConvCast, "f1").WithArguments("float", "int").WithLocation(7, 28)
            };

            VerifyOperationTreeAndDiagnosticsForTest<VariableDeclaratorSyntax>(source, expectedOperationTree, expectedDiagnostics,
                AdditionalOperationTreeVerifier: new ExpectedSymbolVerifier().Verify);
        }

        [Fact(Skip = "https://github.com/dotnet/roslyn/issues/20175")]
        public void ConversionExpression_Implicit_NumericConversion_InvalidNoInitializer()
        {
            string source = @"
using System;

class Program
{
    static void Main(string[] args)
    {
        int /*<bind>*/i1 =/*</bind>*/;
    }
}
";
            string expectedOperationTree = @"
IVariableDeclarationStatement (1 declarations) (OperationKind.VariableDeclarationStatement, IsInvalid) (Syntax: 'int /*<bind ... *</bind>*/;')
  IVariableDeclaration (1 variables) (OperationKind.VariableDeclaration, IsInvalid) (Syntax: 'int /*<bind ... *</bind>*/;')
    Variables: Local_1: System.Int32 i1
    Initializer: IConversionExpression (ConversionKind.Invalid, Implicit) (OperationKind.ConversionExpression, Type: System.Int32, IsInvalid) (Syntax: '')
        IInvalidExpression (OperationKind.InvalidExpression, Type: ?, IsInvalid) (Syntax: '')
";
            var expectedDiagnostics = new DiagnosticDescription[] {
                // CS1525: Invalid expression term ';'
                //         int /*<bind>*/i1 =/*</bind>*/;
                Diagnostic(ErrorCode.ERR_InvalidExprTerm, ";").WithArguments(";").WithLocation(8, 38)
            };

            VerifyOperationTreeAndDiagnosticsForTest<VariableDeclaratorSyntax>(source, expectedOperationTree, expectedDiagnostics,
                AdditionalOperationTreeVerifier: new ExpectedSymbolVerifier().Verify);
        }

        [CompilerTrait(CompilerFeature.IOperation)]
        [Fact]
        public void ConversionExpression_Implicit_EnumConversion_ZeroToEnum()
        {
            string source = @"
class Program
{    static void Main(string[] args)
    {
        Enum1 /*<bind>*/e1 = 0/*</bind>*/;
    }
}
enum Enum1
{
    Option1, Option2
}
";
            string expectedOperationTree = @"
IVariableDeclarationStatement (1 declarations) (OperationKind.VariableDeclarationStatement) (Syntax: 'Enum1 /*<bi ... *</bind>*/;')
  IVariableDeclaration (1 variables) (OperationKind.VariableDeclaration) (Syntax: 'Enum1 /*<bi ... *</bind>*/;')
    Variables: Local_1: Enum1 e1
    Initializer: IConversionExpression (Implicit, TryCast: False, Unchecked) (OperationKind.ConversionExpression, Type: Enum1, Constant: 0) (Syntax: '0')
        Conversion: CommonConversion (Exists: True, IsIdentity: False, IsNumeric: False, IsReference: False, IsUserDefined: False) (MethodSymbol: null)
        Operand: ILiteralExpression (OperationKind.LiteralExpression, Type: System.Int32, Constant: 0) (Syntax: '0')
";
            var expectedDiagnostics = new DiagnosticDescription[] {
                // CS0219: The variable 'e1' is assigned but its value is never used
                //         Enum1 /*<bind>*/e1 = 0/*</bind>*/;
                Diagnostic(ErrorCode.WRN_UnreferencedVarAssg, "e1").WithArguments("e1").WithLocation(5, 25)
            };

            VerifyOperationTreeAndDiagnosticsForTest<VariableDeclaratorSyntax>(source, expectedOperationTree, expectedDiagnostics,
                AdditionalOperationTreeVerifier: new ExpectedSymbolVerifier().Verify);
        }

        [CompilerTrait(CompilerFeature.IOperation)]
        [Fact]
        public void ConversionExpression_Implicit_EnumConversion_IntToEnum_Invalid()
        {
            string source = @"
class Program
{
    static void Main(string[] args)
    {
        int i1 = 1;
        Enum1 /*<bind>*/e1 = i1/*</bind>*/;
    }
}
enum Enum1
{
    Option1, Option2
}
";
            string expectedOperationTree = @"
IVariableDeclarationStatement (1 declarations) (OperationKind.VariableDeclarationStatement, IsInvalid) (Syntax: 'Enum1 /*<bi ... *</bind>*/;')
  IVariableDeclaration (1 variables) (OperationKind.VariableDeclaration, IsInvalid) (Syntax: 'Enum1 /*<bi ... *</bind>*/;')
    Variables: Local_1: Enum1 e1
    Initializer: IConversionExpression (Implicit, TryCast: False, Unchecked) (OperationKind.ConversionExpression, Type: Enum1, IsInvalid) (Syntax: 'i1')
        Conversion: CommonConversion (Exists: True, IsIdentity: False, IsNumeric: False, IsReference: False, IsUserDefined: False) (MethodSymbol: null)
        Operand: ILocalReferenceExpression: i1 (OperationKind.LocalReferenceExpression, Type: System.Int32, IsInvalid) (Syntax: 'i1')
";
            var expectedDiagnostics = new DiagnosticDescription[] {
                // CS0266: Cannot implicitly convert type 'int' to 'Program.Enum1'. An explicit conversion exists (are you missing a cast?)
                //         Enum1 /*<bind>*/e1 = i1/*</bind>*/;
                Diagnostic(ErrorCode.ERR_NoImplicitConvCast, "i1").WithArguments("int", "Enum1").WithLocation(7, 30)
            };

            VerifyOperationTreeAndDiagnosticsForTest<VariableDeclaratorSyntax>(source, expectedOperationTree, expectedDiagnostics,
                AdditionalOperationTreeVerifier: new ExpectedSymbolVerifier().Verify);
        }

        [CompilerTrait(CompilerFeature.IOperation)]
        [Fact]
        public void ConversionExpression_Implicit_EnumConversion_OneToEnum_Invalid()
        {
            string source = @"
class Program
{    static void Main(string[] args)
    {
        Enum1 /*<bind>*/e1 = 1/*</bind>*/;
    }
}
enum Enum1
{
    Option1, Option2
}
";
            string expectedOperationTree = @"
IVariableDeclarationStatement (1 declarations) (OperationKind.VariableDeclarationStatement, IsInvalid) (Syntax: 'Enum1 /*<bi ... *</bind>*/;')
  IVariableDeclaration (1 variables) (OperationKind.VariableDeclaration, IsInvalid) (Syntax: 'Enum1 /*<bi ... *</bind>*/;')
    Variables: Local_1: Enum1 e1
    Initializer: IConversionExpression (Implicit, TryCast: False, Unchecked) (OperationKind.ConversionExpression, Type: Enum1, IsInvalid) (Syntax: '1')
        Conversion: CommonConversion (Exists: True, IsIdentity: False, IsNumeric: False, IsReference: False, IsUserDefined: False) (MethodSymbol: null)
        Operand: ILiteralExpression (OperationKind.LiteralExpression, Type: System.Int32, Constant: 1, IsInvalid) (Syntax: '1')
";
            var expectedDiagnostics = new DiagnosticDescription[] {
                // CS0266: Cannot implicitly convert type 'int' to 'Program.Enum1'. An explicit conversion exists (are you missing a cast?)
                //         Enum1 /*<bind>*/e1 = 1/*</bind>*/;
                Diagnostic(ErrorCode.ERR_NoImplicitConvCast, "1").WithArguments("int", "Enum1").WithLocation(5, 30)
            };

            VerifyOperationTreeAndDiagnosticsForTest<VariableDeclaratorSyntax>(source, expectedOperationTree, expectedDiagnostics,
                AdditionalOperationTreeVerifier: new ExpectedSymbolVerifier().Verify);
        }

        [Fact(Skip = "https://github.com/dotnet/roslyn/issues/20175")]
        public void ConversionExpression_Implicit_EnumConversion_NoInitalizer_Invalid()
        {
            string source = @"
class Program
{
    static void Main(string[] args)
    {
        Enum1 /*<bind>*/e1 =/*</bind>*/;
    }
}
enum Enum1
{
    Option1, Option2
}
";
            string expectedOperationTree = @"
IVariableDeclarationStatement (1 declarations) (OperationKind.VariableDeclarationStatement, IsInvalid) (Syntax: 'Enum1 /*<bi ... *</bind>*/;')
  IVariableDeclaration (1 variables) (OperationKind.VariableDeclaration, IsInvalid) (Syntax: 'Enum1 /*<bi ... *</bind>*/;')
    Variables: Local_1: Enum1 e1
    Initializer: IConversionExpression (ConversionKind.Invalid, Implicit) (OperationKind.ConversionExpression, Type: Enum1, IsInvalid) (Syntax: '')
        IInvalidExpression (OperationKind.InvalidExpression, Type: ?, IsInvalid) (Syntax: '')
";
            var expectedDiagnostics = new DiagnosticDescription[] {
                // CS1525: Invalid expression term ';'
                //         Enum1 /*<bind>*/e1 =/*</bind>*/;
                Diagnostic(ErrorCode.ERR_InvalidExprTerm, ";").WithArguments(";").WithLocation(6, 40)
            };

            VerifyOperationTreeAndDiagnosticsForTest<VariableDeclaratorSyntax>(source, expectedOperationTree, expectedDiagnostics,
                AdditionalOperationTreeVerifier: new ExpectedSymbolVerifier().Verify);
        }

        [CompilerTrait(CompilerFeature.IOperation)]
        [Fact]
        public void ConversionExpression_Implicit_ThrowExpressionConversion()
        {
            string source = @"
using System;

class Program
{
    static void Main(string[] args)
    {
        object /*<bind>*/o = new object() ?? throw new Exception()/*</bind>*/;
    }
}
";
            string expectedOperationTree = @"
IVariableDeclarationStatement (1 declarations) (OperationKind.VariableDeclarationStatement) (Syntax: 'object /*<b ... *</bind>*/;')
  IVariableDeclaration (1 variables) (OperationKind.VariableDeclaration) (Syntax: 'object /*<b ... *</bind>*/;')
    Variables: Local_1: System.Object o
    Initializer: ICoalesceExpression (OperationKind.CoalesceExpression, Type: System.Object) (Syntax: 'new object( ... Exception()')
        Expression: IObjectCreationExpression (Constructor: System.Object..ctor()) (OperationKind.ObjectCreationExpression, Type: System.Object) (Syntax: 'new object()')
            Arguments(0)
            Initializer: null
        WhenNull: IConversionExpression (Implicit, TryCast: False, Unchecked) (OperationKind.ConversionExpression, Type: System.Object) (Syntax: 'throw new Exception()')
            Conversion: CommonConversion (Exists: True, IsIdentity: False, IsNumeric: False, IsReference: False, IsUserDefined: False) (MethodSymbol: null)
            Operand: IThrowExpression (OperationKind.ThrowExpression, Type: null) (Syntax: 'throw new Exception()')
                IObjectCreationExpression (Constructor: System.Exception..ctor()) (OperationKind.ObjectCreationExpression, Type: System.Exception) (Syntax: 'new Exception()')
                  Arguments(0)
                  Initializer: null
";
            var expectedDiagnostics = DiagnosticDescription.None;

            VerifyOperationTreeAndDiagnosticsForTest<VariableDeclaratorSyntax>(source, expectedOperationTree, expectedDiagnostics,
                AdditionalOperationTreeVerifier: new ExpectedSymbolVerifier()
                {
                    SyntaxSelector = (syntax) =>
                    {
                        var initializer = (BinaryExpressionSyntax)((VariableDeclaratorSyntax)syntax).Initializer.Value;
                        return initializer.Right;
                    },
                    OperationSelector = (operation) =>
                    {
                        var initializer = ((IVariableDeclarationStatement)operation).Declarations.Single().Initializer;
                        return (IConversionExpression)((ICoalesceExpression)initializer).WhenNull;
                    }
                }.Verify);
        }

        [Fact(Skip = "https://github.com/dotnet/roslyn/issues/20175")]
        public void ConversionExpression_Implicit_ThrowExpressionConversion_InvalidSyntax()
        {
            string source = @"
using System;

class Program
{
    static void Main(string[] args)
    {
        object /*<bind>*/o = throw new Exception()/*</bind>*/;
    }
}
";
            string expectedOperationTree = @"
IVariableDeclarationStatement (1 declarations) (OperationKind.VariableDeclarationStatement, IsInvalid) (Syntax: 'object /*<b ... *</bind>*/;')
  IVariableDeclaration (1 variables) (OperationKind.VariableDeclaration, IsInvalid) (Syntax: 'object /*<b ... *</bind>*/;')
    Variables: Local_1: System.Object o
    Initializer: IConversionExpression (ConversionKind.Invalid, Implicit) (OperationKind.ConversionExpression, Type: System.Object, IsInvalid) (Syntax: 'throw new Exception()')
        IInvalidExpression (OperationKind.InvalidExpression, Type: ?, IsInvalid) (Syntax: 'throw new Exception()')
          Children(1): IOperation:  (OperationKind.None, IsInvalid) (Syntax: 'throw new Exception()')
              Children(1): IObjectCreationExpression (Constructor: System.Exception..ctor()) (OperationKind.ObjectCreationExpression, Type: System.Exception) (Syntax: 'new Exception()')
";
            var expectedDiagnostics = new DiagnosticDescription[] {
                // CS8115: A throw expression is not allowed in this context.
                //         object /*<bind>*/o = throw new Exception()/*</bind>*/;
                Diagnostic(ErrorCode.ERR_ThrowMisplaced, "throw").WithLocation(8, 30)
            };

            VerifyOperationTreeAndDiagnosticsForTest<VariableDeclaratorSyntax>(source, expectedOperationTree, expectedDiagnostics,
                AdditionalOperationTreeVerifier: new ExpectedSymbolVerifier().Verify);
        }

        [CompilerTrait(CompilerFeature.IOperation)]
        [Fact]
        public void ConversionExpression_Implicit_NullToClassConversion()
        {
            string source = @"
class Program
{
    static void Main(string[] args)
    {
        string /*<bind>*/s1 = null/*</bind>*/;
    }
}
";
            string expectedOperationTree = @"
IVariableDeclarationStatement (1 declarations) (OperationKind.VariableDeclarationStatement) (Syntax: 'string /*<b ... *</bind>*/;')
  IVariableDeclaration (1 variables) (OperationKind.VariableDeclaration) (Syntax: 'string /*<b ... *</bind>*/;')
    Variables: Local_1: System.String s1
    Initializer: IConversionExpression (Implicit, TryCast: False, Unchecked) (OperationKind.ConversionExpression, Type: System.String, Constant: null) (Syntax: 'null')
        Conversion: CommonConversion (Exists: True, IsIdentity: False, IsNumeric: False, IsReference: True, IsUserDefined: False) (MethodSymbol: null)
        Operand: ILiteralExpression (OperationKind.LiteralExpression, Type: null, Constant: null) (Syntax: 'null')
";
            var expectedDiagnostics = new DiagnosticDescription[] {
                // CS0219: The variable 's1' is assigned but its value is never used
                //         string /*<bind>*/s1 = null/*</bind>*/;
                Diagnostic(ErrorCode.WRN_UnreferencedVarAssg, "s1").WithArguments("s1").WithLocation(6, 26)
            };

            VerifyOperationTreeAndDiagnosticsForTest<VariableDeclaratorSyntax>(source, expectedOperationTree, expectedDiagnostics,
                AdditionalOperationTreeVerifier: new ExpectedSymbolVerifier().Verify);
        }

        [CompilerTrait(CompilerFeature.IOperation)]
        [Fact]
        public void ConversionExpression_Implicit_NullToNullableValueConversion()
        {
            string source = @"
interface I1
{
}

struct S1
{
    void M1()
    {
        S1? /*<bind>*/s1 = null/*</bind>*/;
    }
}
";
            string expectedOperationTree = @"
IVariableDeclarationStatement (1 declarations) (OperationKind.VariableDeclarationStatement) (Syntax: 'S1? /*<bind ... *</bind>*/;')
  IVariableDeclaration (1 variables) (OperationKind.VariableDeclaration) (Syntax: 'S1? /*<bind ... *</bind>*/;')
    Variables: Local_1: S1? s1
    Initializer: IConversionExpression (Implicit, TryCast: False, Unchecked) (OperationKind.ConversionExpression, Type: S1?, Constant: null) (Syntax: 'null')
        Conversion: CommonConversion (Exists: True, IsIdentity: False, IsNumeric: False, IsReference: False, IsUserDefined: False) (MethodSymbol: null)
        Operand: ILiteralExpression (OperationKind.LiteralExpression, Type: null, Constant: null) (Syntax: 'null')
";
            var expectedDiagnostics = new DiagnosticDescription[] {
                // CS0219: The variable 's1' is assigned but its value is never used
                //         S1? /*<bind>*/s1 = null/*</bind>*/;
                Diagnostic(ErrorCode.WRN_UnreferencedVarAssg, "s1").WithArguments("s1").WithLocation(10, 23)
            };

            VerifyOperationTreeAndDiagnosticsForTest<VariableDeclaratorSyntax>(source, expectedOperationTree, expectedDiagnostics,
                AdditionalOperationTreeVerifier: new ExpectedSymbolVerifier().Verify);
        }

        [CompilerTrait(CompilerFeature.IOperation)]
        [Fact]
        public void ConversionExpression_Implicit_NullToNonNullableConversion_Invalid()
        {
            string source = @"
class Program
{
    static void Main(string[] args)
    {
        int /*<bind>*/i1 = null/*</bind>*/;
    }
}
";
            string expectedOperationTree = @"
IVariableDeclarationStatement (1 declarations) (OperationKind.VariableDeclarationStatement, IsInvalid) (Syntax: 'int /*<bind ... *</bind>*/;')
  IVariableDeclaration (1 variables) (OperationKind.VariableDeclaration, IsInvalid) (Syntax: 'int /*<bind ... *</bind>*/;')
    Variables: Local_1: System.Int32 i1
    Initializer: IConversionExpression (Implicit, TryCast: False, Unchecked) (OperationKind.ConversionExpression, Type: System.Int32, IsInvalid) (Syntax: 'null')
        Conversion: CommonConversion (Exists: False, IsIdentity: False, IsNumeric: False, IsReference: False, IsUserDefined: False) (MethodSymbol: null)
        Operand: ILiteralExpression (OperationKind.LiteralExpression, Type: null, Constant: null, IsInvalid) (Syntax: 'null')
";
            var expectedDiagnostics = new DiagnosticDescription[] {
                // CS0037: Cannot convert null to 'int' because it is a non-nullable value type
                //         int /*<bind>*/i1 = null/*</bind>*/;
                Diagnostic(ErrorCode.ERR_ValueCantBeNull, "null").WithArguments("int").WithLocation(6, 28)
            };

            VerifyOperationTreeAndDiagnosticsForTest<VariableDeclaratorSyntax>(source, expectedOperationTree, expectedDiagnostics,
                AdditionalOperationTreeVerifier: new ExpectedSymbolVerifier().Verify);
        }

        [CompilerTrait(CompilerFeature.IOperation)]
        [Fact]
        public void ConversionExpression_Implicit_DefaultToValueConversion()
        {
            string source = @"
using System;

class S1
{
    void M1()
    {
        long /*<bind>*/i1 = default/*</bind>*/;
    }
}
";
            string expectedOperationTree = @"
IVariableDeclarationStatement (1 declarations) (OperationKind.VariableDeclarationStatement) (Syntax: 'long /*<bin ... *</bind>*/;')
  IVariableDeclaration (1 variables) (OperationKind.VariableDeclaration) (Syntax: 'long /*<bin ... *</bind>*/;')
    Variables: Local_1: System.Int64 i1
    Initializer: IConversionExpression (Implicit, TryCast: False, Unchecked) (OperationKind.ConversionExpression, Type: System.Int64, Constant: 0) (Syntax: 'default')
        Conversion: CommonConversion (Exists: True, IsIdentity: False, IsNumeric: False, IsReference: False, IsUserDefined: False) (MethodSymbol: null)
        Operand: IDefaultValueExpression (OperationKind.DefaultValueExpression, Type: System.Int64, Constant: 0) (Syntax: 'default')
";
            var expectedDiagnostics = new DiagnosticDescription[] {
                // CS0219: The variable 'i1' is assigned but its value is never used
                //         long /*<bind>*/i1 = default(int)/*</bind>*/;
                Diagnostic(ErrorCode.WRN_UnreferencedVarAssg, "i1").WithArguments("i1").WithLocation(8, 24)
            };

            VerifyOperationTreeAndDiagnosticsForTest<VariableDeclaratorSyntax>(source, expectedOperationTree, expectedDiagnostics,
                parseOptions: TestOptions.Regular7_1,
                AdditionalOperationTreeVerifier: new ExpectedSymbolVerifier().Verify);
        }

        [CompilerTrait(CompilerFeature.IOperation)]
        [Fact]
        public void ConversionExpression_Implicit_DefaultOfImplicitlyConvertableTypeToValueConversion()
        {
            string source = @"
using System;

class S1
{
    void M1()
    {
        long /*<bind>*/i1 = default(int)/*</bind>*/;
    }
}
";
            string expectedOperationTree = @"
IVariableDeclarationStatement (1 declarations) (OperationKind.VariableDeclarationStatement) (Syntax: 'long /*<bin ... *</bind>*/;')
  IVariableDeclaration (1 variables) (OperationKind.VariableDeclaration) (Syntax: 'long /*<bin ... *</bind>*/;')
    Variables: Local_1: System.Int64 i1
    Initializer: IConversionExpression (Implicit, TryCast: False, Unchecked) (OperationKind.ConversionExpression, Type: System.Int64, Constant: 0) (Syntax: 'default(int)')
        Conversion: CommonConversion (Exists: True, IsIdentity: False, IsNumeric: True, IsReference: False, IsUserDefined: False) (MethodSymbol: null)
        Operand: IDefaultValueExpression (OperationKind.DefaultValueExpression, Type: System.Int32, Constant: 0) (Syntax: 'default(int)')
";
            var expectedDiagnostics = new DiagnosticDescription[] {
                // CS0219: The variable 'i1' is assigned but its value is never used
                //         long /*<bind>*/i1 = default(int)/*</bind>*/;
                Diagnostic(ErrorCode.WRN_UnreferencedVarAssg, "i1").WithArguments("i1").WithLocation(8, 24)
            };

            VerifyOperationTreeAndDiagnosticsForTest<VariableDeclaratorSyntax>(source, expectedOperationTree, expectedDiagnostics,
                AdditionalOperationTreeVerifier: new ExpectedSymbolVerifier().Verify);
        }

        /// <summary>
        /// This test documents the fact that `default(T)` is already T, and does not introduce a conversion
        /// </summary>
        [CompilerTrait(CompilerFeature.IOperation)]
        [Fact]
        public void ConversionExpression_Implicit_DefaultToClassNoConversion()
        {
            string source = @"
using System;

class S1
{
    void M1()
    {
        string /*<bind>*/i1 = default(string)/*</bind>*/;
    }
}
";
            string expectedOperationTree = @"
IVariableDeclarationStatement (1 declarations) (OperationKind.VariableDeclarationStatement) (Syntax: 'string /*<b ... *</bind>*/;')
  IVariableDeclaration (1 variables) (OperationKind.VariableDeclaration) (Syntax: 'string /*<b ... *</bind>*/;')
    Variables: Local_1: System.String i1
    Initializer: IDefaultValueExpression (OperationKind.DefaultValueExpression, Type: System.String, Constant: null) (Syntax: 'default(string)')
";
            var expectedDiagnostics = new DiagnosticDescription[] {
                // CS0219: The variable 'i1' is assigned but its value is never used
                //         string /*<bind>*/i1 = default(string)/*</bind>*/;
                Diagnostic(ErrorCode.WRN_UnreferencedVarAssg, "i1").WithArguments("i1").WithLocation(8, 26)
            };

            VerifyOperationTreeAndDiagnosticsForTest<VariableDeclaratorSyntax>(source, expectedOperationTree, expectedDiagnostics);
        }

        [CompilerTrait(CompilerFeature.IOperation)]
        [Fact]
        public void ConversionExpression_Implicit_NullableFromConstantConversion()
        {
            string source = @"
class Program
{
    static void Main(string[] args)
    {
        int? /*<bind>*/i1 = 1/*</bind>*/;
    }
}
";
            string expectedOperationTree = @"
IVariableDeclarationStatement (1 declarations) (OperationKind.VariableDeclarationStatement) (Syntax: 'int? /*<bin ... *</bind>*/;')
  IVariableDeclaration (1 variables) (OperationKind.VariableDeclaration) (Syntax: 'int? /*<bin ... *</bind>*/;')
    Variables: Local_1: System.Int32? i1
    Initializer: IConversionExpression (Implicit, TryCast: False, Unchecked) (OperationKind.ConversionExpression, Type: System.Int32?) (Syntax: '1')
        Conversion: CommonConversion (Exists: True, IsIdentity: False, IsNumeric: False, IsReference: False, IsUserDefined: False) (MethodSymbol: null)
        Operand: ILiteralExpression (OperationKind.LiteralExpression, Type: System.Int32, Constant: 1) (Syntax: '1')
";
            var expectedDiagnostics = new DiagnosticDescription[] {
                // CS0219: The variable 'i1' is assigned but its value is never used
                //         int? /*<bind>*/i1 = 1/*</bind>*/;
                Diagnostic(ErrorCode.WRN_UnreferencedVarAssg, "i1").WithArguments("i1").WithLocation(6, 24)
            };

            VerifyOperationTreeAndDiagnosticsForTest<VariableDeclaratorSyntax>(source, expectedOperationTree, expectedDiagnostics,
                AdditionalOperationTreeVerifier: new ExpectedSymbolVerifier().Verify);
        }

        [CompilerTrait(CompilerFeature.IOperation)]
        [Fact]
        public void ConversionExpression_Implicit_NullableToNullableConversion()
        {
            string source = @"
class Program
{
    static void Main(string[] args)
    {
        int? i1 = 1;
        long? /*<bind>*/l1 = i1/*</bind>*/;
    }
}
";
            string expectedOperationTree = @"
IVariableDeclarationStatement (1 declarations) (OperationKind.VariableDeclarationStatement) (Syntax: 'long? /*<bi ... *</bind>*/;')
  IVariableDeclaration (1 variables) (OperationKind.VariableDeclaration) (Syntax: 'long? /*<bi ... *</bind>*/;')
    Variables: Local_1: System.Int64? l1
    Initializer: IConversionExpression (Implicit, TryCast: False, Unchecked) (OperationKind.ConversionExpression, Type: System.Int64?) (Syntax: 'i1')
        Conversion: CommonConversion (Exists: True, IsIdentity: False, IsNumeric: False, IsReference: False, IsUserDefined: False) (MethodSymbol: null)
        Operand: ILocalReferenceExpression: i1 (OperationKind.LocalReferenceExpression, Type: System.Int32?) (Syntax: 'i1')
";
            var expectedDiagnostics = DiagnosticDescription.None;

            VerifyOperationTreeAndDiagnosticsForTest<VariableDeclaratorSyntax>(source, expectedOperationTree, expectedDiagnostics,
                AdditionalOperationTreeVerifier: new ExpectedSymbolVerifier().Verify);
        }

        [CompilerTrait(CompilerFeature.IOperation)]
        [Fact]
        public void ConversionExpression_Implicit_NullableFromNonNullableConversion()
        {
            string source = @"
class Program
{
    static void Main(string[] args)
    {
        int i1 = 1;
        int? /*<bind>*/i2 = i1/*</bind>*/;
    }
}
";
            string expectedOperationTree = @"
IVariableDeclarationStatement (1 declarations) (OperationKind.VariableDeclarationStatement) (Syntax: 'int? /*<bin ... *</bind>*/;')
  IVariableDeclaration (1 variables) (OperationKind.VariableDeclaration) (Syntax: 'int? /*<bin ... *</bind>*/;')
    Variables: Local_1: System.Int32? i2
    Initializer: IConversionExpression (Implicit, TryCast: False, Unchecked) (OperationKind.ConversionExpression, Type: System.Int32?) (Syntax: 'i1')
        Conversion: CommonConversion (Exists: True, IsIdentity: False, IsNumeric: False, IsReference: False, IsUserDefined: False) (MethodSymbol: null)
        Operand: ILocalReferenceExpression: i1 (OperationKind.LocalReferenceExpression, Type: System.Int32) (Syntax: 'i1')
";
            var expectedDiagnostics = DiagnosticDescription.None;

            VerifyOperationTreeAndDiagnosticsForTest<VariableDeclaratorSyntax>(source, expectedOperationTree, expectedDiagnostics,
                AdditionalOperationTreeVerifier: new ExpectedSymbolVerifier().Verify);
        }

        [CompilerTrait(CompilerFeature.IOperation)]
        [Fact]
        public void ConversionExpression_Implicit_NullableToNonNullableConversion_Invalid()
        {
            string source = @"
class Program
{
    static void Main(string[] args)
    {
        int? i1 = 1;
        int /*<bind>*/i2 = i1/*</bind>*/;
    }
}
";
            string expectedOperationTree = @"
IVariableDeclarationStatement (1 declarations) (OperationKind.VariableDeclarationStatement, IsInvalid) (Syntax: 'int /*<bind ... *</bind>*/;')
  IVariableDeclaration (1 variables) (OperationKind.VariableDeclaration, IsInvalid) (Syntax: 'int /*<bind ... *</bind>*/;')
    Variables: Local_1: System.Int32 i2
    Initializer: IConversionExpression (Implicit, TryCast: False, Unchecked) (OperationKind.ConversionExpression, Type: System.Int32, IsInvalid) (Syntax: 'i1')
        Conversion: CommonConversion (Exists: True, IsIdentity: False, IsNumeric: False, IsReference: False, IsUserDefined: False) (MethodSymbol: null)
        Operand: ILocalReferenceExpression: i1 (OperationKind.LocalReferenceExpression, Type: System.Int32?, IsInvalid) (Syntax: 'i1')
";
            var expectedDiagnostics = new DiagnosticDescription[] {
                // CS0266: Cannot implicitly convert type 'int?' to 'int'. An explicit conversion exists (are you missing a cast?)
                //         int /*<bind>*/i2 = i1/*</bind>*/;
                Diagnostic(ErrorCode.ERR_NoImplicitConvCast, "i1").WithArguments("int?", "int").WithLocation(7, 28)
            };

            VerifyOperationTreeAndDiagnosticsForTest<VariableDeclaratorSyntax>(source, expectedOperationTree, expectedDiagnostics,
                AdditionalOperationTreeVerifier: new ExpectedSymbolVerifier().Verify);
        }

        [CompilerTrait(CompilerFeature.IOperation)]
        [Fact]
        public void ConversionExpression_Implicit_InterpolatedStringToIFormattableExpression()
        {
            // This needs to be updated once https://github.com/dotnet/roslyn/issues/20046 is addressed.
            string source = @"
using System;

class Program
{
    static void Main(string[] args)
    {
        IFormattable /*<bind>*/f1 = $""{1}""/*</bind>*/;
    }
}
";
            string expectedOperationTree = @"
IVariableDeclarationStatement (1 declarations) (OperationKind.VariableDeclarationStatement) (Syntax: 'IFormattabl ... *</bind>*/;')
  IVariableDeclaration (1 variables) (OperationKind.VariableDeclaration) (Syntax: 'IFormattabl ... *</bind>*/;')
    Variables: Local_1: System.IFormattable f1
    Initializer: IConversionExpression (Implicit, TryCast: False, Unchecked) (OperationKind.ConversionExpression, Type: System.IFormattable) (Syntax: '$""{1}""')
        Conversion: CommonConversion (Exists: True, IsIdentity: False, IsNumeric: False, IsReference: False, IsUserDefined: False) (MethodSymbol: null)
        Operand: IInterpolatedStringExpression (OperationKind.InterpolatedStringExpression, Type: System.String) (Syntax: '$""{1}""')
            Parts(1):
                IInterpolation (OperationKind.Interpolation) (Syntax: '{1}')
                  Expression: ILiteralExpression (OperationKind.LiteralExpression, Type: System.Int32, Constant: 1) (Syntax: '1')
                  Alignment: null
                  FormatString: null
";
            var expectedDiagnostics = DiagnosticDescription.None;

            VerifyOperationTreeAndDiagnosticsForTest<VariableDeclaratorSyntax>(source, expectedOperationTree, expectedDiagnostics,
                AdditionalOperationTreeVerifier: new ExpectedSymbolVerifier().Verify);
        }

        [CompilerTrait(CompilerFeature.IOperation)]
        [Fact]
        public void ConversionExpression_Implicit_ReferenceToObjectConversion()
        {
            string source = @"
using System;

class C1
{
    static void Main(string[] args)
    {
        object /*<bind>*/o1 = new C1()/*</bind>*/;
    }
}
";
            string expectedOperationTree = @"
IVariableDeclarationStatement (1 declarations) (OperationKind.VariableDeclarationStatement) (Syntax: 'object /*<b ... *</bind>*/;')
  IVariableDeclaration (1 variables) (OperationKind.VariableDeclaration) (Syntax: 'object /*<b ... *</bind>*/;')
    Variables: Local_1: System.Object o1
    Initializer: IConversionExpression (Implicit, TryCast: False, Unchecked) (OperationKind.ConversionExpression, Type: System.Object) (Syntax: 'new C1()')
        Conversion: CommonConversion (Exists: True, IsIdentity: False, IsNumeric: False, IsReference: True, IsUserDefined: False) (MethodSymbol: null)
        Operand: IObjectCreationExpression (Constructor: C1..ctor()) (OperationKind.ObjectCreationExpression, Type: C1) (Syntax: 'new C1()')
            Arguments(0)
            Initializer: null
";
            var expectedDiagnostics = DiagnosticDescription.None;

            VerifyOperationTreeAndDiagnosticsForTest<VariableDeclaratorSyntax>(source, expectedOperationTree, expectedDiagnostics,
                AdditionalOperationTreeVerifier: new ExpectedSymbolVerifier().Verify);
        }

        [CompilerTrait(CompilerFeature.IOperation)]
        [Fact]
        public void ConversionExpression_Implicit_ReferenceToDynamicConversion()
        {
            string source = @"
using System;

class C1
{
    static void Main(string[] args)
    {
        dynamic /*<bind>*/d1 = new C1()/*</bind>*/;
    }
}
";
            string expectedOperationTree = @"
IVariableDeclarationStatement (1 declarations) (OperationKind.VariableDeclarationStatement) (Syntax: 'dynamic /*< ... *</bind>*/;')
  IVariableDeclaration (1 variables) (OperationKind.VariableDeclaration) (Syntax: 'dynamic /*< ... *</bind>*/;')
    Variables: Local_1: dynamic d1
    Initializer: IConversionExpression (Implicit, TryCast: False, Unchecked) (OperationKind.ConversionExpression, Type: dynamic) (Syntax: 'new C1()')
        Conversion: CommonConversion (Exists: True, IsIdentity: False, IsNumeric: False, IsReference: True, IsUserDefined: False) (MethodSymbol: null)
        Operand: IObjectCreationExpression (Constructor: C1..ctor()) (OperationKind.ObjectCreationExpression, Type: C1) (Syntax: 'new C1()')
            Arguments(0)
            Initializer: null
";
            var expectedDiagnostics = DiagnosticDescription.None;

            VerifyOperationTreeAndDiagnosticsForTest<VariableDeclaratorSyntax>(source, expectedOperationTree, expectedDiagnostics,
                AdditionalOperationTreeVerifier: new ExpectedSymbolVerifier().Verify);
        }

        [CompilerTrait(CompilerFeature.IOperation)]
        [Fact]
        public void ConversionExpression_Implicit_ReferenceClassToClassConversion()
        {
            string source = @"
using System;

class C1
{
    static void Main(string[] args)
    {
        C1 /*<bind>*/c1 = new C2()/*</bind>*/;
    }
}

class C2 : C1
{
}
";
            string expectedOperationTree = @"
IVariableDeclarationStatement (1 declarations) (OperationKind.VariableDeclarationStatement) (Syntax: 'C1 /*<bind> ... *</bind>*/;')
  IVariableDeclaration (1 variables) (OperationKind.VariableDeclaration) (Syntax: 'C1 /*<bind> ... *</bind>*/;')
    Variables: Local_1: C1 c1
    Initializer: IConversionExpression (Implicit, TryCast: False, Unchecked) (OperationKind.ConversionExpression, Type: C1) (Syntax: 'new C2()')
        Conversion: CommonConversion (Exists: True, IsIdentity: False, IsNumeric: False, IsReference: True, IsUserDefined: False) (MethodSymbol: null)
        Operand: IObjectCreationExpression (Constructor: C2..ctor()) (OperationKind.ObjectCreationExpression, Type: C2) (Syntax: 'new C2()')
            Arguments(0)
            Initializer: null
";
            var expectedDiagnostics = DiagnosticDescription.None;

            VerifyOperationTreeAndDiagnosticsForTest<VariableDeclaratorSyntax>(source, expectedOperationTree, expectedDiagnostics,
                AdditionalOperationTreeVerifier: new ExpectedSymbolVerifier().Verify);
        }

        [CompilerTrait(CompilerFeature.IOperation)]
        [Fact]
        public void ConversionExpression_Implicit_ReferenceClassToClassConversion_Invalid()
        {
            string source = @"
using System;

class C1
{
    static void Main(string[] args)
    {
        C1 /*<bind>*/c1 = new C2()/*</bind>*/;
    }
}

class C2
{
}
";
            string expectedOperationTree = @"
IVariableDeclarationStatement (1 declarations) (OperationKind.VariableDeclarationStatement, IsInvalid) (Syntax: 'C1 /*<bind> ... *</bind>*/;')
  IVariableDeclaration (1 variables) (OperationKind.VariableDeclaration, IsInvalid) (Syntax: 'C1 /*<bind> ... *</bind>*/;')
    Variables: Local_1: C1 c1
    Initializer: IConversionExpression (Implicit, TryCast: False, Unchecked) (OperationKind.ConversionExpression, Type: C1, IsInvalid) (Syntax: 'new C2()')
        Conversion: CommonConversion (Exists: False, IsIdentity: False, IsNumeric: False, IsReference: False, IsUserDefined: False) (MethodSymbol: null)
        Operand: IObjectCreationExpression (Constructor: C2..ctor()) (OperationKind.ObjectCreationExpression, Type: C2, IsInvalid) (Syntax: 'new C2()')
            Arguments(0)
            Initializer: null
";
            var expectedDiagnostics = new DiagnosticDescription[] {
                // CS0029: Cannot implicitly convert type 'C2' to 'C1'
                //         C1 /*<bind>*/c1 = new C2()/*</bind>*/;
                Diagnostic(ErrorCode.ERR_NoImplicitConv, "new C2()").WithArguments("C2", "C1").WithLocation(8, 27)
            };

            VerifyOperationTreeAndDiagnosticsForTest<VariableDeclaratorSyntax>(source, expectedOperationTree, expectedDiagnostics,
                AdditionalOperationTreeVerifier: new ExpectedSymbolVerifier().Verify);
        }

        [CompilerTrait(CompilerFeature.IOperation)]
        [Fact]
        public void ConversionExpression_Implicit_ReferenceConversion_InvalidSyntax()
        {
            string source = @"
using System;

class C1
{
    static void Main(string[] args)
    {
        C1 /*<bind>*/c1 = new/*</bind>*/;
    }
}
";
            string expectedOperationTree = @"
IVariableDeclarationStatement (1 declarations) (OperationKind.VariableDeclarationStatement, IsInvalid) (Syntax: 'C1 /*<bind> ... *</bind>*/;')
  IVariableDeclaration (1 variables) (OperationKind.VariableDeclaration, IsInvalid) (Syntax: 'C1 /*<bind> ... *</bind>*/;')
    Variables: Local_1: C1 c1
    Initializer: IConversionExpression (Implicit, TryCast: False, Unchecked) (OperationKind.ConversionExpression, Type: C1, IsInvalid) (Syntax: 'new/*</bind>*/')
        Conversion: CommonConversion (Exists: False, IsIdentity: False, IsNumeric: False, IsReference: False, IsUserDefined: False) (MethodSymbol: null)
        Operand: IInvalidExpression (OperationKind.InvalidExpression, Type: ?, IsInvalid) (Syntax: 'new/*</bind>*/')
            Children(0)
";
            var expectedDiagnostics = new DiagnosticDescription[] {
                // CS1031: Type expected
                //         C1 /*<bind>*/c1 = new/*</bind>*/;
                Diagnostic(ErrorCode.ERR_TypeExpected, ";").WithLocation(8, 41),
                // CS1526: A new expression requires (), [], or {} after type
                //         C1 /*<bind>*/c1 = new/*</bind>*/;
                Diagnostic(ErrorCode.ERR_BadNewExpr, ";").WithLocation(8, 41)
            };

            VerifyOperationTreeAndDiagnosticsForTest<VariableDeclaratorSyntax>(source, expectedOperationTree, expectedDiagnostics,
                AdditionalOperationTreeVerifier: new ExpectedSymbolVerifier().Verify);
        }

        [CompilerTrait(CompilerFeature.IOperation)]
        [Fact]
        public void ConversionExpression_Implicit_ReferenceClassToInterfaceConversion()
        {
            string source = @"
using System;

interface I1
{
}

class C1 : I1
{
    static void Main(string[] args)
    {
        I1 /*<bind>*/i1 = new C1()/*</bind>*/;
    }
}
";
            string expectedOperationTree = @"
IVariableDeclarationStatement (1 declarations) (OperationKind.VariableDeclarationStatement) (Syntax: 'I1 /*<bind> ... *</bind>*/;')
  IVariableDeclaration (1 variables) (OperationKind.VariableDeclaration) (Syntax: 'I1 /*<bind> ... *</bind>*/;')
    Variables: Local_1: I1 i1
    Initializer: IConversionExpression (Implicit, TryCast: False, Unchecked) (OperationKind.ConversionExpression, Type: I1) (Syntax: 'new C1()')
        Conversion: CommonConversion (Exists: True, IsIdentity: False, IsNumeric: False, IsReference: True, IsUserDefined: False) (MethodSymbol: null)
        Operand: IObjectCreationExpression (Constructor: C1..ctor()) (OperationKind.ObjectCreationExpression, Type: C1) (Syntax: 'new C1()')
            Arguments(0)
            Initializer: null
";
            var expectedDiagnostics = DiagnosticDescription.None;

            VerifyOperationTreeAndDiagnosticsForTest<VariableDeclaratorSyntax>(source, expectedOperationTree, expectedDiagnostics,
                AdditionalOperationTreeVerifier: new ExpectedSymbolVerifier().Verify);
        }

        [CompilerTrait(CompilerFeature.IOperation)]
        [Fact]
        public void ConversionExpression_Implicit_ReferenceClassToInterfaceConversion_Invalid()
        {
            string source = @"
using System;

interface I1
{
}

class C1
{
    static void Main(string[] args)
    {
        I1 /*<bind>*/i1 = new C1()/*</bind>*/;
    }
}
";
            string expectedOperationTree = @"
IVariableDeclarationStatement (1 declarations) (OperationKind.VariableDeclarationStatement, IsInvalid) (Syntax: 'I1 /*<bind> ... *</bind>*/;')
  IVariableDeclaration (1 variables) (OperationKind.VariableDeclaration, IsInvalid) (Syntax: 'I1 /*<bind> ... *</bind>*/;')
    Variables: Local_1: I1 i1
    Initializer: IConversionExpression (Implicit, TryCast: False, Unchecked) (OperationKind.ConversionExpression, Type: I1, IsInvalid) (Syntax: 'new C1()')
        Conversion: CommonConversion (Exists: True, IsIdentity: False, IsNumeric: False, IsReference: True, IsUserDefined: False) (MethodSymbol: null)
        Operand: IObjectCreationExpression (Constructor: C1..ctor()) (OperationKind.ObjectCreationExpression, Type: C1, IsInvalid) (Syntax: 'new C1()')
            Arguments(0)
            Initializer: null
";
            var expectedDiagnostics = new DiagnosticDescription[] {
                // CS0266: Cannot implicitly convert type 'C1' to 'I1'. An explicit conversion exists (are you missing a cast?)
                //         I1 /*<bind>*/i1 = new C1()/*</bind>*/;
                Diagnostic(ErrorCode.ERR_NoImplicitConvCast, "new C1()").WithArguments("C1", "I1").WithLocation(12, 27)
            };

            VerifyOperationTreeAndDiagnosticsForTest<VariableDeclaratorSyntax>(source, expectedOperationTree, expectedDiagnostics,
                AdditionalOperationTreeVerifier: new ExpectedSymbolVerifier().Verify);
        }

        [CompilerTrait(CompilerFeature.IOperation)]
        [Fact]
        public void ConversionExpression_Implicit_ReferenceInterfaceToClassConversion_Invalid()
        {
            string source = @"
using System;

interface I1
{
}

class C1
{
    static void Main(string[] args)
    {
        C1 /*<bind>*/i1 = new I1()/*</bind>*/;
    }
}
";
            string expectedOperationTree = @"
IVariableDeclarationStatement (1 declarations) (OperationKind.VariableDeclarationStatement, IsInvalid) (Syntax: 'C1 /*<bind> ... *</bind>*/;')
  IVariableDeclaration (1 variables) (OperationKind.VariableDeclaration, IsInvalid) (Syntax: 'C1 /*<bind> ... *</bind>*/;')
    Variables: Local_1: C1 i1
    Initializer: IConversionExpression (Implicit, TryCast: False, Unchecked) (OperationKind.ConversionExpression, Type: C1, IsInvalid) (Syntax: 'new I1()')
        Conversion: CommonConversion (Exists: True, IsIdentity: False, IsNumeric: False, IsReference: True, IsUserDefined: False) (MethodSymbol: null)
        Operand: IInvalidExpression (OperationKind.InvalidExpression, Type: I1, IsInvalid) (Syntax: 'new I1()')
            Children(0)
";
            var expectedDiagnostics = new DiagnosticDescription[] {
                // CS0144: Cannot create an instance of the abstract class or interface 'I1'
                //         C1 /*<bind>*/i1 = new I1()/*</bind>*/;
                Diagnostic(ErrorCode.ERR_NoNewAbstract, "new I1()").WithArguments("I1").WithLocation(12, 27)
            };

            VerifyOperationTreeAndDiagnosticsForTest<VariableDeclaratorSyntax>(source, expectedOperationTree, expectedDiagnostics,
                AdditionalOperationTreeVerifier: new ExpectedSymbolVerifier().Verify);
        }

        [CompilerTrait(CompilerFeature.IOperation)]
        [Fact]
        public void ConversionExpression_Implicit_ReferenceInterfaceToInterfaceConversion()
        {
            string source = @"
using System;

interface I1
{
}

interface I2 : I1
{
}

class C1 : I2
{
    static void Main(string[] args)
    {
        I2 i2 = new C1();
        I1 /*<bind>*/i1 = i2/*</bind>*/;
    }
}
";
            string expectedOperationTree = @"
IVariableDeclarationStatement (1 declarations) (OperationKind.VariableDeclarationStatement) (Syntax: 'I1 /*<bind> ... *</bind>*/;')
  IVariableDeclaration (1 variables) (OperationKind.VariableDeclaration) (Syntax: 'I1 /*<bind> ... *</bind>*/;')
    Variables: Local_1: I1 i1
    Initializer: IConversionExpression (Implicit, TryCast: False, Unchecked) (OperationKind.ConversionExpression, Type: I1) (Syntax: 'i2')
        Conversion: CommonConversion (Exists: True, IsIdentity: False, IsNumeric: False, IsReference: True, IsUserDefined: False) (MethodSymbol: null)
        Operand: ILocalReferenceExpression: i2 (OperationKind.LocalReferenceExpression, Type: I2) (Syntax: 'i2')
";
            var expectedDiagnostics = DiagnosticDescription.None;

            VerifyOperationTreeAndDiagnosticsForTest<VariableDeclaratorSyntax>(source, expectedOperationTree, expectedDiagnostics,
                AdditionalOperationTreeVerifier: new ExpectedSymbolVerifier().Verify);
        }

        [CompilerTrait(CompilerFeature.IOperation)]
        [Fact]
        public void ConversionExpression_Implicit_ReferenceInterfaceToInterfaceConversion_Invalid()
        {
            string source = @"
using System;

interface I1
{
}

interface I2
{
}

class C1 : I2
{
    static void Main(string[] args)
    {
        I2 i2 = new C1();
        I1 /*<bind>*/i1 = i2/*</bind>*/;
    }
}
";
            string expectedOperationTree = @"
IVariableDeclarationStatement (1 declarations) (OperationKind.VariableDeclarationStatement, IsInvalid) (Syntax: 'I1 /*<bind> ... *</bind>*/;')
  IVariableDeclaration (1 variables) (OperationKind.VariableDeclaration, IsInvalid) (Syntax: 'I1 /*<bind> ... *</bind>*/;')
    Variables: Local_1: I1 i1
    Initializer: IConversionExpression (Implicit, TryCast: False, Unchecked) (OperationKind.ConversionExpression, Type: I1, IsInvalid) (Syntax: 'i2')
        Conversion: CommonConversion (Exists: True, IsIdentity: False, IsNumeric: False, IsReference: True, IsUserDefined: False) (MethodSymbol: null)
        Operand: ILocalReferenceExpression: i2 (OperationKind.LocalReferenceExpression, Type: I2, IsInvalid) (Syntax: 'i2')
";
            var expectedDiagnostics = new DiagnosticDescription[] {
                // CS0266: Cannot implicitly convert type 'I2' to 'I1'. An explicit conversion exists (are you missing a cast?)
                //         I1 /*<bind>*/i1 = i2/*</bind>*/;
                Diagnostic(ErrorCode.ERR_NoImplicitConvCast, "i2").WithArguments("I2", "I1").WithLocation(17, 27)
            };

            VerifyOperationTreeAndDiagnosticsForTest<VariableDeclaratorSyntax>(source, expectedOperationTree, expectedDiagnostics,
                AdditionalOperationTreeVerifier: new ExpectedSymbolVerifier().Verify);
        }

        [CompilerTrait(CompilerFeature.IOperation)]
        [Fact]
        public void ConversionExpression_Implicit_ReferenceArrayToArrayConversion()
        {
            string source = @"
using System;

class C1
{
    static void Main(string[] args)
    {
        C2[] c2arr = new C2[10];
        C1[] /*<bind>*/c1arr = c2arr/*</bind>*/;
    }
}

class C2 : C1
{
}
";
            string expectedOperationTree = @"
IVariableDeclarationStatement (1 declarations) (OperationKind.VariableDeclarationStatement) (Syntax: 'C1[] /*<bin ... *</bind>*/;')
  IVariableDeclaration (1 variables) (OperationKind.VariableDeclaration) (Syntax: 'C1[] /*<bin ... *</bind>*/;')
    Variables: Local_1: C1[] c1arr
    Initializer: IConversionExpression (Implicit, TryCast: False, Unchecked) (OperationKind.ConversionExpression, Type: C1[]) (Syntax: 'c2arr')
        Conversion: CommonConversion (Exists: True, IsIdentity: False, IsNumeric: False, IsReference: True, IsUserDefined: False) (MethodSymbol: null)
        Operand: ILocalReferenceExpression: c2arr (OperationKind.LocalReferenceExpression, Type: C2[]) (Syntax: 'c2arr')
";
            var expectedDiagnostics = DiagnosticDescription.None;

            VerifyOperationTreeAndDiagnosticsForTest<VariableDeclaratorSyntax>(source, expectedOperationTree, expectedDiagnostics,
                AdditionalOperationTreeVerifier: new ExpectedSymbolVerifier().Verify);
        }

        [CompilerTrait(CompilerFeature.IOperation)]
        [Fact]
        public void ConversionExpression_Implicit_ReferenceArrayToArrayConversion_InvalidDimenionMismatch()
        {
            string source = @"
using System;

class C1
{
    static void Main(string[] args)
    {
        C2[] c2arr = new C2[10];
        C1[][] /*<bind>*/c1arr = c2arr/*</bind>*/;
    }
}

class C2 : C1
{
}
";
            string expectedOperationTree = @"
IVariableDeclarationStatement (1 declarations) (OperationKind.VariableDeclarationStatement, IsInvalid) (Syntax: 'C1[][] /*<b ... *</bind>*/;')
  IVariableDeclaration (1 variables) (OperationKind.VariableDeclaration, IsInvalid) (Syntax: 'C1[][] /*<b ... *</bind>*/;')
    Variables: Local_1: C1[][] c1arr
    Initializer: IConversionExpression (Implicit, TryCast: False, Unchecked) (OperationKind.ConversionExpression, Type: C1[][], IsInvalid) (Syntax: 'c2arr')
        Conversion: CommonConversion (Exists: False, IsIdentity: False, IsNumeric: False, IsReference: False, IsUserDefined: False) (MethodSymbol: null)
        Operand: ILocalReferenceExpression: c2arr (OperationKind.LocalReferenceExpression, Type: C2[], IsInvalid) (Syntax: 'c2arr')
";
            var expectedDiagnostics = new DiagnosticDescription[] {
                // CS0029: Cannot implicitly convert type 'C2[]' to 'C1[][]'
                //         C1[][] /*<bind>*/c1arr = c2arr/*</bind>*/;
                Diagnostic(ErrorCode.ERR_NoImplicitConv, "c2arr").WithArguments("C2[]", "C1[][]").WithLocation(9, 34)
            };

            VerifyOperationTreeAndDiagnosticsForTest<VariableDeclaratorSyntax>(source, expectedOperationTree, expectedDiagnostics,
                AdditionalOperationTreeVerifier: new ExpectedSymbolVerifier().Verify);
        }

        [CompilerTrait(CompilerFeature.IOperation)]
        [Fact]
        public void ConversionExpression_Implicit_ReferenceArrayToArrayConversion_InvalidNoReferenceConversion()
        {
            string source = @"
using System;

class C1
{
    static void Main(string[] args)
    {
        C2[] c2arr = new C2[10];
        C1[] /*<bind>*/c1arr = c2arr/*</bind>*/;
    }
}

class C2
{
}
";
            string expectedOperationTree = @"
IVariableDeclarationStatement (1 declarations) (OperationKind.VariableDeclarationStatement, IsInvalid) (Syntax: 'C1[] /*<bin ... *</bind>*/;')
  IVariableDeclaration (1 variables) (OperationKind.VariableDeclaration, IsInvalid) (Syntax: 'C1[] /*<bin ... *</bind>*/;')
    Variables: Local_1: C1[] c1arr
    Initializer: IConversionExpression (Implicit, TryCast: False, Unchecked) (OperationKind.ConversionExpression, Type: C1[], IsInvalid) (Syntax: 'c2arr')
        Conversion: CommonConversion (Exists: False, IsIdentity: False, IsNumeric: False, IsReference: False, IsUserDefined: False) (MethodSymbol: null)
        Operand: ILocalReferenceExpression: c2arr (OperationKind.LocalReferenceExpression, Type: C2[], IsInvalid) (Syntax: 'c2arr')
";
            var expectedDiagnostics = new DiagnosticDescription[] {
                // CS0029: Cannot implicitly convert type 'C2[]' to 'C1[]'
                //         C1[] /*<bind>*/c1arr = c2arr/*</bind>*/;
                Diagnostic(ErrorCode.ERR_NoImplicitConv, "c2arr").WithArguments("C2[]", "C1[]").WithLocation(9, 32)
            };

            VerifyOperationTreeAndDiagnosticsForTest<VariableDeclaratorSyntax>(source, expectedOperationTree, expectedDiagnostics,
                AdditionalOperationTreeVerifier: new ExpectedSymbolVerifier().Verify);
        }

        [CompilerTrait(CompilerFeature.IOperation)]
        [Fact]
        public void ConversionExpression_Implicit_ReferenceArrayToArrayConversion_InvalidValueTypeToReferenceType()
        {
            string source = @"
using System;

class C1
{
    static void Main(string[] args)
    {
        I1[] /*<bind>*/i1arr = new S1[10]/*</bind>*/;
    }
}

interface I1
{
}

struct S1 : I1
{
}
";
            string expectedOperationTree = @"
IVariableDeclarationStatement (1 declarations) (OperationKind.VariableDeclarationStatement, IsInvalid) (Syntax: 'I1[] /*<bin ... *</bind>*/;')
  IVariableDeclaration (1 variables) (OperationKind.VariableDeclaration, IsInvalid) (Syntax: 'I1[] /*<bin ... *</bind>*/;')
    Variables: Local_1: I1[] i1arr
    Initializer: IConversionExpression (Implicit, TryCast: False, Unchecked) (OperationKind.ConversionExpression, Type: I1[], IsInvalid) (Syntax: 'new S1[10]')
        Conversion: CommonConversion (Exists: False, IsIdentity: False, IsNumeric: False, IsReference: False, IsUserDefined: False) (MethodSymbol: null)
        Operand: IArrayCreationExpression (Element Type: S1) (OperationKind.ArrayCreationExpression, Type: S1[], IsInvalid) (Syntax: 'new S1[10]')
            Dimension Sizes(1):
                ILiteralExpression (OperationKind.LiteralExpression, Type: System.Int32, Constant: 10, IsInvalid) (Syntax: '10')
            Initializer: null
";
            var expectedDiagnostics = new DiagnosticDescription[] {
                // CS0029: Cannot implicitly convert type 'S1[]' to 'I1[]'
                //         I1[] /*<bind>*/i1arr = new S1[10]/*</bind>*/;
                Diagnostic(ErrorCode.ERR_NoImplicitConv, "new S1[10]").WithArguments("S1[]", "I1[]").WithLocation(8, 32)
            };

            VerifyOperationTreeAndDiagnosticsForTest<VariableDeclaratorSyntax>(source, expectedOperationTree, expectedDiagnostics,
                AdditionalOperationTreeVerifier: new ExpectedSymbolVerifier().Verify);
        }

        [CompilerTrait(CompilerFeature.IOperation)]
        [Fact]
        public void ConversionExpression_Implicit_ReferenceArrayToSystemArrayConversion()
        {
            string source = @"
using System;

class C1
{
    static void Main(string[] args)
    {
        Array /*<bind>*/a1 = new object[10]/*</bind>*/;
    }
}
";
            string expectedOperationTree = @"
IVariableDeclarationStatement (1 declarations) (OperationKind.VariableDeclarationStatement) (Syntax: 'Array /*<bi ... *</bind>*/;')
  IVariableDeclaration (1 variables) (OperationKind.VariableDeclaration) (Syntax: 'Array /*<bi ... *</bind>*/;')
    Variables: Local_1: System.Array a1
    Initializer: IConversionExpression (Implicit, TryCast: False, Unchecked) (OperationKind.ConversionExpression, Type: System.Array) (Syntax: 'new object[10]')
        Conversion: CommonConversion (Exists: True, IsIdentity: False, IsNumeric: False, IsReference: True, IsUserDefined: False) (MethodSymbol: null)
        Operand: IArrayCreationExpression (Element Type: System.Object) (OperationKind.ArrayCreationExpression, Type: System.Object[]) (Syntax: 'new object[10]')
            Dimension Sizes(1):
                ILiteralExpression (OperationKind.LiteralExpression, Type: System.Int32, Constant: 10) (Syntax: '10')
            Initializer: null
";
            var expectedDiagnostics = DiagnosticDescription.None;

            VerifyOperationTreeAndDiagnosticsForTest<VariableDeclaratorSyntax>(source, expectedOperationTree, expectedDiagnostics,
                AdditionalOperationTreeVerifier: new ExpectedSymbolVerifier().Verify);
        }

        [CompilerTrait(CompilerFeature.IOperation)]
        [Fact]
        public void ConversionExpression_Implicit_ReferenceArrayToSystemArrayConversion_MultiDimensionalArray()
        {
            string source = @"
using System;

class C1
{
    static void Main(string[] args)
    {
        Array /*<bind>*/a1 = new int[10][]/*</bind>*/;
    }
}
";
            string expectedOperationTree = @"
IVariableDeclarationStatement (1 declarations) (OperationKind.VariableDeclarationStatement) (Syntax: 'Array /*<bi ... *</bind>*/;')
  IVariableDeclaration (1 variables) (OperationKind.VariableDeclaration) (Syntax: 'Array /*<bi ... *</bind>*/;')
    Variables: Local_1: System.Array a1
    Initializer: IConversionExpression (Implicit, TryCast: False, Unchecked) (OperationKind.ConversionExpression, Type: System.Array) (Syntax: 'new int[10][]')
        Conversion: CommonConversion (Exists: True, IsIdentity: False, IsNumeric: False, IsReference: True, IsUserDefined: False) (MethodSymbol: null)
        Operand: IArrayCreationExpression (Element Type: System.Int32[]) (OperationKind.ArrayCreationExpression, Type: System.Int32[][]) (Syntax: 'new int[10][]')
            Dimension Sizes(1):
                ILiteralExpression (OperationKind.LiteralExpression, Type: System.Int32, Constant: 10) (Syntax: '10')
            Initializer: null
";
            var expectedDiagnostics = DiagnosticDescription.None;

            VerifyOperationTreeAndDiagnosticsForTest<VariableDeclaratorSyntax>(source, expectedOperationTree, expectedDiagnostics,
                AdditionalOperationTreeVerifier: new ExpectedSymbolVerifier().Verify);
        }

        [CompilerTrait(CompilerFeature.IOperation)]
        [Fact]
        public void ConversionExpression_Implicit_ReferenceArrayToSystemArrayConversion_InvalidNotArrayType()
        {
            string source = @"
using System;

class C1
{
    static void Main(string[] args)
    {
        Array /*<bind>*/a1 = new object()/*</bind>*/;
    }
}
";
            string expectedOperationTree = @"
IVariableDeclarationStatement (1 declarations) (OperationKind.VariableDeclarationStatement, IsInvalid) (Syntax: 'Array /*<bi ... *</bind>*/;')
  IVariableDeclaration (1 variables) (OperationKind.VariableDeclaration, IsInvalid) (Syntax: 'Array /*<bi ... *</bind>*/;')
    Variables: Local_1: System.Array a1
    Initializer: IConversionExpression (Implicit, TryCast: False, Unchecked) (OperationKind.ConversionExpression, Type: System.Array, IsInvalid) (Syntax: 'new object()')
        Conversion: CommonConversion (Exists: True, IsIdentity: False, IsNumeric: False, IsReference: True, IsUserDefined: False) (MethodSymbol: null)
        Operand: IObjectCreationExpression (Constructor: System.Object..ctor()) (OperationKind.ObjectCreationExpression, Type: System.Object, IsInvalid) (Syntax: 'new object()')
            Arguments(0)
            Initializer: null
";
            var expectedDiagnostics = new DiagnosticDescription[] {
                // CS0266: Cannot implicitly convert type 'object' to 'System.Array'. An explicit conversion exists (are you missing a cast?)
                //         Array /*<bind>*/a1 = new object()/*</bind>*/;
                Diagnostic(ErrorCode.ERR_NoImplicitConvCast, "new object()").WithArguments("object", "System.Array").WithLocation(8, 30)
            };

            VerifyOperationTreeAndDiagnosticsForTest<VariableDeclaratorSyntax>(source, expectedOperationTree, expectedDiagnostics,
                AdditionalOperationTreeVerifier: new ExpectedSymbolVerifier().Verify);
        }

        [CompilerTrait(CompilerFeature.IOperation)]
        [Fact]
        public void ConversionExpression_Implicit_ReferenceArrayToIListTConversion()
        {
            string source = @"
using System.Collections.Generic;

class C1
{
    static void Main(string[] args)
    {
        IList<int> /*<bind>*/a1 = new int[10]/*</bind>*/;
    }
}
";
            string expectedOperationTree = @"
IVariableDeclarationStatement (1 declarations) (OperationKind.VariableDeclarationStatement) (Syntax: 'IList<int>  ... *</bind>*/;')
  IVariableDeclaration (1 variables) (OperationKind.VariableDeclaration) (Syntax: 'IList<int>  ... *</bind>*/;')
    Variables: Local_1: System.Collections.Generic.IList<System.Int32> a1
    Initializer: IConversionExpression (Implicit, TryCast: False, Unchecked) (OperationKind.ConversionExpression, Type: System.Collections.Generic.IList<System.Int32>) (Syntax: 'new int[10]')
        Conversion: CommonConversion (Exists: True, IsIdentity: False, IsNumeric: False, IsReference: True, IsUserDefined: False) (MethodSymbol: null)
        Operand: IArrayCreationExpression (Element Type: System.Int32) (OperationKind.ArrayCreationExpression, Type: System.Int32[]) (Syntax: 'new int[10]')
            Dimension Sizes(1):
                ILiteralExpression (OperationKind.LiteralExpression, Type: System.Int32, Constant: 10) (Syntax: '10')
            Initializer: null
";
            var expectedDiagnostics = DiagnosticDescription.None;

            VerifyOperationTreeAndDiagnosticsForTest<VariableDeclaratorSyntax>(source, expectedOperationTree, expectedDiagnostics,
                AdditionalOperationTreeVerifier: new ExpectedSymbolVerifier().Verify);
        }

        [CompilerTrait(CompilerFeature.IOperation)]
        [Fact]
        public void ConversionExpression_Implicit_ReferenceArrayToIListTConversion_InvalidNonArrayType()
        {
            string source = @"
using System.Collections.Generic;

class C1
{
    static void Main(string[] args)
    {
        IList<int> /*<bind>*/a1 = new object()/*</bind>*/;
    }
}
";
            string expectedOperationTree = @"
IVariableDeclarationStatement (1 declarations) (OperationKind.VariableDeclarationStatement, IsInvalid) (Syntax: 'IList<int>  ... *</bind>*/;')
  IVariableDeclaration (1 variables) (OperationKind.VariableDeclaration, IsInvalid) (Syntax: 'IList<int>  ... *</bind>*/;')
    Variables: Local_1: System.Collections.Generic.IList<System.Int32> a1
    Initializer: IConversionExpression (Implicit, TryCast: False, Unchecked) (OperationKind.ConversionExpression, Type: System.Collections.Generic.IList<System.Int32>, IsInvalid) (Syntax: 'new object()')
        Conversion: CommonConversion (Exists: True, IsIdentity: False, IsNumeric: False, IsReference: True, IsUserDefined: False) (MethodSymbol: null)
        Operand: IObjectCreationExpression (Constructor: System.Object..ctor()) (OperationKind.ObjectCreationExpression, Type: System.Object, IsInvalid) (Syntax: 'new object()')
            Arguments(0)
            Initializer: null
";
            var expectedDiagnostics = new DiagnosticDescription[] {
                // CS0266: Cannot implicitly convert type 'object' to 'System.Collections.Generic.IList<int>'. An explicit conversion exists (are you missing a cast?)
                //         IList<int> /*<bind>*/a1 = new object()/*</bind>*/;
                Diagnostic(ErrorCode.ERR_NoImplicitConvCast, "new object()").WithArguments("object", "System.Collections.Generic.IList<int>").WithLocation(8, 35)
            };

            VerifyOperationTreeAndDiagnosticsForTest<VariableDeclaratorSyntax>(source, expectedOperationTree, expectedDiagnostics,
                AdditionalOperationTreeVerifier: new ExpectedSymbolVerifier().Verify);
        }

        [CompilerTrait(CompilerFeature.IOperation)]
        [Fact]
        public void ConversionExpression_Implicit_ReferenceDelegateTypeToSystemDelegateConversion()
        {
            string source = @"
using System;

class C1
{
    delegate void DType();
    void M1()
    {
        DType d1 = M2;
        Delegate /*<bind>*/d2 = d1/*</bind>*/;
    }

    void M2()
    {
    }
}
";
            string expectedOperationTree = @"
IVariableDeclarationStatement (1 declarations) (OperationKind.VariableDeclarationStatement) (Syntax: 'Delegate /* ... *</bind>*/;')
  IVariableDeclaration (1 variables) (OperationKind.VariableDeclaration) (Syntax: 'Delegate /* ... *</bind>*/;')
    Variables: Local_1: System.Delegate d2
    Initializer: IConversionExpression (Implicit, TryCast: False, Unchecked) (OperationKind.ConversionExpression, Type: System.Delegate) (Syntax: 'd1')
        Conversion: CommonConversion (Exists: True, IsIdentity: False, IsNumeric: False, IsReference: True, IsUserDefined: False) (MethodSymbol: null)
        Operand: ILocalReferenceExpression: d1 (OperationKind.LocalReferenceExpression, Type: C1.DType) (Syntax: 'd1')
";
            var expectedDiagnostics = DiagnosticDescription.None;

            VerifyOperationTreeAndDiagnosticsForTest<VariableDeclaratorSyntax>(source, expectedOperationTree, expectedDiagnostics,
                AdditionalOperationTreeVerifier: new ExpectedSymbolVerifier().Verify);
        }

        [CompilerTrait(CompilerFeature.IOperation)]
        [Fact]
        public void ConversionExpression_Implicit_ReferenceDelegateTypeToSystemDelegateConversion_InvalidNonDelegateType()
        {
            string source = @"
using System;

class C1
{
    delegate void DType();
    void M1()
    {
        DType d1 = M2;
        Delegate /*<bind>*/d2 = d1()/*</bind>*/;
    }

    void M2()
    {
    }
}
";
            string expectedOperationTree = @"
IVariableDeclarationStatement (1 declarations) (OperationKind.VariableDeclarationStatement, IsInvalid) (Syntax: 'Delegate /* ... *</bind>*/;')
  IVariableDeclaration (1 variables) (OperationKind.VariableDeclaration, IsInvalid) (Syntax: 'Delegate /* ... *</bind>*/;')
    Variables: Local_1: System.Delegate d2
    Initializer: IConversionExpression (Implicit, TryCast: False, Unchecked) (OperationKind.ConversionExpression, Type: System.Delegate, IsInvalid) (Syntax: 'd1()')
        Conversion: CommonConversion (Exists: False, IsIdentity: False, IsNumeric: False, IsReference: False, IsUserDefined: False) (MethodSymbol: null)
        Operand: IInvocationExpression (virtual void C1.DType.Invoke()) (OperationKind.InvocationExpression, Type: System.Void, IsInvalid) (Syntax: 'd1()')
            Instance Receiver: ILocalReferenceExpression: d1 (OperationKind.LocalReferenceExpression, Type: C1.DType, IsInvalid) (Syntax: 'd1')
            Arguments(0)
";
            var expectedDiagnostics = new DiagnosticDescription[] {
                // CS0029: Cannot implicitly convert type 'void' to 'System.Delegate'
                //         Delegate /*<bind>*/d2 = d1()/*</bind>*/;
                Diagnostic(ErrorCode.ERR_NoImplicitConv, "d1()").WithArguments("void", "System.Delegate").WithLocation(10, 33)
            };

            VerifyOperationTreeAndDiagnosticsForTest<VariableDeclaratorSyntax>(source, expectedOperationTree, expectedDiagnostics,
                AdditionalOperationTreeVerifier: new ExpectedSymbolVerifier().Verify);
        }

        [Fact(Skip = "https://github.com/dotnet/roslyn/issues/20175")]
        public void ConversionExpression_Implicit_ReferenceDelegateTypeToSystemDelegateConversion_InvalidSyntax()
        {
            string source = @"
using System;

class C1
{
    delegate void DType();
    void M1()
    {
        Delegate /*<bind>*/d2 =/*</bind>*/;
    }

    void M2()
    {
    }
}
";
            string expectedOperationTree = @"
IVariableDeclarationStatement (1 declarations) (OperationKind.VariableDeclarationStatement, IsInvalid) (Syntax: 'Delegate /* ... *</bind>*/;')
  IVariableDeclaration (1 variables) (OperationKind.VariableDeclaration, IsInvalid) (Syntax: 'Delegate /* ... *</bind>*/;')
    Variables: Local_1: System.Delegate d2
    Initializer: IConversionExpression (ConversionKind.Invalid, Implicit) (OperationKind.ConversionExpression, Type: System.Delegate, IsInvalid) (Syntax: '')
        IInvalidExpression (OperationKind.InvalidExpression, Type: ?, IsInvalid) (Syntax: '')
";
            var expectedDiagnostics = new DiagnosticDescription[] {
                // CS1525: Invalid expression term ';'
                //         Delegate /*<bind>*/d2 =/*</bind>*/;
                Diagnostic(ErrorCode.ERR_InvalidExprTerm, ";").WithArguments(";").WithLocation(9, 43)
            };

            VerifyOperationTreeAndDiagnosticsForTest<VariableDeclaratorSyntax>(source, expectedOperationTree, expectedDiagnostics,
                AdditionalOperationTreeVerifier: new ExpectedSymbolVerifier().Verify);
        }

        /// <summary>
        /// This method is documenting the fact that there is no conversion expression here.
        /// </summary>
        [CompilerTrait(CompilerFeature.IOperation)]
        [Fact]
        public void ConversionExpression_Implicit_ReferenceMethodToDelegateConversion_NoConversion()
        {
            string source = @"
class Program
{
    delegate void DType();
    void Main()
    {
        DType /*<bind>*/d1 = M1/*</bind>*/;
    }
    void M1()
    { }
}
";
            string expectedOperationTree = @"
IVariableDeclarationStatement (1 declarations) (OperationKind.VariableDeclarationStatement) (Syntax: 'DType /*<bi ... *</bind>*/;')
  IVariableDeclaration (1 variables) (OperationKind.VariableDeclaration) (Syntax: 'DType /*<bi ... *</bind>*/;')
    Variables: Local_1: Program.DType d1
    Initializer: IMethodBindingExpression: void Program.M1() (OperationKind.MethodBindingExpression, Type: Program.DType) (Syntax: 'M1')
        Instance Receiver: IInstanceReferenceExpression (OperationKind.InstanceReferenceExpression, Type: Program) (Syntax: 'M1')
";
            var expectedDiagnostics = DiagnosticDescription.None;

            VerifyOperationTreeAndDiagnosticsForTest<VariableDeclaratorSyntax>(source, expectedOperationTree, expectedDiagnostics);
        }

        [CompilerTrait(CompilerFeature.IOperation)]
        [Fact]
        public void ConversionExpression_Implicit_ReferenceMethodToDelegateConversion_InvalidIdentifier()
        {
            string source = @"
class Program
{
    delegate void DType();
    void Main()
    {
        DType /*<bind>*/d1 = M1/*</bind>*/;
    }
}
";
            string expectedOperationTree = @"
IVariableDeclarationStatement (1 declarations) (OperationKind.VariableDeclarationStatement, IsInvalid) (Syntax: 'DType /*<bi ... *</bind>*/;')
  IVariableDeclaration (1 variables) (OperationKind.VariableDeclaration, IsInvalid) (Syntax: 'DType /*<bi ... *</bind>*/;')
    Variables: Local_1: Program.DType d1
    Initializer: IConversionExpression (Implicit, TryCast: False, Unchecked) (OperationKind.ConversionExpression, Type: Program.DType, IsInvalid) (Syntax: 'M1')
        Conversion: CommonConversion (Exists: False, IsIdentity: False, IsNumeric: False, IsReference: False, IsUserDefined: False) (MethodSymbol: null)
        Operand: IInvalidExpression (OperationKind.InvalidExpression, Type: ?, IsInvalid) (Syntax: 'M1')
            Children(0)
";
            var expectedDiagnostics = new DiagnosticDescription[] {
                // CS0103: The name 'M1' does not exist in the current context
                //         DType /*<bind>*/d1 = M1/*</bind>*/;
                Diagnostic(ErrorCode.ERR_NameNotInContext, "M1").WithArguments("M1").WithLocation(7, 30)
            };

            VerifyOperationTreeAndDiagnosticsForTest<VariableDeclaratorSyntax>(source, expectedOperationTree, expectedDiagnostics,
                AdditionalOperationTreeVerifier: new ExpectedSymbolVerifier().Verify);
        }

        [CompilerTrait(CompilerFeature.IOperation)]
        [Fact]
        public void ConversionExpression_Implicit_ReferenceLambdaToDelegateConversion()
        {
            // TODO: There should be an IDelegateCreationExpression (or something like it) here, wrapping the IConversionExpression.
            // See https://github.com/dotnet/roslyn/issues/20095.
            string source = @"
class Program
{
    delegate void DType();
    void Main()
    {
        DType /*<bind>*/d1 = () => { }/*</bind>*/;
    }
}
";
            string expectedOperationTree = @"
IVariableDeclarationStatement (1 declarations) (OperationKind.VariableDeclarationStatement) (Syntax: 'DType /*<bi ... *</bind>*/;')
  IVariableDeclaration (1 variables) (OperationKind.VariableDeclaration) (Syntax: 'DType /*<bi ... *</bind>*/;')
    Variables: Local_1: Program.DType d1
    Initializer: IConversionExpression (Implicit, TryCast: False, Unchecked) (OperationKind.ConversionExpression, Type: Program.DType) (Syntax: '() => { }')
        Conversion: CommonConversion (Exists: True, IsIdentity: False, IsNumeric: False, IsReference: False, IsUserDefined: False) (MethodSymbol: null)
        Operand: IAnonymousFunctionExpression (Symbol: lambda expression) (OperationKind.AnonymousFunctionExpression, Type: null) (Syntax: '() => { }')
            IBlockStatement (1 statements) (OperationKind.BlockStatement) (Syntax: '{ }')
              IReturnStatement (OperationKind.ReturnStatement) (Syntax: '{ }')
                ReturnedValue: null
";
            var expectedDiagnostics = DiagnosticDescription.None;

            VerifyOperationTreeAndDiagnosticsForTest<VariableDeclaratorSyntax>(source, expectedOperationTree, expectedDiagnostics,
                AdditionalOperationTreeVerifier: new ExpectedSymbolVerifier().Verify);
        }

        [CompilerTrait(CompilerFeature.IOperation)]
        [Fact]
        public void ConversionExpression_Implicit_ReferenceLambdaToDelegateConversion_InvalidMismatchedTypes()
        {
            string source = @"
class Program
{
    delegate void DType();
    void Main()
    {
        DType /*<bind>*/d1 = (string s) => { }/*</bind>*/;
    }
}
";
            string expectedOperationTree = @"
IVariableDeclarationStatement (1 declarations) (OperationKind.VariableDeclarationStatement, IsInvalid) (Syntax: 'DType /*<bi ... *</bind>*/;')
  IVariableDeclaration (1 variables) (OperationKind.VariableDeclaration, IsInvalid) (Syntax: 'DType /*<bi ... *</bind>*/;')
    Variables: Local_1: Program.DType d1
    Initializer: IConversionExpression (Implicit, TryCast: False, Unchecked) (OperationKind.ConversionExpression, Type: Program.DType, IsInvalid) (Syntax: '(string s) => { }')
        Conversion: CommonConversion (Exists: False, IsIdentity: False, IsNumeric: False, IsReference: False, IsUserDefined: False) (MethodSymbol: null)
        Operand: IAnonymousFunctionExpression (Symbol: lambda expression) (OperationKind.AnonymousFunctionExpression, Type: null, IsInvalid) (Syntax: '(string s) => { }')
            IBlockStatement (0 statements) (OperationKind.BlockStatement, IsInvalid) (Syntax: '{ }')
";
            var expectedDiagnostics = new DiagnosticDescription[] {
                // CS1593: Delegate 'Program.DType' does not take 1 arguments
                //         DType /*<bind>*/d1 = (string s) => { }/*</bind>*/;
                Diagnostic(ErrorCode.ERR_BadDelArgCount, "(string s) => { }").WithArguments("Program.DType", "1").WithLocation(7, 30)
            };

            VerifyOperationTreeAndDiagnosticsForTest<VariableDeclaratorSyntax>(source, expectedOperationTree, expectedDiagnostics,
                AdditionalOperationTreeVerifier: new ExpectedSymbolVerifier().Verify);
            Func<int, float> f = (int num) => num;
        }

        [CompilerTrait(CompilerFeature.IOperation)]
        [Fact]
        public void ConversionExpression_Implicit_ReferenceLambdaToDelegateConversion_InvalidSyntax()
        {
            string source = @"
class Program
{
    delegate void DType();
    void Main()
    {
        DType /*<bind>*/d1 = () =>/*</bind>*/;
    }
}
";
            string expectedOperationTree = @"
IVariableDeclarationStatement (1 declarations) (OperationKind.VariableDeclarationStatement, IsInvalid) (Syntax: 'DType /*<bi ... *</bind>*/;')
  IVariableDeclaration (1 variables) (OperationKind.VariableDeclaration, IsInvalid) (Syntax: 'DType /*<bi ... *</bind>*/;')
    Variables: Local_1: Program.DType d1
    Initializer: IConversionExpression (Implicit, TryCast: False, Unchecked) (OperationKind.ConversionExpression, Type: Program.DType, IsInvalid) (Syntax: '() =>/*</bind>*/')
        Conversion: CommonConversion (Exists: True, IsIdentity: False, IsNumeric: False, IsReference: False, IsUserDefined: False) (MethodSymbol: null)
        Operand: IAnonymousFunctionExpression (Symbol: lambda expression) (OperationKind.AnonymousFunctionExpression, Type: null, IsInvalid) (Syntax: '() =>/*</bind>*/')
            IBlockStatement (2 statements) (OperationKind.BlockStatement, IsInvalid) (Syntax: '')
              IExpressionStatement (OperationKind.ExpressionStatement, IsInvalid) (Syntax: '')
                Expression: IInvalidExpression (OperationKind.InvalidExpression, Type: ?, IsInvalid) (Syntax: '')
                    Children(0)
              IReturnStatement (OperationKind.ReturnStatement, IsInvalid) (Syntax: '')
                ReturnedValue: null
";
            var expectedDiagnostics = new DiagnosticDescription[] {
                // CS1525: Invalid expression term ';'
                //         DType /*<bind>*/d1 = () =>/*</bind>*/;
                Diagnostic(ErrorCode.ERR_InvalidExprTerm, ";").WithArguments(";").WithLocation(7, 46)
            };

            VerifyOperationTreeAndDiagnosticsForTest<VariableDeclaratorSyntax>(source, expectedOperationTree, expectedDiagnostics,
                AdditionalOperationTreeVerifier: new ExpectedSymbolVerifier().Verify);
        }

        /// <summary>
        /// This is documenting the fact that there are currently not conversion expressions in this tree. Once
        /// https://github.com/dotnet/roslyn/issues/18839 is addressed, there should be.
        /// </summary>
        [CompilerTrait(CompilerFeature.IOperation)]
        [Fact]
        public void ConversionExpression_Implicit_ReferenceLambdaToDelegateConstructor_NoConversion()
        {
            string source = @"
using System;

class Program
{
    static void Main(string[] args)
    {
        Action a = /*<bind>*/new Action(() => { })/*</bind>*/;
    }
}
";
            string expectedOperationTree = @"
IOperation:  (OperationKind.None) (Syntax: 'new Action(() => { })')
  Children(1):
      IAnonymousFunctionExpression (Symbol: lambda expression) (OperationKind.AnonymousFunctionExpression, Type: null) (Syntax: '() => { }')
        IBlockStatement (1 statements) (OperationKind.BlockStatement) (Syntax: '{ }')
          IReturnStatement (OperationKind.ReturnStatement) (Syntax: '{ }')
            ReturnedValue: null
";
            var expectedDiagnostics = DiagnosticDescription.None;
            var a = new Action(() => { });

            VerifyOperationTreeAndDiagnosticsForTest<ObjectCreationExpressionSyntax>(source, expectedOperationTree, expectedDiagnostics);
        }

        [CompilerTrait(CompilerFeature.IOperation)]
        [Fact]
        public void ConversionExpression_Implicit_ReferenceTransitiveConversion()
        {
            string source = @"
class C1
{
    void M1()
    {
        C1 /*<bind>*/c1 = new C3()/*</bind>*/;
    }
}

class C2 : C1
{
}

class C3 : C2
{
}
";
            string expectedOperationTree = @"
IVariableDeclarationStatement (1 declarations) (OperationKind.VariableDeclarationStatement) (Syntax: 'C1 /*<bind> ... *</bind>*/;')
  IVariableDeclaration (1 variables) (OperationKind.VariableDeclaration) (Syntax: 'C1 /*<bind> ... *</bind>*/;')
    Variables: Local_1: C1 c1
    Initializer: IConversionExpression (Implicit, TryCast: False, Unchecked) (OperationKind.ConversionExpression, Type: C1) (Syntax: 'new C3()')
        Conversion: CommonConversion (Exists: True, IsIdentity: False, IsNumeric: False, IsReference: True, IsUserDefined: False) (MethodSymbol: null)
        Operand: IObjectCreationExpression (Constructor: C3..ctor()) (OperationKind.ObjectCreationExpression, Type: C3) (Syntax: 'new C3()')
            Arguments(0)
            Initializer: null
";
            var expectedDiagnostics = DiagnosticDescription.None;

            VerifyOperationTreeAndDiagnosticsForTest<VariableDeclaratorSyntax>(source, expectedOperationTree, expectedDiagnostics,
                AdditionalOperationTreeVerifier: new ExpectedSymbolVerifier().Verify);
        }

        [CompilerTrait(CompilerFeature.IOperation)]
        [Fact]
        public void ConversionExpression_Implicit_ReferenceCovarianceTransitiveConversion()
        {
            string source = @"
interface I1<in T>
{
}

class C1<T> : I1<T>
{
    void M1()
    {
        C2<C3> c2 = new C2<C3>();
        I1<C4> /*<bind>*/c1 = c2/*</bind>*/;
    }
}

class C2<T> : C1<T>
{
}

class C3
{
}

class C4 : C3
{
}
";
            string expectedOperationTree = @"
IVariableDeclarationStatement (1 declarations) (OperationKind.VariableDeclarationStatement) (Syntax: 'I1<C4> /*<b ... *</bind>*/;')
  IVariableDeclaration (1 variables) (OperationKind.VariableDeclaration) (Syntax: 'I1<C4> /*<b ... *</bind>*/;')
    Variables: Local_1: I1<C4> c1
    Initializer: IConversionExpression (Implicit, TryCast: False, Unchecked) (OperationKind.ConversionExpression, Type: I1<C4>) (Syntax: 'c2')
        Conversion: CommonConversion (Exists: True, IsIdentity: False, IsNumeric: False, IsReference: True, IsUserDefined: False) (MethodSymbol: null)
        Operand: ILocalReferenceExpression: c2 (OperationKind.LocalReferenceExpression, Type: C2<C3>) (Syntax: 'c2')
";
            var expectedDiagnostics = DiagnosticDescription.None;

            VerifyOperationTreeAndDiagnosticsForTest<VariableDeclaratorSyntax>(source, expectedOperationTree, expectedDiagnostics,
                AdditionalOperationTreeVerifier: new ExpectedSymbolVerifier().Verify);
        }

        [CompilerTrait(CompilerFeature.IOperation)]
        [Fact]
        public void ConversionExpression_Implicit_ReferenceCovarianceTransitiveConversion_Invalid()
        {
            string source = @"
interface I1<in T>
{
}

class C1<T> : I1<T>
{
    void M1()
    {
        C2<C4> c2 = new C2<C4>();
        I1<C3> /*<bind>*/c1 = c2/*</bind>*/;
    }
}

class C2<T> : C1<T>
{
}

class C3
{
}

class C4 : C3
{
}
";
            string expectedOperationTree = @"
IVariableDeclarationStatement (1 declarations) (OperationKind.VariableDeclarationStatement, IsInvalid) (Syntax: 'I1<C3> /*<b ... *</bind>*/;')
  IVariableDeclaration (1 variables) (OperationKind.VariableDeclaration, IsInvalid) (Syntax: 'I1<C3> /*<b ... *</bind>*/;')
    Variables: Local_1: I1<C3> c1
    Initializer: IConversionExpression (Implicit, TryCast: False, Unchecked) (OperationKind.ConversionExpression, Type: I1<C3>, IsInvalid) (Syntax: 'c2')
        Conversion: CommonConversion (Exists: True, IsIdentity: False, IsNumeric: False, IsReference: True, IsUserDefined: False) (MethodSymbol: null)
        Operand: ILocalReferenceExpression: c2 (OperationKind.LocalReferenceExpression, Type: C2<C4>, IsInvalid) (Syntax: 'c2')
";
            var expectedDiagnostics = new DiagnosticDescription[] {
                // CS0266: Cannot implicitly convert type 'C2<C4>' to 'I1<C3>'. An explicit conversion exists (are you missing a cast?)
                //         I1<C3> /*<bind>*/c1 = c2/*</bind>*/;
                Diagnostic(ErrorCode.ERR_NoImplicitConvCast, "c2").WithArguments("C2<C4>", "I1<C3>").WithLocation(11, 31)
            };

            VerifyOperationTreeAndDiagnosticsForTest<VariableDeclaratorSyntax>(source, expectedOperationTree, expectedDiagnostics,
                AdditionalOperationTreeVerifier: new ExpectedSymbolVerifier().Verify);
        }

        [CompilerTrait(CompilerFeature.IOperation)]
        [Fact]
        public void ConversionExpression_Implicit_ReferenceContravarianceTransitiveConversion()
        {
            string source = @"
interface I1<out T>
{
}

class C1<T> : I1<T>
{
    void M1()
    {
        C2<C4> c2 = new C2<C4>();
        I1<C3> /*<bind>*/c1 = c2/*</bind>*/;
    }
}

class C2<T> : C1<T>
{
}

class C3
{
}

class C4 : C3
{
}
";
            string expectedOperationTree = @"
IVariableDeclarationStatement (1 declarations) (OperationKind.VariableDeclarationStatement) (Syntax: 'I1<C3> /*<b ... *</bind>*/;')
  IVariableDeclaration (1 variables) (OperationKind.VariableDeclaration) (Syntax: 'I1<C3> /*<b ... *</bind>*/;')
    Variables: Local_1: I1<C3> c1
    Initializer: IConversionExpression (Implicit, TryCast: False, Unchecked) (OperationKind.ConversionExpression, Type: I1<C3>) (Syntax: 'c2')
        Conversion: CommonConversion (Exists: True, IsIdentity: False, IsNumeric: False, IsReference: True, IsUserDefined: False) (MethodSymbol: null)
        Operand: ILocalReferenceExpression: c2 (OperationKind.LocalReferenceExpression, Type: C2<C4>) (Syntax: 'c2')
";
            var expectedDiagnostics = DiagnosticDescription.None;

            VerifyOperationTreeAndDiagnosticsForTest<VariableDeclaratorSyntax>(source, expectedOperationTree, expectedDiagnostics,
                AdditionalOperationTreeVerifier: new ExpectedSymbolVerifier().Verify);
        }

        [CompilerTrait(CompilerFeature.IOperation)]
        [Fact]
        public void ConversionExpression_Implicit_ReferenceContravarianceTransitiveConversion_Invalid()
        {
            string source = @"
interface I1<out T>
{
}

class C1<T> : I1<T>
{
    void M1()
    {
        C2<C3> c2 = new C2<C3>();
        I1<C4> /*<bind>*/c1 = c2/*</bind>*/;
    }
}

class C2<T> : C1<T>
{
}

class C3
{
}

class C4 : C3
{
}
";
            string expectedOperationTree = @"
IVariableDeclarationStatement (1 declarations) (OperationKind.VariableDeclarationStatement, IsInvalid) (Syntax: 'I1<C4> /*<b ... *</bind>*/;')
  IVariableDeclaration (1 variables) (OperationKind.VariableDeclaration, IsInvalid) (Syntax: 'I1<C4> /*<b ... *</bind>*/;')
    Variables: Local_1: I1<C4> c1
    Initializer: IConversionExpression (Implicit, TryCast: False, Unchecked) (OperationKind.ConversionExpression, Type: I1<C4>, IsInvalid) (Syntax: 'c2')
        Conversion: CommonConversion (Exists: True, IsIdentity: False, IsNumeric: False, IsReference: True, IsUserDefined: False) (MethodSymbol: null)
        Operand: ILocalReferenceExpression: c2 (OperationKind.LocalReferenceExpression, Type: C2<C3>, IsInvalid) (Syntax: 'c2')
";
            var expectedDiagnostics = new DiagnosticDescription[] {
                // CS0266: Cannot implicitly convert type 'C2<C3>' to 'I1<C4>'. An explicit conversion exists (are you missing a cast?)
                //         I1<C4> /*<bind>*/c1 = c2/*</bind>*/;
                Diagnostic(ErrorCode.ERR_NoImplicitConvCast, "c2").WithArguments("C2<C3>", "I1<C4>").WithLocation(11, 31)
            };

            VerifyOperationTreeAndDiagnosticsForTest<VariableDeclaratorSyntax>(source, expectedOperationTree, expectedDiagnostics,
                AdditionalOperationTreeVerifier: new ExpectedSymbolVerifier().Verify);
        }

        [CompilerTrait(CompilerFeature.IOperation)]
        [Fact]
        public void ConversionExpression_Implicit_ReferenceInvariantTransitiveConversion()
        {
            string source = @"
using System.Collections.Generic;

class C1
{
    static void M1()
    {
        IList<string> /*<bind>*/list = new List<string>()/*</bind>*/;
    }
}
";
            string expectedOperationTree = @"
IVariableDeclarationStatement (1 declarations) (OperationKind.VariableDeclarationStatement) (Syntax: 'IList<strin ... *</bind>*/;')
  IVariableDeclaration (1 variables) (OperationKind.VariableDeclaration) (Syntax: 'IList<strin ... *</bind>*/;')
    Variables: Local_1: System.Collections.Generic.IList<System.String> list
    Initializer: IConversionExpression (Implicit, TryCast: False, Unchecked) (OperationKind.ConversionExpression, Type: System.Collections.Generic.IList<System.String>) (Syntax: 'new List<string>()')
        Conversion: CommonConversion (Exists: True, IsIdentity: False, IsNumeric: False, IsReference: True, IsUserDefined: False) (MethodSymbol: null)
        Operand: IObjectCreationExpression (Constructor: System.Collections.Generic.List<System.String>..ctor()) (OperationKind.ObjectCreationExpression, Type: System.Collections.Generic.List<System.String>) (Syntax: 'new List<string>()')
            Arguments(0)
            Initializer: null
";
            var expectedDiagnostics = DiagnosticDescription.None;

            VerifyOperationTreeAndDiagnosticsForTest<VariableDeclaratorSyntax>(source, expectedOperationTree, expectedDiagnostics,
                AdditionalOperationTreeVerifier: new ExpectedSymbolVerifier().Verify);
        }

        [CompilerTrait(CompilerFeature.IOperation)]
        [Fact]
        public void ConversionExpression_Implicit_ReferenceTypeParameterClassConversion()
        {
            string source = @"
class C1
{
    static void M1<T>()
        where T : C2, new()
    {
        C1 /*<bind>*/c1 = new T()/*</bind>*/;
    }
}

class C2 : C1
{

}
";
            string expectedOperationTree = @"
IVariableDeclarationStatement (1 declarations) (OperationKind.VariableDeclarationStatement) (Syntax: 'C1 /*<bind> ... *</bind>*/;')
  IVariableDeclaration (1 variables) (OperationKind.VariableDeclaration) (Syntax: 'C1 /*<bind> ... *</bind>*/;')
    Variables: Local_1: C1 c1
    Initializer: IConversionExpression (Implicit, TryCast: False, Unchecked) (OperationKind.ConversionExpression, Type: C1) (Syntax: 'new T()')
        Conversion: CommonConversion (Exists: True, IsIdentity: False, IsNumeric: False, IsReference: True, IsUserDefined: False) (MethodSymbol: null)
        Operand: ITypeParameterObjectCreationExpression (OperationKind.TypeParameterObjectCreationExpression, Type: T) (Syntax: 'new T()')
";
            var expectedDiagnostics = DiagnosticDescription.None;

            VerifyOperationTreeAndDiagnosticsForTest<VariableDeclaratorSyntax>(source, expectedOperationTree, expectedDiagnostics,
                AdditionalOperationTreeVerifier: new ExpectedSymbolVerifier().Verify);
        }

        [CompilerTrait(CompilerFeature.IOperation)]
        [Fact]
        public void ConversionExpression_Implicit_ReferenceTypeParameterClassConversion_InvalidConversion()
        {
            string source = @"
class C1
{
    static void M1<T>()
        where T : class, new()
    {
        C1 /*<bind>*/c1 = new T()/*</bind>*/;
    }
}

class C2 : C1
{

}
";
            string expectedOperationTree = @"
IVariableDeclarationStatement (1 declarations) (OperationKind.VariableDeclarationStatement, IsInvalid) (Syntax: 'C1 /*<bind> ... *</bind>*/;')
  IVariableDeclaration (1 variables) (OperationKind.VariableDeclaration, IsInvalid) (Syntax: 'C1 /*<bind> ... *</bind>*/;')
    Variables: Local_1: C1 c1
    Initializer: IConversionExpression (Implicit, TryCast: False, Unchecked) (OperationKind.ConversionExpression, Type: C1, IsInvalid) (Syntax: 'new T()')
        Conversion: CommonConversion (Exists: False, IsIdentity: False, IsNumeric: False, IsReference: False, IsUserDefined: False) (MethodSymbol: null)
        Operand: ITypeParameterObjectCreationExpression (OperationKind.TypeParameterObjectCreationExpression, Type: T, IsInvalid) (Syntax: 'new T()')
";
            var expectedDiagnostics = new DiagnosticDescription[] {
                // CS0029: Cannot implicitly convert type 'T' to 'C1'
                //         C1 /*<bind>*/c1 = new T()/*</bind>*/;
                Diagnostic(ErrorCode.ERR_NoImplicitConv, "new T()").WithArguments("T", "C1").WithLocation(7, 27)
            };

            VerifyOperationTreeAndDiagnosticsForTest<VariableDeclaratorSyntax>(source, expectedOperationTree, expectedDiagnostics,
                AdditionalOperationTreeVerifier: new ExpectedSymbolVerifier().Verify);
        }

        [CompilerTrait(CompilerFeature.IOperation)]
        [Fact]
        public void ConversionExpression_Implicit_ReferenceTypeParameterInterfaceConversion()
        {
            string source = @"
interface I1
{
}

class C1 : I1
{
    static void M1<T>()
        where T : C1, new()
    {
        I1 /*<bind>*/i1 = new T()/*</bind>*/;
    }
}
";
            string expectedOperationTree = @"
IVariableDeclarationStatement (1 declarations) (OperationKind.VariableDeclarationStatement) (Syntax: 'I1 /*<bind> ... *</bind>*/;')
  IVariableDeclaration (1 variables) (OperationKind.VariableDeclaration) (Syntax: 'I1 /*<bind> ... *</bind>*/;')
    Variables: Local_1: I1 i1
    Initializer: IConversionExpression (Implicit, TryCast: False, Unchecked) (OperationKind.ConversionExpression, Type: I1) (Syntax: 'new T()')
        Conversion: CommonConversion (Exists: True, IsIdentity: False, IsNumeric: False, IsReference: True, IsUserDefined: False) (MethodSymbol: null)
        Operand: ITypeParameterObjectCreationExpression (OperationKind.TypeParameterObjectCreationExpression, Type: T) (Syntax: 'new T()')
";
            var expectedDiagnostics = DiagnosticDescription.None;

            VerifyOperationTreeAndDiagnosticsForTest<VariableDeclaratorSyntax>(source, expectedOperationTree, expectedDiagnostics,
                AdditionalOperationTreeVerifier: new ExpectedSymbolVerifier().Verify);
        }

        [CompilerTrait(CompilerFeature.IOperation)]
        [Fact]
        public void ConversionExpression_Implicit_ReferenceTypeParameterToInterfaceConversion_InvalidConversion()
        {
            string source = @"
interface I1
{
}

class C1
{
    static void M1<T>()
        where T : C1, new()
    {
        I1 /*<bind>*/i1 = new T()/*</bind>*/;
    }
}
";
            string expectedOperationTree = @"
IVariableDeclarationStatement (1 declarations) (OperationKind.VariableDeclarationStatement, IsInvalid) (Syntax: 'I1 /*<bind> ... *</bind>*/;')
  IVariableDeclaration (1 variables) (OperationKind.VariableDeclaration, IsInvalid) (Syntax: 'I1 /*<bind> ... *</bind>*/;')
    Variables: Local_1: I1 i1
    Initializer: IConversionExpression (Implicit, TryCast: False, Unchecked) (OperationKind.ConversionExpression, Type: I1, IsInvalid) (Syntax: 'new T()')
        Conversion: CommonConversion (Exists: True, IsIdentity: False, IsNumeric: False, IsReference: True, IsUserDefined: False) (MethodSymbol: null)
        Operand: ITypeParameterObjectCreationExpression (OperationKind.TypeParameterObjectCreationExpression, Type: T, IsInvalid) (Syntax: 'new T()')
";
            var expectedDiagnostics = new DiagnosticDescription[] {
                // CS0266: Cannot implicitly convert type 'T' to 'I1'. An explicit conversion exists (are you missing a cast?)
                //         I1 /*<bind>*/i1 = new T()/*</bind>*/;
                Diagnostic(ErrorCode.ERR_NoImplicitConvCast, "new T()").WithArguments("T", "I1").WithLocation(11, 27)
            };

            VerifyOperationTreeAndDiagnosticsForTest<VariableDeclaratorSyntax>(source, expectedOperationTree, expectedDiagnostics,
                AdditionalOperationTreeVerifier: new ExpectedSymbolVerifier().Verify);
        }

        [CompilerTrait(CompilerFeature.IOperation)]
        [Fact]
        public void ConversionExpression_Implicit_ReferenceTypeParameterToConstraintParameterConversion()
        {
            string source = @"
interface I1
{
}

class C1
{
    static void M1<T, U>()
        where T : U, new()
        where U : class
    {
        U /*<bind>*/u = new T()/*</bind>*/;
    }
}
";
            string expectedOperationTree = @"
IVariableDeclarationStatement (1 declarations) (OperationKind.VariableDeclarationStatement) (Syntax: 'U /*<bind>* ... *</bind>*/;')
  IVariableDeclaration (1 variables) (OperationKind.VariableDeclaration) (Syntax: 'U /*<bind>* ... *</bind>*/;')
    Variables: Local_1: U u
    Initializer: IConversionExpression (Implicit, TryCast: False, Unchecked) (OperationKind.ConversionExpression, Type: U) (Syntax: 'new T()')
        Conversion: CommonConversion (Exists: True, IsIdentity: False, IsNumeric: False, IsReference: False, IsUserDefined: False) (MethodSymbol: null)
        Operand: ITypeParameterObjectCreationExpression (OperationKind.TypeParameterObjectCreationExpression, Type: T) (Syntax: 'new T()')
";
            var expectedDiagnostics = DiagnosticDescription.None;

            VerifyOperationTreeAndDiagnosticsForTest<VariableDeclaratorSyntax>(source, expectedOperationTree, expectedDiagnostics,
                AdditionalOperationTreeVerifier: new ExpectedSymbolVerifier().Verify);
        }

        [CompilerTrait(CompilerFeature.IOperation)]
        [Fact]
        public void ConversionExpression_Implicit_ReferenceTypeParameterToConstraintParameter_InvalidConversion()
        {
            string source = @"
interface I1
{
}

class C1
{
    static void M1<T, U>()
        where T : class, new()
        where U : class
    {
        U /*<bind>*/u = new T()/*</bind>*/;
    }
}
";
            string expectedOperationTree = @"
IVariableDeclarationStatement (1 declarations) (OperationKind.VariableDeclarationStatement, IsInvalid) (Syntax: 'U /*<bind>* ... *</bind>*/;')
  IVariableDeclaration (1 variables) (OperationKind.VariableDeclaration, IsInvalid) (Syntax: 'U /*<bind>* ... *</bind>*/;')
    Variables: Local_1: U u
    Initializer: IConversionExpression (Implicit, TryCast: False, Unchecked) (OperationKind.ConversionExpression, Type: U, IsInvalid) (Syntax: 'new T()')
        Conversion: CommonConversion (Exists: False, IsIdentity: False, IsNumeric: False, IsReference: False, IsUserDefined: False) (MethodSymbol: null)
        Operand: ITypeParameterObjectCreationExpression (OperationKind.TypeParameterObjectCreationExpression, Type: T, IsInvalid) (Syntax: 'new T()')
";
            var expectedDiagnostics = new DiagnosticDescription[] {
                // CS0029: Cannot implicitly convert type 'T' to 'U'
                //         U /*<bind>*/u = new T()/*</bind>*/;
                Diagnostic(ErrorCode.ERR_NoImplicitConv, "new T()").WithArguments("T", "U").WithLocation(12, 25)
            };

            VerifyOperationTreeAndDiagnosticsForTest<VariableDeclaratorSyntax>(source, expectedOperationTree, expectedDiagnostics,
                AdditionalOperationTreeVerifier: new ExpectedSymbolVerifier().Verify);
        }

        [CompilerTrait(CompilerFeature.IOperation)]
        [Fact]
        public void ConversionExpression_Implicit_ReferenceTypeParameterFromNull()
        {
            string source = @"
interface I1
{
}

class C1
{
    static void M1<T, U>()
        where T : class, new()
    {
        T /*<bind>*/t = null/*</bind>*/;
    }
}
";
            string expectedOperationTree = @"
IVariableDeclarationStatement (1 declarations) (OperationKind.VariableDeclarationStatement) (Syntax: 'T /*<bind>* ... *</bind>*/;')
  IVariableDeclaration (1 variables) (OperationKind.VariableDeclaration) (Syntax: 'T /*<bind>* ... *</bind>*/;')
    Variables: Local_1: T t
    Initializer: IConversionExpression (Implicit, TryCast: False, Unchecked) (OperationKind.ConversionExpression, Type: T, Constant: null) (Syntax: 'null')
        Conversion: CommonConversion (Exists: True, IsIdentity: False, IsNumeric: False, IsReference: True, IsUserDefined: False) (MethodSymbol: null)
        Operand: ILiteralExpression (OperationKind.LiteralExpression, Type: null, Constant: null) (Syntax: 'null')
";
            var expectedDiagnostics = new DiagnosticDescription[] {
                // CS0219: The variable 't' is assigned but its value is never used
                //         T /*<bind>*/t = null/*</bind>*/;
                Diagnostic(ErrorCode.WRN_UnreferencedVarAssg, "t").WithArguments("t").WithLocation(11, 21)
            };

            VerifyOperationTreeAndDiagnosticsForTest<VariableDeclaratorSyntax>(source, expectedOperationTree, expectedDiagnostics,
                AdditionalOperationTreeVerifier: new ExpectedSymbolVerifier().Verify);
        }

        [CompilerTrait(CompilerFeature.IOperation)]
        [Fact]
        public void ConversionExpression_Implicit_ReferenceTypeParameterFromNull_InvalidNoReferenceConstraint()
        {
            string source = @"
interface I1
{
}

class C1
{
    static void M1<T, U>()
        where T : new()
    {
        T /*<bind>*/t = null/*</bind>*/;
    }
}
";
            string expectedOperationTree = @"
IVariableDeclarationStatement (1 declarations) (OperationKind.VariableDeclarationStatement, IsInvalid) (Syntax: 'T /*<bind>* ... *</bind>*/;')
  IVariableDeclaration (1 variables) (OperationKind.VariableDeclaration, IsInvalid) (Syntax: 'T /*<bind>* ... *</bind>*/;')
    Variables: Local_1: T t
    Initializer: IConversionExpression (Implicit, TryCast: False, Unchecked) (OperationKind.ConversionExpression, Type: T, IsInvalid) (Syntax: 'null')
        Conversion: CommonConversion (Exists: False, IsIdentity: False, IsNumeric: False, IsReference: False, IsUserDefined: False) (MethodSymbol: null)
        Operand: ILiteralExpression (OperationKind.LiteralExpression, Type: null, Constant: null, IsInvalid) (Syntax: 'null')
";
            var expectedDiagnostics = new DiagnosticDescription[] {
                // CS0403: Cannot convert null to type parameter 'T' because it could be a non-nullable value type. Consider using 'default(T)' instead.
                //         T /*<bind>*/t = null/*</bind>*/;
                Diagnostic(ErrorCode.ERR_TypeVarCantBeNull, "null").WithArguments("T").WithLocation(11, 25)
            };

            VerifyOperationTreeAndDiagnosticsForTest<VariableDeclaratorSyntax>(source, expectedOperationTree, expectedDiagnostics,
                AdditionalOperationTreeVerifier: new ExpectedSymbolVerifier().Verify);
        }

        [CompilerTrait(CompilerFeature.IOperation)]
        [Fact]
        public void ConversionExpression_Implicit_BoxingNonNullableValueToObjectConversion()
        {
            string source = @"

class C1
{
    static void M1()
    {
        int i = 1;
        object /*<bind>*/o = i/*</bind>*/;
    }
}
";
            string expectedOperationTree = @"
IVariableDeclarationStatement (1 declarations) (OperationKind.VariableDeclarationStatement) (Syntax: 'object /*<b ... *</bind>*/;')
  IVariableDeclaration (1 variables) (OperationKind.VariableDeclaration) (Syntax: 'object /*<b ... *</bind>*/;')
    Variables: Local_1: System.Object o
    Initializer: IConversionExpression (Implicit, TryCast: False, Unchecked) (OperationKind.ConversionExpression, Type: System.Object) (Syntax: 'i')
        Conversion: CommonConversion (Exists: True, IsIdentity: False, IsNumeric: False, IsReference: False, IsUserDefined: False) (MethodSymbol: null)
        Operand: ILocalReferenceExpression: i (OperationKind.LocalReferenceExpression, Type: System.Int32) (Syntax: 'i')
";
            var expectedDiagnostics = DiagnosticDescription.None;

            VerifyOperationTreeAndDiagnosticsForTest<VariableDeclaratorSyntax>(source, expectedOperationTree, expectedDiagnostics,
                AdditionalOperationTreeVerifier: new ExpectedSymbolVerifier().Verify);
        }

        [CompilerTrait(CompilerFeature.IOperation)]
        [Fact]
        public void ConversionExpression_Implicit_BoxingNonNullableValueToDynamicConversion()
        {
            string source = @"

class C1
{
    static void M1()
    {
        int i = 1;
        dynamic /*<bind>*/d = i/*</bind>*/;
    }
}
";
            string expectedOperationTree = @"
IVariableDeclarationStatement (1 declarations) (OperationKind.VariableDeclarationStatement) (Syntax: 'dynamic /*< ... *</bind>*/;')
  IVariableDeclaration (1 variables) (OperationKind.VariableDeclaration) (Syntax: 'dynamic /*< ... *</bind>*/;')
    Variables: Local_1: dynamic d
    Initializer: IConversionExpression (Implicit, TryCast: False, Unchecked) (OperationKind.ConversionExpression, Type: dynamic) (Syntax: 'i')
        Conversion: CommonConversion (Exists: True, IsIdentity: False, IsNumeric: False, IsReference: False, IsUserDefined: False) (MethodSymbol: null)
        Operand: ILocalReferenceExpression: i (OperationKind.LocalReferenceExpression, Type: System.Int32) (Syntax: 'i')
";
            var expectedDiagnostics = DiagnosticDescription.None;

            VerifyOperationTreeAndDiagnosticsForTest<VariableDeclaratorSyntax>(source, expectedOperationTree, expectedDiagnostics,
                AdditionalOperationTreeVerifier: new ExpectedSymbolVerifier().Verify);
        }

        [CompilerTrait(CompilerFeature.IOperation)]
        [Fact]
        public void ConversionExpression_Implicit_BoxingValueToSystemValueTypeConversion()
        {
            string source = @"
using System;

struct S1
{
    void M1()
    {
        ValueType /*<bind>*/v1 = new S1()/*</bind>*/;
    }
}

";
            string expectedOperationTree = @"
IVariableDeclarationStatement (1 declarations) (OperationKind.VariableDeclarationStatement) (Syntax: 'ValueType / ... *</bind>*/;')
  IVariableDeclaration (1 variables) (OperationKind.VariableDeclaration) (Syntax: 'ValueType / ... *</bind>*/;')
    Variables: Local_1: System.ValueType v1
    Initializer: IConversionExpression (Implicit, TryCast: False, Unchecked) (OperationKind.ConversionExpression, Type: System.ValueType) (Syntax: 'new S1()')
        Conversion: CommonConversion (Exists: True, IsIdentity: False, IsNumeric: False, IsReference: False, IsUserDefined: False) (MethodSymbol: null)
        Operand: IObjectCreationExpression (Constructor: S1..ctor()) (OperationKind.ObjectCreationExpression, Type: S1) (Syntax: 'new S1()')
            Arguments(0)
            Initializer: null
";
            var expectedDiagnostics = DiagnosticDescription.None;

            VerifyOperationTreeAndDiagnosticsForTest<VariableDeclaratorSyntax>(source, expectedOperationTree, expectedDiagnostics,
                AdditionalOperationTreeVerifier: new ExpectedSymbolVerifier().Verify);
        }

        [CompilerTrait(CompilerFeature.IOperation)]
        [Fact]
        public void ConversionExpression_Implicit_BoxingNonNullableValueToSystemValueTypeConversion_InvalidNonValueType()
        {
            string source = @"
using System;

class C1
{
    void M1()
    {
        ValueType /*<bind>*/v1 = new C1()/*</bind>*/;
    }
}

";
            string expectedOperationTree = @"
IVariableDeclarationStatement (1 declarations) (OperationKind.VariableDeclarationStatement, IsInvalid) (Syntax: 'ValueType / ... *</bind>*/;')
  IVariableDeclaration (1 variables) (OperationKind.VariableDeclaration, IsInvalid) (Syntax: 'ValueType / ... *</bind>*/;')
    Variables: Local_1: System.ValueType v1
    Initializer: IConversionExpression (Implicit, TryCast: False, Unchecked) (OperationKind.ConversionExpression, Type: System.ValueType, IsInvalid) (Syntax: 'new C1()')
        Conversion: CommonConversion (Exists: False, IsIdentity: False, IsNumeric: False, IsReference: False, IsUserDefined: False) (MethodSymbol: null)
        Operand: IObjectCreationExpression (Constructor: C1..ctor()) (OperationKind.ObjectCreationExpression, Type: C1, IsInvalid) (Syntax: 'new C1()')
            Arguments(0)
            Initializer: null
";
            var expectedDiagnostics = new DiagnosticDescription[] {
                // CS0029: Cannot implicitly convert type 'C1' to 'System.ValueType'
                //         ValueType /*<bind>*/v1 = new C1()/*</bind>*/;
                Diagnostic(ErrorCode.ERR_NoImplicitConv, "new C1()").WithArguments("C1", "System.ValueType").WithLocation(8, 34)
            };

            VerifyOperationTreeAndDiagnosticsForTest<VariableDeclaratorSyntax>(source, expectedOperationTree, expectedDiagnostics,
                AdditionalOperationTreeVerifier: new ExpectedSymbolVerifier().Verify);
        }

        [CompilerTrait(CompilerFeature.IOperation)]
        [Fact]
        public void ConversionExpression_Implicit_BoxingNonNullableValueToImplementingInterfaceConversion()
        {
            string source = @"
interface I1
{
}

struct S1 : I1
{
    void M1()
    {
        I1 /*<bind>*/i1 = new S1()/*</bind>*/;
    }
}
";
            string expectedOperationTree = @"
IVariableDeclarationStatement (1 declarations) (OperationKind.VariableDeclarationStatement) (Syntax: 'I1 /*<bind> ... *</bind>*/;')
  IVariableDeclaration (1 variables) (OperationKind.VariableDeclaration) (Syntax: 'I1 /*<bind> ... *</bind>*/;')
    Variables: Local_1: I1 i1
    Initializer: IConversionExpression (Implicit, TryCast: False, Unchecked) (OperationKind.ConversionExpression, Type: I1) (Syntax: 'new S1()')
        Conversion: CommonConversion (Exists: True, IsIdentity: False, IsNumeric: False, IsReference: False, IsUserDefined: False) (MethodSymbol: null)
        Operand: IObjectCreationExpression (Constructor: S1..ctor()) (OperationKind.ObjectCreationExpression, Type: S1) (Syntax: 'new S1()')
            Arguments(0)
            Initializer: null
";
            var expectedDiagnostics = DiagnosticDescription.None;

            VerifyOperationTreeAndDiagnosticsForTest<VariableDeclaratorSyntax>(source, expectedOperationTree, expectedDiagnostics,
                AdditionalOperationTreeVerifier: new ExpectedSymbolVerifier().Verify);
        }

        [CompilerTrait(CompilerFeature.IOperation)]
        [Fact]
        public void ConversionExpression_Implicit_BoxingNonNullableValueToImplementingInterfaceConversion_InvalidNotImplementing()
        {
            string source = @"
interface I1
{
}

struct S1
{
    void M1()
    {
        I1 /*<bind>*/i1 = new S1()/*</bind>*/;
    }
}
";
            string expectedOperationTree = @"
IVariableDeclarationStatement (1 declarations) (OperationKind.VariableDeclarationStatement, IsInvalid) (Syntax: 'I1 /*<bind> ... *</bind>*/;')
  IVariableDeclaration (1 variables) (OperationKind.VariableDeclaration, IsInvalid) (Syntax: 'I1 /*<bind> ... *</bind>*/;')
    Variables: Local_1: I1 i1
    Initializer: IConversionExpression (Implicit, TryCast: False, Unchecked) (OperationKind.ConversionExpression, Type: I1, IsInvalid) (Syntax: 'new S1()')
        Conversion: CommonConversion (Exists: False, IsIdentity: False, IsNumeric: False, IsReference: False, IsUserDefined: False) (MethodSymbol: null)
        Operand: IObjectCreationExpression (Constructor: S1..ctor()) (OperationKind.ObjectCreationExpression, Type: S1, IsInvalid) (Syntax: 'new S1()')
            Arguments(0)
            Initializer: null
";
            var expectedDiagnostics = new DiagnosticDescription[] {
                // CS0029: Cannot implicitly convert type 'S1' to 'I1'
                //         I1 /*<bind>*/i1 = new S1()/*</bind>*/;
                Diagnostic(ErrorCode.ERR_NoImplicitConv, "new S1()").WithArguments("S1", "I1").WithLocation(10, 27)
            };

            VerifyOperationTreeAndDiagnosticsForTest<VariableDeclaratorSyntax>(source, expectedOperationTree, expectedDiagnostics,
                AdditionalOperationTreeVerifier: new ExpectedSymbolVerifier().Verify);
        }

        [CompilerTrait(CompilerFeature.IOperation)]
        [Fact]
        public void ConversionExpression_Implicit_BoxingNullableValueToImplementingInterfaceConversion()
        {
            string source = @"
interface I1
{
}

struct S1 : I1
{
    void M1()
    {
        S1? s1 = null;
        I1 /*<bind>*/i1 = s1/*</bind>*/;
    }
}
";
            string expectedOperationTree = @"
IVariableDeclarationStatement (1 declarations) (OperationKind.VariableDeclarationStatement) (Syntax: 'I1 /*<bind> ... *</bind>*/;')
  IVariableDeclaration (1 variables) (OperationKind.VariableDeclaration) (Syntax: 'I1 /*<bind> ... *</bind>*/;')
    Variables: Local_1: I1 i1
    Initializer: IConversionExpression (Implicit, TryCast: False, Unchecked) (OperationKind.ConversionExpression, Type: I1) (Syntax: 's1')
        Conversion: CommonConversion (Exists: True, IsIdentity: False, IsNumeric: False, IsReference: False, IsUserDefined: False) (MethodSymbol: null)
        Operand: ILocalReferenceExpression: s1 (OperationKind.LocalReferenceExpression, Type: S1?) (Syntax: 's1')
";
            var expectedDiagnostics = DiagnosticDescription.None;

            VerifyOperationTreeAndDiagnosticsForTest<VariableDeclaratorSyntax>(source, expectedOperationTree, expectedDiagnostics,
                AdditionalOperationTreeVerifier: new ExpectedSymbolVerifier().Verify);
        }

        [CompilerTrait(CompilerFeature.IOperation)]
        [Fact]
        public void ConversionExpression_Implicit_BoxingNullableValueToImplementingInterfaceConversion_InvalidNotImplementing()
        {
            string source = @"
interface I1
{
}

struct S1
{
    void M1()
    {
        S1? s1 = null;
        I1 /*<bind>*/i1 = s1/*</bind>*/;
    }
}
";
            string expectedOperationTree = @"
IVariableDeclarationStatement (1 declarations) (OperationKind.VariableDeclarationStatement, IsInvalid) (Syntax: 'I1 /*<bind> ... *</bind>*/;')
  IVariableDeclaration (1 variables) (OperationKind.VariableDeclaration, IsInvalid) (Syntax: 'I1 /*<bind> ... *</bind>*/;')
    Variables: Local_1: I1 i1
    Initializer: IConversionExpression (Implicit, TryCast: False, Unchecked) (OperationKind.ConversionExpression, Type: I1, IsInvalid) (Syntax: 's1')
        Conversion: CommonConversion (Exists: False, IsIdentity: False, IsNumeric: False, IsReference: False, IsUserDefined: False) (MethodSymbol: null)
        Operand: ILocalReferenceExpression: s1 (OperationKind.LocalReferenceExpression, Type: S1?, IsInvalid) (Syntax: 's1')
";
            var expectedDiagnostics = new DiagnosticDescription[] {
                // CS0029: Cannot implicitly convert type 'S1?' to 'I1'
                //         I1 /*<bind>*/i1 = s1/*</bind>*/;
                Diagnostic(ErrorCode.ERR_NoImplicitConv, "s1").WithArguments("S1?", "I1").WithLocation(11, 27)
            };

            VerifyOperationTreeAndDiagnosticsForTest<VariableDeclaratorSyntax>(source, expectedOperationTree, expectedDiagnostics,
                AdditionalOperationTreeVerifier: new ExpectedSymbolVerifier().Verify);
        }

        [CompilerTrait(CompilerFeature.IOperation)]
        [Fact]
        public void ConversionExpression_Implicit_BoxingEnumToSystemEnumConversion()
        {
            string source = @"
using System;

enum E1
{
    E
}

struct S1
{
    void M1()
    {
        Enum /*<bind>*/e = E1.E/*</bind>*/;
    }
}

";
            string expectedOperationTree = @"
IVariableDeclarationStatement (1 declarations) (OperationKind.VariableDeclarationStatement) (Syntax: 'Enum /*<bin ... *</bind>*/;')
  IVariableDeclaration (1 variables) (OperationKind.VariableDeclaration) (Syntax: 'Enum /*<bin ... *</bind>*/;')
    Variables: Local_1: System.Enum e
    Initializer: IConversionExpression (Implicit, TryCast: False, Unchecked) (OperationKind.ConversionExpression, Type: System.Enum) (Syntax: 'E1.E')
        Conversion: CommonConversion (Exists: True, IsIdentity: False, IsNumeric: False, IsReference: False, IsUserDefined: False) (MethodSymbol: null)
        Operand: IFieldReferenceExpression: E1.E (Static) (OperationKind.FieldReferenceExpression, Type: E1, Constant: 0) (Syntax: 'E1.E')
            Instance Receiver: null
";
            var expectedDiagnostics = DiagnosticDescription.None;

            VerifyOperationTreeAndDiagnosticsForTest<VariableDeclaratorSyntax>(source, expectedOperationTree, expectedDiagnostics,
                AdditionalOperationTreeVerifier: new ExpectedSymbolVerifier().Verify);
        }

        [CompilerTrait(CompilerFeature.IOperation)]
        [Fact]
        public void ConversionExpression_Implicit_BoxingEnumToSystemEnumConversion_InvalidNotEnum()
        {
            string source = @"
using System;

enum E1
{
    E
}

struct S1
{
    void M1()
    {
        Enum /*<bind>*/e = 1/*</bind>*/;
    }
}

";
            string expectedOperationTree = @"
IVariableDeclarationStatement (1 declarations) (OperationKind.VariableDeclarationStatement, IsInvalid) (Syntax: 'Enum /*<bin ... *</bind>*/;')
  IVariableDeclaration (1 variables) (OperationKind.VariableDeclaration, IsInvalid) (Syntax: 'Enum /*<bin ... *</bind>*/;')
    Variables: Local_1: System.Enum e
    Initializer: IConversionExpression (Implicit, TryCast: False, Unchecked) (OperationKind.ConversionExpression, Type: System.Enum, IsInvalid) (Syntax: '1')
        Conversion: CommonConversion (Exists: False, IsIdentity: False, IsNumeric: False, IsReference: False, IsUserDefined: False) (MethodSymbol: null)
        Operand: ILiteralExpression (OperationKind.LiteralExpression, Type: System.Int32, Constant: 1, IsInvalid) (Syntax: '1')
";
            var expectedDiagnostics = new DiagnosticDescription[] {
                // CS0029: Cannot implicitly convert type 'int' to 'System.Enum'
                //         Enum /*<bind>*/e = 1/*</bind>*/;
                Diagnostic(ErrorCode.ERR_NoImplicitConv, "1").WithArguments("int", "System.Enum").WithLocation(13, 28)
            };

            VerifyOperationTreeAndDiagnosticsForTest<VariableDeclaratorSyntax>(source, expectedOperationTree, expectedDiagnostics,
                AdditionalOperationTreeVerifier: new ExpectedSymbolVerifier().Verify);
        }

        [CompilerTrait(CompilerFeature.IOperation)]
        [Fact]
        public void ConversionExpression_Implicit_DynamicConversionToClass()
        {
            string source = @"
class S1
{
    void M1()
    {
        dynamic d1 = 1;
        string /*<bind>*/s1 = d1/*</bind>*/;
    }
}
";
            string expectedOperationTree = @"
IVariableDeclarationStatement (1 declarations) (OperationKind.VariableDeclarationStatement) (Syntax: 'string /*<b ... *</bind>*/;')
  IVariableDeclaration (1 variables) (OperationKind.VariableDeclaration) (Syntax: 'string /*<b ... *</bind>*/;')
    Variables: Local_1: System.String s1
    Initializer: IConversionExpression (Implicit, TryCast: False, Unchecked) (OperationKind.ConversionExpression, Type: System.String) (Syntax: 'd1')
        Conversion: CommonConversion (Exists: True, IsIdentity: False, IsNumeric: False, IsReference: False, IsUserDefined: False) (MethodSymbol: null)
        Operand: ILocalReferenceExpression: d1 (OperationKind.LocalReferenceExpression, Type: dynamic) (Syntax: 'd1')
";
            var expectedDiagnostics = DiagnosticDescription.None;

            VerifyOperationTreeAndDiagnosticsForTest<VariableDeclaratorSyntax>(source, expectedOperationTree, expectedDiagnostics,
                AdditionalOperationTreeVerifier: new ExpectedSymbolVerifier().Verify);
        }

        [CompilerTrait(CompilerFeature.IOperation)]
        [Fact]
        public void ConversionExpression_Implicit_DynamicConversionToValueType()
        {
            string source = @"
class S1
{
    void M1()
    {
        dynamic d1 = null;
        int /*<bind>*/i1 = d1/*</bind>*/;
    }
}
";
            string expectedOperationTree = @"
IVariableDeclarationStatement (1 declarations) (OperationKind.VariableDeclarationStatement) (Syntax: 'int /*<bind ... *</bind>*/;')
  IVariableDeclaration (1 variables) (OperationKind.VariableDeclaration) (Syntax: 'int /*<bind ... *</bind>*/;')
    Variables: Local_1: System.Int32 i1
    Initializer: IConversionExpression (Implicit, TryCast: False, Unchecked) (OperationKind.ConversionExpression, Type: System.Int32) (Syntax: 'd1')
        Conversion: CommonConversion (Exists: True, IsIdentity: False, IsNumeric: False, IsReference: False, IsUserDefined: False) (MethodSymbol: null)
        Operand: ILocalReferenceExpression: d1 (OperationKind.LocalReferenceExpression, Type: dynamic) (Syntax: 'd1')
";
            var expectedDiagnostics = DiagnosticDescription.None;

            VerifyOperationTreeAndDiagnosticsForTest<VariableDeclaratorSyntax>(source, expectedOperationTree, expectedDiagnostics,
                AdditionalOperationTreeVerifier: new ExpectedSymbolVerifier().Verify);
        }

        [CompilerTrait(CompilerFeature.IOperation)]
        [Fact]
        public void ConversionExpression_Implicit_ConstantExpressionConversion()
        {
            string source = @"
class S1
{
    void M1()
    {
        const int i1 = 1;
        const sbyte /*<bind>*/s1 = i1/*</bind>*/;
    }
}
";
            string expectedOperationTree = @"
IVariableDeclarationStatement (1 declarations) (OperationKind.VariableDeclarationStatement) (Syntax: 'const sbyte ... *</bind>*/;')
  IVariableDeclaration (1 variables) (OperationKind.VariableDeclaration) (Syntax: 'const sbyte ... *</bind>*/;')
    Variables: Local_1: System.SByte s1
    Initializer: IConversionExpression (Implicit, TryCast: False, Unchecked) (OperationKind.ConversionExpression, Type: System.SByte, Constant: 1) (Syntax: 'i1')
        Conversion: CommonConversion (Exists: True, IsIdentity: False, IsNumeric: False, IsReference: False, IsUserDefined: False) (MethodSymbol: null)
        Operand: ILocalReferenceExpression: i1 (OperationKind.LocalReferenceExpression, Type: System.Int32, Constant: 1) (Syntax: 'i1')
";
            var expectedDiagnostics = new DiagnosticDescription[] {
                // CS0219: The variable 's1' is assigned but its value is never used
                //         const sbyte /*<bind>*/s1 = i1/*</bind>*/;
                Diagnostic(ErrorCode.WRN_UnreferencedVarAssg, "s1").WithArguments("s1").WithLocation(7, 31)
            };

            VerifyOperationTreeAndDiagnosticsForTest<VariableDeclaratorSyntax>(source, expectedOperationTree, expectedDiagnostics,
                    AdditionalOperationTreeVerifier: new ExpectedSymbolVerifier().Verify);
        }

        [CompilerTrait(CompilerFeature.IOperation)]
        [Fact]
        public void ConversionExpression_Implicit_ConstantExpressionConversion_InvalidValueTooLarge()
        {
            string source = @"
class S1
{
    void M1()
    {
        const int i1 = 0x1000;
        const sbyte /*<bind>*/s1 = i1/*</bind>*/;
    }
}
";
            string expectedOperationTree = @"
IVariableDeclarationStatement (1 declarations) (OperationKind.VariableDeclarationStatement, IsInvalid) (Syntax: 'const sbyte ... *</bind>*/;')
  IVariableDeclaration (1 variables) (OperationKind.VariableDeclaration, IsInvalid) (Syntax: 'const sbyte ... *</bind>*/;')
    Variables: Local_1: System.SByte s1
    Initializer: IConversionExpression (Implicit, TryCast: False, Unchecked) (OperationKind.ConversionExpression, Type: System.SByte, IsInvalid) (Syntax: 'i1')
        Conversion: CommonConversion (Exists: True, IsIdentity: False, IsNumeric: True, IsReference: False, IsUserDefined: False) (MethodSymbol: null)
        Operand: ILocalReferenceExpression: i1 (OperationKind.LocalReferenceExpression, Type: System.Int32, Constant: 4096, IsInvalid) (Syntax: 'i1')
";
            var expectedDiagnostics = new DiagnosticDescription[] {
                // CS0031: Constant value '4096' cannot be converted to a 'sbyte'
                //         const sbyte /*<bind>*/s1 = i1/*</bind>*/;
                Diagnostic(ErrorCode.ERR_ConstOutOfRange, "i1").WithArguments("4096", "sbyte").WithLocation(7, 36)
            };

            VerifyOperationTreeAndDiagnosticsForTest<VariableDeclaratorSyntax>(source, expectedOperationTree, expectedDiagnostics,
                AdditionalOperationTreeVerifier: new ExpectedSymbolVerifier().Verify);
        }

        [CompilerTrait(CompilerFeature.IOperation)]
        [Fact]
        public void ConversionExpression_Implicit_ConstantExpressionConversion_InvalidNonConstantExpression()
        {
            string source = @"
class S1
{
    void M1()
    {
        int i1 = 0;
        const sbyte /*<bind>*/s1 = i1/*</bind>*/;
    }
}
";
            string expectedOperationTree = @"
IVariableDeclarationStatement (1 declarations) (OperationKind.VariableDeclarationStatement, IsInvalid) (Syntax: 'const sbyte ... *</bind>*/;')
  IVariableDeclaration (1 variables) (OperationKind.VariableDeclaration, IsInvalid) (Syntax: 'const sbyte ... *</bind>*/;')
    Variables: Local_1: System.SByte s1
    Initializer: IConversionExpression (Implicit, TryCast: False, Unchecked) (OperationKind.ConversionExpression, Type: System.SByte, IsInvalid) (Syntax: 'i1')
        Conversion: CommonConversion (Exists: True, IsIdentity: False, IsNumeric: True, IsReference: False, IsUserDefined: False) (MethodSymbol: null)
        Operand: ILocalReferenceExpression: i1 (OperationKind.LocalReferenceExpression, Type: System.Int32, IsInvalid) (Syntax: 'i1')
";
            var expectedDiagnostics = new DiagnosticDescription[] {
                // CS0266: Cannot implicitly convert type 'int' to 'sbyte'. An explicit conversion exists (are you missing a cast?)
                //         const sbyte /*<bind>*/s1 = i1/*</bind>*/;
                Diagnostic(ErrorCode.ERR_NoImplicitConvCast, "i1").WithArguments("int", "sbyte").WithLocation(7, 36)
            };

            VerifyOperationTreeAndDiagnosticsForTest<VariableDeclaratorSyntax>(source, expectedOperationTree, expectedDiagnostics,
                AdditionalOperationTreeVerifier: new ExpectedSymbolVerifier().Verify);
        }

        [CompilerTrait(CompilerFeature.IOperation)]
        [Fact]
        public void ConversionExpression_Implicit_UserDefinedConversion()
        {
            string source = @"
class C1
{
    void M1()
    {
        C2 /*<bind>*/c2 = this/*</bind>*/;
    }
}

class C2
{
    public static implicit operator C2(C1 c1)
    {
        return null;
    }
}
";
            string expectedOperationTree = @"
IVariableDeclarationStatement (1 declarations) (OperationKind.VariableDeclarationStatement) (Syntax: 'C2 /*<bind> ... *</bind>*/;')
  IVariableDeclaration (1 variables) (OperationKind.VariableDeclaration) (Syntax: 'C2 /*<bind> ... *</bind>*/;')
    Variables: Local_1: C2 c2
    Initializer: IConversionExpression (Implicit, TryCast: False, Unchecked) (OperatorMethod: C2 C2.op_Implicit(C1 c1)) (OperationKind.ConversionExpression, Type: C2) (Syntax: 'this')
        Conversion: CommonConversion (Exists: True, IsIdentity: False, IsNumeric: False, IsReference: False, IsUserDefined: True) (MethodSymbol: C2 C2.op_Implicit(C1 c1))
        Operand: IInstanceReferenceExpression (OperationKind.InstanceReferenceExpression, Type: C1) (Syntax: 'this')
";
            var expectedDiagnostics = DiagnosticDescription.None;

            VerifyOperationTreeAndDiagnosticsForTest<VariableDeclaratorSyntax>(source, expectedOperationTree, expectedDiagnostics,
                AdditionalOperationTreeVerifier: new ExpectedSymbolVerifier().Verify);
        }

        [CompilerTrait(CompilerFeature.IOperation)]
        [Fact]
        public void ConversionExpression_Implicit_UserDefinedMultiImplicitStepConversion()
        {
            string source = @"
class C1
{
    void M1()
    {
        int i1 = 1;
        C2 /*<bind>*/c2 = i1/*</bind>*/;
    }
}

class C2
{
    public static implicit operator C2(long c1)
    {
        return null;
    }
}
";
            string expectedOperationTree = @"
IVariableDeclarationStatement (1 declarations) (OperationKind.VariableDeclarationStatement) (Syntax: 'C2 /*<bind> ... *</bind>*/;')
  IVariableDeclaration (1 variables) (OperationKind.VariableDeclaration) (Syntax: 'C2 /*<bind> ... *</bind>*/;')
    Variables: Local_1: C2 c2
    Initializer: IConversionExpression (Implicit, TryCast: False, Unchecked) (OperatorMethod: C2 C2.op_Implicit(System.Int64 c1)) (OperationKind.ConversionExpression, Type: C2) (Syntax: 'i1')
        Conversion: CommonConversion (Exists: True, IsIdentity: False, IsNumeric: False, IsReference: False, IsUserDefined: True) (MethodSymbol: C2 C2.op_Implicit(System.Int64 c1))
        Operand: IConversionExpression (Implicit, TryCast: False, Unchecked) (OperationKind.ConversionExpression, Type: System.Int64) (Syntax: 'i1')
            Conversion: CommonConversion (Exists: True, IsIdentity: False, IsNumeric: True, IsReference: False, IsUserDefined: False) (MethodSymbol: null)
            Operand: ILocalReferenceExpression: i1 (OperationKind.LocalReferenceExpression, Type: System.Int32) (Syntax: 'i1')
";
            var expectedDiagnostics = DiagnosticDescription.None;

            VerifyOperationTreeAndDiagnosticsForTest<VariableDeclaratorSyntax>(source, expectedOperationTree, expectedDiagnostics,
                AdditionalOperationTreeVerifier: new ExpectedSymbolVerifier()
                {
                    ConversionChildSelector = ExpectedSymbolVerifier.NestedConversionChildSelector
                }.Verify);
        }

        [CompilerTrait(CompilerFeature.IOperation)]
        [Fact]
        public void ConversionExpression_Implicit_UserDefinedMultiImplicitAndExplicitStepConversion()
        {
            string source = @"
class C1
{
    void M1()
    {
        int i1 = 1;
        C2 /*<bind>*/c2 = (int)this/*</bind>*/;
    }

    public static implicit operator int(C1 c1)
    {
        return 1;
    }
}

class C2
{
    public static implicit operator C2(long c1)
    {
        return null;
    }
}
";
            string expectedOperationTree = @"
IVariableDeclarationStatement (1 declarations) (OperationKind.VariableDeclarationStatement) (Syntax: 'C2 /*<bind> ... *</bind>*/;')
  IVariableDeclaration (1 variables) (OperationKind.VariableDeclaration) (Syntax: 'C2 /*<bind> ... *</bind>*/;')
    Variables: Local_1: C2 c2
    Initializer: IConversionExpression (Implicit, TryCast: False, Unchecked) (OperatorMethod: C2 C2.op_Implicit(System.Int64 c1)) (OperationKind.ConversionExpression, Type: C2) (Syntax: '(int)this')
        Conversion: CommonConversion (Exists: True, IsIdentity: False, IsNumeric: False, IsReference: False, IsUserDefined: True) (MethodSymbol: C2 C2.op_Implicit(System.Int64 c1))
<<<<<<< HEAD
        Operand: IConversionExpression (Implicit, TryCast: False, Unchecked) (OperatorMethod: C2 C2.op_Implicit(System.Int64 c1)) (OperationKind.ConversionExpression, Type: System.Int64) (Syntax: '(int)this')
            Conversion: CommonConversion (Exists: True, IsIdentity: False, IsNumeric: False, IsReference: False, IsUserDefined: True) (MethodSymbol: C2 C2.op_Implicit(System.Int64 c1))
            Operand: IConversionExpression (Explicit, TryCast: False, Unchecked) (OperatorMethod: C2 C2.op_Implicit(System.Int64 c1)) (OperationKind.ConversionExpression, Type: System.Int32) (Syntax: '(int)this')
                Conversion: CommonConversion (Exists: True, IsIdentity: False, IsNumeric: False, IsReference: False, IsUserDefined: True) (MethodSymbol: C2 C2.op_Implicit(System.Int64 c1))
                Operand: IInstanceReferenceExpression (OperationKind.InstanceReferenceExpression, Type: C1) (Syntax: 'this')
=======
        Operand: IConversionExpression (Implicit, TryCast: False, Unchecked) (OperationKind.ConversionExpression, Type: System.Int64) (Syntax: '(int)this')
            Conversion: CommonConversion (Exists: True, IsIdentity: False, IsNumeric: True, IsReference: False, IsUserDefined: False) (MethodSymbol: null)
            Operand: IConversionExpression (Explicit, TryCast: False, Unchecked) (OperatorMethod: System.Int32 C1.op_Implicit(C1 c1)) (OperationKind.ConversionExpression, Type: System.Int32) (Syntax: '(int)this')
                Conversion: CommonConversion (Exists: True, IsIdentity: False, IsNumeric: False, IsReference: False, IsUserDefined: True) (MethodSymbol: System.Int32 C1.op_Implicit(C1 c1))
                Operand: IInstanceReferenceExpression (InstanceReferenceKind.Explicit) (OperationKind.InstanceReferenceExpression, Type: C1) (Syntax: 'this')
>>>>>>> e2afbb28
";
            var expectedDiagnostics = new DiagnosticDescription[] {
                // CS0219: The variable 'i1' is assigned but its value is never used
                //         int i1 = 1;
                Diagnostic(ErrorCode.WRN_UnreferencedVarAssg, "i1").WithArguments("i1").WithLocation(6, 13)
            };

            VerifyOperationTreeAndDiagnosticsForTest<VariableDeclaratorSyntax>(source, expectedOperationTree, expectedDiagnostics);
        }

        [CompilerTrait(CompilerFeature.IOperation)]
        [Fact]
        public void ConversionExpression_Implicit_UserDefinedMultiImplicitAndExplicitStepConversion_InvalidMissingExplicitConversion()
        {
            string source = @"
class C1
{
    void M1()
    {
        int i1 = 1;
        C2 /*<bind>*/c2 = this/*</bind>*/;
    }

    public static implicit operator int(C1 c1)
    {
        return 1;
    }
}

class C2
{
    public static implicit operator C2(long c1)
    {
        return null;
    }
}
";
            string expectedOperationTree = @"
IVariableDeclarationStatement (1 declarations) (OperationKind.VariableDeclarationStatement, IsInvalid) (Syntax: 'C2 /*<bind> ... *</bind>*/;')
  IVariableDeclaration (1 variables) (OperationKind.VariableDeclaration, IsInvalid) (Syntax: 'C2 /*<bind> ... *</bind>*/;')
    Variables: Local_1: C2 c2
    Initializer: IConversionExpression (Implicit, TryCast: False, Unchecked) (OperationKind.ConversionExpression, Type: C2, IsInvalid) (Syntax: 'this')
        Conversion: CommonConversion (Exists: False, IsIdentity: False, IsNumeric: False, IsReference: False, IsUserDefined: False) (MethodSymbol: null)
        Operand: IInstanceReferenceExpression (OperationKind.InstanceReferenceExpression, Type: C1, IsInvalid) (Syntax: 'this')
";
            var expectedDiagnostics = new DiagnosticDescription[] {
                // CS0029: Cannot implicitly convert type 'C1' to 'C2'
                //         C2 /*<bind>*/c2 = this/*</bind>*/;
                Diagnostic(ErrorCode.ERR_NoImplicitConv, "this").WithArguments("C1", "C2").WithLocation(7, 27),
                // CS0219: The variable 'i1' is assigned but its value is never used
                //         int i1 = 1;
                Diagnostic(ErrorCode.WRN_UnreferencedVarAssg, "i1").WithArguments("i1").WithLocation(6, 13)
            };

            VerifyOperationTreeAndDiagnosticsForTest<VariableDeclaratorSyntax>(source, expectedOperationTree, expectedDiagnostics);
        }

        [CompilerTrait(CompilerFeature.IOperation)]
        [Fact]
        public void ConversionExpression_Implicit_UserDefinedMultipleCandidateConversion()
        {
            string source = @"
class C1
{
}

class C2 : C1
{
    void M1()
    {
        C3 /*<bind>*/c3 = this/*</bind>*/;
    }
}

class C3
{
    public static implicit operator C3(C1 c1)
    {
        return null;
    }

    public static implicit operator C3(C2 c2)
    {
        return null;
    }
}
";
            string expectedOperationTree = @"
IVariableDeclarationStatement (1 declarations) (OperationKind.VariableDeclarationStatement) (Syntax: 'C3 /*<bind> ... *</bind>*/;')
  IVariableDeclaration (1 variables) (OperationKind.VariableDeclaration) (Syntax: 'C3 /*<bind> ... *</bind>*/;')
    Variables: Local_1: C3 c3
    Initializer: IConversionExpression (Implicit, TryCast: False, Unchecked) (OperatorMethod: C3 C3.op_Implicit(C2 c2)) (OperationKind.ConversionExpression, Type: C3) (Syntax: 'this')
        Conversion: CommonConversion (Exists: True, IsIdentity: False, IsNumeric: False, IsReference: False, IsUserDefined: True) (MethodSymbol: C3 C3.op_Implicit(C2 c2))
        Operand: IInstanceReferenceExpression (OperationKind.InstanceReferenceExpression, Type: C2) (Syntax: 'this')
";
            var expectedDiagnostics = DiagnosticDescription.None;

            VerifyOperationTreeAndDiagnosticsForTest<VariableDeclaratorSyntax>(source, expectedOperationTree, expectedDiagnostics,
                AdditionalOperationTreeVerifier: new ExpectedSymbolVerifier().Verify);
        }

        [CompilerTrait(CompilerFeature.IOperation)]
        [Fact]
        public void ConversionExpression_Implicit_DelegateExpressionWithoutParamsToDelegateConversion()
        {
            string source = @"
using System;

class S1
{
    void M1()
    {
        Action /*<bind>*/a = delegate { }/*</bind>*/;
    }
}
";
            string expectedOperationTree = @"
IVariableDeclarationStatement (1 declarations) (OperationKind.VariableDeclarationStatement) (Syntax: 'Action /*<b ... *</bind>*/;')
  IVariableDeclaration (1 variables) (OperationKind.VariableDeclaration) (Syntax: 'Action /*<b ... *</bind>*/;')
    Variables: Local_1: System.Action a
    Initializer: IConversionExpression (Implicit, TryCast: False, Unchecked) (OperationKind.ConversionExpression, Type: System.Action) (Syntax: 'delegate { }')
        Conversion: CommonConversion (Exists: True, IsIdentity: False, IsNumeric: False, IsReference: False, IsUserDefined: False) (MethodSymbol: null)
        Operand: IAnonymousFunctionExpression (Symbol: lambda expression) (OperationKind.AnonymousFunctionExpression, Type: null) (Syntax: 'delegate { }')
            IBlockStatement (1 statements) (OperationKind.BlockStatement) (Syntax: '{ }')
              IReturnStatement (OperationKind.ReturnStatement) (Syntax: '{ }')
                ReturnedValue: null
";
            var expectedDiagnostics = DiagnosticDescription.None;

            VerifyOperationTreeAndDiagnosticsForTest<VariableDeclaratorSyntax>(source, expectedOperationTree, expectedDiagnostics,
                AdditionalOperationTreeVerifier: new ExpectedSymbolVerifier().Verify);
        }

        [CompilerTrait(CompilerFeature.IOperation)]
        [Fact]
        public void ConversionExpression_Implicit_DelegateExpressionWithParamsToDelegateConversion()
        {
            string source = @"
using System;

class S1
{
    void M1()
    {
        Action<int> /*<bind>*/a = delegate(int i) { }/*</bind>*/;
    }
}
";
            string expectedOperationTree = @"
IVariableDeclarationStatement (1 declarations) (OperationKind.VariableDeclarationStatement) (Syntax: 'Action<int> ... *</bind>*/;')
  IVariableDeclaration (1 variables) (OperationKind.VariableDeclaration) (Syntax: 'Action<int> ... *</bind>*/;')
    Variables: Local_1: System.Action<System.Int32> a
    Initializer: IConversionExpression (Implicit, TryCast: False, Unchecked) (OperationKind.ConversionExpression, Type: System.Action<System.Int32>) (Syntax: 'delegate(int i) { }')
        Conversion: CommonConversion (Exists: True, IsIdentity: False, IsNumeric: False, IsReference: False, IsUserDefined: False) (MethodSymbol: null)
        Operand: IAnonymousFunctionExpression (Symbol: lambda expression) (OperationKind.AnonymousFunctionExpression, Type: null) (Syntax: 'delegate(int i) { }')
            IBlockStatement (1 statements) (OperationKind.BlockStatement) (Syntax: '{ }')
              IReturnStatement (OperationKind.ReturnStatement) (Syntax: '{ }')
                ReturnedValue: null
";
            var expectedDiagnostics = DiagnosticDescription.None;

            VerifyOperationTreeAndDiagnosticsForTest<VariableDeclaratorSyntax>(source, expectedOperationTree, expectedDiagnostics,
                AdditionalOperationTreeVerifier: new ExpectedSymbolVerifier().Verify);
        }

        [CompilerTrait(CompilerFeature.IOperation)]
        [Fact]
        public void ConversionExpression_Implicit_DelegateExpressionWithParamsToDelegateConversion_InvalidMismatchedTypes()
        {
            string source = @"
using System;

class S1
{
    void M1()
    {
        Action<int> /*<bind>*/a = delegate() { }/*</bind>*/;
    }
}
";
            string expectedOperationTree = @"
IVariableDeclarationStatement (1 declarations) (OperationKind.VariableDeclarationStatement, IsInvalid) (Syntax: 'Action<int> ... *</bind>*/;')
  IVariableDeclaration (1 variables) (OperationKind.VariableDeclaration, IsInvalid) (Syntax: 'Action<int> ... *</bind>*/;')
    Variables: Local_1: System.Action<System.Int32> a
    Initializer: IConversionExpression (Implicit, TryCast: False, Unchecked) (OperationKind.ConversionExpression, Type: System.Action<System.Int32>, IsInvalid) (Syntax: 'delegate() { }')
        Conversion: CommonConversion (Exists: False, IsIdentity: False, IsNumeric: False, IsReference: False, IsUserDefined: False) (MethodSymbol: null)
        Operand: IAnonymousFunctionExpression (Symbol: lambda expression) (OperationKind.AnonymousFunctionExpression, Type: null, IsInvalid) (Syntax: 'delegate() { }')
            IBlockStatement (0 statements) (OperationKind.BlockStatement, IsInvalid) (Syntax: '{ }')
";
            var expectedDiagnostics = new DiagnosticDescription[] {
                // CS1593: Delegate 'Action<int>' does not take 0 arguments
                //         Action<int> /*<bind>*/a = delegate() { }/*</bind>*/;
                Diagnostic(ErrorCode.ERR_BadDelArgCount, "delegate() { }").WithArguments("System.Action<int>", "0").WithLocation(8, 35)
            };

            VerifyOperationTreeAndDiagnosticsForTest<VariableDeclaratorSyntax>(source, expectedOperationTree, expectedDiagnostics,
                AdditionalOperationTreeVerifier: new ExpectedSymbolVerifier().Verify);
        }

        [CompilerTrait(CompilerFeature.IOperation)]
        [Fact]
        public void ConversionExpression_Implicit_PointerFromNullConversion()
        {
            string source = @"
using System;

class S1
{
    unsafe void M1()
    {
        void* /*<bind>*/v1 = null/*</bind>*/;
    }
}
";
            string expectedOperationTree = @"
IVariableDeclarationStatement (1 declarations) (OperationKind.VariableDeclarationStatement) (Syntax: 'void* /*<bi ... *</bind>*/;')
  IVariableDeclaration (1 variables) (OperationKind.VariableDeclaration) (Syntax: 'void* /*<bi ... *</bind>*/;')
    Variables: Local_1: System.Void* v1
    Initializer: IConversionExpression (Implicit, TryCast: False, Unchecked) (OperationKind.ConversionExpression, Type: System.Void*) (Syntax: 'null')
        Conversion: CommonConversion (Exists: True, IsIdentity: False, IsNumeric: False, IsReference: False, IsUserDefined: False) (MethodSymbol: null)
        Operand: ILiteralExpression (OperationKind.LiteralExpression, Type: null, Constant: null) (Syntax: 'null')
";
            var expectedDiagnostics = DiagnosticDescription.None;
            VerifyOperationTreeAndDiagnosticsForTest<VariableDeclaratorSyntax>(source, expectedOperationTree, expectedDiagnostics,
                compilationOptions: TestOptions.UnsafeReleaseDll,
                AdditionalOperationTreeVerifier: new ExpectedSymbolVerifier().Verify);
        }

        [CompilerTrait(CompilerFeature.IOperation)]
        [Fact]
        public void ConversionExpression_Implicit_PointerToVoidConversion()
        {
            string source = @"
using System;

class S1
{
    unsafe void M1()
    {
        int* i1 = null;
        void* /*<bind>*/v1 = i1/*</bind>*/;
    }
}
";
            string expectedOperationTree = @"
IVariableDeclarationStatement (1 declarations) (OperationKind.VariableDeclarationStatement) (Syntax: 'void* /*<bi ... *</bind>*/;')
  IVariableDeclaration (1 variables) (OperationKind.VariableDeclaration) (Syntax: 'void* /*<bi ... *</bind>*/;')
    Variables: Local_1: System.Void* v1
    Initializer: IConversionExpression (Implicit, TryCast: False, Unchecked) (OperationKind.ConversionExpression, Type: System.Void*) (Syntax: 'i1')
        Conversion: CommonConversion (Exists: True, IsIdentity: False, IsNumeric: False, IsReference: False, IsUserDefined: False) (MethodSymbol: null)
        Operand: ILocalReferenceExpression: i1 (OperationKind.LocalReferenceExpression, Type: System.Int32*) (Syntax: 'i1')
";
            var expectedDiagnostics = DiagnosticDescription.None;

            VerifyOperationTreeAndDiagnosticsForTest<VariableDeclaratorSyntax>(source, expectedOperationTree, expectedDiagnostics,
                compilationOptions: TestOptions.UnsafeReleaseDll,
                AdditionalOperationTreeVerifier: new ExpectedSymbolVerifier().Verify);
        }

        [CompilerTrait(CompilerFeature.IOperation)]
        [Fact]
        public void ConversionExpression_Implicit_PointerFromVoidConversion_Invalid()
        {
            string source = @"
using System;

class S1
{
    unsafe void M1()
    {
        void* v1 = null;
        int* /*<bind>*/i1 = v1/*</bind>*/;
    }
}
";
            string expectedOperationTree = @"
IVariableDeclarationStatement (1 declarations) (OperationKind.VariableDeclarationStatement, IsInvalid) (Syntax: 'int* /*<bin ... *</bind>*/;')
  IVariableDeclaration (1 variables) (OperationKind.VariableDeclaration, IsInvalid) (Syntax: 'int* /*<bin ... *</bind>*/;')
    Variables: Local_1: System.Int32* i1
    Initializer: IConversionExpression (Implicit, TryCast: False, Unchecked) (OperationKind.ConversionExpression, Type: System.Int32*, IsInvalid) (Syntax: 'v1')
        Conversion: CommonConversion (Exists: True, IsIdentity: False, IsNumeric: False, IsReference: False, IsUserDefined: False) (MethodSymbol: null)
        Operand: ILocalReferenceExpression: v1 (OperationKind.LocalReferenceExpression, Type: System.Void*, IsInvalid) (Syntax: 'v1')
";
            var expectedDiagnostics = new DiagnosticDescription[] {
                // CS0266: Cannot implicitly convert type 'void*' to 'int*'. An explicit conversion exists (are you missing a cast?)
                //         int* /*<bind>*/i1 = v1/*</bind>*/;
                Diagnostic(ErrorCode.ERR_NoImplicitConvCast, "v1").WithArguments("void*", "int*").WithLocation(9, 29)
            };

            VerifyOperationTreeAndDiagnosticsForTest<VariableDeclaratorSyntax>(source, expectedOperationTree, expectedDiagnostics,
                compilationOptions: TestOptions.UnsafeReleaseDll,
                AdditionalOperationTreeVerifier: new ExpectedSymbolVerifier().Verify);
        }

        [CompilerTrait(CompilerFeature.IOperation)]
        [Fact]
        public void ConversionExpression_Implicit_PointerFromIntegerConversion_Invalid()
        {
            string source = @"
using System;

class S1
{
    unsafe void M1()
    {
        void* /*<bind>*/v1 = 0/*</bind>*/;
    }
}
";
            string expectedOperationTree = @"
IVariableDeclarationStatement (1 declarations) (OperationKind.VariableDeclarationStatement, IsInvalid) (Syntax: 'void* /*<bi ... *</bind>*/;')
  IVariableDeclaration (1 variables) (OperationKind.VariableDeclaration, IsInvalid) (Syntax: 'void* /*<bi ... *</bind>*/;')
    Variables: Local_1: System.Void* v1
    Initializer: IConversionExpression (Implicit, TryCast: False, Unchecked) (OperationKind.ConversionExpression, Type: System.Void*, IsInvalid) (Syntax: '0')
        Conversion: CommonConversion (Exists: True, IsIdentity: False, IsNumeric: False, IsReference: False, IsUserDefined: False) (MethodSymbol: null)
        Operand: ILiteralExpression (OperationKind.LiteralExpression, Type: System.Int32, Constant: 0, IsInvalid) (Syntax: '0')
";
            var expectedDiagnostics = new DiagnosticDescription[] {
                // CS0266: Cannot implicitly convert type 'int' to 'void*'. An explicit conversion exists (are you missing a cast?)
                //         void* /*<bind>*/v1 = 0/*</bind>*/;
                Diagnostic(ErrorCode.ERR_NoImplicitConvCast, "0").WithArguments("int", "void*").WithLocation(8, 30),
            };

            VerifyOperationTreeAndDiagnosticsForTest<VariableDeclaratorSyntax>(source, expectedOperationTree, expectedDiagnostics,
                compilationOptions: TestOptions.UnsafeReleaseDll,
                AdditionalOperationTreeVerifier: new ExpectedSymbolVerifier().Verify);
        }

        [CompilerTrait(CompilerFeature.IOperation)]
        [Fact]
        public void ConversionExpression_Implicit_ExpressionTreeConversion()
        {
            string source = @"
using System;
using System.Linq.Expressions;

class Program
{
    static void Main(string[] args)
    {
        Expression<Func<int, bool>> /*<bind>*/exp = num => num < 5/*</bind>*/;
    }
}
";
            string expectedOperationTree = @"
IVariableDeclarationStatement (1 declarations) (OperationKind.VariableDeclarationStatement) (Syntax: 'Expression< ... *</bind>*/;')
  IVariableDeclaration (1 variables) (OperationKind.VariableDeclaration) (Syntax: 'Expression< ... *</bind>*/;')
    Variables: Local_1: System.Linq.Expressions.Expression<System.Func<System.Int32, System.Boolean>> exp
    Initializer: IConversionExpression (Implicit, TryCast: False, Unchecked) (OperationKind.ConversionExpression, Type: System.Linq.Expressions.Expression<System.Func<System.Int32, System.Boolean>>) (Syntax: 'num => num < 5')
        Conversion: CommonConversion (Exists: True, IsIdentity: False, IsNumeric: False, IsReference: False, IsUserDefined: False) (MethodSymbol: null)
        Operand: IAnonymousFunctionExpression (Symbol: lambda expression) (OperationKind.AnonymousFunctionExpression, Type: null) (Syntax: 'num => num < 5')
            IBlockStatement (1 statements) (OperationKind.BlockStatement) (Syntax: 'num < 5')
              IReturnStatement (OperationKind.ReturnStatement) (Syntax: 'num < 5')
                ReturnedValue: IBinaryOperatorExpression (BinaryOperatorKind.LessThan) (OperationKind.BinaryOperatorExpression, Type: System.Boolean) (Syntax: 'num < 5')
                    Left: IParameterReferenceExpression: num (OperationKind.ParameterReferenceExpression, Type: System.Int32) (Syntax: 'num')
                    Right: ILiteralExpression (OperationKind.LiteralExpression, Type: System.Int32, Constant: 5) (Syntax: '5')
";
            var expectedDiagnostics = DiagnosticDescription.None;

            VerifyOperationTreeAndDiagnosticsForTest<VariableDeclaratorSyntax>(source, expectedOperationTree, expectedDiagnostics,
                AdditionalOperationTreeVerifier: new ExpectedSymbolVerifier().Verify);
        }

        [Fact(Skip = "https://github.com/dotnet/roslyn/issues/20291")]
        public void ConversionExpression_Implicit_ExpressionTreeConversion_InvalidIncorrectLambdaType()
        {
            string source = @"
using System;
using System.Linq.Expressions;

class Program
{
    static void Main(string[] args)
    {
        Expression<Func<int, bool>> /*<bind>*/exp = num => num/*</bind>*/;
    }
}
";
            string expectedOperationTree = @"
IVariableDeclarationStatement (1 declarations) (OperationKind.VariableDeclarationStatement, IsInvalid) (Syntax: 'Expression< ... *</bind>*/;')
  IVariableDeclaration (1 variables) (OperationKind.VariableDeclaration, IsInvalid) (Syntax: 'Expression< ... *</bind>*/;')
    Variables: Local_1: System.Linq.Expressions.Expression<System.Func<System.Int32, System.Boolean>> exp
    Initializer: IConversionExpression (ConversionKind.Invalid, Implicit) (OperationKind.ConversionExpression, Type: System.Linq.Expressions.Expression<System.Func<System.Int32, System.Boolean>>, IsInvalid) (Syntax: 'num => num')
        IAnonymousFunctionExpression (Symbol: lambda expression) (OperationKind.AnonymousFunctionExpression, Type: null, IsInvalid) (Syntax: 'num => num')
          IBlockStatement (1 statements) (OperationKind.BlockStatement, IsInvalid) (Syntax: 'num')
            IReturnStatement (OperationKind.ReturnStatement, IsInvalid) (Syntax: 'num')
              IConversionExpression (ConversionKind.Invalid, Implicit) (OperationKind.ConversionExpression, Type: System.Boolean, IsInvalid) (Syntax: 'num')
                IParameterReferenceExpression: num (OperationKind.ParameterReferenceExpression, Type: System.Int32) (Syntax: 'num')
";
            var expectedDiagnostics = new DiagnosticDescription[] {
                // CS0029: Cannot implicitly convert type 'int' to 'bool'
                //         Expression<Func<int, bool>> /*<bind>*/exp = num => num/*</bind>*/;
                Diagnostic(ErrorCode.ERR_NoImplicitConv, "num").WithArguments("int", "bool").WithLocation(9, 60),
                // CS1662: Cannot convert lambda expression to intended delegate type because some of the return types in the block are not implicitly convertible to the delegate return type
                //         Expression<Func<int, bool>> /*<bind>*/exp = num => num/*</bind>*/;
                Diagnostic(ErrorCode.ERR_CantConvAnonMethReturns, "num").WithArguments("lambda expression").WithLocation(9, 60)
            };

            // Due to https://github.com/dotnet/roslyn/issues/20291, we cannot verify that the types of the ioperation tree and the sematic model
            // match, as they do not actually match.
            VerifyOperationTreeAndDiagnosticsForTest<VariableDeclaratorSyntax>(source, expectedOperationTree, expectedDiagnostics,
                AdditionalOperationTreeVerifier: new ExpectedSymbolVerifier().Verify);
        }

        [CompilerTrait(CompilerFeature.IOperation)]
        [Fact]
        public void ConversionExpression_Implicit_ExpressionTreeConversion_InvalidSyntax()
        {
            string source = @"
using System;
using System.Linq.Expressions;

class Program
{
    static void Main(string[] args)
    {
        Expression<Func<int, bool>> /*<bind>*/exp = num =>/*</bind>*/;
    }
}
";
            string expectedOperationTree = @"
IVariableDeclarationStatement (1 declarations) (OperationKind.VariableDeclarationStatement, IsInvalid) (Syntax: 'Expression< ... *</bind>*/;')
  IVariableDeclaration (1 variables) (OperationKind.VariableDeclaration, IsInvalid) (Syntax: 'Expression< ... *</bind>*/;')
    Variables: Local_1: System.Linq.Expressions.Expression<System.Func<System.Int32, System.Boolean>> exp
    Initializer: IConversionExpression (Implicit, TryCast: False, Unchecked) (OperationKind.ConversionExpression, Type: System.Linq.Expressions.Expression<System.Func<System.Int32, System.Boolean>>, IsInvalid) (Syntax: 'num =>/*</bind>*/')
        Conversion: CommonConversion (Exists: True, IsIdentity: False, IsNumeric: False, IsReference: False, IsUserDefined: False) (MethodSymbol: null)
        Operand: IAnonymousFunctionExpression (Symbol: lambda expression) (OperationKind.AnonymousFunctionExpression, Type: null, IsInvalid) (Syntax: 'num =>/*</bind>*/')
            IBlockStatement (1 statements) (OperationKind.BlockStatement, IsInvalid) (Syntax: '')
              IReturnStatement (OperationKind.ReturnStatement, IsInvalid) (Syntax: '')
                ReturnedValue: IConversionExpression (Implicit, TryCast: False, Unchecked) (OperationKind.ConversionExpression, Type: System.Boolean, IsInvalid) (Syntax: '')
                    Conversion: CommonConversion (Exists: False, IsIdentity: False, IsNumeric: False, IsReference: False, IsUserDefined: False) (MethodSymbol: null)
                    Operand: IInvalidExpression (OperationKind.InvalidExpression, Type: ?, IsInvalid) (Syntax: '')
                        Children(0)
";
            var expectedDiagnostics = new DiagnosticDescription[] {
                // CS1525: Invalid expression term ';'
                //         Expression<Func<int, bool>> /*<bind>*/exp = num =>/*</bind>*/;
                Diagnostic(ErrorCode.ERR_InvalidExprTerm, ";").WithArguments(";").WithLocation(9, 70)
            };

            VerifyOperationTreeAndDiagnosticsForTest<VariableDeclaratorSyntax>(source, expectedOperationTree, expectedDiagnostics,
                AdditionalOperationTreeVerifier: new ExpectedSymbolVerifier().Verify);
        }

        [CompilerTrait(CompilerFeature.IOperation)]
        [Fact]
        public void ConversionExpression_Implicit_ReturnStatementConversion()
        {
            string source = @"
class C1
{
    public long M1()
    {
        int i = 1;
        /*<bind>*/return i;/*</bind>*/
    }
}
";
            string expectedOperationTree = @"
IReturnStatement (OperationKind.ReturnStatement) (Syntax: 'return i;')
  ReturnedValue: IConversionExpression (Implicit, TryCast: False, Unchecked) (OperationKind.ConversionExpression, Type: System.Int64) (Syntax: 'i')
      Conversion: CommonConversion (Exists: True, IsIdentity: False, IsNumeric: True, IsReference: False, IsUserDefined: False) (MethodSymbol: null)
      Operand: ILocalReferenceExpression: i (OperationKind.LocalReferenceExpression, Type: System.Int32) (Syntax: 'i')
";
            var expectedDiagnostics = DiagnosticDescription.None;

            VerifyOperationTreeAndDiagnosticsForTest<ReturnStatementSyntax>(source, expectedOperationTree, expectedDiagnostics,
                AdditionalOperationTreeVerifier: new ExpectedSymbolVerifier().Verify);
        }

        [CompilerTrait(CompilerFeature.IOperation)]
        [Fact]
        public void ConversionExpression_Implicit_ReturnStatementConversion_InvalidConversion()
        {
            string source = @"
class C1
{
    public int M1()
    {
        float f = 1;
        /*<bind>*/return f;/*</bind>*/
    }
}
";
            string expectedOperationTree = @"
IReturnStatement (OperationKind.ReturnStatement, IsInvalid) (Syntax: 'return f;')
  ReturnedValue: IConversionExpression (Implicit, TryCast: False, Unchecked) (OperationKind.ConversionExpression, Type: System.Int32, IsInvalid) (Syntax: 'f')
      Conversion: CommonConversion (Exists: True, IsIdentity: False, IsNumeric: True, IsReference: False, IsUserDefined: False) (MethodSymbol: null)
      Operand: ILocalReferenceExpression: f (OperationKind.LocalReferenceExpression, Type: System.Single, IsInvalid) (Syntax: 'f')
";
            var expectedDiagnostics = new DiagnosticDescription[] {
                // CS0266: Cannot implicitly convert type 'float' to 'int'. An explicit conversion exists (are you missing a cast?)
                //         /*<bind>*/return f;/*</bind>*/
                Diagnostic(ErrorCode.ERR_NoImplicitConvCast, "f").WithArguments("float", "int").WithLocation(7, 26)
            };

            VerifyOperationTreeAndDiagnosticsForTest<ReturnStatementSyntax>(source, expectedOperationTree, expectedDiagnostics,
                AdditionalOperationTreeVerifier: new ExpectedSymbolVerifier().Verify);
        }

        [CompilerTrait(CompilerFeature.IOperation)]
        [Fact]
        public void ConversionExpression_Implicit_CheckedOnlyAppliesToNumeric()
        {
            string source = @"
namespace ConsoleApp1
{
    class C1
    {
        static void M1()
        {
            checked
            {
                /*<bind>*/object o = null/*</bind>*/;
            }
        }
    }
}
";
            string expectedOperationTree = @"
IVariableDeclarationStatement (1 declarations) (OperationKind.VariableDeclarationStatement) (Syntax: 'object o =  ... *</bind>*/;')
  IVariableDeclaration (1 variables) (OperationKind.VariableDeclaration) (Syntax: 'object o =  ... *</bind>*/;')
    Variables: Local_1: System.Object o
    Initializer: IConversionExpression (Implicit, TryCast: False, Unchecked) (OperationKind.ConversionExpression, Type: System.Object, Constant: null) (Syntax: 'null')
        Conversion: CommonConversion (Exists: True, IsIdentity: False, IsNumeric: False, IsReference: True, IsUserDefined: False) (MethodSymbol: null)
        Operand: ILiteralExpression (OperationKind.LiteralExpression, Type: null, Constant: null) (Syntax: 'null')
";
            var expectedDiagnostics = new DiagnosticDescription[] {
                // CS0219: The variable 'o' is assigned but its value is never used
                //                 /*<bind>*/object o = null/*</bind>*/;
                Diagnostic(ErrorCode.WRN_UnreferencedVarAssg, "o").WithArguments("o").WithLocation(10, 34)
            };

            VerifyOperationTreeAndDiagnosticsForTest<VariableDeclarationSyntax>(source, expectedOperationTree, expectedDiagnostics);
        }

        #endregion

        #region Explicit Conversion

        [CompilerTrait(CompilerFeature.IOperation)]
        [Fact]
        public void ConversionExpression_Explicit_ExplicitIdentityConversionCreatesIConversionExpression()
        {
            string source = @"
class C1
{
    public void M1()
    {
        int /*<bind>*/i = (int)1/*</bind>*/;
    }
}
";
            string expectedOperationTree = @"
IVariableDeclarationStatement (1 declarations) (OperationKind.VariableDeclarationStatement) (Syntax: 'int /*<bind ... *</bind>*/;')
  IVariableDeclaration (1 variables) (OperationKind.VariableDeclaration) (Syntax: 'int /*<bind ... *</bind>*/;')
    Variables: Local_1: System.Int32 i
    Initializer: IConversionExpression (Explicit, TryCast: False, Unchecked) (OperationKind.ConversionExpression, Type: System.Int32, Constant: 1) (Syntax: '(int)1')
        Conversion: CommonConversion (Exists: True, IsIdentity: True, IsNumeric: False, IsReference: False, IsUserDefined: False) (MethodSymbol: null)
        Operand: ILiteralExpression (OperationKind.LiteralExpression, Type: System.Int32, Constant: 1) (Syntax: '1')
";
            var expectedDiagnostics = new DiagnosticDescription[] {
                // CS0219: The variable 'i' is assigned but its value is never used
                //         int /*<bind>*/i = (int)1/*</bind>*/;
                Diagnostic(ErrorCode.WRN_UnreferencedVarAssg, "i").WithArguments("i").WithLocation(6, 23)
            };

            VerifyOperationTreeAndDiagnosticsForTest<VariableDeclaratorSyntax>(source, expectedOperationTree, expectedDiagnostics,
                AdditionalOperationTreeVerifier: new ExpectedSymbolVerifier().Verify);
        }

        [CompilerTrait(CompilerFeature.IOperation)]
        [Fact]
        public void ConversionExpression_Explicit_ImplicitAndExplicitConversion()
        {
            string source = @"
class C1
{
    public void M1()
    {
        long /*<bind>*/i = (int)1/*</bind>*/;
    }
}
";
            string expectedOperationTree = @"
IVariableDeclarationStatement (1 declarations) (OperationKind.VariableDeclarationStatement) (Syntax: 'long /*<bin ... *</bind>*/;')
  IVariableDeclaration (1 variables) (OperationKind.VariableDeclaration) (Syntax: 'long /*<bin ... *</bind>*/;')
    Variables: Local_1: System.Int64 i
    Initializer: IConversionExpression (Implicit, TryCast: False, Unchecked) (OperationKind.ConversionExpression, Type: System.Int64, Constant: 1) (Syntax: '(int)1')
        Conversion: CommonConversion (Exists: True, IsIdentity: False, IsNumeric: True, IsReference: False, IsUserDefined: False) (MethodSymbol: null)
        Operand: IConversionExpression (Explicit, TryCast: False, Unchecked) (OperationKind.ConversionExpression, Type: System.Int32, Constant: 1) (Syntax: '(int)1')
            Conversion: CommonConversion (Exists: True, IsIdentity: True, IsNumeric: False, IsReference: False, IsUserDefined: False) (MethodSymbol: null)
            Operand: ILiteralExpression (OperationKind.LiteralExpression, Type: System.Int32, Constant: 1) (Syntax: '1')
";
            var expectedDiagnostics = new DiagnosticDescription[] {
                // CS0219: The variable 'i' is assigned but its value is never used
                //         long /*<bind>*/i = (int)1/*</bind>*/;
                Diagnostic(ErrorCode.WRN_UnreferencedVarAssg, "i").WithArguments("i").WithLocation(6, 24)
            };

            VerifyOperationTreeAndDiagnosticsForTest<VariableDeclaratorSyntax>(source, expectedOperationTree, expectedDiagnostics,
                AdditionalOperationTreeVerifier: new ExpectedSymbolVerifier().Verify);
        }

        [CompilerTrait(CompilerFeature.IOperation)]
        [Fact]
        public void ConversionExpression_Explicit_SimpleNumericCast()
        {
            string source = @"
class C1
{
    public void M1()
    {
        int i = /*<bind>*/(int)1.0/*</bind>*/;
    }
}
";
            string expectedOperationTree = @"
IConversionExpression (Explicit, TryCast: False, Unchecked) (OperationKind.ConversionExpression, Type: System.Int32, Constant: 1) (Syntax: '(int)1.0')
  Conversion: CommonConversion (Exists: True, IsIdentity: False, IsNumeric: True, IsReference: False, IsUserDefined: False) (MethodSymbol: null)
  Operand: ILiteralExpression (OperationKind.LiteralExpression, Type: System.Double, Constant: 1) (Syntax: '1.0')
";
            var expectedDiagnostics = new DiagnosticDescription[] {
                // CS0219: The variable 'i' is assigned but its value is never used
                //         int i = /*<bind>*/(int)1.0/*</bind>*/;
                Diagnostic(ErrorCode.WRN_UnreferencedVarAssg, "i").WithArguments("i").WithLocation(6, 13)
            };

            VerifyOperationTreeAndDiagnosticsForTest<CastExpressionSyntax>(source, expectedOperationTree, expectedDiagnostics);
        }

        [CompilerTrait(CompilerFeature.IOperation)]
        [Fact]
        public void ConversionExpression_Explicit_SimpleNumericConversion_InvalidNoImplicitConversion()
        {
            string source = @"
class C1
{
    public void M1()
    {
        int /*<bind>*/i = (float)1.0/*</bind>*/;
    }
}
";
            string expectedOperationTree = @"
IVariableDeclarationStatement (1 declarations) (OperationKind.VariableDeclarationStatement, IsInvalid) (Syntax: 'int /*<bind ... *</bind>*/;')
  IVariableDeclaration (1 variables) (OperationKind.VariableDeclaration, IsInvalid) (Syntax: 'int /*<bind ... *</bind>*/;')
    Variables: Local_1: System.Int32 i
    Initializer: IConversionExpression (Implicit, TryCast: False, Unchecked) (OperationKind.ConversionExpression, Type: System.Int32, IsInvalid) (Syntax: '(float)1.0')
        Conversion: CommonConversion (Exists: True, IsIdentity: False, IsNumeric: True, IsReference: False, IsUserDefined: False) (MethodSymbol: null)
        Operand: IConversionExpression (Explicit, TryCast: False, Unchecked) (OperationKind.ConversionExpression, Type: System.Single, Constant: 1, IsInvalid) (Syntax: '(float)1.0')
            Conversion: CommonConversion (Exists: True, IsIdentity: False, IsNumeric: True, IsReference: False, IsUserDefined: False) (MethodSymbol: null)
            Operand: ILiteralExpression (OperationKind.LiteralExpression, Type: System.Double, Constant: 1, IsInvalid) (Syntax: '1.0')
";
            var expectedDiagnostics = new DiagnosticDescription[] {
                // CS0266: Cannot implicitly convert type 'float' to 'int'. An explicit conversion exists (are you missing a cast?)
                //         int /*<bind>*/i = (float)1.0/*</bind>*/;
                Diagnostic(ErrorCode.ERR_NoImplicitConvCast, "(float)1.0").WithArguments("float", "int").WithLocation(6, 27)
            };

            VerifyOperationTreeAndDiagnosticsForTest<VariableDeclaratorSyntax>(source, expectedOperationTree, expectedDiagnostics);
        }

        [CompilerTrait(CompilerFeature.IOperation)]
        [Fact]
        public void ConversionExpression_Explicit_SimpleNumericConversion_InvalidSyntax()
        {
            string source = @"
class C1
{
    public void M1()
    {
        long /*<bind>*/i = (int)/*</bind>*/;
    }
}
";
            string expectedOperationTree = @"
IVariableDeclarationStatement (1 declarations) (OperationKind.VariableDeclarationStatement, IsInvalid) (Syntax: 'long /*<bin ... *</bind>*/;')
  IVariableDeclaration (1 variables) (OperationKind.VariableDeclaration, IsInvalid) (Syntax: 'long /*<bin ... *</bind>*/;')
    Variables: Local_1: System.Int64 i
    Initializer: IConversionExpression (Implicit, TryCast: False, Unchecked) (OperationKind.ConversionExpression, Type: System.Int64, IsInvalid) (Syntax: '(int)/*</bind>*/')
        Conversion: CommonConversion (Exists: True, IsIdentity: False, IsNumeric: True, IsReference: False, IsUserDefined: False) (MethodSymbol: null)
        Operand: IConversionExpression (Explicit, TryCast: False, Unchecked) (OperationKind.ConversionExpression, Type: System.Int32, IsInvalid) (Syntax: '(int)/*</bind>*/')
            Conversion: CommonConversion (Exists: False, IsIdentity: False, IsNumeric: False, IsReference: False, IsUserDefined: False) (MethodSymbol: null)
            Operand: IInvalidExpression (OperationKind.InvalidExpression, Type: ?, IsInvalid) (Syntax: '')
                Children(0)
";
            var expectedDiagnostics = new DiagnosticDescription[] {
                // CS1525: Invalid expression term ';'
                //         long /*<bind>*/i = (int)/*</bind>*/;
                Diagnostic(ErrorCode.ERR_InvalidExprTerm, ";").WithArguments(";").WithLocation(6, 44)
            };

            VerifyOperationTreeAndDiagnosticsForTest<VariableDeclaratorSyntax>(source, expectedOperationTree, expectedDiagnostics);
        }

        [CompilerTrait(CompilerFeature.IOperation)]
        [Fact]
        public void ConversionExpression_Explicit_EnumFromNumericLiteralConversion()
        {
            string source = @"
class C1
{
    public void M1()
    {
        E1 /*<bind>*/e1 = (E1)1/*</bind>*/;
    }
}

enum E1
{
    One, Two
}
";
            string expectedOperationTree = @"
IVariableDeclarationStatement (1 declarations) (OperationKind.VariableDeclarationStatement) (Syntax: 'E1 /*<bind> ... *</bind>*/;')
  IVariableDeclaration (1 variables) (OperationKind.VariableDeclaration) (Syntax: 'E1 /*<bind> ... *</bind>*/;')
    Variables: Local_1: E1 e1
    Initializer: IConversionExpression (Explicit, TryCast: False, Unchecked) (OperationKind.ConversionExpression, Type: E1, Constant: 1) (Syntax: '(E1)1')
        Conversion: CommonConversion (Exists: True, IsIdentity: False, IsNumeric: False, IsReference: False, IsUserDefined: False) (MethodSymbol: null)
        Operand: ILiteralExpression (OperationKind.LiteralExpression, Type: System.Int32, Constant: 1) (Syntax: '1')
";
            var expectedDiagnostics = new DiagnosticDescription[] {
                // CS0219: The variable 'e1' is assigned but its value is never used
                //         E1 /*<bind>*/e1 = (E1)1/*</bind>*/;
                Diagnostic(ErrorCode.WRN_UnreferencedVarAssg, "e1").WithArguments("e1").WithLocation(6, 22)
            };

            VerifyOperationTreeAndDiagnosticsForTest<VariableDeclaratorSyntax>(source, expectedOperationTree, expectedDiagnostics);
        }

        [CompilerTrait(CompilerFeature.IOperation)]
        [Fact]
        public void ConversionExpression_Explicit_EnumToNumericTypeConversion()
        {
            string source = @"
class C1
{
    public void M1()
    {
        int /*<bind>*/i = (int)E1.One/*</bind>*/;
    }
}

enum E1
{
    One, Two
}
";
            string expectedOperationTree = @"
IVariableDeclarationStatement (1 declarations) (OperationKind.VariableDeclarationStatement) (Syntax: 'int /*<bind ... *</bind>*/;')
  IVariableDeclaration (1 variables) (OperationKind.VariableDeclaration) (Syntax: 'int /*<bind ... *</bind>*/;')
    Variables: Local_1: System.Int32 i
    Initializer: IConversionExpression (Explicit, TryCast: False, Unchecked) (OperationKind.ConversionExpression, Type: System.Int32, Constant: 0) (Syntax: '(int)E1.One')
        Conversion: CommonConversion (Exists: True, IsIdentity: False, IsNumeric: False, IsReference: False, IsUserDefined: False) (MethodSymbol: null)
        Operand: IFieldReferenceExpression: E1.One (Static) (OperationKind.FieldReferenceExpression, Type: E1, Constant: 0) (Syntax: 'E1.One')
            Instance Receiver: null
";
            var expectedDiagnostics = new DiagnosticDescription[] {
                // CS0219: The variable 'i' is assigned but its value is never used
                //         int /*<bind>*/i = (int)E1.One/*</bind>*/;
                Diagnostic(ErrorCode.WRN_UnreferencedVarAssg, "i").WithArguments("i").WithLocation(6, 23)
            };

            VerifyOperationTreeAndDiagnosticsForTest<VariableDeclaratorSyntax>(source, expectedOperationTree, expectedDiagnostics);
        }

        [CompilerTrait(CompilerFeature.IOperation)]
        [Fact]
        public void ConversionExpression_Explicit_EnumToEnumConversion()
        {
            string source = @"
class C1
{
    public void M1()
    {
        E2 /*<bind>*/e2 = (E2)E1.One/*</bind>*/;
    }
}

enum E1
{
    One, Two
}

enum E2
{
    Three, Four
}
";
            string expectedOperationTree = @"
IVariableDeclarationStatement (1 declarations) (OperationKind.VariableDeclarationStatement) (Syntax: 'E2 /*<bind> ... *</bind>*/;')
  IVariableDeclaration (1 variables) (OperationKind.VariableDeclaration) (Syntax: 'E2 /*<bind> ... *</bind>*/;')
    Variables: Local_1: E2 e2
    Initializer: IConversionExpression (Explicit, TryCast: False, Unchecked) (OperationKind.ConversionExpression, Type: E2, Constant: 0) (Syntax: '(E2)E1.One')
        Conversion: CommonConversion (Exists: True, IsIdentity: False, IsNumeric: False, IsReference: False, IsUserDefined: False) (MethodSymbol: null)
        Operand: IFieldReferenceExpression: E1.One (Static) (OperationKind.FieldReferenceExpression, Type: E1, Constant: 0) (Syntax: 'E1.One')
            Instance Receiver: null
";
            var expectedDiagnostics = new DiagnosticDescription[] {
                // CS0219: The variable 'e2' is assigned but its value is never used
                //         E2 /*<bind>*/e2 = (E2)E1.One/*</bind>*/;
                Diagnostic(ErrorCode.WRN_UnreferencedVarAssg, "e2").WithArguments("e2").WithLocation(6, 22)
            };

            VerifyOperationTreeAndDiagnosticsForTest<VariableDeclaratorSyntax>(source, expectedOperationTree, expectedDiagnostics);
        }

        [CompilerTrait(CompilerFeature.IOperation)]
        [Fact]
        public void ConversionExpression_Explicit_EnumToEnumConversion_InvalidOutOfRange()
        {
            string source = @"
class C1
{
    public void M1()
    {
        E2 /*<bind>*/e2 = (E2)E1.One/*</bind>*/;
    }
}

enum E1
{
    One = 1000
}

enum E2 : byte
{
    Two
}
";

            // Note: The lack of a constant value for the conversion is expected here, it matches the semantic model.
            // Because the enum value is larger than the destination enum, the conversion is bad
            string expectedOperationTree = @"
IVariableDeclarationStatement (1 declarations) (OperationKind.VariableDeclarationStatement, IsInvalid) (Syntax: 'E2 /*<bind> ... *</bind>*/;')
  IVariableDeclaration (1 variables) (OperationKind.VariableDeclaration, IsInvalid) (Syntax: 'E2 /*<bind> ... *</bind>*/;')
    Variables: Local_1: E2 e2
    Initializer: IConversionExpression (Explicit, TryCast: False, Unchecked) (OperationKind.ConversionExpression, Type: E2, Constant: null, IsInvalid) (Syntax: '(E2)E1.One')
        Conversion: CommonConversion (Exists: True, IsIdentity: False, IsNumeric: False, IsReference: False, IsUserDefined: False) (MethodSymbol: null)
        Operand: IFieldReferenceExpression: E1.One (Static) (OperationKind.FieldReferenceExpression, Type: E1, Constant: 1000, IsInvalid) (Syntax: 'E1.One')
            Instance Receiver: null
";
            var expectedDiagnostics = new DiagnosticDescription[] {
                // CS0221: Constant value '1000' cannot be converted to a 'E2' (use 'unchecked' syntax to override)
                //         E2 /*<bind>*/e2 = (E2)E1.One/*</bind>*/;
                Diagnostic(ErrorCode.ERR_ConstOutOfRangeChecked, "(E2)E1.One").WithArguments("1000", "E2").WithLocation(6, 27),
                // CS0219: The variable 'e2' is assigned but its value is never used
                //         E2 /*<bind>*/e2 = (E2)E1.One/*</bind>*/;
                Diagnostic(ErrorCode.WRN_UnreferencedVarAssg, "e2").WithArguments("e2").WithLocation(6, 22)
            };

            VerifyOperationTreeAndDiagnosticsForTest<VariableDeclaratorSyntax>(source, expectedOperationTree, expectedDiagnostics);
        }

        [CompilerTrait(CompilerFeature.IOperation)]
        [Fact]
        public void ConversionExpression_Explicit_NullableToNullableConversion()
        {
            string source = @"
class Program
{
    static void Main(string[] args)
    {
        long? l = null;
        int? /*<bind>*/i = (int?)l/*</bind>*/;
    }
}
";
            string expectedOperationTree = @"
IVariableDeclarationStatement (1 declarations) (OperationKind.VariableDeclarationStatement) (Syntax: 'int? /*<bin ... *</bind>*/;')
  IVariableDeclaration (1 variables) (OperationKind.VariableDeclaration) (Syntax: 'int? /*<bin ... *</bind>*/;')
    Variables: Local_1: System.Int32? i
    Initializer: IConversionExpression (Explicit, TryCast: False, Unchecked) (OperationKind.ConversionExpression, Type: System.Int32?) (Syntax: '(int?)l')
        Conversion: CommonConversion (Exists: True, IsIdentity: False, IsNumeric: False, IsReference: False, IsUserDefined: False) (MethodSymbol: null)
        Operand: ILocalReferenceExpression: l (OperationKind.LocalReferenceExpression, Type: System.Int64?) (Syntax: 'l')
";
            var expectedDiagnostics = DiagnosticDescription.None;

            VerifyOperationTreeAndDiagnosticsForTest<VariableDeclaratorSyntax>(source, expectedOperationTree, expectedDiagnostics);
        }

        [CompilerTrait(CompilerFeature.IOperation)]
        [Fact]
        public void ConversionExpression_Explicit_NullableToNonNullableConversion()
        {
            string source = @"
class Program
{
    static void Main(string[] args)
    {
        long? l = null;
        int /*<bind>*/i = (int)l/*</bind>*/;
    }
}
";
            string expectedOperationTree = @"
IVariableDeclarationStatement (1 declarations) (OperationKind.VariableDeclarationStatement) (Syntax: 'int /*<bind ... *</bind>*/;')
  IVariableDeclaration (1 variables) (OperationKind.VariableDeclaration) (Syntax: 'int /*<bind ... *</bind>*/;')
    Variables: Local_1: System.Int32 i
    Initializer: IConversionExpression (Explicit, TryCast: False, Unchecked) (OperationKind.ConversionExpression, Type: System.Int32) (Syntax: '(int)l')
        Conversion: CommonConversion (Exists: True, IsIdentity: False, IsNumeric: False, IsReference: False, IsUserDefined: False) (MethodSymbol: null)
        Operand: ILocalReferenceExpression: l (OperationKind.LocalReferenceExpression, Type: System.Int64?) (Syntax: 'l')
";
            var expectedDiagnostics = DiagnosticDescription.None;

            VerifyOperationTreeAndDiagnosticsForTest<VariableDeclaratorSyntax>(source, expectedOperationTree, expectedDiagnostics);
        }

        [CompilerTrait(CompilerFeature.IOperation)]
        [Fact]
        public void ConversionExpression_Explicit_ReferenceFromObjectConversion()
        {
            string source = @"
class C1
{
    static void M1()
    {
        object o = string.Empty;
        string /*<bind>*/s = (string)o/*</bind>*/;
    }
}
";
            string expectedOperationTree = @"
IVariableDeclarationStatement (1 declarations) (OperationKind.VariableDeclarationStatement) (Syntax: 'string /*<b ... *</bind>*/;')
  IVariableDeclaration (1 variables) (OperationKind.VariableDeclaration) (Syntax: 'string /*<b ... *</bind>*/;')
    Variables: Local_1: System.String s
    Initializer: IConversionExpression (Explicit, TryCast: False, Unchecked) (OperationKind.ConversionExpression, Type: System.String) (Syntax: '(string)o')
        Conversion: CommonConversion (Exists: True, IsIdentity: False, IsNumeric: False, IsReference: True, IsUserDefined: False) (MethodSymbol: null)
        Operand: ILocalReferenceExpression: o (OperationKind.LocalReferenceExpression, Type: System.Object) (Syntax: 'o')
";
            var expectedDiagnostics = DiagnosticDescription.None;

            VerifyOperationTreeAndDiagnosticsForTest<VariableDeclaratorSyntax>(source, expectedOperationTree, expectedDiagnostics);
        }

        [CompilerTrait(CompilerFeature.IOperation)]
        [Fact]
        public void ConversionExpression_Explicit_ReferenceFromDynamicConversion()
        {
            string source = @"
class C1
{
    static void M1()
    {
        dynamic d = string.Empty;
        string /*<bind>*/s = (string)d/*</bind>*/;
    }
}
";
            string expectedOperationTree = @"
IVariableDeclarationStatement (1 declarations) (OperationKind.VariableDeclarationStatement) (Syntax: 'string /*<b ... *</bind>*/;')
  IVariableDeclaration (1 variables) (OperationKind.VariableDeclaration) (Syntax: 'string /*<b ... *</bind>*/;')
    Variables: Local_1: System.String s
    Initializer: IConversionExpression (Explicit, TryCast: False, Unchecked) (OperationKind.ConversionExpression, Type: System.String) (Syntax: '(string)d')
        Conversion: CommonConversion (Exists: True, IsIdentity: False, IsNumeric: False, IsReference: False, IsUserDefined: False) (MethodSymbol: null)
        Operand: ILocalReferenceExpression: d (OperationKind.LocalReferenceExpression, Type: dynamic) (Syntax: 'd')
";
            var expectedDiagnostics = DiagnosticDescription.None;

            VerifyOperationTreeAndDiagnosticsForTest<VariableDeclaratorSyntax>(source, expectedOperationTree, expectedDiagnostics);
        }

        [CompilerTrait(CompilerFeature.IOperation)]
        [Fact]
        public void ConversionExpression_Explicit_ReferenceFromSuperclassConversion()
        {
            string source = @"
class C1
{
    static void M1()
    {
        C1 c1 = new C2();
        C2 /*<bind>*/c2 = (C2)c1/*</bind>*/;
    }
}

class C2 : C1
{
}
";
            string expectedOperationTree = @"
IVariableDeclarationStatement (1 declarations) (OperationKind.VariableDeclarationStatement) (Syntax: 'C2 /*<bind> ... *</bind>*/;')
  IVariableDeclaration (1 variables) (OperationKind.VariableDeclaration) (Syntax: 'C2 /*<bind> ... *</bind>*/;')
    Variables: Local_1: C2 c2
    Initializer: IConversionExpression (Explicit, TryCast: False, Unchecked) (OperationKind.ConversionExpression, Type: C2) (Syntax: '(C2)c1')
        Conversion: CommonConversion (Exists: True, IsIdentity: False, IsNumeric: False, IsReference: True, IsUserDefined: False) (MethodSymbol: null)
        Operand: ILocalReferenceExpression: c1 (OperationKind.LocalReferenceExpression, Type: C1) (Syntax: 'c1')
";
            var expectedDiagnostics = DiagnosticDescription.None;

            VerifyOperationTreeAndDiagnosticsForTest<VariableDeclaratorSyntax>(source, expectedOperationTree, expectedDiagnostics);
        }

        [CompilerTrait(CompilerFeature.IOperation)]
        [Fact]
        public void ConversionExpression_Explicit_ReferenceFromSuperclassConversion_InvalidNoConversion()
        {
            string source = @"
class C1
{
    static void M1()
    {
        C1 c1 = new C1();
        C2 /*<bind>*/c2 = (C2)c1/*</bind>*/;
    }
}

class C2
{
}
";
            string expectedOperationTree = @"
IVariableDeclarationStatement (1 declarations) (OperationKind.VariableDeclarationStatement, IsInvalid) (Syntax: 'C2 /*<bind> ... *</bind>*/;')
  IVariableDeclaration (1 variables) (OperationKind.VariableDeclaration, IsInvalid) (Syntax: 'C2 /*<bind> ... *</bind>*/;')
    Variables: Local_1: C2 c2
    Initializer: IConversionExpression (Explicit, TryCast: False, Unchecked) (OperationKind.ConversionExpression, Type: C2, IsInvalid) (Syntax: '(C2)c1')
        Conversion: CommonConversion (Exists: False, IsIdentity: False, IsNumeric: False, IsReference: False, IsUserDefined: False) (MethodSymbol: null)
        Operand: ILocalReferenceExpression: c1 (OperationKind.LocalReferenceExpression, Type: C1, IsInvalid) (Syntax: 'c1')
";
            var expectedDiagnostics = new DiagnosticDescription[] {
                // CS0030: Cannot convert type 'C1' to 'C2'
                //         C2 /*<bind>*/c2 = (C2)c1/*</bind>*/;
                Diagnostic(ErrorCode.ERR_NoExplicitConv, "(C2)c1").WithArguments("C1", "C2").WithLocation(7, 27)
            };

            VerifyOperationTreeAndDiagnosticsForTest<VariableDeclaratorSyntax>(source, expectedOperationTree, expectedDiagnostics);
        }

        [CompilerTrait(CompilerFeature.IOperation)]
        [Fact]
        public void ConversionExpression_Explicit_ReferenceFromImplementedInterfaceConversion()
        {
            string source = @"
interface I1 { }

class C1 : I1
{
    static void M1()
    {
        I1 i1 = new C1();
        C1 /*<bind>*/c1 = (C1)i1/*</bind>*/;
    }
}
";
            string expectedOperationTree = @"
IVariableDeclarationStatement (1 declarations) (OperationKind.VariableDeclarationStatement) (Syntax: 'C1 /*<bind> ... *</bind>*/;')
  IVariableDeclaration (1 variables) (OperationKind.VariableDeclaration) (Syntax: 'C1 /*<bind> ... *</bind>*/;')
    Variables: Local_1: C1 c1
    Initializer: IConversionExpression (Explicit, TryCast: False, Unchecked) (OperationKind.ConversionExpression, Type: C1) (Syntax: '(C1)i1')
        Conversion: CommonConversion (Exists: True, IsIdentity: False, IsNumeric: False, IsReference: True, IsUserDefined: False) (MethodSymbol: null)
        Operand: ILocalReferenceExpression: i1 (OperationKind.LocalReferenceExpression, Type: I1) (Syntax: 'i1')
";
            var expectedDiagnostics = DiagnosticDescription.None;

            VerifyOperationTreeAndDiagnosticsForTest<VariableDeclaratorSyntax>(source, expectedOperationTree, expectedDiagnostics);
        }

        [CompilerTrait(CompilerFeature.IOperation)]
        [Fact]
        public void ConversionExpression_Explicit_ReferenceFromUnimplementedInterfaceConversion()
        {
            string source = @"
interface I1 { }

class C1
{
    static void M1()
    {
        I1 i1 = null;
        C1 /*<bind>*/c1 = (C1)i1/*</bind>*/;
    }
}
";
            string expectedOperationTree = @"
IVariableDeclarationStatement (1 declarations) (OperationKind.VariableDeclarationStatement) (Syntax: 'C1 /*<bind> ... *</bind>*/;')
  IVariableDeclaration (1 variables) (OperationKind.VariableDeclaration) (Syntax: 'C1 /*<bind> ... *</bind>*/;')
    Variables: Local_1: C1 c1
    Initializer: IConversionExpression (Explicit, TryCast: False, Unchecked) (OperationKind.ConversionExpression, Type: C1) (Syntax: '(C1)i1')
        Conversion: CommonConversion (Exists: True, IsIdentity: False, IsNumeric: False, IsReference: True, IsUserDefined: False) (MethodSymbol: null)
        Operand: ILocalReferenceExpression: i1 (OperationKind.LocalReferenceExpression, Type: I1) (Syntax: 'i1')
";
            var expectedDiagnostics = DiagnosticDescription.None;

            VerifyOperationTreeAndDiagnosticsForTest<VariableDeclaratorSyntax>(source, expectedOperationTree, expectedDiagnostics);
        }

        [CompilerTrait(CompilerFeature.IOperation)]
        [Fact]
        public void ConversionExpression_Explicit_ReferenceFromUnimplementedInterfaceConversion_InvalidSealedClass()
        {
            string source = @"
interface I1 { }

sealed class C1
{
    static void M1()
    {
        I1 i1 = null;
        C1 /*<bind>*/c1 = (C1)i1/*</bind>*/;
    }
}
";
            string expectedOperationTree = @"
IVariableDeclarationStatement (1 declarations) (OperationKind.VariableDeclarationStatement, IsInvalid) (Syntax: 'C1 /*<bind> ... *</bind>*/;')
  IVariableDeclaration (1 variables) (OperationKind.VariableDeclaration, IsInvalid) (Syntax: 'C1 /*<bind> ... *</bind>*/;')
    Variables: Local_1: C1 c1
    Initializer: IConversionExpression (Explicit, TryCast: False, Unchecked) (OperationKind.ConversionExpression, Type: C1, IsInvalid) (Syntax: '(C1)i1')
        Conversion: CommonConversion (Exists: False, IsIdentity: False, IsNumeric: False, IsReference: False, IsUserDefined: False) (MethodSymbol: null)
        Operand: ILocalReferenceExpression: i1 (OperationKind.LocalReferenceExpression, Type: I1, IsInvalid) (Syntax: 'i1')
";
            var expectedDiagnostics = new DiagnosticDescription[] {
                // CS0030: Cannot convert type 'I1' to 'C1'
                //         C1 /*<bind>*/c1 = (C1)i1/*</bind>*/;
                Diagnostic(ErrorCode.ERR_NoExplicitConv, "(C1)i1").WithArguments("I1", "C1").WithLocation(9, 27)
            };

            VerifyOperationTreeAndDiagnosticsForTest<VariableDeclaratorSyntax>(source, expectedOperationTree, expectedDiagnostics);
        }

        [CompilerTrait(CompilerFeature.IOperation)]
        [Fact]
        public void ConversionExpression_Explicit_ReferenceFromInterfaceToInterfaceConversion()
        {
            string source = @"
interface I1 { }

interface I2 { }

sealed class C1
{
    static void M1()
    {
        I1 i1 = null;
        I2 /*<bind>*/i2 = (I2)i1/*</bind>*/;
    }
}
";
            string expectedOperationTree = @"
IVariableDeclarationStatement (1 declarations) (OperationKind.VariableDeclarationStatement) (Syntax: 'I2 /*<bind> ... *</bind>*/;')
  IVariableDeclaration (1 variables) (OperationKind.VariableDeclaration) (Syntax: 'I2 /*<bind> ... *</bind>*/;')
    Variables: Local_1: I2 i2
    Initializer: IConversionExpression (Explicit, TryCast: False, Unchecked) (OperationKind.ConversionExpression, Type: I2) (Syntax: '(I2)i1')
        Conversion: CommonConversion (Exists: True, IsIdentity: False, IsNumeric: False, IsReference: True, IsUserDefined: False) (MethodSymbol: null)
        Operand: ILocalReferenceExpression: i1 (OperationKind.LocalReferenceExpression, Type: I1) (Syntax: 'i1')
";
            var expectedDiagnostics = DiagnosticDescription.None;

            VerifyOperationTreeAndDiagnosticsForTest<VariableDeclaratorSyntax>(source, expectedOperationTree, expectedDiagnostics);
        }

        [CompilerTrait(CompilerFeature.IOperation)]
        [Fact]
        public void ConversionExpression_Explicit_ReferenceConversion_InvalidSyntax()
        {
            string source = @"
interface I2 { }

sealed class C1
{
    static void M1()
    {
        I2 /*<bind>*/i2 = (I2)()/*</bind>*/;
    }
}
";
            string expectedOperationTree = @"
IVariableDeclarationStatement (1 declarations) (OperationKind.VariableDeclarationStatement, IsInvalid) (Syntax: 'I2 /*<bind> ... *</bind>*/;')
  IVariableDeclaration (1 variables) (OperationKind.VariableDeclaration, IsInvalid) (Syntax: 'I2 /*<bind> ... *</bind>*/;')
    Variables: Local_1: I2 i2
    Initializer: IConversionExpression (Explicit, TryCast: False, Unchecked) (OperationKind.ConversionExpression, Type: I2, IsInvalid) (Syntax: '(I2)()')
        Conversion: CommonConversion (Exists: False, IsIdentity: False, IsNumeric: False, IsReference: False, IsUserDefined: False) (MethodSymbol: null)
        Operand: IInvalidExpression (OperationKind.InvalidExpression, Type: ?, IsInvalid) (Syntax: '')
            Children(0)
";
            var expectedDiagnostics = new DiagnosticDescription[] {
                // CS1525: Invalid expression term ')'
                //         I2 /*<bind>*/i2 = (I2)()/*</bind>*/;
                Diagnostic(ErrorCode.ERR_InvalidExprTerm, ")").WithArguments(")").WithLocation(8, 32)
            };

            VerifyOperationTreeAndDiagnosticsForTest<VariableDeclaratorSyntax>(source, expectedOperationTree, expectedDiagnostics);
        }

        [CompilerTrait(CompilerFeature.IOperation)]
        [Fact]
        public void ConversionExpression_Explicit_ReferenceArrayTypeToArrayTypeConversion()
        {
            string source = @"
class C1
{
    static void M1()
    {
        C1[] c1arr = new C2[1];
        C2[] /*<bind>*/c2arr = (C2[])c1arr/*</bind>*/;
    }
}

class C2 : C1 { }
";
            string expectedOperationTree = @"
IVariableDeclarationStatement (1 declarations) (OperationKind.VariableDeclarationStatement) (Syntax: 'C2[] /*<bin ... *</bind>*/;')
  IVariableDeclaration (1 variables) (OperationKind.VariableDeclaration) (Syntax: 'C2[] /*<bin ... *</bind>*/;')
    Variables: Local_1: C2[] c2arr
    Initializer: IConversionExpression (Explicit, TryCast: False, Unchecked) (OperationKind.ConversionExpression, Type: C2[]) (Syntax: '(C2[])c1arr')
        Conversion: CommonConversion (Exists: True, IsIdentity: False, IsNumeric: False, IsReference: True, IsUserDefined: False) (MethodSymbol: null)
        Operand: ILocalReferenceExpression: c1arr (OperationKind.LocalReferenceExpression, Type: C1[]) (Syntax: 'c1arr')
";
            var expectedDiagnostics = DiagnosticDescription.None;

            VerifyOperationTreeAndDiagnosticsForTest<VariableDeclaratorSyntax>(source, expectedOperationTree, expectedDiagnostics);
        }

        [CompilerTrait(CompilerFeature.IOperation)]
        [Fact]
        public void ConversionExpression_Explicit_ReferenceArrayTypeToArrayTypeConversion_InvalidNoElementTypeConversion()
        {
            string source = @"
class C1
{
    static void M1()
    {
        C1[] c1arr = new C1[1];
        C2[] /*<bind>*/c2arr = (C2[])c1arr/*</bind>*/;
    }
}

class C2 { }
";
            string expectedOperationTree = @"
IVariableDeclarationStatement (1 declarations) (OperationKind.VariableDeclarationStatement, IsInvalid) (Syntax: 'C2[] /*<bin ... *</bind>*/;')
  IVariableDeclaration (1 variables) (OperationKind.VariableDeclaration, IsInvalid) (Syntax: 'C2[] /*<bin ... *</bind>*/;')
    Variables: Local_1: C2[] c2arr
    Initializer: IConversionExpression (Explicit, TryCast: False, Unchecked) (OperationKind.ConversionExpression, Type: C2[], IsInvalid) (Syntax: '(C2[])c1arr')
        Conversion: CommonConversion (Exists: False, IsIdentity: False, IsNumeric: False, IsReference: False, IsUserDefined: False) (MethodSymbol: null)
        Operand: ILocalReferenceExpression: c1arr (OperationKind.LocalReferenceExpression, Type: C1[], IsInvalid) (Syntax: 'c1arr')
";
            var expectedDiagnostics = new DiagnosticDescription[] {
                // CS0030: Cannot convert type 'C1[]' to 'C2[]'
                //         C2[] /*<bind>*/c2arr = (C2[])c1arr/*</bind>*/;
                Diagnostic(ErrorCode.ERR_NoExplicitConv, "(C2[])c1arr").WithArguments("C1[]", "C2[]").WithLocation(7, 32)
            };

            VerifyOperationTreeAndDiagnosticsForTest<VariableDeclaratorSyntax>(source, expectedOperationTree, expectedDiagnostics);
        }

        [CompilerTrait(CompilerFeature.IOperation)]
        [Fact]
        public void ConversionExpression_Explicit_ReferenceArrayTypeToArrayTypeConversion_InvalidMismatchedSized()
        {
            string source = @"
class C1
{
    static void M1()
    {
        C1[] c1arr = new C1[1];
        C1[][] /*<bind>*/c2arr = (C1[][])c1arr/*</bind>*/;
    }
}
";
            string expectedOperationTree = @"
IVariableDeclarationStatement (1 declarations) (OperationKind.VariableDeclarationStatement, IsInvalid) (Syntax: 'C1[][] /*<b ... *</bind>*/;')
  IVariableDeclaration (1 variables) (OperationKind.VariableDeclaration, IsInvalid) (Syntax: 'C1[][] /*<b ... *</bind>*/;')
    Variables: Local_1: C1[][] c2arr
    Initializer: IConversionExpression (Explicit, TryCast: False, Unchecked) (OperationKind.ConversionExpression, Type: C1[][], IsInvalid) (Syntax: '(C1[][])c1arr')
        Conversion: CommonConversion (Exists: False, IsIdentity: False, IsNumeric: False, IsReference: False, IsUserDefined: False) (MethodSymbol: null)
        Operand: ILocalReferenceExpression: c1arr (OperationKind.LocalReferenceExpression, Type: C1[], IsInvalid) (Syntax: 'c1arr')
";
            var expectedDiagnostics = new DiagnosticDescription[] {
                // CS0030: Cannot convert type 'C1[]' to 'C1[][]'
                //         C1[][] /*<bind>*/c2arr = (C1[][])c1arr/*</bind>*/;
                Diagnostic(ErrorCode.ERR_NoExplicitConv, "(C1[][])c1arr").WithArguments("C1[]", "C1[][]").WithLocation(7, 34)
            };

            VerifyOperationTreeAndDiagnosticsForTest<VariableDeclaratorSyntax>(source, expectedOperationTree, expectedDiagnostics);
        }

        [CompilerTrait(CompilerFeature.IOperation)]
        [Fact]
        public void ConversionExpression_Explicit_ReferenceSystemArrayToArrayTypeConversion()
        {
            string source = @"
using System;

class C1
{
    static void M1()
    {
        Array c1arr = new C1[1];
        C1[] /*<bind>*/c2arr = (C1[])c1arr/*</bind>*/;
    }
}
";
            string expectedOperationTree = @"
IVariableDeclarationStatement (1 declarations) (OperationKind.VariableDeclarationStatement) (Syntax: 'C1[] /*<bin ... *</bind>*/;')
  IVariableDeclaration (1 variables) (OperationKind.VariableDeclaration) (Syntax: 'C1[] /*<bin ... *</bind>*/;')
    Variables: Local_1: C1[] c2arr
    Initializer: IConversionExpression (Explicit, TryCast: False, Unchecked) (OperationKind.ConversionExpression, Type: C1[]) (Syntax: '(C1[])c1arr')
        Conversion: CommonConversion (Exists: True, IsIdentity: False, IsNumeric: False, IsReference: True, IsUserDefined: False) (MethodSymbol: null)
        Operand: ILocalReferenceExpression: c1arr (OperationKind.LocalReferenceExpression, Type: System.Array) (Syntax: 'c1arr')
";
            var expectedDiagnostics = DiagnosticDescription.None;

            VerifyOperationTreeAndDiagnosticsForTest<VariableDeclaratorSyntax>(source, expectedOperationTree, expectedDiagnostics);
        }

        [CompilerTrait(CompilerFeature.IOperation)]
        [Fact]
        public void ConversionExpression_Explicit_ReferenceArrayToIListConversion()
        {
            string source = @"
using System;
using System.Collections.Generic;

class C1
{
    static void M1()
    {
        C1[] c1arr = new C1[1];
        IList<C1> /*<bind>*/c1list = (IList<C1>)c1arr/*</bind>*/;
    }
}
";
            string expectedOperationTree = @"
IVariableDeclarationStatement (1 declarations) (OperationKind.VariableDeclarationStatement) (Syntax: 'IList<C1> / ... *</bind>*/;')
  IVariableDeclaration (1 variables) (OperationKind.VariableDeclaration) (Syntax: 'IList<C1> / ... *</bind>*/;')
    Variables: Local_1: System.Collections.Generic.IList<C1> c1list
    Initializer: IConversionExpression (Explicit, TryCast: False, Unchecked) (OperationKind.ConversionExpression, Type: System.Collections.Generic.IList<C1>) (Syntax: '(IList<C1>)c1arr')
        Conversion: CommonConversion (Exists: True, IsIdentity: False, IsNumeric: False, IsReference: True, IsUserDefined: False) (MethodSymbol: null)
        Operand: ILocalReferenceExpression: c1arr (OperationKind.LocalReferenceExpression, Type: C1[]) (Syntax: 'c1arr')
";
            var expectedDiagnostics = DiagnosticDescription.None;

            VerifyOperationTreeAndDiagnosticsForTest<VariableDeclaratorSyntax>(source, expectedOperationTree, expectedDiagnostics);
        }

        [CompilerTrait(CompilerFeature.IOperation)]
        [Fact]
        public void ConversionExpression_Explicit_ReferenceArrayToIListConversion_InvalidMismatchedDimensions()
        {
            string source = @"
using System;
using System.Collections.Generic;

class C1
{
    static void M1()
    {
        C1[][] c1arr = new C1[1][];
        IList<C1> /*<bind>*/c1list = (IList<C1>)c1arr/*</bind>*/;
    }
}
";
            string expectedOperationTree = @"
IVariableDeclarationStatement (1 declarations) (OperationKind.VariableDeclarationStatement, IsInvalid) (Syntax: 'IList<C1> / ... *</bind>*/;')
  IVariableDeclaration (1 variables) (OperationKind.VariableDeclaration, IsInvalid) (Syntax: 'IList<C1> / ... *</bind>*/;')
    Variables: Local_1: System.Collections.Generic.IList<C1> c1list
    Initializer: IConversionExpression (Explicit, TryCast: False, Unchecked) (OperationKind.ConversionExpression, Type: System.Collections.Generic.IList<C1>, IsInvalid) (Syntax: '(IList<C1>)c1arr')
        Conversion: CommonConversion (Exists: False, IsIdentity: False, IsNumeric: False, IsReference: False, IsUserDefined: False) (MethodSymbol: null)
        Operand: ILocalReferenceExpression: c1arr (OperationKind.LocalReferenceExpression, Type: C1[][], IsInvalid) (Syntax: 'c1arr')
";
            var expectedDiagnostics = new DiagnosticDescription[] {
                // CS0030: Cannot convert type 'C1[][]' to 'System.Collections.Generic.IList<C1>'
                //         IList<C1> /*<bind>*/c1list = (IList<C1>)c1arr/*</bind>*/;
                Diagnostic(ErrorCode.ERR_NoExplicitConv, "(IList<C1>)c1arr").WithArguments("C1[][]", "System.Collections.Generic.IList<C1>").WithLocation(10, 38)
            };

            VerifyOperationTreeAndDiagnosticsForTest<VariableDeclaratorSyntax>(source, expectedOperationTree, expectedDiagnostics);
        }

        [CompilerTrait(CompilerFeature.IOperation)]
        [Fact]
        public void ConversionExpression_Explicit_ReferenceIListToArrayTypeConversion()
        {
            string source = @"
using System;
using System.Collections.Generic;

class C1
{
    static void M1()
    {
        IList<C1> c1List = new List<C1>();
        C1[] /*<bind>*/c1arr = (C1[])c1List/*</bind>*/;
    }
}
";
            string expectedOperationTree = @"
IVariableDeclarationStatement (1 declarations) (OperationKind.VariableDeclarationStatement) (Syntax: 'C1[] /*<bin ... *</bind>*/;')
  IVariableDeclaration (1 variables) (OperationKind.VariableDeclaration) (Syntax: 'C1[] /*<bin ... *</bind>*/;')
    Variables: Local_1: C1[] c1arr
    Initializer: IConversionExpression (Explicit, TryCast: False, Unchecked) (OperationKind.ConversionExpression, Type: C1[]) (Syntax: '(C1[])c1List')
        Conversion: CommonConversion (Exists: True, IsIdentity: False, IsNumeric: False, IsReference: True, IsUserDefined: False) (MethodSymbol: null)
        Operand: ILocalReferenceExpression: c1List (OperationKind.LocalReferenceExpression, Type: System.Collections.Generic.IList<C1>) (Syntax: 'c1List')
";
            var expectedDiagnostics = DiagnosticDescription.None;

            VerifyOperationTreeAndDiagnosticsForTest<VariableDeclaratorSyntax>(source, expectedOperationTree, expectedDiagnostics);
        }

        [CompilerTrait(CompilerFeature.IOperation)]
        [Fact]
        public void ConversionExpression_Explicit_ReferenceIListToArrayTypeConversion_InvalidMismatchedDimensions()
        {
            string source = @"
using System;
using System.Collections.Generic;

class C1
{
    static void M1()
    {
        IList<C1> c1List = new List<C1>();
        C1[][] /*<bind>*/c1arr = (C1[][])c1List/*</bind>*/;
    }
}
";
            string expectedOperationTree = @"
IVariableDeclarationStatement (1 declarations) (OperationKind.VariableDeclarationStatement, IsInvalid) (Syntax: 'C1[][] /*<b ... *</bind>*/;')
  IVariableDeclaration (1 variables) (OperationKind.VariableDeclaration, IsInvalid) (Syntax: 'C1[][] /*<b ... *</bind>*/;')
    Variables: Local_1: C1[][] c1arr
    Initializer: IConversionExpression (Explicit, TryCast: False, Unchecked) (OperationKind.ConversionExpression, Type: C1[][], IsInvalid) (Syntax: '(C1[][])c1List')
        Conversion: CommonConversion (Exists: False, IsIdentity: False, IsNumeric: False, IsReference: False, IsUserDefined: False) (MethodSymbol: null)
        Operand: ILocalReferenceExpression: c1List (OperationKind.LocalReferenceExpression, Type: System.Collections.Generic.IList<C1>, IsInvalid) (Syntax: 'c1List')
";
            var expectedDiagnostics = new DiagnosticDescription[] {
                // CS0030: Cannot convert type 'System.Collections.Generic.IList<C1>' to 'C1[][]'
                //         C1[][] /*<bind>*/c1arr = (C1[][])c1List/*</bind>*/;
                Diagnostic(ErrorCode.ERR_NoExplicitConv, "(C1[][])c1List").WithArguments("System.Collections.Generic.IList<C1>", "C1[][]").WithLocation(10, 34)
            };

            VerifyOperationTreeAndDiagnosticsForTest<VariableDeclaratorSyntax>(source, expectedOperationTree, expectedDiagnostics);
        }

        [CompilerTrait(CompilerFeature.IOperation)]
        [Fact]
        public void ConversionExpression_Explicit_ReferenceDelegateToDelegateTypeConversion()
        {
            string source = @"
using System;

class C1
{
    static void M1()
    {
        Delegate d = (Action)(() => { });
        Action /*<bind>*/a = (Action)d/*</bind>*/;
    }
}
";
            string expectedOperationTree = @"
IVariableDeclarationStatement (1 declarations) (OperationKind.VariableDeclarationStatement) (Syntax: 'Action /*<b ... *</bind>*/;')
  IVariableDeclaration (1 variables) (OperationKind.VariableDeclaration) (Syntax: 'Action /*<b ... *</bind>*/;')
    Variables: Local_1: System.Action a
    Initializer: IConversionExpression (Explicit, TryCast: False, Unchecked) (OperationKind.ConversionExpression, Type: System.Action) (Syntax: '(Action)d')
        Conversion: CommonConversion (Exists: True, IsIdentity: False, IsNumeric: False, IsReference: True, IsUserDefined: False) (MethodSymbol: null)
        Operand: ILocalReferenceExpression: d (OperationKind.LocalReferenceExpression, Type: System.Delegate) (Syntax: 'd')
";
            var expectedDiagnostics = DiagnosticDescription.None;

            VerifyOperationTreeAndDiagnosticsForTest<VariableDeclaratorSyntax>(source, expectedOperationTree, expectedDiagnostics);
        }

        [CompilerTrait(CompilerFeature.IOperation)]
        [Fact]
        public void ConversionExpression_Explicit_ReferenceContravarianceConversion()
        {
            string source = @"
interface I1<out T>
{
}

class C1<T> : I1<T>
{
    void M1()
    {
        C2<C3> c2 = new C2<C3>();
        I1<C4> /*<bind>*/c1 = (I1<C4>)c2/*</bind>*/;
    }
}

class C2<T> : C1<T>
{
}

class C3
{
}

class C4 : C3
{
}
";
            string expectedOperationTree = @"
IVariableDeclarationStatement (1 declarations) (OperationKind.VariableDeclarationStatement) (Syntax: 'I1<C4> /*<b ... *</bind>*/;')
  IVariableDeclaration (1 variables) (OperationKind.VariableDeclaration) (Syntax: 'I1<C4> /*<b ... *</bind>*/;')
    Variables: Local_1: I1<C4> c1
    Initializer: IConversionExpression (Explicit, TryCast: False, Unchecked) (OperationKind.ConversionExpression, Type: I1<C4>) (Syntax: '(I1<C4>)c2')
        Conversion: CommonConversion (Exists: True, IsIdentity: False, IsNumeric: False, IsReference: True, IsUserDefined: False) (MethodSymbol: null)
        Operand: ILocalReferenceExpression: c2 (OperationKind.LocalReferenceExpression, Type: C2<C3>) (Syntax: 'c2')
";
            var expectedDiagnostics = DiagnosticDescription.None;

            VerifyOperationTreeAndDiagnosticsForTest<VariableDeclaratorSyntax>(source, expectedOperationTree, expectedDiagnostics);
        }

        [CompilerTrait(CompilerFeature.IOperation)]
        [Fact]
        public void ConversionExpression_Explicit_UnboxingObjectToValueTypeConversion()
        {
            string source = @"
class C1
{
    void M1()
    {
        object o = 1;
        int /*<bind>*/i = (int)o/*</bind>*/;
    }
}
";
            string expectedOperationTree = @"
IVariableDeclarationStatement (1 declarations) (OperationKind.VariableDeclarationStatement) (Syntax: 'int /*<bind ... *</bind>*/;')
  IVariableDeclaration (1 variables) (OperationKind.VariableDeclaration) (Syntax: 'int /*<bind ... *</bind>*/;')
    Variables: Local_1: System.Int32 i
    Initializer: IConversionExpression (Explicit, TryCast: False, Unchecked) (OperationKind.ConversionExpression, Type: System.Int32) (Syntax: '(int)o')
        Conversion: CommonConversion (Exists: True, IsIdentity: False, IsNumeric: False, IsReference: False, IsUserDefined: False) (MethodSymbol: null)
        Operand: ILocalReferenceExpression: o (OperationKind.LocalReferenceExpression, Type: System.Object) (Syntax: 'o')
";
            var expectedDiagnostics = DiagnosticDescription.None;

            VerifyOperationTreeAndDiagnosticsForTest<VariableDeclaratorSyntax>(source, expectedOperationTree, expectedDiagnostics);
        }

        [CompilerTrait(CompilerFeature.IOperation)]
        [Fact]
        public void ConversionExpression_Explicit_UnboxingDynamicToValueTypeConversion()
        {
            string source = @"
class C1
{
    void M1()
    {
        dynamic d = 1;
        int /*<bind>*/i = (int)d/*</bind>*/;
    }
}
";
            string expectedOperationTree = @"
IVariableDeclarationStatement (1 declarations) (OperationKind.VariableDeclarationStatement) (Syntax: 'int /*<bind ... *</bind>*/;')
  IVariableDeclaration (1 variables) (OperationKind.VariableDeclaration) (Syntax: 'int /*<bind ... *</bind>*/;')
    Variables: Local_1: System.Int32 i
    Initializer: IConversionExpression (Explicit, TryCast: False, Unchecked) (OperationKind.ConversionExpression, Type: System.Int32) (Syntax: '(int)d')
        Conversion: CommonConversion (Exists: True, IsIdentity: False, IsNumeric: False, IsReference: False, IsUserDefined: False) (MethodSymbol: null)
        Operand: ILocalReferenceExpression: d (OperationKind.LocalReferenceExpression, Type: dynamic) (Syntax: 'd')
";
            var expectedDiagnostics = DiagnosticDescription.None;

            VerifyOperationTreeAndDiagnosticsForTest<VariableDeclaratorSyntax>(source, expectedOperationTree, expectedDiagnostics);
        }

        [CompilerTrait(CompilerFeature.IOperation)]
        [Fact]
        public void ConversionExpression_Explicit_UnboxingSystemValueTypeToValueTypeConversion()
        {
            string source = @"
using System;

class C1
{
    void M1()
    {
        ValueType v = 1;
        int /*<bind>*/i = (int)v/*</bind>*/;
    }
}
";
            string expectedOperationTree = @"
IVariableDeclarationStatement (1 declarations) (OperationKind.VariableDeclarationStatement) (Syntax: 'int /*<bind ... *</bind>*/;')
  IVariableDeclaration (1 variables) (OperationKind.VariableDeclaration) (Syntax: 'int /*<bind ... *</bind>*/;')
    Variables: Local_1: System.Int32 i
    Initializer: IConversionExpression (Explicit, TryCast: False, Unchecked) (OperationKind.ConversionExpression, Type: System.Int32) (Syntax: '(int)v')
        Conversion: CommonConversion (Exists: True, IsIdentity: False, IsNumeric: False, IsReference: False, IsUserDefined: False) (MethodSymbol: null)
        Operand: ILocalReferenceExpression: v (OperationKind.LocalReferenceExpression, Type: System.ValueType) (Syntax: 'v')
";
            var expectedDiagnostics = DiagnosticDescription.None;

            VerifyOperationTreeAndDiagnosticsForTest<VariableDeclaratorSyntax>(source, expectedOperationTree, expectedDiagnostics);
        }

        [CompilerTrait(CompilerFeature.IOperation)]
        [Fact]
        public void ConversionExpression_Explicit_UnboxingSystemEnumToEnumConversion()
        {
            string source = @"
using System;

class C1
{
    void M1()
    {
        Enum e = E1.One;
        E1 /*<bind>*/e1 = (E1)e/*</bind>*/;
    }
}

enum E1
{
    One = 1
}
";
            string expectedOperationTree = @"
IVariableDeclarationStatement (1 declarations) (OperationKind.VariableDeclarationStatement) (Syntax: 'E1 /*<bind> ... *</bind>*/;')
  IVariableDeclaration (1 variables) (OperationKind.VariableDeclaration) (Syntax: 'E1 /*<bind> ... *</bind>*/;')
    Variables: Local_1: E1 e1
    Initializer: IConversionExpression (Explicit, TryCast: False, Unchecked) (OperationKind.ConversionExpression, Type: E1) (Syntax: '(E1)e')
        Conversion: CommonConversion (Exists: True, IsIdentity: False, IsNumeric: False, IsReference: False, IsUserDefined: False) (MethodSymbol: null)
        Operand: ILocalReferenceExpression: e (OperationKind.LocalReferenceExpression, Type: System.Enum) (Syntax: 'e')
";
            var expectedDiagnostics = DiagnosticDescription.None;

            VerifyOperationTreeAndDiagnosticsForTest<VariableDeclaratorSyntax>(source, expectedOperationTree, expectedDiagnostics);
        }

        [CompilerTrait(CompilerFeature.IOperation)]
        [Fact]
        public void ConversionExpression_Explicit_UnboxingReferenceToNullableTypeConversion()
        {
            string source = @"
using System;

class C1
{
    void M1()
    {
        Enum e = null;
        E1? /*<bind>*/e1 = (E1?)e/*</bind>*/;
    }
}

enum E1
{
    One = 1
}
";
            string expectedOperationTree = @"
IVariableDeclarationStatement (1 declarations) (OperationKind.VariableDeclarationStatement) (Syntax: 'E1? /*<bind ... *</bind>*/;')
  IVariableDeclaration (1 variables) (OperationKind.VariableDeclaration) (Syntax: 'E1? /*<bind ... *</bind>*/;')
    Variables: Local_1: E1? e1
    Initializer: IConversionExpression (Explicit, TryCast: False, Unchecked) (OperationKind.ConversionExpression, Type: E1?) (Syntax: '(E1?)e')
        Conversion: CommonConversion (Exists: True, IsIdentity: False, IsNumeric: False, IsReference: False, IsUserDefined: False) (MethodSymbol: null)
        Operand: ILocalReferenceExpression: e (OperationKind.LocalReferenceExpression, Type: System.Enum) (Syntax: 'e')
";
            var expectedDiagnostics = DiagnosticDescription.None;

            VerifyOperationTreeAndDiagnosticsForTest<VariableDeclaratorSyntax>(source, expectedOperationTree, expectedDiagnostics);
        }

        [CompilerTrait(CompilerFeature.IOperation)]
        [Fact]
        public void ConversionExpression_Explicit_UnboxingReferenceToNullableTypeConversion_InvalidNoConversionToNonNullableType()
        {
            string source = @"
using System;

class C1
{
    void M1()
    {
        Enum e = null;
        int? /*<bind>*/e1 = (E1?)e/*</bind>*/;
    }
}

enum E1
{
    One = 1
}
";
            string expectedOperationTree = @"
IVariableDeclarationStatement (1 declarations) (OperationKind.VariableDeclarationStatement, IsInvalid) (Syntax: 'int? /*<bin ... *</bind>*/;')
  IVariableDeclaration (1 variables) (OperationKind.VariableDeclaration, IsInvalid) (Syntax: 'int? /*<bin ... *</bind>*/;')
    Variables: Local_1: System.Int32? e1
    Initializer: IConversionExpression (Implicit, TryCast: False, Unchecked) (OperationKind.ConversionExpression, Type: System.Int32?, IsInvalid) (Syntax: '(E1?)e')
        Conversion: CommonConversion (Exists: True, IsIdentity: False, IsNumeric: False, IsReference: False, IsUserDefined: False) (MethodSymbol: null)
        Operand: IConversionExpression (Explicit, TryCast: False, Unchecked) (OperationKind.ConversionExpression, Type: E1?, IsInvalid) (Syntax: '(E1?)e')
            Conversion: CommonConversion (Exists: True, IsIdentity: False, IsNumeric: False, IsReference: False, IsUserDefined: False) (MethodSymbol: null)
            Operand: ILocalReferenceExpression: e (OperationKind.LocalReferenceExpression, Type: System.Enum, IsInvalid) (Syntax: 'e')
";
            var expectedDiagnostics = new DiagnosticDescription[] {
                // CS0266: Cannot implicitly convert type 'E1?' to 'int?'. An explicit conversion exists (are you missing a cast?)
                //         int? /*<bind>*/e1 = (E1?)e/*</bind>*/;
                Diagnostic(ErrorCode.ERR_NoImplicitConvCast, "(E1?)e").WithArguments("E1?", "int?").WithLocation(9, 29)
            };

            VerifyOperationTreeAndDiagnosticsForTest<VariableDeclaratorSyntax>(source, expectedOperationTree, expectedDiagnostics);
        }

        [CompilerTrait(CompilerFeature.IOperation)]
        [Fact]
        public void ConversionExpression_Explicit_UnboxingValueTypeFromInterfaceConversion()
        {
            string source = @"
using System;

class C1
{
    void M1()
    {
        I1 i = null;
        S1 /*<bind>*/s1 = (S1)i/*</bind>*/;
    }
}

interface I1 { }

struct S1 : I1 { }
";
            string expectedOperationTree = @"
IVariableDeclarationStatement (1 declarations) (OperationKind.VariableDeclarationStatement) (Syntax: 'S1 /*<bind> ... *</bind>*/;')
  IVariableDeclaration (1 variables) (OperationKind.VariableDeclaration) (Syntax: 'S1 /*<bind> ... *</bind>*/;')
    Variables: Local_1: S1 s1
    Initializer: IConversionExpression (Explicit, TryCast: False, Unchecked) (OperationKind.ConversionExpression, Type: S1) (Syntax: '(S1)i')
        Conversion: CommonConversion (Exists: True, IsIdentity: False, IsNumeric: False, IsReference: False, IsUserDefined: False) (MethodSymbol: null)
        Operand: ILocalReferenceExpression: i (OperationKind.LocalReferenceExpression, Type: I1) (Syntax: 'i')
";
            var expectedDiagnostics = DiagnosticDescription.None;

            VerifyOperationTreeAndDiagnosticsForTest<VariableDeclaratorSyntax>(source, expectedOperationTree, expectedDiagnostics);
        }

        [CompilerTrait(CompilerFeature.IOperation)]
        [Fact]
        public void ConversionExpression_Explicit_UnboxingValueTypeFromInterfaceConversion_InvalidNoConversion()
        {
            string source = @"
using System;

class C1
{
    void M1()
    {
        I1 i = null;
        S1 /*<bind>*/s1 = (S1)i/*</bind>*/;
    }
}

interface I1 { }

struct S1 { }
";
            string expectedOperationTree = @"
IVariableDeclarationStatement (1 declarations) (OperationKind.VariableDeclarationStatement, IsInvalid) (Syntax: 'S1 /*<bind> ... *</bind>*/;')
  IVariableDeclaration (1 variables) (OperationKind.VariableDeclaration, IsInvalid) (Syntax: 'S1 /*<bind> ... *</bind>*/;')
    Variables: Local_1: S1 s1
    Initializer: IConversionExpression (Explicit, TryCast: False, Unchecked) (OperationKind.ConversionExpression, Type: S1, IsInvalid) (Syntax: '(S1)i')
        Conversion: CommonConversion (Exists: False, IsIdentity: False, IsNumeric: False, IsReference: False, IsUserDefined: False) (MethodSymbol: null)
        Operand: ILocalReferenceExpression: i (OperationKind.LocalReferenceExpression, Type: I1, IsInvalid) (Syntax: 'i')
";
            var expectedDiagnostics = new DiagnosticDescription[] {
                // CS0030: Cannot convert type 'I1' to 'S1'
                //         S1 /*<bind>*/s1 = (S1)i/*</bind>*/;
                Diagnostic(ErrorCode.ERR_NoExplicitConv, "(S1)i").WithArguments("I1", "S1").WithLocation(9, 27)
            };

            VerifyOperationTreeAndDiagnosticsForTest<VariableDeclaratorSyntax>(source, expectedOperationTree, expectedDiagnostics);
        }

        [CompilerTrait(CompilerFeature.IOperation)]
        [Fact]
        public void ConversionExpression_Explicit_UnboxingVarianceConversion()
        {
            string source = @"
using System;
using System.Collections.Generic;

class C1
{
    void M1()
    {
        IList<I1> i1List = new List<I1>();
        IList<S1> /*<bind>*/s1List = (IList<S1>)i1List/*</bind>*/;
    }
}

interface I1 { }

struct S1 : I1 { }
";
            string expectedOperationTree = @"
IVariableDeclarationStatement (1 declarations) (OperationKind.VariableDeclarationStatement) (Syntax: 'IList<S1> / ... *</bind>*/;')
  IVariableDeclaration (1 variables) (OperationKind.VariableDeclaration) (Syntax: 'IList<S1> / ... *</bind>*/;')
    Variables: Local_1: System.Collections.Generic.IList<S1> s1List
    Initializer: IConversionExpression (Explicit, TryCast: False, Unchecked) (OperationKind.ConversionExpression, Type: System.Collections.Generic.IList<S1>) (Syntax: '(IList<S1>)i1List')
        Conversion: CommonConversion (Exists: True, IsIdentity: False, IsNumeric: False, IsReference: True, IsUserDefined: False) (MethodSymbol: null)
        Operand: ILocalReferenceExpression: i1List (OperationKind.LocalReferenceExpression, Type: System.Collections.Generic.IList<I1>) (Syntax: 'i1List')
";
            var expectedDiagnostics = DiagnosticDescription.None;

            VerifyOperationTreeAndDiagnosticsForTest<VariableDeclaratorSyntax>(source, expectedOperationTree, expectedDiagnostics);
        }

        [CompilerTrait(CompilerFeature.IOperation)]
        [Fact]
        public void ConversionExpression_Explicit_TypeParameterConstraintConversion()
        {
            string source = @"
using System;

class C1
{
    void M1<T, U>(U u) where T : U
    {
        T /*<bind>*/t = (T)u/*</bind>*/;
    }
}
";
            string expectedOperationTree = @"
IVariableDeclarationStatement (1 declarations) (OperationKind.VariableDeclarationStatement) (Syntax: 'T /*<bind>* ... *</bind>*/;')
  IVariableDeclaration (1 variables) (OperationKind.VariableDeclaration) (Syntax: 'T /*<bind>* ... *</bind>*/;')
    Variables: Local_1: T t
    Initializer: IConversionExpression (Explicit, TryCast: False, Unchecked) (OperationKind.ConversionExpression, Type: T) (Syntax: '(T)u')
        Conversion: CommonConversion (Exists: True, IsIdentity: False, IsNumeric: False, IsReference: False, IsUserDefined: False) (MethodSymbol: null)
        Operand: IParameterReferenceExpression: u (OperationKind.ParameterReferenceExpression, Type: U) (Syntax: 'u')
";
            var expectedDiagnostics = DiagnosticDescription.None;

            VerifyOperationTreeAndDiagnosticsForTest<VariableDeclaratorSyntax>(source, expectedOperationTree, expectedDiagnostics);
        }

        [CompilerTrait(CompilerFeature.IOperation)]
        [Fact]
        public void ConversionExpression_Explicit_TypeParameterConversion_InvalidNoConversion()
        {
            string source = @"
using System;

class C1
{
    void M1<T, U>(U u)
    {
        T /*<bind>*/t = (T)u/*</bind>*/;
    }
}
";
            string expectedOperationTree = @"
IVariableDeclarationStatement (1 declarations) (OperationKind.VariableDeclarationStatement, IsInvalid) (Syntax: 'T /*<bind>* ... *</bind>*/;')
  IVariableDeclaration (1 variables) (OperationKind.VariableDeclaration, IsInvalid) (Syntax: 'T /*<bind>* ... *</bind>*/;')
    Variables: Local_1: T t
    Initializer: IConversionExpression (Explicit, TryCast: False, Unchecked) (OperationKind.ConversionExpression, Type: T, IsInvalid) (Syntax: '(T)u')
        Conversion: CommonConversion (Exists: False, IsIdentity: False, IsNumeric: False, IsReference: False, IsUserDefined: False) (MethodSymbol: null)
        Operand: IParameterReferenceExpression: u (OperationKind.ParameterReferenceExpression, Type: U, IsInvalid) (Syntax: 'u')
";
            var expectedDiagnostics = new DiagnosticDescription[] {
                // CS0030: Cannot convert type 'U' to 'T'
                //         T /*<bind>*/t = (T)u/*</bind>*/;
                Diagnostic(ErrorCode.ERR_NoExplicitConv, "(T)u").WithArguments("U", "T").WithLocation(8, 25)
            };

            VerifyOperationTreeAndDiagnosticsForTest<VariableDeclaratorSyntax>(source, expectedOperationTree, expectedDiagnostics);
        }

        [CompilerTrait(CompilerFeature.IOperation)]
        [Fact]
        public void ConversionExpression_Explicit_TypeParameterToInterfaceConversion()
        {
            string source = @"
interface I1 { }

class C1
{
    void M1<T>(I1 i)
    {
        T /*<bind>*/t = (T)i/*</bind>*/;
    }
}
";
            string expectedOperationTree = @"
IVariableDeclarationStatement (1 declarations) (OperationKind.VariableDeclarationStatement) (Syntax: 'T /*<bind>* ... *</bind>*/;')
  IVariableDeclaration (1 variables) (OperationKind.VariableDeclaration) (Syntax: 'T /*<bind>* ... *</bind>*/;')
    Variables: Local_1: T t
    Initializer: IConversionExpression (Explicit, TryCast: False, Unchecked) (OperationKind.ConversionExpression, Type: T) (Syntax: '(T)i')
        Conversion: CommonConversion (Exists: True, IsIdentity: False, IsNumeric: False, IsReference: False, IsUserDefined: False) (MethodSymbol: null)
        Operand: IParameterReferenceExpression: i (OperationKind.ParameterReferenceExpression, Type: I1) (Syntax: 'i')
";
            var expectedDiagnostics = DiagnosticDescription.None;

            VerifyOperationTreeAndDiagnosticsForTest<VariableDeclaratorSyntax>(source, expectedOperationTree, expectedDiagnostics);
        }

        [CompilerTrait(CompilerFeature.IOperation)]
        [Fact]
        public void ConversionExpression_Explicit_TypeParameterFromInterfaceConversion()
        {
            string source = @"
interface I1 { }

class C1
{
    void M1<T>(T t)
    {
        I1 /*<bind>*/i = (I1)t/*</bind>*/;
    }
}
";
            string expectedOperationTree = @"
IVariableDeclarationStatement (1 declarations) (OperationKind.VariableDeclarationStatement) (Syntax: 'I1 /*<bind> ... *</bind>*/;')
  IVariableDeclaration (1 variables) (OperationKind.VariableDeclaration) (Syntax: 'I1 /*<bind> ... *</bind>*/;')
    Variables: Local_1: I1 i
    Initializer: IConversionExpression (Explicit, TryCast: False, Unchecked) (OperationKind.ConversionExpression, Type: I1) (Syntax: '(I1)t')
        Conversion: CommonConversion (Exists: True, IsIdentity: False, IsNumeric: False, IsReference: False, IsUserDefined: False) (MethodSymbol: null)
        Operand: IParameterReferenceExpression: t (OperationKind.ParameterReferenceExpression, Type: T) (Syntax: 't')
";
            var expectedDiagnostics = DiagnosticDescription.None;

            VerifyOperationTreeAndDiagnosticsForTest<VariableDeclaratorSyntax>(source, expectedOperationTree, expectedDiagnostics);
        }

        [CompilerTrait(CompilerFeature.IOperation)]
        [Fact]
        public void ConversionExpression_Explicit_ImplicitUserDefinedConversionAsExplicitConversion()
        {
            string source = @"
class C1
{
    void M1()
    {
        C1 c1 = new C1();
        C2 /*<bind>*/c2 = (C2)c1/*</bind>*/;
    }

    public static implicit operator C2(C1 c1) => new C2();
}

class C2 { }
";
            string expectedOperationTree = @"
IVariableDeclarationStatement (1 declarations) (OperationKind.VariableDeclarationStatement) (Syntax: 'C2 /*<bind> ... *</bind>*/;')
  IVariableDeclaration (1 variables) (OperationKind.VariableDeclaration) (Syntax: 'C2 /*<bind> ... *</bind>*/;')
    Variables: Local_1: C2 c2
    Initializer: IConversionExpression (Explicit, TryCast: False, Unchecked) (OperatorMethod: C2 C1.op_Implicit(C1 c1)) (OperationKind.ConversionExpression, Type: C2) (Syntax: '(C2)c1')
        Conversion: CommonConversion (Exists: True, IsIdentity: False, IsNumeric: False, IsReference: False, IsUserDefined: True) (MethodSymbol: C2 C1.op_Implicit(C1 c1))
        Operand: ILocalReferenceExpression: c1 (OperationKind.LocalReferenceExpression, Type: C1) (Syntax: 'c1')
";
            var expectedDiagnostics = DiagnosticDescription.None;

            VerifyOperationTreeAndDiagnosticsForTest<VariableDeclaratorSyntax>(source, expectedOperationTree, expectedDiagnostics);
        }

        [CompilerTrait(CompilerFeature.IOperation)]
        [Fact]
        public void ConversionExpression_Explicit_ExplicitUserDefinedConversion()
        {
            string source = @"
class C1
{
    void M1()
    {
        C1 c1 = new C1();
        C2 /*<bind>*/c2 = (C2)c1/*</bind>*/;
    }

    public static explicit operator C2(C1 c1) => new C2();
}

class C2 { }
";
            string expectedOperationTree = @"
IVariableDeclarationStatement (1 declarations) (OperationKind.VariableDeclarationStatement) (Syntax: 'C2 /*<bind> ... *</bind>*/;')
  IVariableDeclaration (1 variables) (OperationKind.VariableDeclaration) (Syntax: 'C2 /*<bind> ... *</bind>*/;')
    Variables: Local_1: C2 c2
    Initializer: IConversionExpression (Explicit, TryCast: False, Unchecked) (OperatorMethod: C2 C1.op_Explicit(C1 c1)) (OperationKind.ConversionExpression, Type: C2) (Syntax: '(C2)c1')
        Conversion: CommonConversion (Exists: True, IsIdentity: False, IsNumeric: False, IsReference: False, IsUserDefined: True) (MethodSymbol: C2 C1.op_Explicit(C1 c1))
        Operand: ILocalReferenceExpression: c1 (OperationKind.LocalReferenceExpression, Type: C1) (Syntax: 'c1')
";
            var expectedDiagnostics = DiagnosticDescription.None;

            VerifyOperationTreeAndDiagnosticsForTest<VariableDeclaratorSyntax>(source, expectedOperationTree, expectedDiagnostics);
        }

        [CompilerTrait(CompilerFeature.IOperation)]
        [Fact]
        public void ConversionExpression_Explicit_ExplicitUserDefinedConversion_WithImplicitConversionAfter()
        {
            string source = @"
interface I1 { }

class C1
{
    void M1()
    {
        C1 c1 = new C1();
        I1 /*<bind>*/i1 = (C2)c1/*</bind>*/;
    }

    public static explicit operator C2(C1 c1) => new C2();
}

class C2 : I1 { }
";
            string expectedOperationTree = @"
IVariableDeclarationStatement (1 declarations) (OperationKind.VariableDeclarationStatement) (Syntax: 'I1 /*<bind> ... *</bind>*/;')
  IVariableDeclaration (1 variables) (OperationKind.VariableDeclaration) (Syntax: 'I1 /*<bind> ... *</bind>*/;')
    Variables: Local_1: I1 i1
    Initializer: IConversionExpression (Implicit, TryCast: False, Unchecked) (OperationKind.ConversionExpression, Type: I1) (Syntax: '(C2)c1')
        Conversion: CommonConversion (Exists: True, IsIdentity: False, IsNumeric: False, IsReference: True, IsUserDefined: False) (MethodSymbol: null)
        Operand: IConversionExpression (Explicit, TryCast: False, Unchecked) (OperatorMethod: C2 C1.op_Explicit(C1 c1)) (OperationKind.ConversionExpression, Type: C2) (Syntax: '(C2)c1')
            Conversion: CommonConversion (Exists: True, IsIdentity: False, IsNumeric: False, IsReference: False, IsUserDefined: True) (MethodSymbol: C2 C1.op_Explicit(C1 c1))
            Operand: ILocalReferenceExpression: c1 (OperationKind.LocalReferenceExpression, Type: C1) (Syntax: 'c1')
";
            var expectedDiagnostics = DiagnosticDescription.None;

            VerifyOperationTreeAndDiagnosticsForTest<VariableDeclaratorSyntax>(source, expectedOperationTree, expectedDiagnostics);
        }

        [CompilerTrait(CompilerFeature.IOperation)]
        [Fact]
        public void ConversionExpression_Explicit_DelegateFromLambdaExplicitCastConversion()
        {
            string source = @"
using System;

class C1
{
    void M1()
    {
        Action /*<bind>*/a = (Action)(() => { })/*</bind>*/;
    }
}
";
            string expectedOperationTree = @"
IVariableDeclarationStatement (1 declarations) (OperationKind.VariableDeclarationStatement) (Syntax: 'Action /*<b ... *</bind>*/;')
  IVariableDeclaration (1 variables) (OperationKind.VariableDeclaration) (Syntax: 'Action /*<b ... *</bind>*/;')
    Variables: Local_1: System.Action a
    Initializer: IConversionExpression (Explicit, TryCast: False, Unchecked) (OperationKind.ConversionExpression, Type: System.Action) (Syntax: '(Action)(() => { })')
        Conversion: CommonConversion (Exists: True, IsIdentity: False, IsNumeric: False, IsReference: False, IsUserDefined: False) (MethodSymbol: null)
        Operand: IAnonymousFunctionExpression (Symbol: lambda expression) (OperationKind.AnonymousFunctionExpression, Type: null) (Syntax: '() => { }')
            IBlockStatement (1 statements) (OperationKind.BlockStatement) (Syntax: '{ }')
              IReturnStatement (OperationKind.ReturnStatement) (Syntax: '{ }')
                ReturnedValue: null
";
            var expectedDiagnostics = DiagnosticDescription.None;

            VerifyOperationTreeAndDiagnosticsForTest<VariableDeclaratorSyntax>(source, expectedOperationTree, expectedDiagnostics);
        }

        [CompilerTrait(CompilerFeature.IOperation)]
        [Fact]
        public void ConversionExpression_Explicit_DelegateFromLambdaExplicitCastConversion_InvalidIncorrectReturnType()
        {
            string source = @"
using System;

class C1
{
    void M1()
    {
        Action /*<bind>*/a = (Action)(() => 1)/*</bind>*/;
    }
}
";
            string expectedOperationTree = @"
IVariableDeclarationStatement (1 declarations) (OperationKind.VariableDeclarationStatement, IsInvalid) (Syntax: 'Action /*<b ... *</bind>*/;')
  IVariableDeclaration (1 variables) (OperationKind.VariableDeclaration, IsInvalid) (Syntax: 'Action /*<b ... *</bind>*/;')
    Variables: Local_1: System.Action a
    Initializer: IConversionExpression (Explicit, TryCast: False, Unchecked) (OperationKind.ConversionExpression, Type: System.Action, IsInvalid) (Syntax: '(Action)(() => 1)')
        Conversion: CommonConversion (Exists: False, IsIdentity: False, IsNumeric: False, IsReference: False, IsUserDefined: False) (MethodSymbol: null)
        Operand: IAnonymousFunctionExpression (Symbol: lambda expression) (OperationKind.AnonymousFunctionExpression, Type: null, IsInvalid) (Syntax: '() => 1')
            IBlockStatement (2 statements) (OperationKind.BlockStatement, IsInvalid) (Syntax: '1')
              IExpressionStatement (OperationKind.ExpressionStatement, IsInvalid) (Syntax: '1')
                Expression: ILiteralExpression (OperationKind.LiteralExpression, Type: System.Int32, Constant: 1, IsInvalid) (Syntax: '1')
              IReturnStatement (OperationKind.ReturnStatement, IsInvalid) (Syntax: '1')
                ReturnedValue: null
";
            var expectedDiagnostics = new DiagnosticDescription[] {
                // CS0201: Only assignment, call, increment, decrement, and new object expressions can be used as a statement
                //         Action /*<bind>*/a = (Action)(() => 1)/*</bind>*/;
                Diagnostic(ErrorCode.ERR_IllegalStatement, "1").WithLocation(8, 45)
            };

            VerifyOperationTreeAndDiagnosticsForTest<VariableDeclaratorSyntax>(source, expectedOperationTree, expectedDiagnostics);
        }

        [CompilerTrait(CompilerFeature.IOperation)]
        [Fact]
        public void ConversionExpression_Explicit_DelegateFromLambdaExplicitCastConversion_InvalidParameters()
        {
            string source = @"
using System;

class C1
{
    void M1()
    {
        Action /*<bind>*/a = (Action)((string s) => { })/*</bind>*/;
    }
}
";
            string expectedOperationTree = @"
IVariableDeclarationStatement (1 declarations) (OperationKind.VariableDeclarationStatement, IsInvalid) (Syntax: 'Action /*<b ... *</bind>*/;')
  IVariableDeclaration (1 variables) (OperationKind.VariableDeclaration, IsInvalid) (Syntax: 'Action /*<b ... *</bind>*/;')
    Variables: Local_1: System.Action a
    Initializer: IConversionExpression (Explicit, TryCast: False, Unchecked) (OperationKind.ConversionExpression, Type: System.Action, IsInvalid) (Syntax: '(Action)((s ...  s) => { })')
        Conversion: CommonConversion (Exists: False, IsIdentity: False, IsNumeric: False, IsReference: False, IsUserDefined: False) (MethodSymbol: null)
        Operand: IAnonymousFunctionExpression (Symbol: lambda expression) (OperationKind.AnonymousFunctionExpression, Type: null, IsInvalid) (Syntax: '(string s) => { }')
            IBlockStatement (0 statements) (OperationKind.BlockStatement, IsInvalid) (Syntax: '{ }')
";
            var expectedDiagnostics = new DiagnosticDescription[] {
                // CS1593: Delegate 'Action' does not take 1 arguments
                //         Action /*<bind>*/a = (Action)((string s) => { })/*</bind>*/;
                Diagnostic(ErrorCode.ERR_BadDelArgCount, "(string s) => { }").WithArguments("System.Action", "1").WithLocation(8, 39)
            };

            VerifyOperationTreeAndDiagnosticsForTest<VariableDeclaratorSyntax>(source, expectedOperationTree, expectedDiagnostics);
        }

        [CompilerTrait(CompilerFeature.IOperation)]
        [Fact]
        public void ConversionExpression_Explicit_DelegateCreationFromLambdaExplicitCastConversion()
        {
            string source = @"
using System;

class C1
{
    void M1()
    {
        Action a = /*<bind>*/new Action((Action)(() => { }))/*</bind>*/;
    }
}
";
            string expectedOperationTree = @"
IOperation:  (OperationKind.None) (Syntax: 'new Action( ... () => { }))')
  Children(1):
      IConversionExpression (Explicit, TryCast: False, Unchecked) (OperationKind.ConversionExpression, Type: System.Action) (Syntax: '(Action)(() => { })')
        Conversion: CommonConversion (Exists: True, IsIdentity: False, IsNumeric: False, IsReference: False, IsUserDefined: False) (MethodSymbol: null)
        Operand: IAnonymousFunctionExpression (Symbol: lambda expression) (OperationKind.AnonymousFunctionExpression, Type: null) (Syntax: '() => { }')
            IBlockStatement (1 statements) (OperationKind.BlockStatement) (Syntax: '{ }')
              IReturnStatement (OperationKind.ReturnStatement) (Syntax: '{ }')
                ReturnedValue: null
";
            var expectedDiagnostics = DiagnosticDescription.None;

            VerifyOperationTreeAndDiagnosticsForTest<ObjectCreationExpressionSyntax>(source, expectedOperationTree, expectedDiagnostics);
        }

        [CompilerTrait(CompilerFeature.IOperation)]
        [Fact]
        public void ConversionExpression_Explicit_DelegateCreationFromLambdaExplicitCastConversion_InvalidReturnType()
        {
            string source = @"
using System;

class C1
{
    void M1()
    {
        Action a = /*<bind>*/new Action((Action)(() => 1))/*</bind>*/;
    }
}
";
            string expectedOperationTree = @"
IInvalidExpression (OperationKind.InvalidExpression, Type: System.Action, IsInvalid) (Syntax: 'new Action( ... )(() => 1))')
  Children(1):
      IConversionExpression (Explicit, TryCast: False, Unchecked) (OperationKind.ConversionExpression, Type: System.Action, IsInvalid) (Syntax: '(Action)(() => 1)')
        Conversion: CommonConversion (Exists: False, IsIdentity: False, IsNumeric: False, IsReference: False, IsUserDefined: False) (MethodSymbol: null)
        Operand: IAnonymousFunctionExpression (Symbol: lambda expression) (OperationKind.AnonymousFunctionExpression, Type: null, IsInvalid) (Syntax: '() => 1')
            IBlockStatement (2 statements) (OperationKind.BlockStatement, IsInvalid) (Syntax: '1')
              IExpressionStatement (OperationKind.ExpressionStatement, IsInvalid) (Syntax: '1')
                Expression: ILiteralExpression (OperationKind.LiteralExpression, Type: System.Int32, Constant: 1, IsInvalid) (Syntax: '1')
              IReturnStatement (OperationKind.ReturnStatement, IsInvalid) (Syntax: '1')
                ReturnedValue: null
";
            var expectedDiagnostics = new DiagnosticDescription[] {
                // CS0201: Only assignment, call, increment, decrement, and new object expressions can be used as a statement
                //         Action a = /*<bind>*/new Action((Action)(() => 1))/*</bind>*/;
                Diagnostic(ErrorCode.ERR_IllegalStatement, "1").WithLocation(8, 56)
            };

            VerifyOperationTreeAndDiagnosticsForTest<ObjectCreationExpressionSyntax>(source, expectedOperationTree, expectedDiagnostics);
        }

        [CompilerTrait(CompilerFeature.IOperation)]
        [Fact]
        public void ConversionExpression_Explicit_DelegateCreationFromLambdaExplicitCastConversion_InvalidMismatchedParameters()
        {
            string source = @"
using System;

class C1
{
    void M1()
    {
        Action a = /*<bind>*/new Action((Action)((string s) => { }))/*</bind>*/;
    }
}
";
            string expectedOperationTree = @"
IInvalidExpression (OperationKind.InvalidExpression, Type: System.Action, IsInvalid) (Syntax: 'new Action( ... s) => { }))')
  Children(1):
      IConversionExpression (Explicit, TryCast: False, Unchecked) (OperationKind.ConversionExpression, Type: System.Action, IsInvalid) (Syntax: '(Action)((s ...  s) => { })')
        Conversion: CommonConversion (Exists: False, IsIdentity: False, IsNumeric: False, IsReference: False, IsUserDefined: False) (MethodSymbol: null)
        Operand: IAnonymousFunctionExpression (Symbol: lambda expression) (OperationKind.AnonymousFunctionExpression, Type: null, IsInvalid) (Syntax: '(string s) => { }')
            IBlockStatement (0 statements) (OperationKind.BlockStatement, IsInvalid) (Syntax: '{ }')
";
            var expectedDiagnostics = new DiagnosticDescription[] {
                // CS1593: Delegate 'Action' does not take 1 arguments
                //         Action a = /*<bind>*/new Action((Action)((string s) => { }))/*</bind>*/;
                Diagnostic(ErrorCode.ERR_BadDelArgCount, "(string s) => { }").WithArguments("System.Action", "1").WithLocation(8, 50)
            };

            VerifyOperationTreeAndDiagnosticsForTest<ObjectCreationExpressionSyntax>(source, expectedOperationTree, expectedDiagnostics);
        }

        [CompilerTrait(CompilerFeature.IOperation)]
        [Fact]
        public void ConversionExpression_Explicit_DelegateFromMethodReferenceExplicitCastConversion()
        {
            string source = @"
using System;

class C1
{
    void M1()
    {
        Action /*<bind>*/a = (Action)M2/*</bind>*/;
    }

    void M2() { }
}
";
            string expectedOperationTree = @"
IVariableDeclarationStatement (1 declarations) (OperationKind.VariableDeclarationStatement) (Syntax: 'Action /*<b ... *</bind>*/;')
  IVariableDeclaration (1 variables) (OperationKind.VariableDeclaration) (Syntax: 'Action /*<b ... *</bind>*/;')
    Variables: Local_1: System.Action a
    Initializer: IMethodBindingExpression: void C1.M2() (OperationKind.MethodBindingExpression, Type: System.Action) (Syntax: '(Action)M2')
<<<<<<< HEAD
        Instance Receiver: IInstanceReferenceExpression (OperationKind.InstanceReferenceExpression, Type: C1) (Syntax: 'M2')
=======
        Instance Receiver: IInstanceReferenceExpression (InstanceReferenceKind.Implicit) (OperationKind.InstanceReferenceExpression, Type: C1) (Syntax: 'M2')

>>>>>>> e2afbb28
";
            var expectedDiagnostics = DiagnosticDescription.None;

            VerifyOperationTreeAndDiagnosticsForTest<VariableDeclaratorSyntax>(source, expectedOperationTree, expectedDiagnostics);
        }

        [CompilerTrait(CompilerFeature.IOperation)]
        [Fact]
        public void ConversionExpression_Explicit_DelegateFromMethodReferenceExplicitCastConversion_InvalidMismatchedParameter()
        {
            string source = @"
using System;

class C1
{
    void M1()
    {
        Action /*<bind>*/a = (Action)M2/*</bind>*/;
    }

    void M2(int i) { }
}
";
            string expectedOperationTree = @"
IVariableDeclarationStatement (1 declarations) (OperationKind.VariableDeclarationStatement, IsInvalid) (Syntax: 'Action /*<b ... *</bind>*/;')
  IVariableDeclaration (1 variables) (OperationKind.VariableDeclaration, IsInvalid) (Syntax: 'Action /*<b ... *</bind>*/;')
    Variables: Local_1: System.Action a
    Initializer: IConversionExpression (Explicit, TryCast: False, Unchecked) (OperationKind.ConversionExpression, Type: System.Action, IsInvalid) (Syntax: '(Action)M2')
        Conversion: CommonConversion (Exists: False, IsIdentity: False, IsNumeric: False, IsReference: False, IsUserDefined: False) (MethodSymbol: null)
        Operand: IOperation:  (OperationKind.None, IsInvalid) (Syntax: 'M2')
";
            var expectedDiagnostics = new DiagnosticDescription[] {
                // CS0030: Cannot convert type 'method' to 'Action'
                //         Action /*<bind>*/a = (Action)M2/*</bind>*/;
                Diagnostic(ErrorCode.ERR_NoExplicitConv, "(Action)M2").WithArguments("method", "System.Action").WithLocation(8, 30)
            };

            VerifyOperationTreeAndDiagnosticsForTest<VariableDeclaratorSyntax>(source, expectedOperationTree, expectedDiagnostics);
        }

        [CompilerTrait(CompilerFeature.IOperation)]
        [Fact]
        public void ConversionExpression_Explicit_DelegateFromMethodReferenceExplicitCastConversion_InvalidReturnType()
        {
            string source = @"
using System;

class C1
{
    void M1()
    {
        Action /*<bind>*/a = (Action)M2/*</bind>*/;
    }

    int M2() { }
}
";
            string expectedOperationTree = @"
IVariableDeclarationStatement (1 declarations) (OperationKind.VariableDeclarationStatement, IsInvalid) (Syntax: 'Action /*<b ... *</bind>*/;')
  IVariableDeclaration (1 variables) (OperationKind.VariableDeclaration, IsInvalid) (Syntax: 'Action /*<b ... *</bind>*/;')
    Variables: Local_1: System.Action a
    Initializer: IMethodBindingExpression: System.Int32 C1.M2() (OperationKind.MethodBindingExpression, Type: System.Action, IsInvalid) (Syntax: '(Action)M2')
        Instance Receiver: IInstanceReferenceExpression (OperationKind.InstanceReferenceExpression, Type: C1, IsInvalid) (Syntax: 'M2')
";
            var expectedDiagnostics = new DiagnosticDescription[] {
                // CS0407: 'int C1.M2()' has the wrong return type
                //         Action /*<bind>*/a = (Action)M2/*</bind>*/;
                Diagnostic(ErrorCode.ERR_BadRetType, "(Action)M2").WithArguments("C1.M2()", "int").WithLocation(8, 30),
                // CS0161: 'C1.M2()': not all code paths return a value
                //     int M2() { }
                Diagnostic(ErrorCode.ERR_ReturnExpected, "M2").WithArguments("C1.M2()").WithLocation(11, 9)
            };

            VerifyOperationTreeAndDiagnosticsForTest<VariableDeclaratorSyntax>(source, expectedOperationTree, expectedDiagnostics);
        }

        [CompilerTrait(CompilerFeature.IOperation)]
        [Fact]
        public void ConversionExpression_Explicit_DelegateCreationFromMethodReferenceExplicitCastConversion()
        {
            string source = @"
using System;

class C1
{
    void M1()
    {
        Action /*<bind>*/a = new Action((Action)M2)/*</bind>*/;
    }

    void M2() { }
}
";
            string expectedOperationTree = @"
IVariableDeclarationStatement (1 declarations) (OperationKind.VariableDeclarationStatement) (Syntax: 'Action /*<b ... *</bind>*/;')
  IVariableDeclaration (1 variables) (OperationKind.VariableDeclaration) (Syntax: 'Action /*<b ... *</bind>*/;')
    Variables: Local_1: System.Action a
    Initializer: IOperation:  (OperationKind.None) (Syntax: 'new Action((Action)M2)')
        Children(1):
            IMethodBindingExpression: void C1.M2() (OperationKind.MethodBindingExpression, Type: System.Action) (Syntax: '(Action)M2')
              Instance Receiver: IInstanceReferenceExpression (OperationKind.InstanceReferenceExpression, Type: C1) (Syntax: 'M2')
";
            var expectedDiagnostics = DiagnosticDescription.None;

            VerifyOperationTreeAndDiagnosticsForTest<VariableDeclaratorSyntax>(source, expectedOperationTree, expectedDiagnostics);
        }

        [CompilerTrait(CompilerFeature.IOperation)]
        [Fact]
        public void ConversionExpression_Explicit_DelegateCreationFromMethodBindingConversion_InvalidMismatchedParameters()
        {
            string source = @"
using System;

class C1
{
    void M1()
    {
        Action a = /*<bind>*/new Action((Action)M2)/*</bind>*/;
    }

    void M2(int i) { }
}
";
            string expectedOperationTree = @"
IInvalidExpression (OperationKind.InvalidExpression, Type: System.Action, IsInvalid) (Syntax: 'new Action((Action)M2)')
  Children(1):
      IConversionExpression (Explicit, TryCast: False, Unchecked) (OperationKind.ConversionExpression, Type: System.Action, IsInvalid) (Syntax: '(Action)M2')
        Conversion: CommonConversion (Exists: False, IsIdentity: False, IsNumeric: False, IsReference: False, IsUserDefined: False) (MethodSymbol: null)
        Operand: IOperation:  (OperationKind.None, IsInvalid) (Syntax: 'M2')
";
            var expectedDiagnostics = new DiagnosticDescription[] {
                // CS0030: Cannot convert type 'method' to 'Action'
                //         Action a = /*<bind>*/new Action((Action)M2)/*</bind>*/;
                Diagnostic(ErrorCode.ERR_NoExplicitConv, "(Action)M2").WithArguments("method", "System.Action").WithLocation(8, 41)
            };

            VerifyOperationTreeAndDiagnosticsForTest<ObjectCreationExpressionSyntax>(source, expectedOperationTree, expectedDiagnostics);
        }

        [CompilerTrait(CompilerFeature.IOperation)]
        [Fact]
        public void ConversionExpression_Explicit_DelegateCreationFromMethodBindingConversion_InvalidReturnType()
        {
            string source = @"
using System;

class C1
{
    void M1()
    {
        Action a = /*<bind>*/new Action((Action)M2)/*</bind>*/;
    }

    int M2() { }
}
";
            string expectedOperationTree = @"
IInvalidExpression (OperationKind.InvalidExpression, Type: System.Action, IsInvalid) (Syntax: 'new Action((Action)M2)')
  Children(1):
      IMethodBindingExpression: System.Int32 C1.M2() (OperationKind.MethodBindingExpression, Type: System.Action, IsInvalid) (Syntax: '(Action)M2')
        Instance Receiver: IInstanceReferenceExpression (OperationKind.InstanceReferenceExpression, Type: C1, IsInvalid) (Syntax: 'M2')
";
            var expectedDiagnostics = new DiagnosticDescription[] {
                // CS0407: 'int C1.M2()' has the wrong return type
                //         Action a = /*<bind>*/new Action((Action)M2)/*</bind>*/;
                Diagnostic(ErrorCode.ERR_BadRetType, "(Action)M2").WithArguments("C1.M2()", "int").WithLocation(8, 41),
                // CS0161: 'C1.M2()': not all code paths return a value
                //     int M2() { }
                Diagnostic(ErrorCode.ERR_ReturnExpected, "M2").WithArguments("C1.M2()").WithLocation(11, 9)
            };

            VerifyOperationTreeAndDiagnosticsForTest<ObjectCreationExpressionSyntax>(source, expectedOperationTree, expectedDiagnostics);
        }

        [CompilerTrait(CompilerFeature.IOperation)]
        [Fact]
        public void ConversionExpression_Explicit_ReturnConversion()
        {
            string source = @"
using System;

class C1
{
    int M1()
    {
        /*<bind>*/return (int)1.0;/*</bind>*/
    }
}
";
            string expectedOperationTree = @"
IReturnStatement (OperationKind.ReturnStatement) (Syntax: 'return (int)1.0;')
  ReturnedValue: IConversionExpression (Explicit, TryCast: False, Unchecked) (OperationKind.ConversionExpression, Type: System.Int32, Constant: 1) (Syntax: '(int)1.0')
      Conversion: CommonConversion (Exists: True, IsIdentity: False, IsNumeric: True, IsReference: False, IsUserDefined: False) (MethodSymbol: null)
      Operand: ILiteralExpression (OperationKind.LiteralExpression, Type: System.Double, Constant: 1) (Syntax: '1.0')
";
            var expectedDiagnostics = DiagnosticDescription.None;

            VerifyOperationTreeAndDiagnosticsForTest<ReturnStatementSyntax>(source, expectedOperationTree, expectedDiagnostics);
        }

        [CompilerTrait(CompilerFeature.IOperation)]
        [Fact]
        public void ConversionExpression_Explicit_ReturnConversion_InvalidConversion()
        {
            string source = @"
using System;

class C1
{
    int M1()
    {
        /*<bind>*/return (int)"""";/*</bind>*/
    }
}
";
            string expectedOperationTree = @"
IReturnStatement (OperationKind.ReturnStatement, IsInvalid) (Syntax: 'return (int)"""";')
  ReturnedValue: IConversionExpression (Explicit, TryCast: False, Unchecked) (OperationKind.ConversionExpression, Type: System.Int32, IsInvalid) (Syntax: '(int)""""')
      Conversion: CommonConversion (Exists: False, IsIdentity: False, IsNumeric: False, IsReference: False, IsUserDefined: False) (MethodSymbol: null)
      Operand: ILiteralExpression (OperationKind.LiteralExpression, Type: System.String, Constant: """", IsInvalid) (Syntax: '""""')
";
            var expectedDiagnostics = new DiagnosticDescription[] {
                // CS0030: Cannot convert type 'string' to 'int'
                //         /*<bind>*/return (int)"";/*</bind>*/
                Diagnostic(ErrorCode.ERR_NoExplicitConv, @"(int)""""").WithArguments("string", "int").WithLocation(8, 26)
            };

            VerifyOperationTreeAndDiagnosticsForTest<ReturnStatementSyntax>(source, expectedOperationTree, expectedDiagnostics);
        }

        [CompilerTrait(CompilerFeature.IOperation)]
        [Fact]
        public void ConversionExpression_Explicit_ReturnConversion_InvalidSyntax()
        {
            string source = @"
using System;

class C1
{
    int M1()
    {
        /*<bind>*/return (int);/*</bind>*/
    }
}
";
            string expectedOperationTree = @"
IReturnStatement (OperationKind.ReturnStatement, IsInvalid) (Syntax: 'return (int);')
  ReturnedValue: IConversionExpression (Explicit, TryCast: False, Unchecked) (OperationKind.ConversionExpression, Type: System.Int32, IsInvalid) (Syntax: '(int)')
      Conversion: CommonConversion (Exists: False, IsIdentity: False, IsNumeric: False, IsReference: False, IsUserDefined: False) (MethodSymbol: null)
      Operand: IInvalidExpression (OperationKind.InvalidExpression, Type: ?, IsInvalid) (Syntax: '')
          Children(0)
";
            var expectedDiagnostics = new DiagnosticDescription[] {
                // CS1525: Invalid expression term ';'
                //         /*<bind>*/return (int);/*</bind>*/
                Diagnostic(ErrorCode.ERR_InvalidExprTerm, ";").WithArguments(";").WithLocation(8, 31)
            };

            VerifyOperationTreeAndDiagnosticsForTest<ReturnStatementSyntax>(source, expectedOperationTree, expectedDiagnostics);
        }

        [CompilerTrait(CompilerFeature.IOperation)]
        [Fact]
        public void ConversionExpression_Explicit_CheckedOnlyAppliesToNumeric()
        {
            string source = @"
namespace ConsoleApp1
{
    class C1
    {
        static void M1()
        {
            checked
            {
                /*<bind>*/object o = (object)null/*</bind>*/;
            }
        }
    }
}
";
            string expectedOperationTree = @"
IVariableDeclarationStatement (1 declarations) (OperationKind.VariableDeclarationStatement) (Syntax: 'object o =  ... *</bind>*/;')
  IVariableDeclaration (1 variables) (OperationKind.VariableDeclaration) (Syntax: 'object o =  ... *</bind>*/;')
    Variables: Local_1: System.Object o
    Initializer: IConversionExpression (Explicit, TryCast: False, Unchecked) (OperationKind.ConversionExpression, Type: System.Object, Constant: null) (Syntax: '(object)null')
        Conversion: CommonConversion (Exists: True, IsIdentity: False, IsNumeric: False, IsReference: True, IsUserDefined: False) (MethodSymbol: null)
        Operand: ILiteralExpression (OperationKind.LiteralExpression, Type: null, Constant: null) (Syntax: 'null')
";
            var expectedDiagnostics = new DiagnosticDescription[] {
                // CS0219: The variable 'o' is assigned but its value is never used
                //                 /*<bind>*/object o = (object)null/*</bind>*/;
                Diagnostic(ErrorCode.WRN_UnreferencedVarAssg, "o").WithArguments("o").WithLocation(10, 34)
            };

            VerifyOperationTreeAndDiagnosticsForTest<VariableDeclarationSyntax>(source, expectedOperationTree, expectedDiagnostics);
        }


        #endregion

        private class ExpectedSymbolVerifier
        {
            public static SyntaxNode VariableDeclaratorSelector(SyntaxNode syntaxNode) =>
                ((VariableDeclaratorSyntax)syntaxNode).Initializer.Value;

            public static SyntaxNode IdentitySelector(SyntaxNode syntaxNode) => syntaxNode;

            public static SyntaxNode ReturnStatementSelector(SyntaxNode syntaxNode) => ((ReturnStatementSyntax)syntaxNode).Expression;

            public static IConversionExpression IVariableDeclarationStatementSelector(IOperation operation) =>
                (IConversionExpression)((IVariableDeclarationStatement)operation).Declarations.Single().Initializer;

            public static IConversionExpression IReturnDeclarationStatementSelector(IOperation operation) =>
                (IConversionExpression)((IReturnStatement)operation).ReturnedValue;

            public static IOperation NestedConversionChildSelector(IConversionExpression conversion) =>
                ((IConversionExpression)conversion.Operand).Operand;

            public Func<IOperation, IConversionExpression> OperationSelector { get; set; }

            public Func<IConversionExpression, IOperation> ConversionChildSelector { get; set; } = (conversion) => conversion.Operand;

            public Func<SyntaxNode, SyntaxNode> SyntaxSelector { get; set; }

            /// <summary>
            /// Verifies that the given operation has the type information that the semantic model has for the given
            /// syntax node. A selector is used to walk the operation tree and syntax tree for the final
            /// nodes to compare type info for.
            ///
            /// <see cref="SyntaxSelector"/> is used to to select the syntax node to test.
            /// <see cref="OperationSelector"/> is used to select the IConversion node to test.
            /// <see cref="ConversionChildSelector"/> is used to select what child node of the IConversion to compare original types to.
            /// this is useful for multiple conversion scenarios where we end up with multiple IConversion nodes in the tree.
            /// </summary>
            public void Verify(IOperation variableDeclaration, Compilation compilation, SyntaxNode syntaxNode)
            {
                var finalSyntax = GetAndInvokeSyntaxSelector(syntaxNode);
                var semanticModel = compilation.GetSemanticModel(finalSyntax.SyntaxTree);
                var typeInfo = semanticModel.GetTypeInfo(finalSyntax);

                var initializer = GetAndInvokeOperationSelector(variableDeclaration);

                var conversion = initializer;
                Assert.Equal(conversion.Type, typeInfo.ConvertedType);
                Assert.Equal(ConversionChildSelector(conversion).Type, typeInfo.Type);
            }

            private SyntaxNode GetAndInvokeSyntaxSelector(SyntaxNode syntax)
            {
                if (SyntaxSelector != null)
                {
                    return SyntaxSelector(syntax);
                }
                else
                {
                    switch (syntax)
                    {
                        case VariableDeclaratorSyntax _:
                            return VariableDeclaratorSelector(syntax);
                        case ReturnStatementSyntax _:
                            return ReturnStatementSelector(syntax);
                        case CastExpressionSyntax cast:
                            return cast.Expression;
                        default:
                            throw new ArgumentException($"Cannot handle syntax of type {syntax.GetType()}");
                    }
                }
            }

            private IConversionExpression GetAndInvokeOperationSelector(IOperation operation)
            {
                if (OperationSelector != null)
                {
                    return OperationSelector(operation);
                }

                switch (operation)
                {
                    case IVariableDeclarationStatement _:
                        return IVariableDeclarationStatementSelector(operation);
                    case IReturnStatement _:
                        return IReturnDeclarationStatementSelector(operation);
                    case IConversionExpression conv:
                        return conv;
                    default:
                        throw new ArgumentException($"Cannot handle arguments of type {operation.GetType()}");
                }
            }
        }
    }
}<|MERGE_RESOLUTION|>--- conflicted
+++ resolved
@@ -2862,19 +2862,11 @@
     Variables: Local_1: C2 c2
     Initializer: IConversionExpression (Implicit, TryCast: False, Unchecked) (OperatorMethod: C2 C2.op_Implicit(System.Int64 c1)) (OperationKind.ConversionExpression, Type: C2) (Syntax: '(int)this')
         Conversion: CommonConversion (Exists: True, IsIdentity: False, IsNumeric: False, IsReference: False, IsUserDefined: True) (MethodSymbol: C2 C2.op_Implicit(System.Int64 c1))
-<<<<<<< HEAD
-        Operand: IConversionExpression (Implicit, TryCast: False, Unchecked) (OperatorMethod: C2 C2.op_Implicit(System.Int64 c1)) (OperationKind.ConversionExpression, Type: System.Int64) (Syntax: '(int)this')
-            Conversion: CommonConversion (Exists: True, IsIdentity: False, IsNumeric: False, IsReference: False, IsUserDefined: True) (MethodSymbol: C2 C2.op_Implicit(System.Int64 c1))
-            Operand: IConversionExpression (Explicit, TryCast: False, Unchecked) (OperatorMethod: C2 C2.op_Implicit(System.Int64 c1)) (OperationKind.ConversionExpression, Type: System.Int32) (Syntax: '(int)this')
-                Conversion: CommonConversion (Exists: True, IsIdentity: False, IsNumeric: False, IsReference: False, IsUserDefined: True) (MethodSymbol: C2 C2.op_Implicit(System.Int64 c1))
-                Operand: IInstanceReferenceExpression (OperationKind.InstanceReferenceExpression, Type: C1) (Syntax: 'this')
-=======
         Operand: IConversionExpression (Implicit, TryCast: False, Unchecked) (OperationKind.ConversionExpression, Type: System.Int64) (Syntax: '(int)this')
             Conversion: CommonConversion (Exists: True, IsIdentity: False, IsNumeric: True, IsReference: False, IsUserDefined: False) (MethodSymbol: null)
             Operand: IConversionExpression (Explicit, TryCast: False, Unchecked) (OperatorMethod: System.Int32 C1.op_Implicit(C1 c1)) (OperationKind.ConversionExpression, Type: System.Int32) (Syntax: '(int)this')
                 Conversion: CommonConversion (Exists: True, IsIdentity: False, IsNumeric: False, IsReference: False, IsUserDefined: True) (MethodSymbol: System.Int32 C1.op_Implicit(C1 c1))
-                Operand: IInstanceReferenceExpression (InstanceReferenceKind.Explicit) (OperationKind.InstanceReferenceExpression, Type: C1) (Syntax: 'this')
->>>>>>> e2afbb28
+                Operand: IInstanceReferenceExpression (OperationKind.InstanceReferenceExpression, Type: C1) (Syntax: 'this')
 ";
             var expectedDiagnostics = new DiagnosticDescription[] {
                 // CS0219: The variable 'i1' is assigned but its value is never used
@@ -5110,12 +5102,7 @@
   IVariableDeclaration (1 variables) (OperationKind.VariableDeclaration) (Syntax: 'Action /*<b ... *</bind>*/;')
     Variables: Local_1: System.Action a
     Initializer: IMethodBindingExpression: void C1.M2() (OperationKind.MethodBindingExpression, Type: System.Action) (Syntax: '(Action)M2')
-<<<<<<< HEAD
         Instance Receiver: IInstanceReferenceExpression (OperationKind.InstanceReferenceExpression, Type: C1) (Syntax: 'M2')
-=======
-        Instance Receiver: IInstanceReferenceExpression (InstanceReferenceKind.Implicit) (OperationKind.InstanceReferenceExpression, Type: C1) (Syntax: 'M2')
-
->>>>>>> e2afbb28
 ";
             var expectedDiagnostics = DiagnosticDescription.None;
 
