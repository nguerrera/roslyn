--- conflicted
+++ resolved
@@ -40,6 +40,8 @@
             Arguments(1):
                 IArgument (ArgumentKind.Explicit, Matching Parameter: value) (OperationKind.Argument) (Syntax: 'value')
                   ILocalReferenceExpression: value (OperationKind.LocalReferenceExpression, Type: System.String) (Syntax: 'value')
+                  InConversion: null
+                  OutConversion: null
 ";
             VerifyOperationTreeForTest<ForEachStatementSyntax>(source, expectedOperationTree);
         }
@@ -80,6 +82,8 @@
             Arguments(1):
                 IArgument (ArgumentKind.Explicit, Matching Parameter: value) (OperationKind.Argument) (Syntax: 'item')
                   ILocalReferenceExpression: item (OperationKind.LocalReferenceExpression, Type: System.String) (Syntax: 'item')
+                  InConversion: null
+                  OutConversion: null
 ";
             VerifyOperationTreeForTest<ForEachStatementSyntax>(source, expectedOperationTree);
         }
@@ -122,16 +126,22 @@
             Arguments(3):
                 IArgument (ArgumentKind.Explicit, Matching Parameter: format) (OperationKind.Argument) (Syntax: '""{0},{1}""')
                   ILiteralExpression (OperationKind.LiteralExpression, Type: System.String, Constant: ""{0},{1}"") (Syntax: '""{0},{1}""')
+                  InConversion: null
+                  OutConversion: null
                 IArgument (ArgumentKind.Explicit, Matching Parameter: arg0) (OperationKind.Argument) (Syntax: 'pair.Key')
                   IConversionExpression (Implicit, TryCast: False, Unchecked) (OperationKind.ConversionExpression, Type: System.Object) (Syntax: 'pair.Key')
                     Conversion: CommonConversion (Exists: True, IsIdentity: False, IsNumeric: False, IsReference: False, IsUserDefined: False) (MethodSymbol: null)
                     Operand: IPropertyReferenceExpression: System.Int32 System.Collections.Generic.KeyValuePair<System.Int32, System.Int32>.Key { get; } (OperationKind.PropertyReferenceExpression, Type: System.Int32) (Syntax: 'pair.Key')
                         Instance Receiver: ILocalReferenceExpression: pair (OperationKind.LocalReferenceExpression, Type: System.Collections.Generic.KeyValuePair<System.Int32, System.Int32>) (Syntax: 'pair')
+                  InConversion: null
+                  OutConversion: null
                 IArgument (ArgumentKind.Explicit, Matching Parameter: arg1) (OperationKind.Argument) (Syntax: 'pair.Value')
                   IConversionExpression (Implicit, TryCast: False, Unchecked) (OperationKind.ConversionExpression, Type: System.Object) (Syntax: 'pair.Value')
                     Conversion: CommonConversion (Exists: True, IsIdentity: False, IsNumeric: False, IsReference: False, IsUserDefined: False) (MethodSymbol: null)
                     Operand: IPropertyReferenceExpression: System.Int32 System.Collections.Generic.KeyValuePair<System.Int32, System.Int32>.Value { get; } (OperationKind.PropertyReferenceExpression, Type: System.Int32) (Syntax: 'pair.Value')
                         Instance Receiver: ILocalReferenceExpression: pair (OperationKind.LocalReferenceExpression, Type: System.Collections.Generic.KeyValuePair<System.Int32, System.Int32>) (Syntax: 'pair')
+                  InConversion: null
+                  OutConversion: null
 ";
             VerifyOperationTreeForTest<ForEachStatementSyntax>(source, expectedOperationTree);
         }
@@ -177,6 +187,8 @@
             Arguments(1):
                 IArgument (ArgumentKind.Explicit, Matching Parameter: value) (OperationKind.Argument) (Syntax: 'num')
                   ILocalReferenceExpression: num (OperationKind.LocalReferenceExpression, Type: System.Int32) (Syntax: 'num')
+                  InConversion: null
+                  OutConversion: null
 ";
             VerifyOperationTreeForTest<ForEachStatementSyntax>(source, expectedOperationTree);
         }
@@ -222,6 +234,8 @@
             Arguments(1):
                 IArgument (ArgumentKind.Explicit, Matching Parameter: value) (OperationKind.Argument) (Syntax: 'num')
                   ILocalReferenceExpression: num (OperationKind.LocalReferenceExpression, Type: System.Int32) (Syntax: 'num')
+                  InConversion: null
+                  OutConversion: null
 ";
             VerifyOperationTreeForTest<ForEachStatementSyntax>(source, expectedOperationTree);
         }
@@ -256,6 +270,8 @@
             Arguments(1):
                 IArgument (ArgumentKind.Explicit, Matching Parameter: value) (OperationKind.Argument) (Syntax: 'value')
                   ILocalReferenceExpression: value (OperationKind.LocalReferenceExpression, Type: System.String) (Syntax: 'value')
+                  InConversion: null
+                  OutConversion: null
 ";
             VerifyOperationTreeForTest<ForEachStatementSyntax>(source, expectedOperationTree);
         }
@@ -328,6 +344,12 @@
                                       IConversionExpression (Implicit, TryCast: False, Unchecked) (OperationKind.ConversionExpression, Type: System.Object) (Syntax: 'employee')
                                         Conversion: CommonConversion (Exists: True, IsIdentity: False, IsNumeric: False, IsReference: False, IsUserDefined: False) (MethodSymbol: null)
                                         Operand: ILocalReferenceExpression: employee (OperationKind.LocalReferenceExpression, Type: DisplayStructContentsTest.Program.Employee) (Syntax: 'employee')
+                                      InConversion: null
+                                      OutConversion: null
+                              InConversion: null
+                              OutConversion: null
+                  InConversion: null
+                  OutConversion: null
 ";
             VerifyOperationTreeForTest<ForEachStatementSyntax>(source, expectedOperationTree);
         }
@@ -363,6 +385,8 @@
             Arguments(1):
                 IArgument (ArgumentKind.Explicit, Matching Parameter: value) (OperationKind.Argument) (Syntax: 'c')
                   ILocalReferenceExpression: c (OperationKind.LocalReferenceExpression, Type: System.Char) (Syntax: 'c')
+                  InConversion: null
+                  OutConversion: null
 ";
             VerifyOperationTreeForTest<ForEachStatementSyntax>(source, expectedOperationTree);
         }
@@ -403,16 +427,22 @@
             Arguments(3):
                 IArgument (ArgumentKind.Explicit, Matching Parameter: format) (OperationKind.Argument) (Syntax: '""{0},{1}""')
                   ILiteralExpression (OperationKind.LiteralExpression, Type: System.String, Constant: ""{0},{1}"") (Syntax: '""{0},{1}""')
+                  InConversion: null
+                  OutConversion: null
                 IArgument (ArgumentKind.Explicit, Matching Parameter: arg0) (OperationKind.Argument) (Syntax: 'pair.Key')
                   IConversionExpression (Implicit, TryCast: False, Unchecked) (OperationKind.ConversionExpression, Type: System.Object) (Syntax: 'pair.Key')
                     Conversion: CommonConversion (Exists: True, IsIdentity: False, IsNumeric: False, IsReference: False, IsUserDefined: False) (MethodSymbol: null)
                     Operand: IPropertyReferenceExpression: System.Int32 System.Collections.Generic.KeyValuePair<System.Int32, System.Int32>.Key { get; } (OperationKind.PropertyReferenceExpression, Type: System.Int32) (Syntax: 'pair.Key')
                         Instance Receiver: ILocalReferenceExpression: pair (OperationKind.LocalReferenceExpression, Type: System.Collections.Generic.KeyValuePair<System.Int32, System.Int32>) (Syntax: 'pair')
+                  InConversion: null
+                  OutConversion: null
                 IArgument (ArgumentKind.Explicit, Matching Parameter: arg1) (OperationKind.Argument) (Syntax: 'pair.Value')
                   IConversionExpression (Implicit, TryCast: False, Unchecked) (OperationKind.ConversionExpression, Type: System.Object) (Syntax: 'pair.Value')
                     Conversion: CommonConversion (Exists: True, IsIdentity: False, IsNumeric: False, IsReference: False, IsUserDefined: False) (MethodSymbol: null)
                     Operand: IPropertyReferenceExpression: System.Int32 System.Collections.Generic.KeyValuePair<System.Int32, System.Int32>.Value { get; } (OperationKind.PropertyReferenceExpression, Type: System.Int32) (Syntax: 'pair.Value')
                         Instance Receiver: ILocalReferenceExpression: pair (OperationKind.LocalReferenceExpression, Type: System.Collections.Generic.KeyValuePair<System.Int32, System.Int32>) (Syntax: 'pair')
+                  InConversion: null
+                  OutConversion: null
 ";
             VerifyOperationTreeForTest<ForEachStatementSyntax>(source, expectedOperationTree);
         }
@@ -449,13 +479,9 @@
                       Instance Receiver: IOperation:  (OperationKind.None) (Syntax: 'x.Equals')
                       Arguments(1):
                           IArgument (ArgumentKind.Explicit, Matching Parameter: null) (OperationKind.Argument) (Syntax: 'null')
-<<<<<<< HEAD
-                            ILiteralExpression (Text: null) (OperationKind.LiteralExpression, Type: null, Constant: null) (Syntax: 'null')
-=======
                             ILiteralExpression (OperationKind.LiteralExpression, Type: null, Constant: null) (Syntax: 'null')
                             InConversion: null
                             OutConversion: null
->>>>>>> 5d2d334b
 ";
             VerifyOperationTreeForTest<ForEachStatementSyntax>(source, expectedOperationTree);
         }
@@ -677,6 +703,8 @@
             Arguments(1):
                 IArgument (ArgumentKind.Explicit, Matching Parameter: value) (OperationKind.Argument) (Syntax: 'x')
                   ILocalReferenceExpression: x (OperationKind.LocalReferenceExpression, Type: System.Object) (Syntax: 'x')
+                  InConversion: null
+                  OutConversion: null
 ";
             VerifyOperationTreeForTest<ForEachStatementSyntax>(source, expectedOperationTree);
         }
@@ -742,14 +770,6 @@
             Left: ILocalReferenceExpression: num (OperationKind.LocalReferenceExpression, Type: System.Int32) (Syntax: 'num')
             Right: ILiteralExpression (OperationKind.LiteralExpression, Type: System.Int32, Constant: 3) (Syntax: '3')
         IfTrue: IBlockStatement (1 statements) (OperationKind.BlockStatement) (Syntax: '{ ... }')
-<<<<<<< HEAD
-            IThrowStatement (OperationKind.ThrowStatement) (Syntax: 'throw new S ... ""testing"");')
-              ThrownObject: IObjectCreationExpression (Constructor: System.Exception..ctor(System.String message)) (OperationKind.ObjectCreationExpression, Type: System.Exception) (Syntax: 'new System. ... (""testing"")')
-                  Arguments(1):
-                      IArgument (ArgumentKind.Explicit, Matching Parameter: message) (OperationKind.Argument) (Syntax: '""testing""')
-                        ILiteralExpression (OperationKind.LiteralExpression, Type: System.String, Constant: ""testing"") (Syntax: '""testing""')
-                  Initializer: null
-=======
             IExpressionStatement (OperationKind.ExpressionStatement) (Syntax: 'throw new S ... ""testing"");')
               Expression: IThrowExpression (OperationKind.ThrowExpression, Type: System.Exception) (Syntax: 'throw new S ... ""testing"");')
                   IObjectCreationExpression (Constructor: System.Exception..ctor(System.String message)) (OperationKind.ObjectCreationExpression, Type: System.Exception) (Syntax: 'new System. ... (""testing"")')
@@ -759,7 +779,6 @@
                           InConversion: null
                           OutConversion: null
                     Initializer: null
->>>>>>> 5d2d334b
         IfFalse: null
       IExpressionStatement (OperationKind.ExpressionStatement) (Syntax: 'System.Cons ... eLine(num);')
         Expression: IInvocationExpression (void System.Console.WriteLine(System.Int32 value)) (OperationKind.InvocationExpression, Type: System.Void) (Syntax: 'System.Cons ... teLine(num)')
@@ -767,6 +786,8 @@
             Arguments(1):
                 IArgument (ArgumentKind.Explicit, Matching Parameter: value) (OperationKind.Argument) (Syntax: 'num')
                   ILocalReferenceExpression: num (OperationKind.LocalReferenceExpression, Type: System.Int32) (Syntax: 'num')
+                  InConversion: null
+                  OutConversion: null
 ";
             VerifyOperationTreeForTest<ForEachStatementSyntax>(source, expectedOperationTree);
         }
