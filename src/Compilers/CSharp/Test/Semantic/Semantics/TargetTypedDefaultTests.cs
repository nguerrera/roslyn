﻿// Copyright (c) Microsoft.  All Rights Reserved.  Licensed under the Apache License, Version 2.0.  See License.txt in the project root for license information.

using Microsoft.CodeAnalysis.CSharp.Syntax;
using Microsoft.CodeAnalysis.CSharp.Test.Utilities;
using Microsoft.CodeAnalysis.Test.Utilities;
using System.Linq;
using Xunit;
using Roslyn.Test.Utilities;

namespace Microsoft.CodeAnalysis.CSharp.UnitTests.Semantics
{
    [CompilerTrait(CompilerFeature.DefaultLiteral)]
    public class DefaultLiteralTests : CompilingTestBase
    {
        [Fact]
        public void TestCSharp7()
        {
            string source = @"
class C
{
    static void Main()
    {
        int x = default;
    }
}
";
            var comp = CreateCompilation(source, parseOptions: TestOptions.Regular7);
            comp.VerifyDiagnostics(
                // (6,17): error CS8107: Feature 'default literal' is not available in C# 7.0. Please use language version 7.1 or greater.
                //         int x = default;
                Diagnostic(ErrorCode.ERR_FeatureNotAvailableInVersion7, "default").WithArguments("default literal", "7.1").WithLocation(6, 17)
                );
        }

        [Fact]
        [WorkItem(19013, "https://github.com/dotnet/roslyn/issues/19013")]
        public void TestCSharp7Cascade()
        {
            string source = @"
using System.Threading;
using System.Threading.Tasks;

class C
{
    async Task M(CancellationToken t = default) { await Task.Delay(0); }
}
";
            var comp = CreateCompilationWithMscorlib46(source, parseOptions: TestOptions.Regular7);
            comp.VerifyDiagnostics(
                // (7,40): error CS8107: Feature 'default literal' is not available in C# 7.0. Please use language version 7.1 or greater.
                //     async Task M(CancellationToken t = default) { await Task.Delay(0); }
                Diagnostic(ErrorCode.ERR_FeatureNotAvailableInVersion7, "default").WithArguments("default literal", "7.1").WithLocation(7, 40)
                );
        }

        [Fact]
        public void AssignmentToInt()
        {
            string source = @"
class C
{
    static void Main()
    {
        int x = default;
        System.Console.Write(x);
    }
}
";
            var comp = CreateCompilation(source, parseOptions: TestOptions.Regular7_1, options: TestOptions.DebugExe);
            comp.VerifyDiagnostics();
            CompileAndVerify(comp, expectedOutput: "0");

            var tree = comp.SyntaxTrees.First();
            var model = comp.GetSemanticModel(tree);
            var nodes = tree.GetCompilationUnitRoot().DescendantNodes();

            var def = nodes.OfType<LiteralExpressionSyntax>().Single();
            Assert.Equal("System.Int32", model.GetTypeInfo(def).Type.ToTestDisplayString());
            Assert.Equal("System.Int32", model.GetTypeInfo(def).ConvertedType.ToTestDisplayString());
            Assert.Null(model.GetSymbolInfo(def).Symbol);
            Assert.Equal("0", model.GetConstantValue(def).Value.ToString());
            Assert.True(model.GetConversion(def).IsNullLiteral);
        }

        [Fact]
        public void AssignmentToThisOnRefType()
        {
            string source = @"
public class C
{
    public int field;
    public C() => this = default;
    public static void Main()
    {
        new C();
    }
}
";
            var comp = CreateCompilation(source, parseOptions: TestOptions.Regular7_1, options: TestOptions.DebugExe);
            comp.VerifyDiagnostics(
                // (5,19): error CS1604: Cannot assign to 'this' because it is read-only
                //     public C() => this = default;
                Diagnostic(ErrorCode.ERR_AssgReadonlyLocal, "this").WithArguments("this").WithLocation(5, 19)
                );
        }

        [Fact]
        public void AssignmentToThisOnStructType()
        {
            string source = @"
public struct S
{
    public int field;
    public S(int x) => this = default;
    public static void Main()
    {
        new S(1);
    }
}
";
            var comp = CreateCompilation(source, parseOptions: TestOptions.Regular7_1, options: TestOptions.DebugExe);
            comp.VerifyDiagnostics();

            var tree = comp.SyntaxTrees.First();
            var model = comp.GetSemanticModel(tree);
            var nodes = tree.GetCompilationUnitRoot().DescendantNodes();

            var def = nodes.OfType<LiteralExpressionSyntax>().ElementAt(0);
            Assert.Equal("default", def.ToString());
            Assert.Equal("S", model.GetTypeInfo(def).Type.ToTestDisplayString());
            Assert.Equal("S", model.GetTypeInfo(def).ConvertedType.ToTestDisplayString());
        }

        [Fact]
        public void InAttributeParameter()
        {
            string source = @"
[Custom(z: default, y: default, x: default)]
class C
{
    [Custom(default, default)]
    void M()
    {
    }
}
public class CustomAttribute : System.Attribute
{
    public CustomAttribute(int x, string y, byte z = 0) { }
}
";
            var comp = CreateCompilation(source, parseOptions: TestOptions.Regular7_1);
            comp.VerifyDiagnostics();
        }

        [Fact]
        public void InStringInterpolation()
        {
            string source = @"
class C
{
    static void Main()
    {
        System.Console.Write($""({default}) ({null})"");
    }
}
";

            var comp = CreateCompilation(source, parseOptions: TestOptions.Regular7_1, options: TestOptions.DebugExe);
            comp.VerifyDiagnostics();
            CompileAndVerify(comp, expectedOutput: "() ()");

            var tree = comp.SyntaxTrees.First();
            var model = comp.GetSemanticModel(tree);
            var nodes = tree.GetCompilationUnitRoot().DescendantNodes();

            var def = nodes.OfType<LiteralExpressionSyntax>().ElementAt(0);
            Assert.Equal("default", def.ToString());
            Assert.Null(model.GetTypeInfo(def).Type); // Should be given a type. Follow-up issue: https://github.com/dotnet/roslyn/issues/18609
            Assert.Null(model.GetTypeInfo(def).ConvertedType);
            Assert.Null(model.GetSymbolInfo(def).Symbol);
            Assert.False(model.GetConstantValue(def).HasValue);
            Assert.False(model.GetConversion(def).IsNullLiteral);

            var nullSyntax = nodes.OfType<LiteralExpressionSyntax>().ElementAt(1);
            Assert.Equal("null", nullSyntax.ToString());
            Assert.Null(model.GetTypeInfo(nullSyntax).Type);
            Assert.Null(model.GetTypeInfo(nullSyntax).ConvertedType); // Should be given a type. Follow-up issue: https://github.com/dotnet/roslyn/issues/18609
            Assert.Null(model.GetSymbolInfo(nullSyntax).Symbol);
        }

        [Fact]
        public void InUsing()
        {
            string source = @"
class C
{
    static void Main()
    {
        using (default)
        {
            System.Console.Write(""ok"");
        }
        using (null) { }
    }
}
";

            var comp = CreateCompilation(source, parseOptions: TestOptions.Regular7_1, options: TestOptions.DebugExe);
            comp.VerifyDiagnostics();
            CompileAndVerify(comp, expectedOutput: "ok");

            var tree = comp.SyntaxTrees.First();
            var model = comp.GetSemanticModel(tree);
            var nodes = tree.GetCompilationUnitRoot().DescendantNodes();

            var def = nodes.OfType<LiteralExpressionSyntax>().ElementAt(0);
            Assert.Equal("default", def.ToString());
            Assert.Null(model.GetTypeInfo(def).Type);
            Assert.Null(model.GetTypeInfo(def).ConvertedType); // Should get a type. Follow-up issue: https://github.com/dotnet/roslyn/issues/18609
            Assert.Null(model.GetSymbolInfo(def).Symbol);
            Assert.False(model.GetConstantValue(def).HasValue);
            Assert.False(model.GetConversion(def).IsNullLiteral);

            var nullSyntax = nodes.OfType<LiteralExpressionSyntax>().ElementAt(2);
            Assert.Equal("null", nullSyntax.ToString());
            Assert.Null(model.GetTypeInfo(nullSyntax).Type);
            Assert.Null(model.GetTypeInfo(nullSyntax).ConvertedType); // Should get a type. Follow-up issue: https://github.com/dotnet/roslyn/issues/18609
        }

        [Fact]
        public void CannotAwaitDefault()
        {
            string source = @"
class C
{
    async System.Threading.Tasks.Task M()
    {
        await default;
    }
}
";

            var comp = CreateCompilation(source, parseOptions: TestOptions.Regular7_1);
            comp.VerifyDiagnostics(
                // (6,9): error CS4001: Cannot await 'default'
                //         await default;
                Diagnostic(ErrorCode.ERR_BadAwaitArgIntrinsic, "await default").WithArguments("default").WithLocation(6, 9)
                );
        }

        [Fact]
        public void ReturningDefaultFromAsyncMethod()
        {
            string source = @"
using System.Threading.Tasks;
class C
{
    async Task<T> M2<T>()
    {
        await Task.Delay(0);
        return default;
    }
}
";

            var comp = CreateCompilationWithMscorlib46(source, parseOptions: TestOptions.Regular7_1);
            comp.VerifyDiagnostics();

            var tree = comp.SyntaxTrees.First();
            var model = comp.GetSemanticModel(tree);
            var nodes = tree.GetCompilationUnitRoot().DescendantNodes();

            var def = nodes.OfType<LiteralExpressionSyntax>().ElementAt(1);
            Assert.Equal("default", def.ToString());
            Assert.Equal("T", model.GetTypeInfo(def).Type.ToTestDisplayString());
            Assert.Equal("T", model.GetTypeInfo(def).ConvertedType.ToTestDisplayString());
            Assert.Null(model.GetSymbolInfo(def).Symbol);
            Assert.False(model.GetConstantValue(def).HasValue);
            Assert.True(model.GetConversion(def).IsNullLiteral);
        }

        [Fact]
        public void AsyncLambda()
        {
            string source = @"
class C
{
    static void F<T>(System.Threading.Tasks.Task<T> t) { }

    static void M()
    {
        F(async () => await default);
    }
}
";

            var comp = CreateCompilation(source, parseOptions: TestOptions.Regular7_1);
            comp.VerifyDiagnostics(
                // (8,9): error CS0411: The type arguments for method 'C.F<T>(Task<T>)' cannot be inferred from the usage. Try specifying the type arguments explicitly.
                //         F(async () => await default);
                Diagnostic(ErrorCode.ERR_CantInferMethTypeArgs, "F").WithArguments("C.F<T>(System.Threading.Tasks.Task<T>)").WithLocation(8, 9)
                );
        }

        [Fact]
        public void RefReturnValue()
        {
            string source = @"
class C
{
    ref int M()
    {
        return default;
    }
}
";

            var comp = CreateCompilation(source, parseOptions: TestOptions.Regular7_1);
            comp.VerifyDiagnostics(
                // (6,9): error CS8150: By-value returns may only be used in methods that return by value
                //         return default;
                Diagnostic(ErrorCode.ERR_MustHaveRefReturn, "return").WithLocation(6, 9),
                // (6,16): error CS8151: The return expression must be of type 'int' because this method returns by reference
                //         return default;
                Diagnostic(ErrorCode.ERR_RefReturnMustHaveIdentityConversion, "default").WithArguments("int").WithLocation(6, 16)
                );
        }

        [Fact]
        public void BadAssignment()
        {
            string source = @"
class C<T>
{
    static void M()
    {
        var x4 = default;
    }
}
";
            var comp = CreateCompilation(source, parseOptions: TestOptions.Regular7_1);
            comp.VerifyDiagnostics(
                // (6,13): error CS0815: Cannot assign default to an implicitly-typed variable
                //         var x4 = default;
                Diagnostic(ErrorCode.ERR_ImplicitlyTypedVariableAssignedBadValue, "x4 = default").WithArguments("default").WithLocation(6, 13)
                );
        }

        [Fact]
        public void BadUnaryOperator()
        {
            string source = @"
class C<T>
{
    static void M()
    {
        var a = +default;
        var b = -default;
        var c = ~default;
        var d = !default;
    }
}
";
            var comp = CreateCompilation(source, parseOptions: TestOptions.Regular7_1);
            comp.VerifyDiagnostics(
                // (6,17): error CS8310: Operator '+' cannot be applied to operand 'default'
                //         var a = +default;
                Diagnostic(ErrorCode.ERR_BadOpOnNullOrDefault, "+default").WithArguments("+", "default").WithLocation(6, 17),
                // (7,17): error CS8310: Operator '-' cannot be applied to operand 'default'
                //         var b = -default;
                Diagnostic(ErrorCode.ERR_BadOpOnNullOrDefault, "-default").WithArguments("-", "default").WithLocation(7, 17),
                // (8,17): error CS8310: Operator '~' cannot be applied to operand 'default'
                //         var c = ~default;
                Diagnostic(ErrorCode.ERR_BadOpOnNullOrDefault, "~default").WithArguments("~", "default").WithLocation(8, 17),
                // (9,17): error CS8310: Operator '!' cannot be applied to operand 'default'
                //         var d = !default;
                Diagnostic(ErrorCode.ERR_BadOpOnNullOrDefault, "!default").WithArguments("!", "default").WithLocation(9, 17)
                );
        }

        [Fact]
        public void AssignmentToRefType()
        {
            string source = @"
class C<T> where T : class
{
    static void M()
    {
        C<string> x1 = default;
        int? x2 = default;
        dynamic x3 = default;
        ITest x5 = default;
        T x6 = default;
        System.Console.Write($""{x1} {x2} {x3} {x5} {x6}"");
    }
}
interface ITest { }
";
            var comp = CreateCompilation(source, parseOptions: TestOptions.Regular7_1);
            comp.VerifyDiagnostics();
        }

        [Fact]
        public void AssignmentToStructType()
        {
            string source = @"
struct S
{
    static void M()
    {
        S x1 = default;
        System.Console.Write(x1);
    }
}
";
            var comp = CreateCompilation(source, parseOptions: TestOptions.Regular7_1);
            comp.VerifyDiagnostics();

            var tree = comp.SyntaxTrees.First();
            var model = comp.GetSemanticModel(tree);
            var nodes = tree.GetCompilationUnitRoot().DescendantNodes();

            var def = nodes.OfType<LiteralExpressionSyntax>().Single();
            Assert.Equal("S", model.GetTypeInfo(def).Type.ToTestDisplayString());
            Assert.Equal("S", model.GetTypeInfo(def).ConvertedType.ToTestDisplayString());
            Assert.Null(model.GetSymbolInfo(def).Symbol);
            Assert.False(model.GetConstantValue(def).HasValue);
            Assert.True(model.GetConversion(def).IsNullLiteral);
        }

        [Fact]
        public void AssignmentToGenericType()
        {
            string source = @"
class C
{
    static void M<T>()
    {
        T x1 = default;
        System.Console.Write(x1);
    }
}
";
            var comp = CreateCompilation(source, parseOptions: TestOptions.Regular7_1);
            comp.VerifyDiagnostics();

            var tree = comp.SyntaxTrees.First();
            var model = comp.GetSemanticModel(tree);
            var nodes = tree.GetCompilationUnitRoot().DescendantNodes();

            var def = nodes.OfType<LiteralExpressionSyntax>().Single();
            Assert.Equal("T", model.GetTypeInfo(def).Type.ToTestDisplayString());
            Assert.Equal("T", model.GetTypeInfo(def).ConvertedType.ToTestDisplayString());
            Assert.Null(model.GetSymbolInfo(def).Symbol);
            Assert.False(model.GetConstantValue(def).HasValue);
            Assert.True(model.GetConversion(def).IsNullLiteral);
        }

        [Fact]
        public void AmbiguousMethod()
        {
            string source = @"
class C
{
    static void Main()
    {
        M(default);
    }
    static void M(int x) { }
    static void M(string x) { }
}
";
            var comp = CreateCompilation(source, parseOptions: TestOptions.Regular7_1, options: TestOptions.DebugExe);
            comp.VerifyDiagnostics(
                // (6,9): error CS0121: The call is ambiguous between the following methods or properties: 'C.M(int)' and 'C.M(string)'
                //         M(default);
                Diagnostic(ErrorCode.ERR_AmbigCall, "M").WithArguments("C.M(int)", "C.M(string)").WithLocation(6, 9)
                );
        }

        [Fact]
        public void MethodWithRefParameters()
        {
            string source = @"
class C
{
    static void Main()
    {
        M(default);
    }
    static void M(string x) { System.Console.Write(x == null ? ""null"" : ""bad""); }
}
";
            var comp = CreateCompilation(source, parseOptions: TestOptions.Regular7_1, options: TestOptions.DebugExe);
            comp.VerifyDiagnostics();
            CompileAndVerify(comp, expectedOutput: "null");
        }

        [Fact]
        public void MethodWithNullableParameters()
        {
            string source = @"
class C
{
    static void Main()
    {
        M(default);
    }
    static void M(int? x) { System.Console.Write(x.HasValue ? ""bad"" : ""null""); }
}
";
            var comp = CreateCompilation(source, parseOptions: TestOptions.Regular7_1, options: TestOptions.DebugExe);
            comp.VerifyDiagnostics();
            CompileAndVerify(comp, expectedOutput: "null");
        }

        [Fact]
        public void CannotInferTypeArg()
        {
            string source = @"
class C
{
    static void Main()
    {
        M(default);
    }
    static void M<T>(T x) { }
}
";
            var comp = CreateCompilation(source, parseOptions: TestOptions.Regular7_1, options: TestOptions.DebugExe);
            comp.VerifyDiagnostics(
                // (6,9): error CS0411: The type arguments for method 'C.M<T>(T)' cannot be inferred from the usage. Try specifying the type arguments explicitly.
                //         M(default);
                Diagnostic(ErrorCode.ERR_CantInferMethTypeArgs, "M").WithArguments("C.M<T>(T)").WithLocation(6, 9)
                );
        }

        [Fact]
        public void CannotInferTypeArg2()
        {
            string source = @"
class C
{
    static void Main()
    {
        M(default, null);
    }
    static void M<T>(T x, T y) where T : class { }
}
";
            var comp = CreateCompilation(source, parseOptions: TestOptions.Regular7_1, options: TestOptions.DebugExe);
            comp.VerifyDiagnostics(
                // (6,9): error CS0411: The type arguments for method 'C.M<T>(T, T)' cannot be inferred from the usage. Try specifying the type arguments explicitly.
                //         M(default, null);
                Diagnostic(ErrorCode.ERR_CantInferMethTypeArgs, "M").WithArguments("C.M<T>(T, T)").WithLocation(6, 9)
                );
        }

        [Fact]
        public void InvocationOnDefault()
        {
            string source = @"
class C
{
    static void Main()
    {
        default.ToString();
        default[0].ToString();
        System.Console.Write(nameof(default));
        throw default;
    }
}
";
            var comp = CreateCompilation(source, parseOptions: TestOptions.Regular7_1, options: TestOptions.DebugExe);
            comp.VerifyDiagnostics(
                // (6,16): error CS0023: Operator '.' cannot be applied to operand of type 'default'
                //         default.ToString();
                Diagnostic(ErrorCode.ERR_BadUnaryOp, ".").WithArguments(".", "default").WithLocation(6, 16),
                // (7,9): error CS0021: Cannot apply indexing with [] to an expression of type 'default'
                //         default[0].ToString();
                Diagnostic(ErrorCode.ERR_BadIndexLHS, "default[0]").WithArguments("default").WithLocation(7, 9),
                // (8,37): error CS8081: Expression does not have a name.
                //         System.Console.Write(nameof(default));
                Diagnostic(ErrorCode.ERR_ExpressionHasNoName, "default").WithLocation(8, 37),
                // (9,15): error CS0155: The type caught or thrown must be derived from System.Exception
                //         throw default;
                Diagnostic(ErrorCode.ERR_BadExceptionType, "default").WithLocation(9, 15)
                );
        }

        [Fact]
        public void Cast()
        {
            string source = @"
class C
{
    static void Main()
    {
        int x = (int)default;
        System.Console.Write(x);
    }
}
";
            var comp = CreateCompilation(source, parseOptions: TestOptions.Regular7_1, options: TestOptions.DebugExe);
            comp.VerifyEmitDiagnostics();
            CompileAndVerify(comp, expectedOutput: "0");
        }

        [Fact]
        public void GenericCast()
        {
            string source = @"
class C
{
    static void M<T>()
    {
        const T x = default(T);
        const T y = (T)default;
        const object z = (T)default;
        System.Console.Write($""{x} {y} {z}"");
    }
}
";
            var comp = CreateCompilation(source, parseOptions: TestOptions.Regular7_1);
            comp.VerifyDiagnostics(
                // (6,15): error CS0283: The type 'T' cannot be declared const
                //         const T x = default(T);
                Diagnostic(ErrorCode.ERR_BadConstType, "T").WithArguments("T").WithLocation(6, 15),
                // (7,15): error CS0283: The type 'T' cannot be declared const
                //         const T y = (T)default;
                Diagnostic(ErrorCode.ERR_BadConstType, "T").WithArguments("T").WithLocation(7, 15),
                // (8,26): error CS0133: The expression being assigned to 'z' must be constant
                //         const object z = (T)default;
                Diagnostic(ErrorCode.ERR_NotConstantExpression, "(T)default").WithArguments("z").WithLocation(8, 26)
                );
        }

        [Fact]
        public void UserDefinedStruct()
        {
            string source = @"
struct S { }
class C
{
    static void M()
    {
        const S x = default(S);
        const S y = (S)default;
        const object z = (S)default;
        System.Console.Write($""{x} {y} {z}"");
    }
}
";
            var comp = CreateCompilation(source, parseOptions: TestOptions.Regular7_1);
            comp.VerifyDiagnostics(
                // (7,15): error CS0283: The type 'S' cannot be declared const
                //         const S x = default(S);
                Diagnostic(ErrorCode.ERR_BadConstType, "S").WithArguments("S").WithLocation(7, 15),
                // (8,15): error CS0283: The type 'S' cannot be declared const
                //         const S y = (S)default;
                Diagnostic(ErrorCode.ERR_BadConstType, "S").WithArguments("S").WithLocation(8, 15),
                // (9,26): error CS0133: The expression being assigned to 'z' must be constant
                //         const object z = (S)default;
                Diagnostic(ErrorCode.ERR_NotConstantExpression, "(S)default").WithArguments("z").WithLocation(9, 26)
                );
        }

        [Fact]
        public void ImplicitlyTypedArray()
        {
            string source = @"
class C
{
    static void Main()
    {
        var t = new[] { 1, default };
        System.Console.Write(t[1]);
    }
}
";
            var comp = CreateCompilation(source, parseOptions: TestOptions.Regular7_1, options: TestOptions.DebugExe);
            comp.VerifyDiagnostics();
            CompileAndVerify(comp, expectedOutput: "0");

            var tree = comp.SyntaxTrees.First();
            var model = comp.GetSemanticModel(tree);
            var nodes = tree.GetCompilationUnitRoot().DescendantNodes();

            var def = nodes.OfType<LiteralExpressionSyntax>().ElementAt(1);
            Assert.Equal("default", def.ToString());
            Assert.Equal("System.Int32", model.GetTypeInfo(def).Type.ToTestDisplayString());
            Assert.Equal("System.Int32", model.GetTypeInfo(def).ConvertedType.ToTestDisplayString());
            Assert.Null(model.GetSymbolInfo(def).Symbol);
            Assert.Equal("0", model.GetConstantValue(def).Value.ToString());
        }

        [Fact]
        public void CollectionInitializer()
        {
            string source = @"
class C
{
    static void Main()
    {
        var t = new System.Collections.Generic.List<int> { 1, default };
        System.Console.Write($""{t[0]} {t[1]}"");
    }
}
";
            var comp = CreateCompilation(source, parseOptions: TestOptions.Regular7_1, options: TestOptions.DebugExe);
            comp.VerifyDiagnostics();
            CompileAndVerify(comp, expectedOutput: "1 0");
        }

        [Fact]
        public void MiscDefaultErrors()
        {
            string source = @"
class C
{
    static void Main()
    {
        switch (default)
        {
            default:
                break;
        }
        lock (default)
        {
        }
        default();

        int i = ++default;
        var anon = new { Name = default };
        System.TypedReference tr = __makeref(default);
    }
}
";
            var comp = CreateCompilation(source, parseOptions: TestOptions.Regular7_1, options: TestOptions.DebugExe);
            comp.VerifyDiagnostics(
                // (14,17): error CS1031: Type expected
                //         default();
                Diagnostic(ErrorCode.ERR_TypeExpected, ")").WithLocation(14, 17),
                // (6,17): error CS8119: The switch expression must be a value; found 'default'.
                //         switch (default)
                Diagnostic(ErrorCode.ERR_SwitchExpressionValueExpected, "default").WithArguments("default").WithLocation(6, 17),
                // (11,15): error CS0185: 'default' is not a reference type as required by the lock statement
                //         lock (default)
                Diagnostic(ErrorCode.ERR_LockNeedsReference, "default").WithArguments("default").WithLocation(11, 15),
                // (16,19): error CS1059: The operand of an increment or decrement operator must be a variable, property or indexer
                //         int i = ++default;
                Diagnostic(ErrorCode.ERR_IncrementLvalueExpected, "default").WithLocation(16, 19),
                // (17,26): error CS0828: Cannot assign 'default' to anonymous type property
                //         var anon = new { Name = default };
                Diagnostic(ErrorCode.ERR_AnonymousTypePropertyAssignedBadValue, "Name = default").WithArguments("default").WithLocation(17, 26),
                // (18,46): error CS1510: A ref or out value must be an assignable variable
                //         System.TypedReference tr = __makeref(default);
                Diagnostic(ErrorCode.ERR_RefLvalueExpected, "default").WithLocation(18, 46)
                );
        }

        [Fact]
        public void InChecked()
        {
            string source = @"
class C
{
    static void Main()
    {
        int i = checked(default);
        System.Console.Write($""{i}"");
    }
}
";
            var comp = CreateCompilation(source, parseOptions: TestOptions.Regular7_1, options: TestOptions.DebugExe);
            comp.VerifyDiagnostics();
            CompileAndVerify(comp, expectedOutput: "0");
        }

        [Fact]
        public void InChecked2()
        {
            string source = @"
class C
{
    static void Main()
    {
        int j = checked(default + 4);
        System.Console.Write($""{j}"");
    }
}
";
            var comp = CreateCompilation(source, parseOptions: TestOptions.Regular7_1);
            comp.VerifyDiagnostics(
                // (6,25): error CS8310: Operator '+' cannot be applied to operand 'default'
                //         int j = checked(default + 4);
                Diagnostic(ErrorCode.ERR_BadOpOnNullOrDefault, "default + 4").WithArguments("+", "default").WithLocation(6, 25)
                );

            var tree = comp.SyntaxTrees.First();
            var model = comp.GetSemanticModel(tree);
            var nodes = tree.GetCompilationUnitRoot().DescendantNodes();

            var addition = nodes.OfType<BinaryExpressionSyntax>().Single();
            Assert.Null(model.GetSymbolInfo(addition).Symbol);
        }

        [Fact]
        public void TestBinaryOperators()
        {
            string source = @"
class C
{
    static void Main()
    {
        var a = default + default;
        var b = default - default;
        var c = default & default;
        var d = default | default;
        var e = default ^ default;
        var f = default * default;
        var g = default / default;
        var h = default % default;
        var i = default >> default;
        var j = default << default;
        var k = default > default;
        var l = default < default;
        var m = default >= default;
        var n = default <= default;
        var o = default == default; // ambiguous
        var p = default != default; // ambiguous
        var q = default && default;
        var r = default || default;
        var s = default ?? default;
    }
}
";
            var expected = new[]
            {
                // (6,17): error CS8310: Operator '+' cannot be applied to operand 'default'
                //         var a = default + default;
                Diagnostic(ErrorCode.ERR_BadOpOnNullOrDefault, "default + default").WithArguments("+", "default").WithLocation(6, 17),
                // (7,17): error CS8310: Operator '-' cannot be applied to operand 'default'
                //         var b = default - default;
                Diagnostic(ErrorCode.ERR_BadOpOnNullOrDefault, "default - default").WithArguments("-", "default").WithLocation(7, 17),
                // (8,17): error CS8310: Operator '&' cannot be applied to operand 'default'
                //         var c = default & default;
                Diagnostic(ErrorCode.ERR_BadOpOnNullOrDefault, "default & default").WithArguments("&", "default").WithLocation(8, 17),
                // (9,17): error CS8310: Operator '|' cannot be applied to operand 'default'
                //         var d = default | default;
                Diagnostic(ErrorCode.ERR_BadOpOnNullOrDefault, "default | default").WithArguments("|", "default").WithLocation(9, 17),
                // (10,17): error CS8310: Operator '^' cannot be applied to operand 'default'
                //         var e = default ^ default;
                Diagnostic(ErrorCode.ERR_BadOpOnNullOrDefault, "default ^ default").WithArguments("^", "default").WithLocation(10, 17),
                // (11,17): error CS8310: Operator '*' cannot be applied to operand 'default'
                //         var f = default * default;
                Diagnostic(ErrorCode.ERR_BadOpOnNullOrDefault, "default * default").WithArguments("*", "default").WithLocation(11, 17),
                // (12,17): error CS8310: Operator '/' cannot be applied to operand 'default'
                //         var g = default / default;
                Diagnostic(ErrorCode.ERR_BadOpOnNullOrDefault, "default / default").WithArguments("/", "default").WithLocation(12, 17),
                // (13,17): error CS8310: Operator '%' cannot be applied to operand 'default'
                //         var h = default % default;
                Diagnostic(ErrorCode.ERR_BadOpOnNullOrDefault, "default % default").WithArguments("%", "default").WithLocation(13, 17),
                // (14,17): error CS8310: Operator '>>' cannot be applied to operand 'default'
                //         var i = default >> default;
                Diagnostic(ErrorCode.ERR_BadOpOnNullOrDefault, "default >> default").WithArguments(">>", "default").WithLocation(14, 17),
                // (15,17): error CS8310: Operator '<<' cannot be applied to operand 'default'
                //         var j = default << default;
                Diagnostic(ErrorCode.ERR_BadOpOnNullOrDefault, "default << default").WithArguments("<<", "default").WithLocation(15, 17),
                // (16,17): error CS8310: Operator '>' cannot be applied to operand 'default'
                //         var k = default > default;
                Diagnostic(ErrorCode.ERR_BadOpOnNullOrDefault, "default > default").WithArguments(">", "default").WithLocation(16, 17),
                // (17,17): error CS8310: Operator '<' cannot be applied to operand 'default'
                //         var l = default < default;
                Diagnostic(ErrorCode.ERR_BadOpOnNullOrDefault, "default < default").WithArguments("<", "default").WithLocation(17, 17),
                // (18,17): error CS8310: Operator '>=' cannot be applied to operand 'default'
                //         var m = default >= default;
                Diagnostic(ErrorCode.ERR_BadOpOnNullOrDefault, "default >= default").WithArguments(">=", "default").WithLocation(18, 17),
                // (19,17): error CS8310: Operator '<=' cannot be applied to operand 'default'
                //         var n = default <= default;
                Diagnostic(ErrorCode.ERR_BadOpOnNullOrDefault, "default <= default").WithArguments("<=", "default").WithLocation(19, 17),
                // (20,17): error CS8315: Operator '==' is ambiguous on operands 'default' and 'default'
                //         var o = default == default; // ambiguous
                Diagnostic(ErrorCode.ERR_AmbigBinaryOpsOnDefault, "default == default").WithArguments("==").WithLocation(20, 17),
                // (21,17): error CS8315: Operator '!=' is ambiguous on operands 'default' and 'default'
                //         var p = default != default; // ambiguous
                Diagnostic(ErrorCode.ERR_AmbigBinaryOpsOnDefault, "default != default").WithArguments("!=").WithLocation(21, 17),
                // (22,17): error CS8310: Operator '&&' cannot be applied to operand 'default'
                //         var q = default && default;
                Diagnostic(ErrorCode.ERR_BadOpOnNullOrDefault, "default && default").WithArguments("&&", "default").WithLocation(22, 17),
                // (23,17): error CS8310: Operator '||' cannot be applied to operand 'default'
                //         var r = default || default;
                Diagnostic(ErrorCode.ERR_BadOpOnNullOrDefault, "default || default").WithArguments("||", "default").WithLocation(23, 17),
                // (24,17): error CS8310: Operator '??' cannot be applied to operand 'default'
                //         var s = default ?? default;
                Diagnostic(ErrorCode.ERR_BadOpOnNullOrDefault, "default ?? default").WithArguments("??", "default").WithLocation(24, 17)
            };

            var comp = CreateCompilation(source, parseOptions: TestOptions.Regular7_1);
            comp.VerifyDiagnostics(expected);

            var comp2 = CreateCompilation(source, parseOptions: TestOptions.Regular7_3);
            comp2.VerifyDiagnostics(expected);
        }

        [Fact]
        public void TestBinaryOperators2()
        {
            string source = @"
class C
{
    static void Main()
    {
        var a = default + 1;
        var b = default - 1;
        var c = default & 1;
        var d = default | 1;
        var e = default ^ 1;
        var f = default * 1;
        var g = default / 1;
        var h = default % 1;
        var i = default >> 1;
        var j = default << 1;
        var k = default > 1;
        var l = default < 1;
        var m = default >= 1;
        var n = default <= 1;
        var o = default == 1; // ok
        var p = default != 1; // ok
        var q = default && 1;
        var r = default || 1;
        var s = default ?? 1;
        var t = default ?? default(int?);
    }
}
";
            var expected = new[]
            {
                // (6,17): error CS8310: Operator '+' cannot be applied to operand 'default'
                //         var a = default + 1;
                Diagnostic(ErrorCode.ERR_BadOpOnNullOrDefault, "default + 1").WithArguments("+", "default").WithLocation(6, 17),
                // (7,17): error CS8310: Operator '-' cannot be applied to operand 'default'
                //         var b = default - 1;
                Diagnostic(ErrorCode.ERR_BadOpOnNullOrDefault, "default - 1").WithArguments("-", "default").WithLocation(7, 17),
                // (8,17): error CS8310: Operator '&' cannot be applied to operand 'default'
                //         var c = default & 1;
                Diagnostic(ErrorCode.ERR_BadOpOnNullOrDefault, "default & 1").WithArguments("&", "default").WithLocation(8, 17),
                // (9,17): error CS8310: Operator '|' cannot be applied to operand 'default'
                //         var d = default | 1;
                Diagnostic(ErrorCode.ERR_BadOpOnNullOrDefault, "default | 1").WithArguments("|", "default").WithLocation(9, 17),
                // (10,17): error CS8310: Operator '^' cannot be applied to operand 'default'
                //         var e = default ^ 1;
                Diagnostic(ErrorCode.ERR_BadOpOnNullOrDefault, "default ^ 1").WithArguments("^", "default").WithLocation(10, 17),
                // (11,17): error CS8310: Operator '*' cannot be applied to operand 'default'
                //         var f = default * 1;
                Diagnostic(ErrorCode.ERR_BadOpOnNullOrDefault, "default * 1").WithArguments("*", "default").WithLocation(11, 17),
                // (12,17): error CS8310: Operator '/' cannot be applied to operand 'default'
                //         var g = default / 1;
                Diagnostic(ErrorCode.ERR_BadOpOnNullOrDefault, "default / 1").WithArguments("/", "default").WithLocation(12, 17),
                // (13,17): error CS8310: Operator '%' cannot be applied to operand 'default'
                //         var h = default % 1;
                Diagnostic(ErrorCode.ERR_BadOpOnNullOrDefault, "default % 1").WithArguments("%", "default").WithLocation(13, 17),
                // (14,17): error CS8310: Operator '>>' cannot be applied to operand 'default'
                //         var i = default >> 1;
                Diagnostic(ErrorCode.ERR_BadOpOnNullOrDefault, "default >> 1").WithArguments(">>", "default").WithLocation(14, 17),
                // (15,17): error CS8310: Operator '<<' cannot be applied to operand 'default'
                //         var j = default << 1;
                Diagnostic(ErrorCode.ERR_BadOpOnNullOrDefault, "default << 1").WithArguments("<<", "default").WithLocation(15, 17),
                // (16,17): error CS8310: Operator '>' cannot be applied to operand 'default'
                //         var k = default > 1;
                Diagnostic(ErrorCode.ERR_BadOpOnNullOrDefault, "default > 1").WithArguments(">", "default").WithLocation(16, 17),
                // (17,17): error CS8310: Operator '<' cannot be applied to operand 'default'
                //         var l = default < 1;
                Diagnostic(ErrorCode.ERR_BadOpOnNullOrDefault, "default < 1").WithArguments("<", "default").WithLocation(17, 17),
                // (18,17): error CS8310: Operator '>=' cannot be applied to operand 'default'
                //         var m = default >= 1;
                Diagnostic(ErrorCode.ERR_BadOpOnNullOrDefault, "default >= 1").WithArguments(">=", "default").WithLocation(18, 17),
                // (19,17): error CS8310: Operator '<=' cannot be applied to operand 'default'
                //         var n = default <= 1;
                Diagnostic(ErrorCode.ERR_BadOpOnNullOrDefault, "default <= 1").WithArguments("<=", "default").WithLocation(19, 17),
                // (22,17): error CS8310: Operator '&&' cannot be applied to operand 'default'
                //         var q = default && 1;
                Diagnostic(ErrorCode.ERR_BadOpOnNullOrDefault, "default && 1").WithArguments("&&", "default").WithLocation(22, 17),
                // (23,17): error CS8310: Operator '||' cannot be applied to operand 'default'
                //         var r = default || 1;
                Diagnostic(ErrorCode.ERR_BadOpOnNullOrDefault, "default || 1").WithArguments("||", "default").WithLocation(23, 17),
                // (24,17): error CS8310: Operator '??' cannot be applied to operand 'default'
                //         var s = default ?? 1;
                Diagnostic(ErrorCode.ERR_BadOpOnNullOrDefault, "default ?? 1").WithArguments("??", "default").WithLocation(24, 17),
                // (25,17): error CS8310: Operator '??' cannot be applied to operand 'default'
                //         var t = default ?? default(int?);
                Diagnostic(ErrorCode.ERR_BadOpOnNullOrDefault, "default ?? default(int?)").WithArguments("??", "default").WithLocation(25, 17),
                // (20,13): warning CS0219: The variable 'o' is assigned but its value is never used
                //         var o = default == 1; // ok
                Diagnostic(ErrorCode.WRN_UnreferencedVarAssg, "o").WithArguments("o").WithLocation(20, 13),
                // (21,13): warning CS0219: The variable 'p' is assigned but its value is never used
                //         var p = default != 1; // ok
                Diagnostic(ErrorCode.WRN_UnreferencedVarAssg, "p").WithArguments("p").WithLocation(21, 13)
            };

            var comp = CreateCompilation(source, parseOptions: TestOptions.Regular7_1);
            comp.VerifyDiagnostics(expected);

            var comp2 = CreateCompilation(source, parseOptions: TestOptions.Regular7_3);
            comp2.VerifyDiagnostics(expected);
        }

        [Fact]
        public void TestBinaryOperators3()
        {
            string source = @"
class C
{
    static void Main()
    {
        var a = 1 + default;
        var b = 1 - default;
        var c = 1 & default;
        var d = 1 | default;
        var e = 1 ^ default;
        var f = 1 * default;
        var g = 1 / default;
        var h = 1 % default;
        var i = 1 >> default;
        var j = 1 << default;
        var k = 1 > default;
        var l = 1 < default;
        var m = 1 >= default;
        var n = 1 <= default;
        var o = 1 == default; // ok
        var p = 1 != default; // ok
        var q = 1 && default;
        var r = 1 || default;
        var s = new object() ?? default; // ok
        var t = 1 ?? default;
    }
}
";
            var expected = new[]
            {
                // (6,17): error CS8310: Operator '+' cannot be applied to operand 'default'
                //         var a = 1 + default;
                Diagnostic(ErrorCode.ERR_BadOpOnNullOrDefault, "1 + default").WithArguments("+", "default").WithLocation(6, 17),
                // (7,17): error CS8310: Operator '-' cannot be applied to operand 'default'
                //         var b = 1 - default;
                Diagnostic(ErrorCode.ERR_BadOpOnNullOrDefault, "1 - default").WithArguments("-", "default").WithLocation(7, 17),
                // (8,17): error CS8310: Operator '&' cannot be applied to operand 'default'
                //         var c = 1 & default;
                Diagnostic(ErrorCode.ERR_BadOpOnNullOrDefault, "1 & default").WithArguments("&", "default").WithLocation(8, 17),
                // (9,17): error CS8310: Operator '|' cannot be applied to operand 'default'
                //         var d = 1 | default;
                Diagnostic(ErrorCode.ERR_BadOpOnNullOrDefault, "1 | default").WithArguments("|", "default").WithLocation(9, 17),
                // (10,17): error CS8310: Operator '^' cannot be applied to operand 'default'
                //         var e = 1 ^ default;
                Diagnostic(ErrorCode.ERR_BadOpOnNullOrDefault, "1 ^ default").WithArguments("^", "default").WithLocation(10, 17),
                // (11,17): error CS8310: Operator '*' cannot be applied to operand 'default'
                //         var f = 1 * default;
                Diagnostic(ErrorCode.ERR_BadOpOnNullOrDefault, "1 * default").WithArguments("*", "default").WithLocation(11, 17),
                // (12,17): error CS8310: Operator '/' cannot be applied to operand 'default'
                //         var g = 1 / default;
                Diagnostic(ErrorCode.ERR_BadOpOnNullOrDefault, "1 / default").WithArguments("/", "default").WithLocation(12, 17),
                // (13,17): error CS8310: Operator '%' cannot be applied to operand 'default'
                //         var h = 1 % default;
                Diagnostic(ErrorCode.ERR_BadOpOnNullOrDefault, "1 % default").WithArguments("%", "default").WithLocation(13, 17),
                // (14,17): error CS8310: Operator '>>' cannot be applied to operand 'default'
                //         var i = 1 >> default;
                Diagnostic(ErrorCode.ERR_BadOpOnNullOrDefault, "1 >> default").WithArguments(">>", "default").WithLocation(14, 17),
                // (15,17): error CS8310: Operator '<<' cannot be applied to operand 'default'
                //         var j = 1 << default;
                Diagnostic(ErrorCode.ERR_BadOpOnNullOrDefault, "1 << default").WithArguments("<<", "default").WithLocation(15, 17),
                // (16,17): error CS8310: Operator '>' cannot be applied to operand 'default'
                //         var k = 1 > default;
                Diagnostic(ErrorCode.ERR_BadOpOnNullOrDefault, "1 > default").WithArguments(">", "default").WithLocation(16, 17),
                // (17,17): error CS8310: Operator '<' cannot be applied to operand 'default'
                //         var l = 1 < default;
                Diagnostic(ErrorCode.ERR_BadOpOnNullOrDefault, "1 < default").WithArguments("<", "default").WithLocation(17, 17),
                // (18,17): error CS8310: Operator '>=' cannot be applied to operand 'default'
                //         var m = 1 >= default;
                Diagnostic(ErrorCode.ERR_BadOpOnNullOrDefault, "1 >= default").WithArguments(">=", "default").WithLocation(18, 17),
                // (19,17): error CS8310: Operator '<=' cannot be applied to operand 'default'
                //         var n = 1 <= default;
                Diagnostic(ErrorCode.ERR_BadOpOnNullOrDefault, "1 <= default").WithArguments("<=", "default").WithLocation(19, 17),
                // (22,17): error CS8310: Operator '&&' cannot be applied to operand 'default'
                //         var q = 1 && default;
                Diagnostic(ErrorCode.ERR_BadOpOnNullOrDefault, "1 && default").WithArguments("&&", "default").WithLocation(22, 17),
                // (23,17): error CS8310: Operator '||' cannot be applied to operand 'default'
                //         var r = 1 || default;
                Diagnostic(ErrorCode.ERR_BadOpOnNullOrDefault, "1 || default").WithArguments("||", "default").WithLocation(23, 17),
                // (25,17): error CS0019: Operator '??' cannot be applied to operands of type 'int' and 'default'
                //         var t = 1 ?? default;
                Diagnostic(ErrorCode.ERR_BadBinaryOps, "1 ?? default").WithArguments("??", "int", "default").WithLocation(25, 17),
                // (20,13): warning CS0219: The variable 'o' is assigned but its value is never used
                //         var o = 1 == default; // ok
                Diagnostic(ErrorCode.WRN_UnreferencedVarAssg, "o").WithArguments("o").WithLocation(20, 13),
                // (21,13): warning CS0219: The variable 'p' is assigned but its value is never used
                //         var p = 1 != default; // ok
                Diagnostic(ErrorCode.WRN_UnreferencedVarAssg, "p").WithArguments("p").WithLocation(21, 13)
            };

            var comp = CreateCompilation(source, parseOptions: TestOptions.Regular7_1);
            comp.VerifyDiagnostics(expected);

            var comp2 = CreateCompilation(source, parseOptions: TestOptions.Regular7_3);
            comp2.VerifyDiagnostics(expected);
        }

        [Fact]
        public void TestBinaryOperators4()
        {
            string source = @"
class C
{
    static void Main()
    {
        var a = default(string) ?? """";
        var b = default(int?) ?? default;
        var c = null ?? default(int?);
        System.Console.Write($""{a == """"} {b == 0} {c == null}"");
    }
}
";
            var comp = CreateCompilation(source, parseOptions: TestOptions.Regular7_1, options: TestOptions.DebugExe);
            comp.VerifyDiagnostics();
            CompileAndVerify(comp, expectedOutput: "True True True");
        }

        [Fact]
        public void WithUserDefinedPlusOperator()
        {
            string source = @"
struct S
{
    int field;
    static void Main()
    {
        S s = new S(40);
        s += default;
    }
    S(int i) { field = i; }
    public static S operator +(S left, S right) => new S(left.field + right.field);
}
";
            var expected = new[]
            {
                // (8,9): error CS8310: Operator '+=' cannot be applied to operand 'default'
                //         s += default;
                Diagnostic(ErrorCode.ERR_BadOpOnNullOrDefault, "s += default").WithArguments("+=", "default").WithLocation(8, 9)
            };

            var comp = CreateCompilation(source, parseOptions: TestOptions.Regular7_1, options: TestOptions.DebugExe);
            comp.VerifyDiagnostics(expected);

            var comp2 = CreateCompilation(source, parseOptions: TestOptions.Regular7_3, options: TestOptions.DebugExe);
            comp2.VerifyDiagnostics(expected);

            var tree = comp.SyntaxTrees.First();
            var model = comp.GetSemanticModel(tree);
            var nodes = tree.GetCompilationUnitRoot().DescendantNodes();

            var defaultLiteral = nodes.OfType<LiteralExpressionSyntax>().ElementAt(1);
            Assert.Equal("s += default", defaultLiteral.Parent.ToString());
            Assert.Null(model.GetTypeInfo(defaultLiteral).Type);
        }

        [Fact]
        public void EqualityComparison()
        {
            string template = @"
MODIFIER MyType
{
    static void Main()
    {
        TYPE x = VALUE;

        if ((x == default) != EQUAL) throw null;
        if ((default == x) != EQUAL) throw null;

        if ((x != default) == EQUAL) throw null;
        if ((default != x) == EQUAL) throw null;

        if ((x == default(TYPE)) != EQUAL) throw null;
        if ((x != default(TYPE)) == EQUAL) throw null;

        System.Console.Write(""Done"");
    }
}
";
            validate("class", "int", "0", "true", "System.Int32");
            validate("class", "int", "1", "false", "System.Int32");
            validate("class", "int?", "null", "true", "System.Int32?");

            validate("class", "string", "null", "true", "System.String");
            validate("class", "string", "\"\"", "false", "System.String");

            validate("class", "MyType", "null", "true", "System.Object");
            validate("class", "MyType", "new MyType()", "false", "System.Object");

            // struct MyType doesn't have an == operator
            validate("struct", "MyType", "new MyType()", "false", "System.Object",
                // (8,14): error CS0019: Operator '==' cannot be applied to operands of type 'MyType' and 'default'
                //         if ((x == default) != false) throw null;
                Diagnostic(ErrorCode.ERR_BadBinaryOps, "x == default").WithArguments("==", "MyType", "default").WithLocation(8, 14),
                // (9,14): error CS0019: Operator '==' cannot be applied to operands of type 'default' and 'MyType'
                //         if ((default == x) != false) throw null;
                Diagnostic(ErrorCode.ERR_BadBinaryOps, "default == x").WithArguments("==", "default", "MyType").WithLocation(9, 14),
                // (11,14): error CS0019: Operator '!=' cannot be applied to operands of type 'MyType' and 'default'
                //         if ((x != default) == false) throw null;
                Diagnostic(ErrorCode.ERR_BadBinaryOps, "x != default").WithArguments("!=", "MyType", "default").WithLocation(11, 14),
                // (12,14): error CS0019: Operator '!=' cannot be applied to operands of type 'default' and 'MyType'
                //         if ((default != x) == false) throw null;
                Diagnostic(ErrorCode.ERR_BadBinaryOps, "default != x").WithArguments("!=", "default", "MyType").WithLocation(12, 14),
                // (14,14): error CS0019: Operator '==' cannot be applied to operands of type 'MyType' and 'MyType'
                //         if ((x == default(MyType)) != false) throw null;
                Diagnostic(ErrorCode.ERR_BadBinaryOps, "x == default(MyType)").WithArguments("==", "MyType", "MyType").WithLocation(14, 14),
                // (15,14): error CS0019: Operator '!=' cannot be applied to operands of type 'MyType' and 'MyType'
                //         if ((x != default(MyType)) == false) throw null;
                Diagnostic(ErrorCode.ERR_BadBinaryOps, "x != default(MyType)").WithArguments("!=", "MyType", "MyType").WithLocation(15, 14)
                );

            // struct MyType doesn't have an == operator, so no lifted == operator on MyType?
            validate("struct", "MyType?", "null", "true", "System.Object",
                // (8,14): error CS0019: Operator '==' cannot be applied to operands of type 'MyType?' and 'default'
                //         if ((x == default) != true) throw null;
                Diagnostic(ErrorCode.ERR_BadBinaryOps, "x == default").WithArguments("==", "MyType?", "default").WithLocation(8, 14),
                // (9,14): error CS0019: Operator '==' cannot be applied to operands of type 'default' and 'MyType?'
                //         if ((default == x) != true) throw null;
                Diagnostic(ErrorCode.ERR_BadBinaryOps, "default == x").WithArguments("==", "default", "MyType?").WithLocation(9, 14),
                // (11,14): error CS0019: Operator '!=' cannot be applied to operands of type 'MyType?' and 'default'
                //         if ((x != default) == true) throw null;
                Diagnostic(ErrorCode.ERR_BadBinaryOps, "x != default").WithArguments("!=", "MyType?", "default").WithLocation(11, 14),
                // (12,14): error CS0019: Operator '!=' cannot be applied to operands of type 'default' and 'MyType?'
                //         if ((default != x) == true) throw null;
                Diagnostic(ErrorCode.ERR_BadBinaryOps, "default != x").WithArguments("!=", "default", "MyType?").WithLocation(12, 14),
                // (14,14): error CS0019: Operator '==' cannot be applied to operands of type 'MyType?' and 'MyType?'
                //         if ((x == default(MyType?)) != true) throw null;
                Diagnostic(ErrorCode.ERR_BadBinaryOps, "x == default(MyType?)").WithArguments("==", "MyType?", "MyType?").WithLocation(14, 14),
                // (15,14): error CS0019: Operator '!=' cannot be applied to operands of type 'MyType?' and 'MyType?'
                //         if ((x != default(MyType?)) == true) throw null;
                Diagnostic(ErrorCode.ERR_BadBinaryOps, "x != default(MyType?)").WithArguments("!=", "MyType?", "MyType?").WithLocation(15, 14)
                );

            // struct ValueTuple doesn't have an == operator
            validate("class", "(int, int)", "(1, 2)", "false", "System.Object",
                // (8,14): error CS0019: Operator '==' cannot be applied to operands of type '(int, int)' and 'default'
                //         if ((x == default) != false) throw null;
                Diagnostic(ErrorCode.ERR_BadBinaryOps, "x == default").WithArguments("==", "(int, int)", "default").WithLocation(8, 14),
                // (9,14): error CS0019: Operator '==' cannot be applied to operands of type 'default' and '(int, int)'
                //         if ((default == x) != false) throw null;
                Diagnostic(ErrorCode.ERR_BadBinaryOps, "default == x").WithArguments("==", "default", "(int, int)").WithLocation(9, 14),
                // (11,14): error CS0019: Operator '!=' cannot be applied to operands of type '(int, int)' and 'default'
                //         if ((x != default) == false) throw null;
                Diagnostic(ErrorCode.ERR_BadBinaryOps, "x != default").WithArguments("!=", "(int, int)", "default").WithLocation(11, 14),
                // (12,14): error CS0019: Operator '!=' cannot be applied to operands of type 'default' and '(int, int)'
                //         if ((default != x) == false) throw null;
                Diagnostic(ErrorCode.ERR_BadBinaryOps, "default != x").WithArguments("!=", "default", "(int, int)").WithLocation(12, 14),
                // (14,14): error CS0019: Operator '==' cannot be applied to operands of type '(int, int)' and '(int, int)'
                //         if ((x == default((int, int))) != false) throw null;
                Diagnostic(ErrorCode.ERR_BadBinaryOps, "x == default((int, int))").WithArguments("==", "(int, int)", "(int, int)").WithLocation(14, 14),
                // (15,14): error CS0019: Operator '!=' cannot be applied to operands of type '(int, int)' and '(int, int)'
                //         if ((x != default((int, int))) == false) throw null;
                Diagnostic(ErrorCode.ERR_BadBinaryOps, "x != default((int, int))").WithArguments("!=", "(int, int)", "(int, int)").WithLocation(15, 14)
                );

            // struct ValueTuple doesn't have an == operator
            validate("class", "(int, int)", "(0, 0)", "false", "System.Object",
                // (8,14): error CS0019: Operator '==' cannot be applied to operands of type '(int, int)' and 'default'
                //         if ((x == default) != false) throw null;
                Diagnostic(ErrorCode.ERR_BadBinaryOps, "x == default").WithArguments("==", "(int, int)", "default").WithLocation(8, 14),
                // (9,14): error CS0019: Operator '==' cannot be applied to operands of type 'default' and '(int, int)'
                //         if ((default == x) != false) throw null;
                Diagnostic(ErrorCode.ERR_BadBinaryOps, "default == x").WithArguments("==", "default", "(int, int)").WithLocation(9, 14),
                // (11,14): error CS0019: Operator '!=' cannot be applied to operands of type '(int, int)' and 'default'
                //         if ((x != default) == false) throw null;
                Diagnostic(ErrorCode.ERR_BadBinaryOps, "x != default").WithArguments("!=", "(int, int)", "default").WithLocation(11, 14),
                // (12,14): error CS0019: Operator '!=' cannot be applied to operands of type 'default' and '(int, int)'
                //         if ((default != x) == false) throw null;
                Diagnostic(ErrorCode.ERR_BadBinaryOps, "default != x").WithArguments("!=", "default", "(int, int)").WithLocation(12, 14),
                // (14,14): error CS0019: Operator '==' cannot be applied to operands of type '(int, int)' and '(int, int)'
                //         if ((x == default((int, int))) != false) throw null;
                Diagnostic(ErrorCode.ERR_BadBinaryOps, "x == default((int, int))").WithArguments("==", "(int, int)", "(int, int)").WithLocation(14, 14),
                // (15,14): error CS0019: Operator '!=' cannot be applied to operands of type '(int, int)' and '(int, int)'
                //         if ((x != default((int, int))) == false) throw null;
                Diagnostic(ErrorCode.ERR_BadBinaryOps, "x != default((int, int))").WithArguments("!=", "(int, int)", "(int, int)").WithLocation(15, 14)
                );

            // struct ValueTuple doesn't have an == operator, so no lifted == on ValueTuple?
            validate("class", "(int, int)?", "(0, 0)", "false", "System.Object",
                // (8,14): error CS0019: Operator '==' cannot be applied to operands of type '(int, int)?' and 'default'
                //         if ((x == default) != false) throw null;
                Diagnostic(ErrorCode.ERR_BadBinaryOps, "x == default").WithArguments("==", "(int, int)?", "default").WithLocation(8, 14),
                // (9,14): error CS0019: Operator '==' cannot be applied to operands of type 'default' and '(int, int)?'
                //         if ((default == x) != false) throw null;
                Diagnostic(ErrorCode.ERR_BadBinaryOps, "default == x").WithArguments("==", "default", "(int, int)?").WithLocation(9, 14),
                // (11,14): error CS0019: Operator '!=' cannot be applied to operands of type '(int, int)?' and 'default'
                //         if ((x != default) == false) throw null;
                Diagnostic(ErrorCode.ERR_BadBinaryOps, "x != default").WithArguments("!=", "(int, int)?", "default").WithLocation(11, 14),
                // (12,14): error CS0019: Operator '!=' cannot be applied to operands of type 'default' and '(int, int)?'
                //         if ((default != x) == false) throw null;
                Diagnostic(ErrorCode.ERR_BadBinaryOps, "default != x").WithArguments("!=", "default", "(int, int)?").WithLocation(12, 14),
                // (14,14): error CS0019: Operator '==' cannot be applied to operands of type '(int, int)?' and '(int, int)?'
                //         if ((x == default((int, int)?)) != false) throw null;
                Diagnostic(ErrorCode.ERR_BadBinaryOps, "x == default((int, int)?)").WithArguments("==", "(int, int)?", "(int, int)?").WithLocation(14, 14),
                // (15,14): error CS0019: Operator '!=' cannot be applied to operands of type '(int, int)?' and '(int, int)?'
                //         if ((x != default((int, int)?)) == false) throw null;
                Diagnostic(ErrorCode.ERR_BadBinaryOps, "x != default((int, int)?)").WithArguments("!=", "(int, int)?", "(int, int)?").WithLocation(15, 14)
                );

            void validate(string modifier, string type, string value, string equal, string semanticType, params DiagnosticDescription[] diagnostics)
            {
                validateLangVer(modifier, type, value, equal, semanticType, TestOptions.Regular7_2, diagnostics);
                validateLangVer(modifier, type, value, equal, semanticType, TestOptions.Regular, diagnostics);
            }

            void validateLangVer(string modifier, string type, string value, string equal, string semanticType, CSharpParseOptions parseOptions, params DiagnosticDescription[] diagnostics)
            {
                var source = template.Replace("MODIFIER", modifier).Replace("TYPE", type).Replace("VALUE", value).Replace("EQUAL", equal);
                var comp = CreateCompilation(source, parseOptions: parseOptions, options: TestOptions.DebugExe);
                if (diagnostics.Length == 0)
                {
                    comp.VerifyDiagnostics();
                    CompileAndVerify(comp, expectedOutput: "Done");
                }
                else
                {
                    comp.VerifyDiagnostics(diagnostics);
                }

                var tree = comp.SyntaxTrees.First();
                var model = comp.GetSemanticModel(tree);
                var nodes = tree.GetCompilationUnitRoot().DescendantNodes();

                var defaults = nodes.OfType<LiteralExpressionSyntax>().Where(l => l.ToString() == "default");
                Assert.True(defaults.Count() == 4);
                foreach (var @default in defaults)
                {
                    Assert.Equal("default", @default.ToString());
                    Assert.Equal(semanticType, model.GetTypeInfo(@default).Type.ToTestDisplayString());
                    Assert.Equal(semanticType, model.GetTypeInfo(@default).ConvertedType.ToTestDisplayString());
                }
            }
        }

        [Fact]
        public void EqualityComparison_StructWithComparison()
        {
            string template = @"
struct MyType
{
    int i;
    public MyType(int value)
    {
        i = value;
    }
    static void Main()
    {
        TYPE x = VALUE;

        if ((x == default) != EQUAL) throw null;
        if ((default == x) != EQUAL) throw null;

        if ((x != default) == EQUAL) throw null;
        if ((default != x) == EQUAL) throw null;

        if ((x == default(TYPE)) != EQUAL) throw null;
        if ((x != default(TYPE)) == EQUAL) throw null;

        System.Console.Write(""Done"");
    }
    public static bool operator==(MyType x, MyType y)
        => x.i == y.i;
    public static bool operator!=(MyType x, MyType y)
        => !(x == y);
    public override bool Equals(object o) => throw null;
    public override int GetHashCode() => throw null;
}
";

            validate("MyType", "new MyType(0)", "true", "MyType");
            validate("MyType", "new MyType(1)", "false", "MyType");

            validate("MyType?", "new MyType(0)", "false", "MyType?");
            validate("MyType?", "new MyType(1)", "false", "MyType?");
            validate("MyType?", "null", "true", "MyType?");

            void validate(string type, string value, string equal, string semanticType, params DiagnosticDescription[] diagnostics)
            {
                var source = template.Replace("TYPE", type).Replace("VALUE", value).Replace("EQUAL", equal);
                var comp = CreateCompilation(source, parseOptions: TestOptions.Regular, options: TestOptions.DebugExe);
                if (diagnostics.Length == 0)
                {
                    comp.VerifyDiagnostics();
                    CompileAndVerify(comp, expectedOutput: "Done");
                }
                else
                {
                    comp.VerifyDiagnostics(diagnostics);
                }

                var tree = comp.SyntaxTrees.First();
                var model = comp.GetSemanticModel(tree);
                var nodes = tree.GetCompilationUnitRoot().DescendantNodes();

                var defaults = nodes.OfType<LiteralExpressionSyntax>().Where(l => l.ToString() == "default");
                Assert.True(defaults.Count() == 4);
                foreach (var @default in defaults)
                {
                    Assert.Equal("default", @default.ToString());
                    Assert.Equal(semanticType, model.GetTypeInfo(@default).Type.ToTestDisplayString());
                    Assert.Equal(semanticType, model.GetTypeInfo(@default).ConvertedType.ToTestDisplayString());
                }
            }
        }

        [Fact]
        public void EqualityComparisonWithUserDefinedEqualityOperator()
        {
            string source = @"
struct S
{
    static void Main()
    {
        if (new S() == default)
        {
            System.Console.Write(""branch reached."");
        }
    }
    public static bool operator ==(S left, S right) { System.Console.Write(""operator reached. ""); return true; }
    public static bool operator !=(S left, S right) => false;
    public override bool Equals(object o) => throw null;
    public override int GetHashCode() => throw null;
}
";
            var comp = CreateCompilation(source, parseOptions: TestOptions.Regular7_1, options: TestOptions.DebugExe);
            comp.VerifyDiagnostics();
            CompileAndVerify(comp, expectedOutput: "operator reached. branch reached.");

            var tree = comp.SyntaxTrees.First();
            var model = comp.GetSemanticModel(tree);
            var nodes = tree.GetCompilationUnitRoot().DescendantNodes();

            var first = nodes.OfType<LiteralExpressionSyntax>().ElementAt(0);
            Assert.Equal("default", first.ToString());
            Assert.Equal("S", model.GetTypeInfo(first).Type.ToTestDisplayString());
            Assert.Equal("S", model.GetTypeInfo(first).ConvertedType.ToTestDisplayString());
        }

        [Fact]
        public void RefTypeAndValue()
        {
            string source = @"
class C
{
    static void Main()
    {
        System.Console.Write(1);
        var t = __reftype(default);
        System.Console.Write(2);
        try
        {
            int rv = __refvalue(default, int);
        }
        catch (System.InvalidCastException)
        {
            System.Console.Write($""3: {t == null}"");
        }
    }
}
";
            var comp = CreateCompilation(source, parseOptions: TestOptions.Regular7_1, options: TestOptions.DebugExe);
            comp.VerifyDiagnostics();
            CompileAndVerify(comp, expectedOutput: "123: True");
        }

        [Fact]
        public void InCompoundAssignmentAndExceptionFilter()
        {
            string source = @"
class C
{
    static void Main()
    {
        try
        {
            int i = 2;
            i += default;
            bool b = true;
            b &= default;
            System.Console.Write($""{true | default} {i} {b}"");
            throw new System.Exception();
        }
        catch (System.Exception) when (default)
        {
            System.Console.Write(""catch"");
        }
    }
}
";
            var comp = CreateCompilation(source, parseOptions: TestOptions.Regular7_1, options: TestOptions.DebugExe);
            comp.VerifyDiagnostics(
                // (9,13): error CS8310: Operator '+=' cannot be applied to operand 'default'
                //             i += default;
                Diagnostic(ErrorCode.ERR_BadOpOnNullOrDefault, "i += default").WithArguments("+=", "default").WithLocation(9, 13),
                // (11,13): error CS8310: Operator '&=' cannot be applied to operand 'default'
                //             b &= default;
                Diagnostic(ErrorCode.ERR_BadOpOnNullOrDefault, "b &= default").WithArguments("&=", "default").WithLocation(11, 13),
                // (12,37): error CS8310: Operator '|' cannot be applied to operand 'default'
                //             System.Console.Write($"{true | default} {i} {b}");
                Diagnostic(ErrorCode.ERR_BadOpOnNullOrDefault, "true | default").WithArguments("|", "default").WithLocation(12, 37),
                // (15,40): warning CS8360: Filter expression is a constant 'false', consider removing the try-catch block
                //         catch (System.Exception) when (default)
                Diagnostic(ErrorCode.WRN_FilterIsConstantFalseRedundantTryCatch, "default").WithLocation(15, 40),
                // (17,13): warning CS0162: Unreachable code detected
                //             System.Console.Write("catch");
                Diagnostic(ErrorCode.WRN_UnreachableCode, "System").WithLocation(17, 13)
                );
        }

        [Fact]
        public void PEVerifyWithUnreachableCatch1()
        {
            string source = @"
class C
{
    static void Main()
    {
        try
        {
            throw new System.Exception();
        }
        catch (System.Exception) when (default)
        {
            System.Console.Write(""catch"");
        }
    }
}
";
            var comp = CreateCompilation(source, parseOptions: TestOptions.Regular7_1, options: TestOptions.DebugExe);
            comp.VerifyDiagnostics(
                // (10,40): warning CS8360: Filter expression is a constant 'false', consider removing the try-catch block
                //         catch (System.Exception) when (false)
                Diagnostic(ErrorCode.WRN_FilterIsConstantFalseRedundantTryCatch, "default").WithLocation(10, 40),
                // (12,13): warning CS0162: Unreachable code detected
                //             System.Console.Write("catch");
                Diagnostic(ErrorCode.WRN_UnreachableCode, "System").WithLocation(12, 13)
                );
            CompileAndVerify(comp);
        }

        [Fact]
        public void PEVerifyWithUnreachableCatch2()
        {
            string source = @"
class C
{
    static void Main()
    {
        try
        {
            SomeAction();
        }
        catch (System.NullReferenceException)
        {
            System.Console.Write(""NullReferenceException"");
        }
        catch
        {
            System.Console.Write(""OtherExceptions"");
        }
    }

    private static void SomeAction()
    {
        try
        {
            throw new System.NullReferenceException();
        }
        catch (System.Exception) when (default)
        {
            System.Console.Write(""Unreachable"");
        }
    }
}";
            var comp = CreateCompilation(source, parseOptions: TestOptions.Regular7_1, options: TestOptions.DebugExe);
            comp.VerifyDiagnostics(
                // (26,40): warning CS8360: Filter expression is a constant, consider removing the filter
                //         catch (System.Exception) when (default)
                Diagnostic(ErrorCode.WRN_FilterIsConstantFalseRedundantTryCatch, "default").WithLocation(26, 40),
                // (28,13): warning CS0162: Unreachable code detected
                //             System.Console.Write("catch");
                Diagnostic(ErrorCode.WRN_UnreachableCode, "System").WithLocation(28, 13)
                );
            CompileAndVerify(comp, expectedOutput: "NullReferenceException");
        }

        [Fact]
        public void NegationUnaryOperatorOnDefault()
        {
            string source = @"
class C
{
    static void Main()
    {
        if (!default)
        {
            throw null;
        }
    }
}";
            var comp = CreateCompilation(source, parseOptions: TestOptions.Regular7_1, options: TestOptions.DebugExe);
            comp.VerifyDiagnostics(
                // (6,13): error CS8310: Operator '!' cannot be applied to operand 'default'
                //         if (!default)
                Diagnostic(ErrorCode.ERR_BadOpOnNullOrDefault, "!default").WithArguments("!", "default").WithLocation(6, 13)
                );

            var tree = comp.SyntaxTrees.First();
            var model = comp.GetSemanticModel(tree);

            var def = tree.GetCompilationUnitRoot().DescendantNodes().OfType<LiteralExpressionSyntax>().ElementAt(0);
            Assert.Equal("default", def.ToString());
            Assert.Null(model.GetTypeInfo(def).Type);
            Assert.Null(model.GetTypeInfo(def).ConvertedType);
        }

        [Fact]
        public void NegationUnaryOperatorOnTypelessExpressions()
        {
            string source = @"
class C
{
    static void Main()
    {
        if (!Main || !null)
        {
        }
    }
}";
            var comp = CreateCompilation(source, parseOptions: TestOptions.Regular7_1, options: TestOptions.DebugExe);
            comp.VerifyDiagnostics(
                // (6,13): error CS0023: Operator '!' cannot be applied to operand of type 'method group'
                //         if (!Main || !null)
                Diagnostic(ErrorCode.ERR_BadUnaryOp, "!Main").WithArguments("!", "method group").WithLocation(6, 13),
                // (6,22): error CS8310: Operator '!' cannot be applied to operand '<null>'
                //         if (!Main || !null)
                Diagnostic(ErrorCode.ERR_BadOpOnNullOrDefault, "!null").WithArguments("!", "<null>").WithLocation(6, 22)
                );
        }

        [Fact]
        public void ConditionalOnDefault()
        {
            string source = @"
class C
{
    static void Main()
    {
        if (default)
        {
            System.Console.Write(""if"");
        }

        while (default)
        {
            System.Console.Write(""while"");
        }

        for (int i = 0; default; i++)
        {
            System.Console.Write(""for"");
        }
    }
}
";
            var comp = CreateCompilation(source, parseOptions: TestOptions.Regular7_1, options: TestOptions.DebugExe);
            comp.VerifyDiagnostics(
                // (8,13): warning CS0162: Unreachable code detected
                //             System.Console.Write("if");
                Diagnostic(ErrorCode.WRN_UnreachableCode, "System").WithLocation(8, 13),
                // (13,13): warning CS0162: Unreachable code detected
                //             System.Console.Write("while");
                Diagnostic(ErrorCode.WRN_UnreachableCode, "System").WithLocation(13, 13),
                // (18,13): warning CS0162: Unreachable code detected
                //             System.Console.Write("for");
                Diagnostic(ErrorCode.WRN_UnreachableCode, "System").WithLocation(18, 13)
                );
        }

        [Fact]
        public void ConditionalOnDefaultIsFalse()
        {
            string source = @"
class C
{
    static void Main()
    {
        if (default == false)
        {
            System.Console.Write(""reached"");
        }
        if (default == true)
        {
            System.Console.Write(""NEVER"");
        }
    }
}
";
            var comp = CreateCompilation(source, parseOptions: TestOptions.Regular7_1, options: TestOptions.DebugExe);
            comp.VerifyDiagnostics(
                // (12,13): warning CS0162: Unreachable code detected
                //             System.Console.Write("NEVER");
                Diagnostic(ErrorCode.WRN_UnreachableCode, "System").WithLocation(12, 13)
                );
            CompileAndVerify(comp, expectedOutput: "reached");
        }

        [Fact]
        public void InFixed()
        {
            string source = @"
class C
{
    static unsafe void Main()
    {
        fixed (byte* p = default)
        {
        }
        fixed (byte* p = &default)
        {
        }
    }
}
";
            var comp = CreateCompilation(source, parseOptions: TestOptions.Regular7_1, options: TestOptions.DebugExe.WithAllowUnsafe(true));
            comp.VerifyDiagnostics(
                // (6,26): error CS0213: You cannot use the fixed statement to take the address of an already fixed expression
                //         fixed (byte* p = default)
                Diagnostic(ErrorCode.ERR_FixedNotNeeded, "default"),
                // (9,27): error CS0211: Cannot take the address of the given expression
                //         fixed (byte* p = &default)
                Diagnostic(ErrorCode.ERR_InvalidAddrOp, "default").WithLocation(9, 27)
                );
        }

        [Fact]
        public void Dereference()
        {
            string source = @"
class C
{
    static void M()
    {
        var p = *default;
        var q = default->F;
    }
}
";
            var comp = CreateCompilation(source, parseOptions: TestOptions.Regular7_1);
            comp.VerifyDiagnostics(
                // (6,17): error CS0193: The * or -> operator must be applied to a pointer
                //         var p = *default;
                Diagnostic(ErrorCode.ERR_PtrExpected, "*default").WithLocation(6, 17),
                // (7,17): error CS0193: The * or -> operator must be applied to a pointer
                //         var q = default->F;
                Diagnostic(ErrorCode.ERR_PtrExpected, "default->F").WithLocation(7, 17)
                );
        }

        [Fact]
        public void FailedImplicitlyTypedArray()
        {
            string source = @"
class C
{
    static void Main()
    {
        var t = new[] { default, default };
    }
}
";
            var comp = CreateCompilation(source, parseOptions: TestOptions.Regular7_1, options: TestOptions.DebugExe);
            comp.VerifyDiagnostics(
                // (6,17): error CS0826: No best type found for implicitly-typed array
                //         var t = new[] { default, default };
                Diagnostic(ErrorCode.ERR_ImplicitlyTypedArrayNoBestType, "new[] { default, default }").WithLocation(6, 17)
                );
        }

        [Fact]
        public void ArrayConstruction()
        {
            string source = @"
class C
{
    static void Main()
    {
        var t = new object[default];
    }
}
";
            var comp = CreateCompilation(source, parseOptions: TestOptions.Regular7_1);
            comp.VerifyDiagnostics();
        }

        [Fact]
        public void Tuple()
        {
            string source = @"
class C
{
    static void Main()
    {
        (int, int) t = (1, default);
        System.Console.Write(t.Item2);
    }
}
";
            var comp = CreateCompilationWithMscorlib40(source, parseOptions: TestOptions.Regular7_1, options: TestOptions.DebugExe,
                        references: new[] { ValueTupleRef, SystemRuntimeFacadeRef });

            comp.VerifyEmitDiagnostics();
            CompileAndVerify(comp, expectedOutput: "0");
        }

        [Fact]
        public void TypeInferenceSucceeds()
        {
            string source = @"
class C
{
    static void Main()
    {
        M(default, 1);
    }
    static void M<T>(T x, T y) { System.Console.Write(x); }
}
";
            var comp = CreateCompilation(source, parseOptions: TestOptions.Regular7_1, options: TestOptions.DebugExe);
            comp.VerifyEmitDiagnostics();
            CompileAndVerify(comp, expectedOutput: "0");
        }

        [Fact]
        public void ArrayTypeInferredFromParams()
        {
            string source = @"
class C
{
    static void Main()
    {
        M(default);
        M(null);
    }
    static void M(params object[] x) { }
}
";
            var comp = CreateCompilation(source, parseOptions: TestOptions.Regular7_1, options: TestOptions.DebugExe);
            comp.VerifyEmitDiagnostics();

            var tree = comp.SyntaxTrees.First();
            var model = comp.GetSemanticModel(tree);
            var nodes = tree.GetCompilationUnitRoot().DescendantNodes();

            var def = nodes.OfType<LiteralExpressionSyntax>().ElementAt(0);
            Assert.Equal("default", def.ToString());
            Assert.Equal("System.Object[]", model.GetTypeInfo(def).Type.ToTestDisplayString());
            Assert.Equal("System.Object[]", model.GetTypeInfo(def).ConvertedType.ToTestDisplayString());
            Assert.Null(model.GetSymbolInfo(def).Symbol);
            Assert.Null(model.GetDeclaredSymbol(def));

            var nullSyntax = nodes.OfType<LiteralExpressionSyntax>().ElementAt(1);
            Assert.Equal("null", nullSyntax.ToString());
            Assert.Equal("System.Object[]", model.GetTypeInfo(nullSyntax).ConvertedType.ToTestDisplayString());
        }

        [Fact]
        public void ParamsAmbiguity()
        {
            string source = @"
class C
{
    static void Main()
    {
        M(default);
    }
    static void M(params object[] x) { }
    static void M(params int[] x) { }
}
";
            var comp = CreateCompilation(source, parseOptions: TestOptions.Regular7_1);
            comp.VerifyEmitDiagnostics(
                // (6,9): error CS0121: The call is ambiguous between the following methods or properties: 'C.M(params object[])' and 'C.M(params int[])'
                //         M(default);
                Diagnostic(ErrorCode.ERR_AmbigCall, "M").WithArguments("C.M(params object[])", "C.M(params int[])").WithLocation(6, 9)
                );
        }

        [Fact]
        public void ParamsAmbiguity2()
        {
            string source = @"
class C
{
    static void Main()
    {
        M(default);
    }
    static void M(params object[] x) { }
    static void M(int x) { }
}
";
            var comp = CreateCompilation(source, parseOptions: TestOptions.Regular7_1);
            comp.VerifyEmitDiagnostics(
                // (6,9): error CS0121: The call is ambiguous between the following methods or properties: 'C.M(params object[])' and 'C.M(int)'
                //         M(default);
                Diagnostic(ErrorCode.ERR_AmbigCall, "M").WithArguments("C.M(params object[])", "C.M(int)").WithLocation(6, 9)
                );
        }

        [Fact]
        public void ParamsAmbiguity3()
        {
            string source = @"
struct S
{
    static void Main()
    {
        object o = null;
        S s = default;
        M(o, default);
        M(default, o);
        M(s, default);
        M(default, s);
    }
    static void M<T>(T x, params T[] y) { }
}
";
            var comp = CreateCompilation(source, parseOptions: TestOptions.Regular7_1, options: TestOptions.DebugExe);
            comp.VerifyEmitDiagnostics();

            var tree = comp.SyntaxTrees.First();
            var model = comp.GetSemanticModel(tree);
            var nodes = tree.GetCompilationUnitRoot().DescendantNodes();

            var first = nodes.OfType<LiteralExpressionSyntax>().ElementAt(2);
            Assert.Equal("(o, default)", first.Parent.Parent.ToString());
            Assert.Equal("System.Object[]", model.GetTypeInfo(first).Type.ToTestDisplayString());

            var second = nodes.OfType<LiteralExpressionSyntax>().ElementAt(3);
            Assert.Equal("(default, o)", second.Parent.Parent.ToString());
            Assert.Equal("System.Object", model.GetTypeInfo(second).Type.ToTestDisplayString());

            var third = nodes.OfType<LiteralExpressionSyntax>().ElementAt(4);
            Assert.Equal("(s, default)", third.Parent.Parent.ToString());
            Assert.Equal("S[]", model.GetTypeInfo(third).Type.ToTestDisplayString());

            var fourth = nodes.OfType<LiteralExpressionSyntax>().ElementAt(5);
            Assert.Equal("(default, s)", fourth.Parent.Parent.ToString());
            Assert.Equal("S", model.GetTypeInfo(fourth).Type.ToTestDisplayString());
        }

        [Fact]
        public void DefaultIdentifier()
        {
            string source = @"
class C
{
    static void Main()
    {
        int @default = 2;
        int x = default;
        System.Console.Write($""{x} {@default}"");
    }
}
";
            var comp = CreateCompilation(source, parseOptions: TestOptions.Regular7_1, options: TestOptions.DebugExe);
            comp.VerifyEmitDiagnostics();
            CompileAndVerify(comp, expectedOutput: "0 2");

            var tree = comp.SyntaxTrees.First();
            var model = comp.GetSemanticModel(tree);
            var nodes = tree.GetCompilationUnitRoot().DescendantNodes();

            var def = nodes.OfType<LiteralExpressionSyntax>().ElementAt(1);
            Assert.Equal("default", def.ToString());
            Assert.Equal("System.Int32", model.GetTypeInfo(def).Type.ToTestDisplayString());
            Assert.Null(model.GetSymbolInfo(def).Symbol);
            Assert.Null(model.GetDeclaredSymbol(def));
        }

        [Fact]
        public void TestSpeculativeModel()
        {
            string source = @"
class C
{
    static void Main()
    {
        int i = 2;
    }
}
";
            var comp = CreateCompilation(source, parseOptions: TestOptions.Regular7_1);

            var tree = comp.SyntaxTrees.First();
            var model = comp.GetSemanticModel(tree);
            var nodes = tree.GetCompilationUnitRoot().DescendantNodes();

            var digit = tree.GetCompilationUnitRoot().FindToken(source.IndexOf('2'));
            var expressionSyntax = SyntaxFactory.ParseExpression("default");
            var typeInfo = model.GetSpeculativeTypeInfo(digit.SpanStart, expressionSyntax, SpeculativeBindingOption.BindAsExpression);
            Assert.Null(typeInfo.Type);
            var symbol = model.GetSpeculativeSymbolInfo(digit.SpanStart, expressionSyntax, SpeculativeBindingOption.BindAsExpression);
            Assert.True(symbol.IsEmpty);
        }

        [Fact]
        public void Return()
        {
            string source = @"
class C
{
    static int M()
    {
        return default;
    }
}
";
            var comp = CreateCompilation(source, parseOptions: TestOptions.Regular7_1);
            comp.VerifyDiagnostics();
        }

        [Fact]
        public void DefaultInEnum()
        {
            string source = @"
enum E
{
    DefaultEntry = default,
    OneEntry = default + 1
}
class C
{
    static void Main()
    {
        System.Console.Write($""{(int)E.DefaultEntry} {(int)E.OneEntry}"");
    }
}
";
            var comp = CreateCompilation(source, parseOptions: TestOptions.Regular7_1, options: TestOptions.DebugExe);
            comp.VerifyDiagnostics(
                // (5,16): error CS8310: Operator '+' cannot be applied to operand 'default'
                //     OneEntry = default + 1
                Diagnostic(ErrorCode.ERR_BadOpOnNullOrDefault, "default + 1").WithArguments("+", "default").WithLocation(5, 16)
                );
        }

        [Fact]
        public void DefaultInTypedEnum()
        {
            string source = @"
enum E : byte
{
    DefaultEntry = default,
    OneEntry = default + 1
}
class C
{
    static void Main()
    {
        System.Console.Write($""{(byte)E.DefaultEntry} {(byte)E.OneEntry}"");
    }
}
";
            var comp = CreateCompilation(source, parseOptions: TestOptions.Regular7_1, options: TestOptions.DebugExe);
            comp.VerifyDiagnostics(
                // (5,16): error CS8310: Operator '+' cannot be applied to operand 'default'
                //     OneEntry = default + 1
                Diagnostic(ErrorCode.ERR_BadOpOnNullOrDefault, "default + 1").WithArguments("+", "default").WithLocation(5, 16)
                );
        }

        [Fact]
        public void YieldReturn()
        {
            string source = @"
using System.Collections;
using System.Collections.Generic;
class C
{
    static IEnumerable<int> M()
    {
        yield return default;
    }
    static IEnumerable M2()
    {
        yield return default;
    }
}
";
            var comp = CreateCompilation(source, parseOptions: TestOptions.Regular7_1);
            comp.VerifyDiagnostics();
        }

        [Fact]
        public void ReturnNullableType()
        {
            string source = @"
class C
{
    static int? M()
    {
        return default;
    }
}
";
            var comp = CreateCompilation(source, parseOptions: TestOptions.Regular7_1);
            comp.VerifyDiagnostics();
        }

        [Fact]
        public void ConstAndProperty()
        {
            string source = @"
class C
{
    const int x = default;
    static int P { get { return default; } }
    static void Main()
    {
        System.Console.Write($""{x}-{P}"");
    }
}
";
            var comp = CreateCompilation(source, parseOptions: TestOptions.Regular7_1, options: TestOptions.DebugExe);
            comp.VerifyEmitDiagnostics();
            CompileAndVerify(comp, expectedOutput: "0-0");
        }

        [Fact]
        public void InvocationOnDynamic()
        {
            string source = @"
class C
{
    static void M1()
    {
        dynamic d = null;
        d.M2(default);
    }
}
";

            var comp = CreateCompilation(source, parseOptions: TestOptions.Regular7_1);
            comp.VerifyDiagnostics(
                // (7,14): error CS8310: Cannot use a default literal as an argument to a dynamically dispatched operation.
                //         d.M2(default);
                Diagnostic(ErrorCode.ERR_BadDynamicMethodArgDefaultLiteral, "default").WithLocation(7, 14)
                );
        }

        [Fact]
        public void DynamicInvocation()
        {
            string source = @"
class C
{
    static void Main()
    {
        F(default);
    }
    static void F(dynamic x)
    {
        System.Console.Write(x == null);
    }
}
";

            var comp = CreateCompilation(source, parseOptions: TestOptions.Regular7_1, references: new[] { SystemCoreRef, CSharpRef }, options: TestOptions.DebugExe);
            comp.VerifyDiagnostics();
            CompileAndVerify(comp, expectedOutput: "True");
        }

        [Fact]
        public void DefaultEqualsDefault()
        {
            string source = @"
class C
{
    static void Main()
    {
        System.Console.Write($""{default == default} {default != default}"");
    }
}
";

            var comp = CreateCompilation(source, parseOptions: TestOptions.Regular7_1, options: TestOptions.DebugExe);
            comp.VerifyDiagnostics(
                // (6,33): error CS8315: Operator '==' is ambiguous on operands 'default' and 'default'
                //         System.Console.Write($"{default == default} {default != default}");
                Diagnostic(ErrorCode.ERR_AmbigBinaryOpsOnDefault, "default == default").WithArguments("==").WithLocation(6, 33),
                // (6,54): error CS8315: Operator '!=' is ambiguous on operands 'default' and 'default'
                //         System.Console.Write($"{default == default} {default != default}");
                Diagnostic(ErrorCode.ERR_AmbigBinaryOpsOnDefault, "default != default").WithArguments("!=").WithLocation(6, 54)
                );
        }

        [Fact]
        public void DefaultEqualsDefault_InCSharp7_3()
        {
            string source = @"
class C
{
    static void Main()
    {
        System.Console.Write($""{default == default} {default != default}"");
    }
}
";

            // default == default is still disallowed in 7.3
            var comp = CreateCompilation(source, parseOptions: TestOptions.Regular7_3, options: TestOptions.DebugExe);
            comp.VerifyDiagnostics(
                // (6,33): error CS8315: Operator '==' is ambiguous on operands 'default' and 'default'
                //         System.Console.Write($"{default == default} {default != default}");
                Diagnostic(ErrorCode.ERR_AmbigBinaryOpsOnDefault, "default == default").WithArguments("==").WithLocation(6, 33),
                // (6,54): error CS8315: Operator '!=' is ambiguous on operands 'default' and 'default'
                //         System.Console.Write($"{default == default} {default != default}");
                Diagnostic(ErrorCode.ERR_AmbigBinaryOpsOnDefault, "default != default").WithArguments("!=").WithLocation(6, 54)
                );
        }

        [Fact]
        public void NormalInitializerType_Default()
        {
            var text = @"
class Program
{
    unsafe static void Main()
    {
        fixed (int* p = default)
        {
        }
    }
}
";
            // Confusing, but matches Dev10.
            CreateCompilation(text, options: TestOptions.UnsafeReleaseDll, parseOptions: TestOptions.Regular7_1)
                .VerifyDiagnostics(
                // (6,25): error CS0213: You cannot use the fixed statement to take the address of an already fixed expression
                //         fixed (int* p = default)
                Diagnostic(ErrorCode.ERR_FixedNotNeeded, "default").WithLocation(6, 25)
                );
        }

        [Fact]
        public void TestErrorDefaultLiteralCollection()
        {
            var text = @"
class C
{
    static void Main()
    {
        foreach (int x in default) { }
        foreach (int x in null) { }
    }
}";

            var comp = CreateCompilation(text, parseOptions: TestOptions.Regular7_1, options: TestOptions.DebugExe);
            comp.VerifyDiagnostics(
                // (6,27): error CS8311: Use of default literal is not valid in this context
                //         foreach (int x in default) { }
                Diagnostic(ErrorCode.ERR_DefaultLiteralNotValid, "default").WithLocation(6, 27),
                // (7,27): error CS0186: Use of null is not valid in this context
                //         foreach (int x in null) { }
                Diagnostic(ErrorCode.ERR_NullNotValid, "null").WithLocation(7, 27)
                );
        }

        [Fact]
        public void QueryOnDefault()
        {
            string source =
@"using System.Linq;
static class C
{
    static void Main()
    {
        var q = from x in default select x;
        var p = from x in new int[] { 1 } select default;
    }
}
";
            var compilation = CreateCompilationWithMscorlib40AndSystemCore(source, parseOptions: TestOptions.Regular7_1);
            compilation.VerifyDiagnostics(
                // (6,35): error CS8311: Use of default literal is not valid in this context
                //         var q = from x in default select x;
                Diagnostic(ErrorCode.ERR_DefaultLiteralNotValid, "select x").WithLocation(6, 35),
                // (7,43): error CS1942: The type of the expression in the select clause is incorrect.  Type inference failed in the call to 'Select'.
                //         var p = from x in new int[] { 1 } select default;
                Diagnostic(ErrorCode.ERR_QueryTypeInferenceFailed, "select").WithArguments("select", "Select").WithLocation(7, 43)
                );
        }

        [Fact]
        public void DefaultInConditionalExpression()
        {
            string source =
@"static class C
{
    static void Main()
    {
        var x = default ? 4 : 5;
        System.Console.Write(x);
    }
}
";
            var compilation = CreateCompilationWithMscorlib40AndSystemCore(source, parseOptions: TestOptions.Regular7_1, options: TestOptions.DebugExe);
            compilation.VerifyDiagnostics();
            CompileAndVerify(compilation, expectedOutput: "5");
        }

        [Fact]
        public void AlwaysNonNull()
        {
            string source =
@"static class C
{
    static void Main()
    {
        System.Console.Write((int?)1 == default);
        System.Console.Write(default == (int?)1);
    }
}
";
            var compilation = CreateCompilationWithMscorlib40AndSystemCore(source, parseOptions: TestOptions.Regular7_1);
            compilation.VerifyDiagnostics(
                // (5,30): warning CS0472: The result of the expression is always 'false' since a value of type 'int' is never equal to 'null' of type 'int?'
                //         System.Console.Write((int?)1 == default);
                Diagnostic(ErrorCode.WRN_NubExprIsConstBool, "(int?)1 == default").WithArguments("false", "int", "int?").WithLocation(5, 30),
                // (6,30): warning CS0472: The result of the expression is always 'false' since a value of type 'int' is never equal to 'null' of type 'int?'
                //         System.Console.Write(default == (int?)1);
                Diagnostic(ErrorCode.WRN_NubExprIsConstBool, "default == (int?)1").WithArguments("false", "int", "int?").WithLocation(6, 30)
                );
        }

        [Fact]
        public void ThrowDefault()
        {
            var text = @"
class C
{
    static void Main()
    {
        throw default;
    }
}";

            var comp = CreateCompilation(text, parseOptions: TestOptions.Regular7_1, options: TestOptions.DebugExe);
            comp.VerifyDiagnostics(
                // (6,15): error CS0155: The type caught or thrown must be derived from System.Exception
                //         throw default;
                Diagnostic(ErrorCode.ERR_BadExceptionType, "default").WithLocation(6, 15)
                );
        }

        [Fact]
        public void DefaultInAsOperator()
        {
            var text = @"
class C
{
    static void M<T, TClass>() where TClass : class
    {
        System.Console.Write(default as long);
        System.Console.Write(default as T);
        System.Console.Write(default as TClass);
    }
}";

            var comp = CreateCompilation(text, parseOptions: TestOptions.Regular7_1, options: TestOptions.DebugDll);
            comp.VerifyDiagnostics(
                // (6,30): error CS0077: The as operator must be used with a reference type or nullable type ('long' is a non-nullable value type)
                //         System.Console.Write(default as long);
                Diagnostic(ErrorCode.ERR_AsMustHaveReferenceType, "default as long").WithArguments("long").WithLocation(6, 30),
                // (7,30): error CS0413: The type parameter 'T' cannot be used with the 'as' operator because it does not have a class type constraint nor a 'class' constraint
                //         System.Console.Write(default as T);
                Diagnostic(ErrorCode.ERR_AsWithTypeVar, "default as T").WithArguments("T").WithLocation(7, 30),
                // (8,30): warning CS0458: The result of the expression is always 'null' of type 'TClass'
                //         System.Console.Write(default as TClass);
                Diagnostic(ErrorCode.WRN_AlwaysNull, "default as TClass").WithArguments("TClass").WithLocation(8, 30)
                );
        }

        [Fact]
        public void DefaultInAsOperatorWithReferenceType()
        {
            var text = @"
class C
{
    static void Main()
    {
        System.Console.Write($""{default as C == null} {default as string == null}"");
    }
}";
            var comp = CreateCompilation(text, parseOptions: TestOptions.Regular7_1, options: TestOptions.DebugExe);
            comp.VerifyDiagnostics(
                // (6,33): warning CS0458: The result of the expression is always 'null' of type 'C'
                //         System.Console.Write($"{default as C == null} {default as string == null}");
                Diagnostic(ErrorCode.WRN_AlwaysNull, "default as C").WithArguments("C").WithLocation(6, 33),
                // (6,56): warning CS0458: The result of the expression is always 'null' of type 'string'
                //         System.Console.Write($"{default as C == null} {default as string == null}");
                Diagnostic(ErrorCode.WRN_AlwaysNull, "default as string").WithArguments("string").WithLocation(6, 56)
                );
            CompileAndVerify(comp, expectedOutput: "True True");
        }

        [Fact]
        public void DefaultInputToTypeTest()
        {
            var text = @"
static class C
{
    static void M()
    {
        System.Console.Write(default is C);
    }
}";

            var comp = CreateCompilation(text, parseOptions: TestOptions.Regular7_1, options: TestOptions.DebugDll);
            comp.VerifyDiagnostics(
                // (6,30): error CS0023: Operator 'is' cannot be applied to operand of type 'default'
                //         System.Console.Write(default is C);
                Diagnostic(ErrorCode.ERR_BadUnaryOp, "default is C").WithArguments("is", "default").WithLocation(6, 30)
                );
        }

        [Fact]
        public void DefaultInputToConstantPattern()
        {
            var text = @"
class C
{
    static void M<T>()
    {
        System.Console.Write(default is long);
        System.Console.Write(default is string);
        System.Console.Write(default is default);
        System.Console.Write(default is T);
    }
}";

            var comp = CreateCompilation(text, parseOptions: TestOptions.Regular7_1, options: TestOptions.DebugDll);
            comp.VerifyDiagnostics(
                // (6,30): error CS0023: Operator 'is' cannot be applied to operand of type 'default'
                //         System.Console.Write(default is long);
                Diagnostic(ErrorCode.ERR_BadUnaryOp, "default is long").WithArguments("is", "default").WithLocation(6, 30),
                // (7,30): error CS0023: Operator 'is' cannot be applied to operand of type 'default'
                //         System.Console.Write(default is string);
                Diagnostic(ErrorCode.ERR_BadUnaryOp, "default is string").WithArguments("is", "default").WithLocation(7, 30),
                // (8,30): error CS0023: Operator 'is' cannot be applied to operand of type 'default'
                //         System.Console.Write(default is default);
                Diagnostic(ErrorCode.ERR_BadUnaryOp, "default is default").WithArguments("is", "default").WithLocation(8, 30),
<<<<<<< HEAD
                // (8,41): error CS8405: A default literal 'default' is not valid as a pattern. Use another literal (e.g. '0' or 'null') as appropriate. To match everything, use a discard pattern '_'.
                //         System.Console.Write(default is default);
                Diagnostic(ErrorCode.ERR_DefaultPattern, "default").WithLocation(8, 41),
=======
                // (8,41): error CS8363: A default literal 'default' is not valid as a pattern. Use another literal (e.g. '0' or 'null') as appropriate. To match everything, use a discard pattern 'var _'.
                //         System.Console.Write(default is default);
                Diagnostic(ErrorCode.ERR_DefaultInPattern, "default").WithLocation(8, 41),
>>>>>>> 12b488e7
                // (8,41): error CS0150: A constant value is expected
                //         System.Console.Write(default is default);
                Diagnostic(ErrorCode.ERR_ConstantExpected, "default").WithLocation(8, 41),
                // (9,30): error CS0023: Operator 'is' cannot be applied to operand of type 'default'
                //         System.Console.Write(default is T);
                Diagnostic(ErrorCode.ERR_BadUnaryOp, "default is T").WithArguments("is", "default").WithLocation(9, 30)
                );
        }

        [Fact]
        public void DefaultInConstantPattern()
        {
            var text = @"
class C
{
    static void Main()
    {
        string hello = ""hello"";
        string nullString = null;
        int two = 2;
        int zero = 0;
        System.Console.Write($""{hello is default} {nullString is default} {two is default} {zero is default}"");
    }
}";

<<<<<<< HEAD
            var comp = CreateStandardCompilation(text, parseOptions: TestOptions.Regular7_1, options: TestOptions.DebugExe);
            comp.VerifyDiagnostics(
                // (10,42): error CS8405: A default literal 'default' is not valid as a pattern. Use another literal (e.g. '0' or 'null') as appropriate. To match everything, use a discard pattern '_'.
                //         System.Console.Write($"{hello is default} {nullString is default} {two is default} {zero is default}");
                Diagnostic(ErrorCode.ERR_DefaultPattern, "default").WithLocation(10, 42),
                // (10,66): error CS8405: A default literal 'default' is not valid as a pattern. Use another literal (e.g. '0' or 'null') as appropriate. To match everything, use a discard pattern '_'.
                //         System.Console.Write($"{hello is default} {nullString is default} {two is default} {zero is default}");
                Diagnostic(ErrorCode.ERR_DefaultPattern, "default").WithLocation(10, 66),
                // (10,83): error CS8405: A default literal 'default' is not valid as a pattern. Use another literal (e.g. '0' or 'null') as appropriate. To match everything, use a discard pattern '_'.
                //         System.Console.Write($"{hello is default} {nullString is default} {two is default} {zero is default}");
                Diagnostic(ErrorCode.ERR_DefaultPattern, "default").WithLocation(10, 83),
                // (10,101): error CS8405: A default literal 'default' is not valid as a pattern. Use another literal (e.g. '0' or 'null') as appropriate. To match everything, use a discard pattern '_'.
                //         System.Console.Write($"{hello is default} {nullString is default} {two is default} {zero is default}");
                Diagnostic(ErrorCode.ERR_DefaultPattern, "default").WithLocation(10, 101)
                );
            //CompileAndVerify(comp, expectedOutput: "False True False True");
=======
            var comp = CreateCompilation(text, parseOptions: TestOptions.Regular7_1, options: TestOptions.DebugExe);
            comp.VerifyDiagnostics(
                // (10,42): error CS8363: A default literal 'default' is not valid as a pattern. Use another literal (e.g. '0' or 'null') as appropriate. To match everything, use a discard pattern 'var _'.
                //         System.Console.Write($"{hello is default} {nullString is default} {two is default} {zero is default}");
                Diagnostic(ErrorCode.ERR_DefaultInPattern, "default").WithLocation(10, 42),
                // (10,66): error CS8363: A default literal 'default' is not valid as a pattern. Use another literal (e.g. '0' or 'null') as appropriate. To match everything, use a discard pattern 'var _'.
                //         System.Console.Write($"{hello is default} {nullString is default} {two is default} {zero is default}");
                Diagnostic(ErrorCode.ERR_DefaultInPattern, "default").WithLocation(10, 66),
                // (10,83): error CS8363: A default literal 'default' is not valid as a pattern. Use another literal (e.g. '0' or 'null') as appropriate. To match everything, use a discard pattern 'var _'.
                //         System.Console.Write($"{hello is default} {nullString is default} {two is default} {zero is default}");
                Diagnostic(ErrorCode.ERR_DefaultInPattern, "default").WithLocation(10, 83),
                // (10,101): error CS8363: A default literal 'default' is not valid as a pattern. Use another literal (e.g. '0' or 'null') as appropriate. To match everything, use a discard pattern 'var _'.
                //         System.Console.Write($"{hello is default} {nullString is default} {two is default} {zero is default}");
                Diagnostic(ErrorCode.ERR_DefaultInPattern, "default").WithLocation(10, 101)
                );
>>>>>>> 12b488e7
        }

        [Fact]
        public void TypeVarCanBeDefault()
        {
            var source =
@"interface I { }
class A { }
class B<T1, T2, T3, T4, T5, T6, T7>
    where T2 : class
    where T3 : struct
    where T4 : new()
    where T5 : I
    where T6 : A
    where T7 : T1
{
    static void M()
    {
        T1 t1 = default;
        T2 t2 = default;
        T3 t3 = default;
        T4 t4 = default;
        T5 t5 = default;
        T6 t6 = default;
        T7 t7 = default;
        System.Console.Write($""{t1} {t2} {t3} {t4} {t5} {t6} {t7}"");
    }
    static T1 F1() { return default; }
    static T2 F2() { return default; }
    static T3 F3() { return default; }
    static T4 F4() { return default; }
    static T5 F5() { return default; }
    static T6 F6() { return default; }
    static T7 F7() { return default; }
}";
            var comp = CreateCompilation(source, parseOptions: TestOptions.Regular7_1);
            comp.VerifyDiagnostics();
        }

        [Fact]
        public void ExprTreeConvertedNullOnLHS()
        {
            var text =
@"using System;
using System.Linq.Expressions;

class Program
{
    Expression<Func<object>> testExpr = () => default ?? ""hello"";
}";

            var comp = CreateCompilationWithMscorlib40AndSystemCore(text, parseOptions: TestOptions.Regular7_1);
            comp.VerifyDiagnostics(
                // (6,47): error CS8310: Operator '??' cannot be applied to operand 'default'
                //     Expression<Func<object>> testExpr = () => default ?? "hello";
                Diagnostic(ErrorCode.ERR_BadOpOnNullOrDefault, @"default ?? ""hello""").WithArguments("??", "default").WithLocation(6, 47)
                );
        }

        [Fact]
        public void NullableAndDefault()
        {
            var text =
@"class Program
{
    static void Main()
    {
        int? x = default;
        System.Console.Write(x.HasValue);
    }
}";

            var comp = CreateCompilationWithMscorlib40AndSystemCore(text, parseOptions: TestOptions.Regular7_1, options: TestOptions.DebugExe);
            comp.VerifyDiagnostics();
            CompileAndVerify(comp, expectedOutput: "False");

            var tree = comp.SyntaxTrees.First();
            var model = comp.GetSemanticModel(tree);
            var def = tree.GetCompilationUnitRoot().DescendantNodes().OfType<LiteralExpressionSyntax>().Single();
            Assert.Equal("System.Int32?", model.GetTypeInfo(def).Type.ToTestDisplayString());
            Assert.Equal("System.Int32?", model.GetTypeInfo(def).ConvertedType.ToTestDisplayString());
            Assert.Null(model.GetSymbolInfo(def).Symbol);
            Assert.False(model.GetConstantValue(def).HasValue);
            Assert.True(model.GetConversion(def).IsNullLiteral);
        }

        [Fact]
        public void IndexingIntoArray()
        {
            string source = @"
class C
{
    static void Main()
    {
        int[] x = { 1, 2 };
        System.Console.Write(x[default]);
    }
}
";

            var comp = CreateCompilation(source, parseOptions: TestOptions.Regular7_1, options: TestOptions.DebugExe);
            comp.VerifyDiagnostics();
            CompileAndVerify(comp, expectedOutput: "1");
        }

        [Fact]
        public void Lambda()
        {
            string source = @"
class C
{
    static void Main()
    {
        System.Console.Write(M()());
    }
    static System.Func<int> M()
    {
        return () => default;
    }
}
";

            var comp = CreateCompilation(source, parseOptions: TestOptions.Regular7_1, options: TestOptions.DebugExe);
            comp.VerifyDiagnostics();
            CompileAndVerify(comp, expectedOutput: "0");
        }

        [Fact]
        public void V6SwitchWarns()
        {
            string source = @"
class C
{
    static void Main()
    {
        M(0);
    }
    static void M(int x)
    {
        switch (x)
        {
            case default:
                System.Console.Write(""default"");
                break;
            default:
                break;
        }
    }
}
";

            var comp = CreateCompilation(source, parseOptions: TestOptions.Regular7_1, options: TestOptions.DebugExe);
            comp.VerifyDiagnostics(
                // (12,18): error CS8313: A default literal 'default' is not valid as a case constant. Use another literal (e.g. '0' or 'null') as appropriate. If you intended to write the default label, use 'default:' without 'case'.
                //             case default:
                Diagnostic(ErrorCode.ERR_DefaultInSwitch, "default").WithLocation(12, 18)
                );
        }

        [Fact]
        public void V7SwitchWarns()
        {
            string source = @"
class C
{
    static void Main()
    {
        M(null);
    }
    static void M(object x)
    {
        switch (x)
        {
            case default:
                System.Console.Write(""default"");
                break;
            default:
                break;
        }
    }
}
";

            var comp = CreateCompilation(source, parseOptions: TestOptions.Regular7_1, options: TestOptions.DebugExe);
            comp.VerifyDiagnostics(
                // (12,18): error CS8313: A default literal 'default' is not valid as a case constant. Use another literal (e.g. '0' or 'null') as appropriate. If you intended to write the default label, use 'default:' without 'case'.
                //             case default:
                Diagnostic(ErrorCode.ERR_DefaultInSwitch, "default").WithLocation(12, 18)
                );
        }

        [Fact]
        public void V6SwitchWarningWorkaround()
        {
            string source = @"
class C
{
    static void Main()
    {
        M(0);
    }
    static void M(int x)
    {
        switch (x)
        {
            case (default):
                System.Console.Write(""default"");
                break;
            default:
                break;
        }
    }
}
";

            var comp = CreateCompilation(source, parseOptions: TestOptions.Regular7_1, options: TestOptions.DebugExe);
            comp.VerifyDiagnostics(
                // (12,19): error CS8313: A default literal 'default' is not valid as a case constant. Use another literal (e.g. '0' or 'null') as appropriate. If you intended to write the default label, use 'default:' without 'case'.
                //             case (default):
                Diagnostic(ErrorCode.ERR_DefaultInSwitch, "default").WithLocation(12, 19)
                );
        }

        [Fact]
        public void V7SwitchWarningWorkaround()
        {
            string source = @"
class C
{
    static void Main()
    {
        M(null);
    }
    static void M(object x)
    {
        switch (x)
        {
            case (default):
                System.Console.Write(""default"");
                break;
            default:
                break;
        }
    }
}
";

            var comp = CreateCompilation(source, parseOptions: TestOptions.Regular7_1, options: TestOptions.DebugExe);
            comp.VerifyDiagnostics(
                // (12,19): error CS8313: A default literal 'default' is not valid as a case constant. Use another literal (e.g. '0' or 'null') as appropriate. If you intended to write the default label, use 'default:' without 'case'.
                //             case (default):
                Diagnostic(ErrorCode.ERR_DefaultInSwitch, "default").WithLocation(12, 19)
                );
        }

        [Fact]
        public void BinaryOperator()
        {
            string source = @"
class C
{
    static void Main()
    {
        int x = 0;
        if (x == default)
        {
            System.Console.Write(""0"");
        }
        if (default == x)
        {
            System.Console.Write(""1"");
        }
    }
}
";

            var comp = CreateCompilation(source, parseOptions: TestOptions.Regular7_1, options: TestOptions.DebugExe);
            comp.VerifyDiagnostics();
            CompileAndVerify(comp, expectedOutput: "01");
        }

        [Fact]
        public void OptionalParameter()
        {
            string source = @"
class C
{
    static void Main()
    {
        M();
    }
    static void M(int x = default)
    {
        System.Console.Write(x);
    }
}
";

            var comp = CreateCompilation(source, parseOptions: TestOptions.Regular7_1, options: TestOptions.DebugExe);
            comp.VerifyDiagnostics();
            CompileAndVerify(comp, expectedOutput: "0");
        }

        [Fact]
        public void OptionalCancellationTokenParameter()
        {
            string source = @"
class C
{
    static void Main()
    {
        M();
    }
    static void M(System.Threading.CancellationToken x = default)
    {
        System.Console.Write(""ran"");
    }
}
";

            var comp = CreateCompilation(source, parseOptions: TestOptions.Regular7_1, options: TestOptions.DebugExe);
            comp.VerifyDiagnostics();
            CompileAndVerify(comp, expectedOutput: "ran");
        }

        [Fact]
        public void ArraySize()
        {
            string source = @"
class C
{
    static void Main()
    {
        var a = new int[default];
        System.Console.Write(a.Length);
    }
}
";

            var comp = CreateCompilation(source, parseOptions: TestOptions.Regular7_1, options: TestOptions.DebugExe);
            comp.VerifyDiagnostics();
            CompileAndVerify(comp, expectedOutput: "0");
        }

        [Fact]
        public void TernaryOperator()
        {
            string source = @"
class C
{
    static void Main()
    {
        bool flag = true;
        var x = flag ? default : 1;
        System.Console.Write($""{x} {x.GetType().ToString()}"");
    }
}
";

            var comp = CreateCompilation(source, parseOptions: TestOptions.Regular7_1, options: TestOptions.DebugExe);
            comp.VerifyDiagnostics();
            CompileAndVerify(comp, expectedOutput: "0 System.Int32");
        }

        [Fact]
        public void RefTernaryOperator()
        {
            string source = @"
class C
{
    static void Main()
    {
        bool flag = true;
        var x = flag ? default : ""hello"";
        System.Console.Write(x == null ? ""null"" : ""bad"");
    }
}
";

            var comp = CreateCompilation(source, parseOptions: TestOptions.Regular7_1, options: TestOptions.DebugExe);
            comp.VerifyDiagnostics();
            CompileAndVerify(comp, expectedOutput: "null");
        }

        [Fact]
        public void ExplicitCast()
        {
            string source = @"
class C
{
    static void Main()
    {
        int x = (short)default;
        System.Console.Write(x);
    }
}
";

            var comp = CreateCompilation(source, parseOptions: TestOptions.Regular7_1, options: TestOptions.DebugExe);
            comp.VerifyDiagnostics();
            CompileAndVerify(comp, expectedOutput: "0");

            var tree = comp.SyntaxTrees.First();
            var model = comp.GetSemanticModel(tree);
            var nodes = tree.GetCompilationUnitRoot().DescendantNodes();

            var def = nodes.OfType<LiteralExpressionSyntax>().Single();
            Assert.Equal("System.Int16", model.GetTypeInfo(def).Type.ToTestDisplayString());
            Assert.Null(model.GetSymbolInfo(def).Symbol);
            Assert.Null(model.GetDeclaredSymbol(def));
            Assert.Equal("System.Int16", model.GetTypeInfo(def).ConvertedType.ToTestDisplayString());
            Assert.Null(model.GetSymbolInfo(def).Symbol);
            Assert.Equal((short)0, model.GetConstantValue(def).Value);
            Assert.True(model.GetConversion(def).IsIdentity);

            var conversionSyntax = nodes.OfType<CastExpressionSyntax>().Single();
            var conversionTypeInfo = model.GetTypeInfo(conversionSyntax);
            Assert.Equal("System.Int16", conversionTypeInfo.Type.ToTestDisplayString());
            Assert.Equal("System.Int32", conversionTypeInfo.ConvertedType.ToTestDisplayString());
            Assert.Equal((short)0, model.GetConstantValue(conversionSyntax).Value);
            Conversion conversion = model.GetConversion(conversionSyntax);
            Assert.True(conversion.IsNumeric);
            Assert.True(conversion.IsImplicit);
        }

        [Fact]
        public void NotAType()
        {
            string source = @"
class C
{
    static void Main()
    {
        default(System).ToString();
    }
}
";

            var comp = CreateCompilation(source, parseOptions: TestOptions.Regular7_1, options: TestOptions.DebugExe);
            comp.VerifyDiagnostics(
                // (6,17): error CS0118: 'System' is a namespace but is used like a type
                //         default(System).ToString();
                Diagnostic(ErrorCode.ERR_BadSKknown, "System").WithArguments("System", "namespace", "type").WithLocation(6, 17)
                );
        }

        [Fact]
        public void DefaultNullableParameter()
        {
            var text = @"
class C
{
    static void Main() { A(); B(); D(); E(); }

    static void A(int? x = default) => System.Console.Write($""{x.HasValue} "");
    static void B(int? x = default(int?)) => System.Console.Write($""{x.HasValue} "");
    static void D(int? x = default(byte?)) => System.Console.Write($""{x.HasValue} "");
    static void E(int? x = default(byte)) => System.Console.Write($""{x.HasValue}:{x.Value}"");
}";
            var comp = CreateCompilation(text, parseOptions: TestOptions.Regular7_1, options: TestOptions.DebugExe);
            comp.VerifyDiagnostics();
            CompileAndVerify(comp, expectedOutput: "False False False True:0");

            var tree = comp.SyntaxTrees.First();
            var model = comp.GetSemanticModel(tree);

            var default1 = tree.GetCompilationUnitRoot().DescendantNodes().OfType<LiteralExpressionSyntax>().Single();
            Assert.Equal("System.Int32?", model.GetTypeInfo(default1).Type.ToTestDisplayString());
            Assert.Equal("System.Int32?", model.GetTypeInfo(default1).ConvertedType.ToTestDisplayString());
            Assert.Null(model.GetSymbolInfo(default1).Symbol);
            Assert.False(model.GetConstantValue(default1).HasValue);
            Assert.True(model.GetConversion(default1).IsNullLiteral);

            var default2 = tree.GetCompilationUnitRoot().DescendantNodes().OfType<DefaultExpressionSyntax>().ElementAt(0);
            Assert.Equal("System.Int32?", model.GetTypeInfo(default2).Type.ToTestDisplayString());
            Assert.Equal("System.Int32?", model.GetTypeInfo(default2).ConvertedType.ToTestDisplayString());
            Assert.Null(model.GetSymbolInfo(default2).Symbol);
            Assert.False(model.GetConstantValue(default2).HasValue);
            Assert.Equal(ConversionKind.Identity, model.GetConversion(default2).Kind);

            var default3 = tree.GetCompilationUnitRoot().DescendantNodes().OfType<DefaultExpressionSyntax>().ElementAt(1);
            Assert.Equal("System.Byte?", model.GetTypeInfo(default3).Type.ToTestDisplayString());
            Assert.Equal("System.Int32?", model.GetTypeInfo(default3).ConvertedType.ToTestDisplayString());
            Assert.Null(model.GetSymbolInfo(default3).Symbol);
            Assert.False(model.GetConstantValue(default3).HasValue);
            Assert.Equal(ConversionKind.ImplicitNullable, model.GetConversion(default3).Kind);

            var default4 = tree.GetCompilationUnitRoot().DescendantNodes().OfType<DefaultExpressionSyntax>().ElementAt(2);
            Assert.Equal("System.Byte", model.GetTypeInfo(default4).Type.ToTestDisplayString());
            Assert.Equal("System.Int32?", model.GetTypeInfo(default4).ConvertedType.ToTestDisplayString());
            Assert.Null(model.GetSymbolInfo(default4).Symbol);
            Assert.True(model.GetConstantValue(default4).HasValue);
            Conversion conversion = model.GetConversion(default4);
            Assert.Equal(ConversionKind.ImplicitNullable, conversion.Kind);
            Assert.Equal(ConversionKind.ImplicitNumeric, conversion.UnderlyingConversions.Single().Kind);
        }

        [Fact]
        public void TestDefaultInConstWithNullable()
        {
            string source = @"
struct S { }
class C<T> where T : struct
{
    const int? x1 = default;
    const int? x2 = default(int?);
    const int? x3 = (default);
    const S? y1 = default;
    const S? y2 = default(S?);
    const T? z1 = default;
    const T? z2 = default(T?);
}
";
            var comp = CreateCompilation(source, parseOptions: TestOptions.Regular7_1);
            comp.VerifyDiagnostics(
                // (5,5): error CS0283: The type 'int?' cannot be declared const
                //     const int? x1 = default;
                Diagnostic(ErrorCode.ERR_BadConstType, "const").WithArguments("int?").WithLocation(5, 5),
                // (6,5): error CS0283: The type 'int?' cannot be declared const
                //     const int? x2 = default(int?);
                Diagnostic(ErrorCode.ERR_BadConstType, "const").WithArguments("int?").WithLocation(6, 5),
                // (7,5): error CS0283: The type 'int?' cannot be declared const
                //     const int? x3 = (default);
                Diagnostic(ErrorCode.ERR_BadConstType, "const").WithArguments("int?").WithLocation(7, 5),
                // (8,5): error CS0283: The type 'S?' cannot be declared const
                //     const S? y1 = default;
                Diagnostic(ErrorCode.ERR_BadConstType, "const").WithArguments("S?").WithLocation(8, 5),
                // (9,5): error CS0283: The type 'S?' cannot be declared const
                //     const S? y2 = default(S?);
                Diagnostic(ErrorCode.ERR_BadConstType, "const").WithArguments("S?").WithLocation(9, 5),
                // (10,5): error CS0283: The type 'T?' cannot be declared const
                //     const T? z1 = default;
                Diagnostic(ErrorCode.ERR_BadConstType, "const").WithArguments("T?").WithLocation(10, 5),
                // (11,5): error CS0283: The type 'T?' cannot be declared const
                //     const T? z2 = default(T?);
                Diagnostic(ErrorCode.ERR_BadConstType, "const").WithArguments("T?").WithLocation(11, 5),
                // (6,21): error CS0133: The expression being assigned to 'C<T>.x2' must be constant
                //     const int? x2 = default(int?);
                Diagnostic(ErrorCode.ERR_NotConstantExpression, "default(int?)").WithArguments("C<T>.x2").WithLocation(6, 21),
                // (7,21): error CS0133: The expression being assigned to 'C<T>.x3' must be constant
                //     const int? x3 = (default);
                Diagnostic(ErrorCode.ERR_NotConstantExpression, "(default)").WithArguments("C<T>.x3").WithLocation(7, 21),
                // (8,19): error CS0133: The expression being assigned to 'C<T>.y1' must be constant
                //     const S? y1 = default;
                Diagnostic(ErrorCode.ERR_NotConstantExpression, "default").WithArguments("C<T>.y1").WithLocation(8, 19),
                // (9,19): error CS0133: The expression being assigned to 'C<T>.y2' must be constant
                //     const S? y2 = default(S?);
                Diagnostic(ErrorCode.ERR_NotConstantExpression, "default(S?)").WithArguments("C<T>.y2").WithLocation(9, 19),
                // (10,19): error CS0133: The expression being assigned to 'C<T>.z1' must be constant
                //     const T? z1 = default;
                Diagnostic(ErrorCode.ERR_NotConstantExpression, "default").WithArguments("C<T>.z1").WithLocation(10, 19),
                // (11,19): error CS0133: The expression being assigned to 'C<T>.z2' must be constant
                //     const T? z2 = default(T?);
                Diagnostic(ErrorCode.ERR_NotConstantExpression, "default(T?)").WithArguments("C<T>.z2").WithLocation(11, 19),
                // (5,21): error CS0133: The expression being assigned to 'C<T>.x1' must be constant
                //     const int? x1 = default;
                Diagnostic(ErrorCode.ERR_NotConstantExpression, "default").WithArguments("C<T>.x1").WithLocation(5, 21)
                );

            var tree = comp.SyntaxTrees.First();
            var model = comp.GetSemanticModel(tree);
            var nodes = tree.GetCompilationUnitRoot().DescendantNodes();

            var defaultLiterals = nodes.OfType<LiteralExpressionSyntax>().ToArray();
            Assert.Equal(4, defaultLiterals.Length);
            foreach (var value in defaultLiterals)
            {
                Assert.False(model.GetConstantValue(value).HasValue);
            }
        }

        [Fact]
        public void TestDefaultInOptionalParameterWithNullable()
        {
            string source = @"
struct S { }
class C
{
    public static void Main()
    {
        M<long>();
    }
    static void M<T>(
        int? x1 = default,
        int? x2 = default(int?),
        int? x3 = (default),
        S? y1 = default,
        S? y2 = default(S?),
        T? z1 = default,
        T? z2 = default(T?)) where T : struct
    {
        System.Console.WriteLine($""{x1.HasValue} {x2.HasValue} {x3.HasValue} {y1.HasValue} {y2.HasValue} {z1.HasValue} {z2.HasValue}"");
    }
}
";
            var comp = CreateCompilation(source, parseOptions: TestOptions.Regular7_1, options: TestOptions.DebugExe);
            comp.VerifyDiagnostics();
            CompileAndVerify(comp, expectedOutput: "False False False False False False False");

            var tree = comp.SyntaxTrees.First();
            var model = comp.GetSemanticModel(tree);
            var nodes = tree.GetCompilationUnitRoot().DescendantNodes();

            var parameters = nodes.OfType<ParameterSyntax>().ToArray();
            Assert.Equal(7, parameters.Length);
            foreach (var parameter in parameters)
            {
                var defaultValue = parameter.Default.Value;
                Assert.False(model.GetConstantValue(defaultValue).HasValue);
            }
        }

        [Fact]
        public void TestDefaultInAttributeOptionalParameterWithNullable()
        {
            string source = @"
public struct S { }
public class A : System.Attribute
{
    public A(
        int? x1 = default,
        int? x2 = default(int?),
        int? x3 = (default),
        S? y1 = default,
        S? y2 = default(S?))
    {
    }
}
[A]
class C
{
}
";
            var comp = CreateCompilation(source, parseOptions: TestOptions.Regular7_1);
            comp.VerifyDiagnostics(
                // (14,2): error CS0181: Attribute constructor parameter 'x1' has type 'int?', which is not a valid attribute parameter type
                // [A]
                Diagnostic(ErrorCode.ERR_BadAttributeParamType, "A").WithArguments("x1", "int?").WithLocation(14, 2),
                // (14,2): error CS0181: Attribute constructor parameter 'x2' has type 'int?', which is not a valid attribute parameter type
                // [A]
                Diagnostic(ErrorCode.ERR_BadAttributeParamType, "A").WithArguments("x2", "int?").WithLocation(14, 2),
                // (14,2): error CS0181: Attribute constructor parameter 'x3' has type 'int?', which is not a valid attribute parameter type
                // [A]
                Diagnostic(ErrorCode.ERR_BadAttributeParamType, "A").WithArguments("x3", "int?").WithLocation(14, 2),
                // (14,2): error CS0181: Attribute constructor parameter 'y1' has type 'S?', which is not a valid attribute parameter type
                // [A]
                Diagnostic(ErrorCode.ERR_BadAttributeParamType, "A").WithArguments("y1", "S?").WithLocation(14, 2),
                // (14,2): error CS0181: Attribute constructor parameter 'y2' has type 'S?', which is not a valid attribute parameter type
                // [A]
                Diagnostic(ErrorCode.ERR_BadAttributeParamType, "A").WithArguments("y2", "S?").WithLocation(14, 2)
                );
        }
    }
}<|MERGE_RESOLUTION|>--- conflicted
+++ resolved
@@ -2460,15 +2460,9 @@
                 // (8,30): error CS0023: Operator 'is' cannot be applied to operand of type 'default'
                 //         System.Console.Write(default is default);
                 Diagnostic(ErrorCode.ERR_BadUnaryOp, "default is default").WithArguments("is", "default").WithLocation(8, 30),
-<<<<<<< HEAD
                 // (8,41): error CS8405: A default literal 'default' is not valid as a pattern. Use another literal (e.g. '0' or 'null') as appropriate. To match everything, use a discard pattern '_'.
                 //         System.Console.Write(default is default);
                 Diagnostic(ErrorCode.ERR_DefaultPattern, "default").WithLocation(8, 41),
-=======
-                // (8,41): error CS8363: A default literal 'default' is not valid as a pattern. Use another literal (e.g. '0' or 'null') as appropriate. To match everything, use a discard pattern 'var _'.
-                //         System.Console.Write(default is default);
-                Diagnostic(ErrorCode.ERR_DefaultInPattern, "default").WithLocation(8, 41),
->>>>>>> 12b488e7
                 // (8,41): error CS0150: A constant value is expected
                 //         System.Console.Write(default is default);
                 Diagnostic(ErrorCode.ERR_ConstantExpected, "default").WithLocation(8, 41),
@@ -2494,8 +2488,7 @@
     }
 }";
 
-<<<<<<< HEAD
-            var comp = CreateStandardCompilation(text, parseOptions: TestOptions.Regular7_1, options: TestOptions.DebugExe);
+            var comp = CreateCompilation(text, parseOptions: TestOptions.Regular7_1, options: TestOptions.DebugExe);
             comp.VerifyDiagnostics(
                 // (10,42): error CS8405: A default literal 'default' is not valid as a pattern. Use another literal (e.g. '0' or 'null') as appropriate. To match everything, use a discard pattern '_'.
                 //         System.Console.Write($"{hello is default} {nullString is default} {two is default} {zero is default}");
@@ -2511,23 +2504,6 @@
                 Diagnostic(ErrorCode.ERR_DefaultPattern, "default").WithLocation(10, 101)
                 );
             //CompileAndVerify(comp, expectedOutput: "False True False True");
-=======
-            var comp = CreateCompilation(text, parseOptions: TestOptions.Regular7_1, options: TestOptions.DebugExe);
-            comp.VerifyDiagnostics(
-                // (10,42): error CS8363: A default literal 'default' is not valid as a pattern. Use another literal (e.g. '0' or 'null') as appropriate. To match everything, use a discard pattern 'var _'.
-                //         System.Console.Write($"{hello is default} {nullString is default} {two is default} {zero is default}");
-                Diagnostic(ErrorCode.ERR_DefaultInPattern, "default").WithLocation(10, 42),
-                // (10,66): error CS8363: A default literal 'default' is not valid as a pattern. Use another literal (e.g. '0' or 'null') as appropriate. To match everything, use a discard pattern 'var _'.
-                //         System.Console.Write($"{hello is default} {nullString is default} {two is default} {zero is default}");
-                Diagnostic(ErrorCode.ERR_DefaultInPattern, "default").WithLocation(10, 66),
-                // (10,83): error CS8363: A default literal 'default' is not valid as a pattern. Use another literal (e.g. '0' or 'null') as appropriate. To match everything, use a discard pattern 'var _'.
-                //         System.Console.Write($"{hello is default} {nullString is default} {two is default} {zero is default}");
-                Diagnostic(ErrorCode.ERR_DefaultInPattern, "default").WithLocation(10, 83),
-                // (10,101): error CS8363: A default literal 'default' is not valid as a pattern. Use another literal (e.g. '0' or 'null') as appropriate. To match everything, use a discard pattern 'var _'.
-                //         System.Console.Write($"{hello is default} {nullString is default} {two is default} {zero is default}");
-                Diagnostic(ErrorCode.ERR_DefaultInPattern, "default").WithLocation(10, 101)
-                );
->>>>>>> 12b488e7
         }
 
         [Fact]
