--- conflicted
+++ resolved
@@ -2147,11 +2147,7 @@
 
             verifier.VerifyIL("C.<Main>d__0.System.Runtime.CompilerServices.IAsyncStateMachine.MoveNext()", @"
 {
-<<<<<<< HEAD
   // Code size      464 (0x1d0)
-=======
-  // Code size      485 (0x1e5)
->>>>>>> e2c6c425
   .maxstack  3
   .locals init (int V_0,
                 System.Threading.CancellationToken V_1,
@@ -2174,21 +2170,13 @@
     IL_000a:  br.s       IL_000c
     IL_000c:  ldloc.0
     IL_000d:  ldc.i4.1
-<<<<<<< HEAD
     IL_000e:  beq        IL_0140
     IL_0013:  br.s       IL_0015
-=======
-    IL_000e:  beq.s      IL_0014
-    IL_0010:  br.s       IL_0019
-    IL_0012:  br.s       IL_0042
-    IL_0014:  br         IL_0151
->>>>>>> e2c6c425
     // sequence point: {
     IL_0015:  nop
     // sequence point: foreach
     IL_0016:  nop
     // sequence point: new C()
-<<<<<<< HEAD
     IL_0017:  ldarg.0
     IL_0018:  newobj     ""C..ctor()""
     IL_001d:  call       ""C.Enumerator C.GetAsyncEnumerator()""
@@ -2277,105 +2265,10 @@
       IL_00db:  brtrue     IL_003d
       // sequence point: <hidden>
       IL_00e0:  leave.s    IL_00ec
-=======
-    IL_001b:  ldarg.0
-    IL_001c:  newobj     ""C..ctor()""
-    IL_0021:  ldloca.s   V_1
-    IL_0023:  initobj    ""System.Threading.CancellationToken""
-    IL_0029:  ldloc.1
-    IL_002a:  call       ""C.Enumerator C.GetAsyncEnumerator(System.Threading.CancellationToken)""
-    IL_002f:  stfld      ""C.Enumerator C.<Main>d__0.<>s__1""
-    // sequence point: <hidden>
-    IL_0034:  ldarg.0
-    IL_0035:  ldnull
-    IL_0036:  stfld      ""object C.<Main>d__0.<>s__2""
-    IL_003b:  ldarg.0
-    IL_003c:  ldc.i4.0
-    IL_003d:  stfld      ""int C.<Main>d__0.<>s__3""
-    // sequence point: <hidden>
-    IL_0042:  nop
-    .try
+    }
+    catch object
     {
       // sequence point: <hidden>
-      IL_0043:  ldloc.0
-      IL_0044:  brfalse.s  IL_0048
-      IL_0046:  br.s       IL_004a
-      IL_0048:  br.s       IL_00bb
-      // sequence point: <hidden>
-      IL_004a:  br.s       IL_007a
-      // sequence point: var i
-      IL_004c:  ldarg.0
-      IL_004d:  ldarg.0
-      IL_004e:  ldfld      ""C.Enumerator C.<Main>d__0.<>s__1""
-      IL_0053:  callvirt   ""int C.Enumerator.Current.get""
-      IL_0058:  stfld      ""int C.<Main>d__0.<i>5__4""
-      // sequence point: {
-      IL_005d:  nop
-      // sequence point: Write($""Got({i}) "");
-      IL_005e:  ldstr      ""Got({0}) ""
-      IL_0063:  ldarg.0
-      IL_0064:  ldfld      ""int C.<Main>d__0.<i>5__4""
-      IL_0069:  box        ""int""
-      IL_006e:  call       ""string string.Format(string, object)""
-      IL_0073:  call       ""void System.Console.Write(string)""
-      IL_0078:  nop
-      // sequence point: }
-      IL_0079:  nop
-      // sequence point: in
-      IL_007a:  ldarg.0
-      IL_007b:  ldfld      ""C.Enumerator C.<Main>d__0.<>s__1""
-      IL_0080:  callvirt   ""System.Threading.Tasks.Task<bool> C.Enumerator.MoveNextAsync()""
-      IL_0085:  callvirt   ""System.Runtime.CompilerServices.TaskAwaiter<bool> System.Threading.Tasks.Task<bool>.GetAwaiter()""
-      IL_008a:  stloc.2
-      // sequence point: <hidden>
-      IL_008b:  ldloca.s   V_2
-      IL_008d:  call       ""bool System.Runtime.CompilerServices.TaskAwaiter<bool>.IsCompleted.get""
-      IL_0092:  brtrue.s   IL_00d7
-      IL_0094:  ldarg.0
-      IL_0095:  ldc.i4.0
-      IL_0096:  dup
-      IL_0097:  stloc.0
-      IL_0098:  stfld      ""int C.<Main>d__0.<>1__state""
-      // async: yield
-      IL_009d:  ldarg.0
-      IL_009e:  ldloc.2
-      IL_009f:  stfld      ""System.Runtime.CompilerServices.TaskAwaiter<bool> C.<Main>d__0.<>u__1""
-      IL_00a4:  ldarg.0
-      IL_00a5:  stloc.3
-      IL_00a6:  ldarg.0
-      IL_00a7:  ldflda     ""System.Runtime.CompilerServices.AsyncTaskMethodBuilder C.<Main>d__0.<>t__builder""
-      IL_00ac:  ldloca.s   V_2
-      IL_00ae:  ldloca.s   V_3
-      IL_00b0:  call       ""void System.Runtime.CompilerServices.AsyncTaskMethodBuilder.AwaitUnsafeOnCompleted<System.Runtime.CompilerServices.TaskAwaiter<bool>, C.<Main>d__0>(ref System.Runtime.CompilerServices.TaskAwaiter<bool>, ref C.<Main>d__0)""
-      IL_00b5:  nop
-      IL_00b6:  leave      IL_01e4
-      // async: resume
-      IL_00bb:  ldarg.0
-      IL_00bc:  ldfld      ""System.Runtime.CompilerServices.TaskAwaiter<bool> C.<Main>d__0.<>u__1""
-      IL_00c1:  stloc.2
-      IL_00c2:  ldarg.0
-      IL_00c3:  ldflda     ""System.Runtime.CompilerServices.TaskAwaiter<bool> C.<Main>d__0.<>u__1""
-      IL_00c8:  initobj    ""System.Runtime.CompilerServices.TaskAwaiter<bool>""
-      IL_00ce:  ldarg.0
-      IL_00cf:  ldc.i4.m1
-      IL_00d0:  dup
-      IL_00d1:  stloc.0
-      IL_00d2:  stfld      ""int C.<Main>d__0.<>1__state""
-      IL_00d7:  ldarg.0
-      IL_00d8:  ldloca.s   V_2
-      IL_00da:  call       ""bool System.Runtime.CompilerServices.TaskAwaiter<bool>.GetResult()""
-      IL_00df:  stfld      ""bool C.<Main>d__0.<>s__5""
-      IL_00e4:  ldarg.0
-      IL_00e5:  ldfld      ""bool C.<Main>d__0.<>s__5""
-      IL_00ea:  brtrue     IL_004c
-      // sequence point: <hidden>
-      IL_00ef:  leave.s    IL_00fd
->>>>>>> e2c6c425
-    }
-    catch object
-    {
-      // sequence point: <hidden>
-<<<<<<< HEAD
       IL_00e2:  stloc.3
       IL_00e3:  ldarg.0
       IL_00e4:  ldloc.3
@@ -2459,96 +2352,10 @@
     IL_0199:  ldnull
     IL_019a:  stfld      ""C.Enumerator C.<Main>d__0.<>s__1""
     IL_019f:  leave.s    IL_01bb
-=======
-      IL_00f1:  stloc.s    V_4
-      IL_00f3:  ldarg.0
-      IL_00f4:  ldloc.s    V_4
-      IL_00f6:  stfld      ""object C.<Main>d__0.<>s__2""
-      IL_00fb:  leave.s    IL_00fd
-    }
-    // sequence point: <hidden>
-    IL_00fd:  ldarg.0
-    IL_00fe:  ldfld      ""C.Enumerator C.<Main>d__0.<>s__1""
-    IL_0103:  isinst     ""System.IAsyncDisposable""
-    IL_0108:  stloc.s    V_5
-    IL_010a:  ldloc.s    V_5
-    IL_010c:  brfalse.s  IL_0176
-    IL_010e:  ldloc.s    V_5
-    IL_0110:  callvirt   ""System.Threading.Tasks.ValueTask System.IAsyncDisposable.DisposeAsync()""
-    IL_0115:  stloc.s    V_7
-    IL_0117:  ldloca.s   V_7
-    IL_0119:  call       ""System.Runtime.CompilerServices.ValueTaskAwaiter System.Threading.Tasks.ValueTask.GetAwaiter()""
-    IL_011e:  stloc.s    V_6
-    // sequence point: <hidden>
-    IL_0120:  ldloca.s   V_6
-    IL_0122:  call       ""bool System.Runtime.CompilerServices.ValueTaskAwaiter.IsCompleted.get""
-    IL_0127:  brtrue.s   IL_016e
-    IL_0129:  ldarg.0
-    IL_012a:  ldc.i4.1
-    IL_012b:  dup
-    IL_012c:  stloc.0
-    IL_012d:  stfld      ""int C.<Main>d__0.<>1__state""
-    // async: yield
-    IL_0132:  ldarg.0
-    IL_0133:  ldloc.s    V_6
-    IL_0135:  stfld      ""System.Runtime.CompilerServices.ValueTaskAwaiter C.<Main>d__0.<>u__2""
-    IL_013a:  ldarg.0
-    IL_013b:  stloc.3
-    IL_013c:  ldarg.0
-    IL_013d:  ldflda     ""System.Runtime.CompilerServices.AsyncTaskMethodBuilder C.<Main>d__0.<>t__builder""
-    IL_0142:  ldloca.s   V_6
-    IL_0144:  ldloca.s   V_3
-    IL_0146:  call       ""void System.Runtime.CompilerServices.AsyncTaskMethodBuilder.AwaitUnsafeOnCompleted<System.Runtime.CompilerServices.ValueTaskAwaiter, C.<Main>d__0>(ref System.Runtime.CompilerServices.ValueTaskAwaiter, ref C.<Main>d__0)""
-    IL_014b:  nop
-    IL_014c:  leave      IL_01e4
-    // async: resume
-    IL_0151:  ldarg.0
-    IL_0152:  ldfld      ""System.Runtime.CompilerServices.ValueTaskAwaiter C.<Main>d__0.<>u__2""
-    IL_0157:  stloc.s    V_6
-    IL_0159:  ldarg.0
-    IL_015a:  ldflda     ""System.Runtime.CompilerServices.ValueTaskAwaiter C.<Main>d__0.<>u__2""
-    IL_015f:  initobj    ""System.Runtime.CompilerServices.ValueTaskAwaiter""
-    IL_0165:  ldarg.0
-    IL_0166:  ldc.i4.m1
-    IL_0167:  dup
-    IL_0168:  stloc.0
-    IL_0169:  stfld      ""int C.<Main>d__0.<>1__state""
-    IL_016e:  ldloca.s   V_6
-    IL_0170:  call       ""void System.Runtime.CompilerServices.ValueTaskAwaiter.GetResult()""
-    IL_0175:  nop
-    // sequence point: <hidden>
-    IL_0176:  ldarg.0
-    IL_0177:  ldfld      ""object C.<Main>d__0.<>s__2""
-    IL_017c:  stloc.s    V_4
-    IL_017e:  ldloc.s    V_4
-    IL_0180:  brfalse.s  IL_019f
-    IL_0182:  ldloc.s    V_4
-    IL_0184:  isinst     ""System.Exception""
-    IL_0189:  stloc.s    V_8
-    IL_018b:  ldloc.s    V_8
-    IL_018d:  brtrue.s   IL_0192
-    IL_018f:  ldloc.s    V_4
-    IL_0191:  throw
-    IL_0192:  ldloc.s    V_8
-    IL_0194:  call       ""System.Runtime.ExceptionServices.ExceptionDispatchInfo System.Runtime.ExceptionServices.ExceptionDispatchInfo.Capture(System.Exception)""
-    IL_0199:  callvirt   ""void System.Runtime.ExceptionServices.ExceptionDispatchInfo.Throw()""
-    IL_019e:  nop
-    IL_019f:  ldarg.0
-    IL_01a0:  ldfld      ""int C.<Main>d__0.<>s__3""
-    IL_01a5:  pop
-    IL_01a6:  ldarg.0
-    IL_01a7:  ldnull
-    IL_01a8:  stfld      ""object C.<Main>d__0.<>s__2""
-    IL_01ad:  ldarg.0
-    IL_01ae:  ldnull
-    IL_01af:  stfld      ""C.Enumerator C.<Main>d__0.<>s__1""
-    IL_01b4:  leave.s    IL_01d0
->>>>>>> e2c6c425
   }
   catch System.Exception
   {
     // sequence point: <hidden>
-<<<<<<< HEAD
     IL_01a1:  stloc.s    V_7
     IL_01a3:  ldarg.0
     IL_01a4:  ldc.i4.s   -2
@@ -2570,29 +2377,6 @@
   IL_01c9:  call       ""void System.Runtime.CompilerServices.AsyncTaskMethodBuilder.SetResult()""
   IL_01ce:  nop
   IL_01cf:  ret
-=======
-    IL_01b6:  stloc.s    V_8
-    IL_01b8:  ldarg.0
-    IL_01b9:  ldc.i4.s   -2
-    IL_01bb:  stfld      ""int C.<Main>d__0.<>1__state""
-    IL_01c0:  ldarg.0
-    IL_01c1:  ldflda     ""System.Runtime.CompilerServices.AsyncTaskMethodBuilder C.<Main>d__0.<>t__builder""
-    IL_01c6:  ldloc.s    V_8
-    IL_01c8:  call       ""void System.Runtime.CompilerServices.AsyncTaskMethodBuilder.SetException(System.Exception)""
-    IL_01cd:  nop
-    IL_01ce:  leave.s    IL_01e4
-  }
-  // sequence point: }
-  IL_01d0:  ldarg.0
-  IL_01d1:  ldc.i4.s   -2
-  IL_01d3:  stfld      ""int C.<Main>d__0.<>1__state""
-  // sequence point: <hidden>
-  IL_01d8:  ldarg.0
-  IL_01d9:  ldflda     ""System.Runtime.CompilerServices.AsyncTaskMethodBuilder C.<Main>d__0.<>t__builder""
-  IL_01de:  call       ""void System.Runtime.CompilerServices.AsyncTaskMethodBuilder.SetResult()""
-  IL_01e3:  nop
-  IL_01e4:  ret
->>>>>>> e2c6c425
 }
 ", sequencePoints: "C+<Main>d__0.MoveNext", source: source + s_IAsyncEnumerable);
         }
@@ -3906,11 +3690,7 @@
 
             verifier.VerifyIL("C.<Main>d__0.System.Runtime.CompilerServices.IAsyncStateMachine.MoveNext()", @"
 {
-<<<<<<< HEAD
   // Code size      460 (0x1cc)
-=======
-  // Code size      481 (0x1e1)
->>>>>>> e2c6c425
   .maxstack  3
   .locals init (int V_0,
                 System.Threading.CancellationToken V_1,
@@ -3933,15 +3713,8 @@
     IL_000a:  br.s       IL_000c
     IL_000c:  ldloc.0
     IL_000d:  ldc.i4.1
-<<<<<<< HEAD
     IL_000e:  beq        IL_013c
     IL_0013:  br.s       IL_0015
-=======
-    IL_000e:  beq.s      IL_0014
-    IL_0010:  br.s       IL_0019
-    IL_0012:  br.s       IL_004e
-    IL_0014:  br         IL_014d
->>>>>>> e2c6c425
     // sequence point: {
     IL_0015:  nop
     // sequence point: ICollection<int> c = new Collection<int>();
@@ -3951,7 +3724,6 @@
     // sequence point: foreach
     IL_0021:  nop
     // sequence point: c
-<<<<<<< HEAD
     IL_0022:  ldarg.0
     IL_0023:  ldarg.0
     IL_0024:  ldfld      ""ICollection<int> C.<Main>d__0.<c>5__1""
@@ -4037,102 +3809,10 @@
       IL_00d7:  brtrue     IL_0049
       // sequence point: <hidden>
       IL_00dc:  leave.s    IL_00e8
-=======
-    IL_0026:  ldarg.0
-    IL_0027:  ldarg.0
-    IL_0028:  ldfld      ""ICollection<int> C.<Main>d__0.<c>5__1""
-    IL_002d:  ldloca.s   V_1
-    IL_002f:  initobj    ""System.Threading.CancellationToken""
-    IL_0035:  ldloc.1
-    IL_0036:  callvirt   ""IMyAsyncEnumerator<int> ICollection<int>.GetAsyncEnumerator(System.Threading.CancellationToken)""
-    IL_003b:  stfld      ""IMyAsyncEnumerator<int> C.<Main>d__0.<>s__2""
-    // sequence point: <hidden>
-    IL_0040:  ldarg.0
-    IL_0041:  ldnull
-    IL_0042:  stfld      ""object C.<Main>d__0.<>s__3""
-    IL_0047:  ldarg.0
-    IL_0048:  ldc.i4.0
-    IL_0049:  stfld      ""int C.<Main>d__0.<>s__4""
-    // sequence point: <hidden>
-    IL_004e:  nop
-    .try
+    }
+    catch object
     {
       // sequence point: <hidden>
-      IL_004f:  ldloc.0
-      IL_0050:  brfalse.s  IL_0054
-      IL_0052:  br.s       IL_0056
-      IL_0054:  br.s       IL_00b7
-      // sequence point: <hidden>
-      IL_0056:  br.s       IL_0076
-      // sequence point: var i
-      IL_0058:  ldarg.0
-      IL_0059:  ldarg.0
-      IL_005a:  ldfld      ""IMyAsyncEnumerator<int> C.<Main>d__0.<>s__2""
-      IL_005f:  callvirt   ""int IMyAsyncEnumerator<int>.Current.get""
-      IL_0064:  stfld      ""int C.<Main>d__0.<i>5__5""
-      // sequence point: {
-      IL_0069:  nop
-      // sequence point: Write($""Got "");
-      IL_006a:  ldstr      ""Got ""
-      IL_006f:  call       ""void System.Console.Write(string)""
-      IL_0074:  nop
-      // sequence point: }
-      IL_0075:  nop
-      // sequence point: in
-      IL_0076:  ldarg.0
-      IL_0077:  ldfld      ""IMyAsyncEnumerator<int> C.<Main>d__0.<>s__2""
-      IL_007c:  callvirt   ""System.Threading.Tasks.Task<bool> IMyAsyncEnumerator<int>.MoveNextAsync()""
-      IL_0081:  callvirt   ""System.Runtime.CompilerServices.TaskAwaiter<bool> System.Threading.Tasks.Task<bool>.GetAwaiter()""
-      IL_0086:  stloc.2
-      // sequence point: <hidden>
-      IL_0087:  ldloca.s   V_2
-      IL_0089:  call       ""bool System.Runtime.CompilerServices.TaskAwaiter<bool>.IsCompleted.get""
-      IL_008e:  brtrue.s   IL_00d3
-      IL_0090:  ldarg.0
-      IL_0091:  ldc.i4.0
-      IL_0092:  dup
-      IL_0093:  stloc.0
-      IL_0094:  stfld      ""int C.<Main>d__0.<>1__state""
-      // async: yield
-      IL_0099:  ldarg.0
-      IL_009a:  ldloc.2
-      IL_009b:  stfld      ""System.Runtime.CompilerServices.TaskAwaiter<bool> C.<Main>d__0.<>u__1""
-      IL_00a0:  ldarg.0
-      IL_00a1:  stloc.3
-      IL_00a2:  ldarg.0
-      IL_00a3:  ldflda     ""System.Runtime.CompilerServices.AsyncTaskMethodBuilder C.<Main>d__0.<>t__builder""
-      IL_00a8:  ldloca.s   V_2
-      IL_00aa:  ldloca.s   V_3
-      IL_00ac:  call       ""void System.Runtime.CompilerServices.AsyncTaskMethodBuilder.AwaitUnsafeOnCompleted<System.Runtime.CompilerServices.TaskAwaiter<bool>, C.<Main>d__0>(ref System.Runtime.CompilerServices.TaskAwaiter<bool>, ref C.<Main>d__0)""
-      IL_00b1:  nop
-      IL_00b2:  leave      IL_01e0
-      // async: resume
-      IL_00b7:  ldarg.0
-      IL_00b8:  ldfld      ""System.Runtime.CompilerServices.TaskAwaiter<bool> C.<Main>d__0.<>u__1""
-      IL_00bd:  stloc.2
-      IL_00be:  ldarg.0
-      IL_00bf:  ldflda     ""System.Runtime.CompilerServices.TaskAwaiter<bool> C.<Main>d__0.<>u__1""
-      IL_00c4:  initobj    ""System.Runtime.CompilerServices.TaskAwaiter<bool>""
-      IL_00ca:  ldarg.0
-      IL_00cb:  ldc.i4.m1
-      IL_00cc:  dup
-      IL_00cd:  stloc.0
-      IL_00ce:  stfld      ""int C.<Main>d__0.<>1__state""
-      IL_00d3:  ldarg.0
-      IL_00d4:  ldloca.s   V_2
-      IL_00d6:  call       ""bool System.Runtime.CompilerServices.TaskAwaiter<bool>.GetResult()""
-      IL_00db:  stfld      ""bool C.<Main>d__0.<>s__6""
-      IL_00e0:  ldarg.0
-      IL_00e1:  ldfld      ""bool C.<Main>d__0.<>s__6""
-      IL_00e6:  brtrue     IL_0058
-      // sequence point: <hidden>
-      IL_00eb:  leave.s    IL_00f9
->>>>>>> e2c6c425
-    }
-    catch object
-    {
-      // sequence point: <hidden>
-<<<<<<< HEAD
       IL_00de:  stloc.3
       IL_00df:  ldarg.0
       IL_00e0:  ldloc.3
@@ -4216,96 +3896,10 @@
     IL_0195:  ldnull
     IL_0196:  stfld      ""IMyAsyncEnumerator<int> C.<Main>d__0.<>s__2""
     IL_019b:  leave.s    IL_01b7
-=======
-      IL_00ed:  stloc.s    V_4
-      IL_00ef:  ldarg.0
-      IL_00f0:  ldloc.s    V_4
-      IL_00f2:  stfld      ""object C.<Main>d__0.<>s__3""
-      IL_00f7:  leave.s    IL_00f9
-    }
-    // sequence point: <hidden>
-    IL_00f9:  ldarg.0
-    IL_00fa:  ldfld      ""IMyAsyncEnumerator<int> C.<Main>d__0.<>s__2""
-    IL_00ff:  isinst     ""System.IAsyncDisposable""
-    IL_0104:  stloc.s    V_5
-    IL_0106:  ldloc.s    V_5
-    IL_0108:  brfalse.s  IL_0172
-    IL_010a:  ldloc.s    V_5
-    IL_010c:  callvirt   ""System.Threading.Tasks.ValueTask System.IAsyncDisposable.DisposeAsync()""
-    IL_0111:  stloc.s    V_7
-    IL_0113:  ldloca.s   V_7
-    IL_0115:  call       ""System.Runtime.CompilerServices.ValueTaskAwaiter System.Threading.Tasks.ValueTask.GetAwaiter()""
-    IL_011a:  stloc.s    V_6
-    // sequence point: <hidden>
-    IL_011c:  ldloca.s   V_6
-    IL_011e:  call       ""bool System.Runtime.CompilerServices.ValueTaskAwaiter.IsCompleted.get""
-    IL_0123:  brtrue.s   IL_016a
-    IL_0125:  ldarg.0
-    IL_0126:  ldc.i4.1
-    IL_0127:  dup
-    IL_0128:  stloc.0
-    IL_0129:  stfld      ""int C.<Main>d__0.<>1__state""
-    // async: yield
-    IL_012e:  ldarg.0
-    IL_012f:  ldloc.s    V_6
-    IL_0131:  stfld      ""System.Runtime.CompilerServices.ValueTaskAwaiter C.<Main>d__0.<>u__2""
-    IL_0136:  ldarg.0
-    IL_0137:  stloc.3
-    IL_0138:  ldarg.0
-    IL_0139:  ldflda     ""System.Runtime.CompilerServices.AsyncTaskMethodBuilder C.<Main>d__0.<>t__builder""
-    IL_013e:  ldloca.s   V_6
-    IL_0140:  ldloca.s   V_3
-    IL_0142:  call       ""void System.Runtime.CompilerServices.AsyncTaskMethodBuilder.AwaitUnsafeOnCompleted<System.Runtime.CompilerServices.ValueTaskAwaiter, C.<Main>d__0>(ref System.Runtime.CompilerServices.ValueTaskAwaiter, ref C.<Main>d__0)""
-    IL_0147:  nop
-    IL_0148:  leave      IL_01e0
-    // async: resume
-    IL_014d:  ldarg.0
-    IL_014e:  ldfld      ""System.Runtime.CompilerServices.ValueTaskAwaiter C.<Main>d__0.<>u__2""
-    IL_0153:  stloc.s    V_6
-    IL_0155:  ldarg.0
-    IL_0156:  ldflda     ""System.Runtime.CompilerServices.ValueTaskAwaiter C.<Main>d__0.<>u__2""
-    IL_015b:  initobj    ""System.Runtime.CompilerServices.ValueTaskAwaiter""
-    IL_0161:  ldarg.0
-    IL_0162:  ldc.i4.m1
-    IL_0163:  dup
-    IL_0164:  stloc.0
-    IL_0165:  stfld      ""int C.<Main>d__0.<>1__state""
-    IL_016a:  ldloca.s   V_6
-    IL_016c:  call       ""void System.Runtime.CompilerServices.ValueTaskAwaiter.GetResult()""
-    IL_0171:  nop
-    // sequence point: <hidden>
-    IL_0172:  ldarg.0
-    IL_0173:  ldfld      ""object C.<Main>d__0.<>s__3""
-    IL_0178:  stloc.s    V_4
-    IL_017a:  ldloc.s    V_4
-    IL_017c:  brfalse.s  IL_019b
-    IL_017e:  ldloc.s    V_4
-    IL_0180:  isinst     ""System.Exception""
-    IL_0185:  stloc.s    V_8
-    IL_0187:  ldloc.s    V_8
-    IL_0189:  brtrue.s   IL_018e
-    IL_018b:  ldloc.s    V_4
-    IL_018d:  throw
-    IL_018e:  ldloc.s    V_8
-    IL_0190:  call       ""System.Runtime.ExceptionServices.ExceptionDispatchInfo System.Runtime.ExceptionServices.ExceptionDispatchInfo.Capture(System.Exception)""
-    IL_0195:  callvirt   ""void System.Runtime.ExceptionServices.ExceptionDispatchInfo.Throw()""
-    IL_019a:  nop
-    IL_019b:  ldarg.0
-    IL_019c:  ldfld      ""int C.<Main>d__0.<>s__4""
-    IL_01a1:  pop
-    IL_01a2:  ldarg.0
-    IL_01a3:  ldnull
-    IL_01a4:  stfld      ""object C.<Main>d__0.<>s__3""
-    IL_01a9:  ldarg.0
-    IL_01aa:  ldnull
-    IL_01ab:  stfld      ""IMyAsyncEnumerator<int> C.<Main>d__0.<>s__2""
-    IL_01b0:  leave.s    IL_01cc
->>>>>>> e2c6c425
   }
   catch System.Exception
   {
     // sequence point: <hidden>
-<<<<<<< HEAD
     IL_019d:  stloc.s    V_7
     IL_019f:  ldarg.0
     IL_01a0:  ldc.i4.s   -2
@@ -4327,29 +3921,6 @@
   IL_01c5:  call       ""void System.Runtime.CompilerServices.AsyncTaskMethodBuilder.SetResult()""
   IL_01ca:  nop
   IL_01cb:  ret
-=======
-    IL_01b2:  stloc.s    V_8
-    IL_01b4:  ldarg.0
-    IL_01b5:  ldc.i4.s   -2
-    IL_01b7:  stfld      ""int C.<Main>d__0.<>1__state""
-    IL_01bc:  ldarg.0
-    IL_01bd:  ldflda     ""System.Runtime.CompilerServices.AsyncTaskMethodBuilder C.<Main>d__0.<>t__builder""
-    IL_01c2:  ldloc.s    V_8
-    IL_01c4:  call       ""void System.Runtime.CompilerServices.AsyncTaskMethodBuilder.SetException(System.Exception)""
-    IL_01c9:  nop
-    IL_01ca:  leave.s    IL_01e0
-  }
-  // sequence point: }
-  IL_01cc:  ldarg.0
-  IL_01cd:  ldc.i4.s   -2
-  IL_01cf:  stfld      ""int C.<Main>d__0.<>1__state""
-  // sequence point: <hidden>
-  IL_01d4:  ldarg.0
-  IL_01d5:  ldflda     ""System.Runtime.CompilerServices.AsyncTaskMethodBuilder C.<Main>d__0.<>t__builder""
-  IL_01da:  call       ""void System.Runtime.CompilerServices.AsyncTaskMethodBuilder.SetResult()""
-  IL_01df:  nop
-  IL_01e0:  ret
->>>>>>> e2c6c425
 }
 ", sequencePoints: "C+<Main>d__0.MoveNext", source: source);
         }
