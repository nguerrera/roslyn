// Copyright (c) Microsoft.  All Rights Reserved.  Licensed under the Apache License, Version 2.0.  See License.txt in the project root for license information.

using System;
using System.IO;
using System.Linq;
using System.Reflection.Metadata;
using System.Reflection.Metadata.Ecma335;
using System.Reflection.PortableExecutable;
using System.Text;
using System.Threading;
using Microsoft.CodeAnalysis.CodeGen;
using Microsoft.CodeAnalysis.CSharp.Symbols;
using Microsoft.CodeAnalysis.CSharp.Test.Utilities;
using Microsoft.CodeAnalysis.Emit;
using Microsoft.CodeAnalysis.Test.Utilities;
using Microsoft.CodeAnalysis.Text;
using Roslyn.Test.PdbUtilities;
using Roslyn.Test.Utilities;
using Xunit;

namespace Microsoft.CodeAnalysis.CSharp.UnitTests.PDB
{
    public class PDBTests : CSharpPDBTestBase
    {
        #region General

        [Fact]
        public void EmitDebugInfoForSourceTextWithoutEncoding1()
        {
            var tree1 = SyntaxFactory.ParseSyntaxTree("class A { }", encoding: null, path: "Foo.cs");
            var tree2 = SyntaxFactory.ParseSyntaxTree("class B { }", encoding: null, path: "");
            var tree3 = SyntaxFactory.ParseSyntaxTree(SourceText.From("class C { }", encoding: null), path: "Bar.cs");
            var tree4 = SyntaxFactory.ParseSyntaxTree("class D { }", encoding: Encoding.UTF8, path: "Baz.cs");

            var comp = CSharpCompilation.Create("Compilation", new[] { tree1, tree2, tree3, tree4 }, new[] { MscorlibRef }, options: TestOptions.ReleaseDll);

            var result = comp.Emit(new MemoryStream(), pdbStream: new MemoryStream());
            result.Diagnostics.Verify(
                // Foo.cs(1,1): error CS8055: Cannot emit debug information for a source text without encoding.
                Diagnostic(ErrorCode.ERR_EncodinglessSyntaxTree, "class A { }").WithLocation(1, 1),
                // Bar.cs(1,1): error CS8055: Cannot emit debug information for a source text without encoding.
                Diagnostic(ErrorCode.ERR_EncodinglessSyntaxTree, "class C { }").WithLocation(1, 1));

            Assert.False(result.Success);
        }

        [Fact]
        public void EmitDebugInfoForSourceTextWithoutEncoding2()
        {
            var tree1 = SyntaxFactory.ParseSyntaxTree("class A { public void F() { } }", encoding: Encoding.Unicode, path: "Foo.cs");
            var tree2 = SyntaxFactory.ParseSyntaxTree("class B { public void F() { } }", encoding: null, path: "");
            var tree3 = SyntaxFactory.ParseSyntaxTree("class C { public void F() { } }", encoding: new UTF8Encoding(true, false), path: "Bar.cs");
            var tree4 = SyntaxFactory.ParseSyntaxTree(SourceText.From("class D { public void F() { } }", new UTF8Encoding(false, false)), path: "Baz.cs");

            var comp = CSharpCompilation.Create("Compilation", new[] { tree1, tree2, tree3, tree4 }, new[] { MscorlibRef }, options: TestOptions.ReleaseDll);

            var result = comp.Emit(new MemoryStream(), pdbStream: new MemoryStream());
            result.Diagnostics.Verify();
            Assert.True(result.Success);

            var hash1 = CryptographicHashProvider.ComputeSha1(Encoding.Unicode.GetBytesWithPreamble(tree1.ToString()));
            var hash3 = CryptographicHashProvider.ComputeSha1(new UTF8Encoding(true, false).GetBytesWithPreamble(tree3.ToString()));
            var hash4 = CryptographicHashProvider.ComputeSha1(new UTF8Encoding(false, false).GetBytesWithPreamble(tree4.ToString()));

            var checksum1 = string.Concat(hash1.Select(b => string.Format("{0,2:X}", b) + ", "));
            var checksum3 = string.Concat(hash3.Select(b => string.Format("{0,2:X}", b) + ", "));
            var checksum4 = string.Concat(hash4.Select(b => string.Format("{0,2:X}", b) + ", "));

            comp.VerifyPdb(@"
<symbols>
  <files>
    <file id=""1"" name=""Foo.cs"" language=""3f5162f8-07c6-11d3-9053-00c04fa302a1"" languageVendor=""994b45c4-e6e9-11d2-903f-00c04fa302a1"" documentType=""5a869d0b-6611-11d3-bd2a-0000f80849bd"" checkSumAlgorithmId=""ff1816ec-aa5e-4d10-87f7-6f4963833460"" checkSum=""" + checksum1 + @""" />
    <file id=""2"" name=""Bar.cs"" language=""3f5162f8-07c6-11d3-9053-00c04fa302a1"" languageVendor=""994b45c4-e6e9-11d2-903f-00c04fa302a1"" documentType=""5a869d0b-6611-11d3-bd2a-0000f80849bd"" checkSumAlgorithmId=""ff1816ec-aa5e-4d10-87f7-6f4963833460"" checkSum=""" + checksum3 + @""" />
    <file id=""3"" name=""Baz.cs"" language=""3f5162f8-07c6-11d3-9053-00c04fa302a1"" languageVendor=""994b45c4-e6e9-11d2-903f-00c04fa302a1"" documentType=""5a869d0b-6611-11d3-bd2a-0000f80849bd"" checkSumAlgorithmId=""ff1816ec-aa5e-4d10-87f7-6f4963833460"" checkSum=""" + checksum4 + @""" />
  </files>
</symbols>", options: PdbToXmlOptions.ExcludeMethods);
        }

        [Fact, WorkItem(846584, "http://vstfdevdiv:8080/DevDiv2/DevDiv/_workitems/edit/846584")]
        public void RelativePathForExternalSource_Sha1()
        {
            var text1 = @"
#pragma checksum ""..\Test2.cs"" ""{406ea660-64cf-4c82-b6f0-42d48172a799}"" ""BA8CBEA9C2EFABD90D53B616FB80A081""

public class C
{
    public void InitializeComponent() {
        #line 4 ""..\Test2.cs""
        InitializeComponent();
        #line default
    }
}
";

            var compilation = CreateCompilationWithMscorlib(
                new[] { Parse(text1, @"C:\Folder1\Folder2\Test1.cs") },
                options: TestOptions.DebugDll.WithSourceReferenceResolver(SourceFileResolver.Default));

            compilation.VerifyPdb(@"
<symbols>
  <files>
    <file id=""1"" name=""C:\Folder1\Folder2\Test1.cs"" language=""3f5162f8-07c6-11d3-9053-00c04fa302a1"" languageVendor=""994b45c4-e6e9-11d2-903f-00c04fa302a1"" documentType=""5a869d0b-6611-11d3-bd2a-0000f80849bd"" checkSumAlgorithmId=""ff1816ec-aa5e-4d10-87f7-6f4963833460"" checkSum=""40, A6, 20,  2, 2E, 60, 7D, 4F, 2D, A8, F4, A6, ED, 2E,  E, 49, 8D, 9F, D7, EB, "" />
    <file id=""2"" name=""C:\Folder1\Test2.cs"" language=""3f5162f8-07c6-11d3-9053-00c04fa302a1"" languageVendor=""994b45c4-e6e9-11d2-903f-00c04fa302a1"" documentType=""5a869d0b-6611-11d3-bd2a-0000f80849bd"" checkSumAlgorithmId=""406ea660-64cf-4c82-b6f0-42d48172a799"" checkSum=""BA, 8C, BE, A9, C2, EF, AB, D9,  D, 53, B6, 16, FB, 80, A0, 81, "" />
  </files>
  <methods>
    <method containingType=""C"" name=""InitializeComponent"">
      <customDebugInfo>
        <using>
          <namespace usingCount=""0"" />
        </using>
      </customDebugInfo>
      <sequencePoints>
        <entry offset=""0x0"" startLine=""6"" startColumn=""39"" endLine=""6"" endColumn=""40"" document=""1"" />
        <entry offset=""0x1"" startLine=""4"" startColumn=""9"" endLine=""4"" endColumn=""31"" document=""2"" />
        <entry offset=""0x8"" startLine=""10"" startColumn=""5"" endLine=""10"" endColumn=""6"" document=""1"" />
      </sequencePoints>
    </method>
  </methods>
</symbols>");
        }

        [Fact]
        public void SymWriterErrors()
        {
            var source0 =
@"class C
{
}";
            var compilation = CreateCompilationWithMscorlib(source0, options: TestOptions.DebugDll);

            // Verify full metadata contains expected rows.
            using (MemoryStream peStream = new MemoryStream(), pdbStream = new MemoryStream())
            {
                var result = compilation.Emit(
                    peStream: peStream,
                    pdbStream: pdbStream,
                    xmlDocumentationStream: null,
                    cancellationToken: default(CancellationToken),
                    win32Resources: null,
                    manifestResources: null,
                    options: null,
                    debugEntryPoint: null,
<<<<<<< HEAD
                    embeddedTexts: null,
=======
                    sourceLinkStream: null,
>>>>>>> 4bd2cd39
                    testData: new CompilationTestData() { SymWriterFactory = () => new MockSymUnmanagedWriter() });

                result.Diagnostics.Verify(
                    // error CS0041: Unexpected error writing debug information -- 'The method or operation is not implemented.'
                    Diagnostic(ErrorCode.FTL_DebugEmitFailure).WithArguments(new NotImplementedException().Message));

                Assert.False(result.Success);
            }
        }

        [Fact]
        public void SymWriterErrors2()
        {
            var source0 =
@"class C
{
}";
            var compilation = CreateCompilationWithMscorlib(source0, options: TestOptions.DebugDll);

            // Verify full metadata contains expected rows.
            using (MemoryStream peStream = new MemoryStream(), pdbStream = new MemoryStream())
            {
                var result = compilation.Emit(
                    peStream: peStream,
                    pdbStream: pdbStream,
                    xmlDocumentationStream: null,
                    cancellationToken: default(CancellationToken),
                    win32Resources: null,
                    manifestResources: null,
                    options: null,
                    debugEntryPoint: null,
<<<<<<< HEAD
                    embeddedTexts: null,
=======
                    sourceLinkStream: null,
>>>>>>> 4bd2cd39
                    testData: new CompilationTestData() { SymWriterFactory = () => new object() });

                result.Diagnostics.Verify(
                    // error CS0041: Unexpected error writing debug information -- 'Windows PDB writer is not available -- could not find Microsoft.DiaSymReader.Native.{0}.dll'
                    Diagnostic(ErrorCode.FTL_DebugEmitFailure).WithArguments(string.Format(CodeAnalysisResources.SymWriterNotAvailable, (IntPtr.Size == 4) ? "x86" : "amd64")));

                Assert.False(result.Success);
            }
        }

        [Fact]
        public void SymWriterErrors3()
        {
            var source0 =
@"class C
{
}";
            var compilation = CreateCompilationWithMscorlib(source0, options: TestOptions.DebugDll.WithDeterministic(true));

            // Verify full metadata contains expected rows.
            using (MemoryStream peStream = new MemoryStream(), pdbStream = new MemoryStream())
            {
                var result = compilation.Emit(
                    peStream: peStream,
                    pdbStream: pdbStream,
                    xmlDocumentationStream: null,
                    cancellationToken: default(CancellationToken),
                    win32Resources: null,
                    manifestResources: null,
                    options: null,
                    debugEntryPoint: null,
<<<<<<< HEAD
                    embeddedTexts: null,
=======
                    sourceLinkStream: null,
>>>>>>> 4bd2cd39
                    testData: new CompilationTestData() { SymWriterFactory = () => new MockSymUnmanagedWriter() });

                result.Diagnostics.Verify(
                    // error CS0041: Unexpected error writing debug information -- 'Windows PDB writer doesn't support deterministic compilation -- could not find Microsoft.DiaSymReader.Native.{0}.dll'
                    Diagnostic(ErrorCode.FTL_DebugEmitFailure).WithArguments(string.Format(CodeAnalysisResources.SymWriterNotDeterministic, (IntPtr.Size == 4) ? "x86" : "amd64")));

                Assert.False(result.Success);
            }
        }

        [Fact]
        public void ExtendedCustomDebugInformation()
        {
            var source =
@"class C
{
    static void M()
    {
        dynamic o = 1;
    }
}";
            var comp = CreateCompilationWithMscorlib(source, options: TestOptions.DebugDll.WithExtendedCustomDebugInformation(extendedCustomDebugInformation: true));
            comp.VerifyPdb(
@"<symbols>
  <methods>
    <method containingType=""C"" name=""M"">
      <customDebugInfo>
        <using>
          <namespace usingCount=""0"" />
        </using>
        <dynamicLocals>
          <bucket flagCount=""1"" flags=""1"" slotId=""0"" localName=""o"" />
        </dynamicLocals>
        <encLocalSlotMap>
          <slot kind=""0"" offset=""19"" />
        </encLocalSlotMap>
      </customDebugInfo>
      <sequencePoints>
        <entry offset=""0x0"" startLine=""4"" startColumn=""5"" endLine=""4"" endColumn=""6"" />
        <entry offset=""0x1"" startLine=""5"" startColumn=""9"" endLine=""5"" endColumn=""23"" />
        <entry offset=""0x8"" startLine=""6"" startColumn=""5"" endLine=""6"" endColumn=""6"" />
      </sequencePoints>
      <scope startOffset=""0x0"" endOffset=""0x9"">
        <local name=""o"" il_index=""0"" il_start=""0x0"" il_end=""0x9"" attributes=""0"" />
      </scope>
    </method>
  </methods>
</symbols>");
            comp = CreateCompilationWithMscorlib(source, options: TestOptions.DebugDll.WithExtendedCustomDebugInformation(extendedCustomDebugInformation: false));
            comp.VerifyPdb(
@"<symbols>
  <methods>
    <method containingType=""C"" name=""M"">
      <customDebugInfo>
        <using>
          <namespace usingCount=""0"" />
        </using>
      </customDebugInfo>
      <sequencePoints>
        <entry offset=""0x0"" startLine=""4"" startColumn=""5"" endLine=""4"" endColumn=""6"" />
        <entry offset=""0x1"" startLine=""5"" startColumn=""9"" endLine=""5"" endColumn=""23"" />
        <entry offset=""0x8"" startLine=""6"" startColumn=""5"" endLine=""6"" endColumn=""6"" />
      </sequencePoints>
      <scope startOffset=""0x0"" endOffset=""0x9"">
        <local name=""o"" il_index=""0"" il_start=""0x0"" il_end=""0x9"" attributes=""0"" />
      </scope>
    </method>
  </methods>
</symbols>");
            comp = CreateCompilationWithMscorlib(source, options: TestOptions.ReleaseDll.WithExtendedCustomDebugInformation(extendedCustomDebugInformation: true));
            comp.VerifyPdb(
@"<symbols>
  <methods>
    <method containingType=""C"" name=""M"">
      <customDebugInfo>
        <using>
          <namespace usingCount=""0"" />
        </using>
      </customDebugInfo>
      <sequencePoints>
        <entry offset=""0x0"" startLine=""6"" startColumn=""5"" endLine=""6"" endColumn=""6"" />
      </sequencePoints>
    </method>
  </methods>
</symbols>");
            comp = CreateCompilationWithMscorlib(source, options: TestOptions.ReleaseDll.WithExtendedCustomDebugInformation(extendedCustomDebugInformation: false));
            comp.VerifyPdb(
@"<symbols>
  <methods>
    <method containingType=""C"" name=""M"">
      <customDebugInfo>
        <using>
          <namespace usingCount=""0"" />
        </using>
      </customDebugInfo>
      <sequencePoints>
        <entry offset=""0x0"" startLine=""6"" startColumn=""5"" endLine=""6"" endColumn=""6"" />
      </sequencePoints>
    </method>
  </methods>
</symbols>");
        }

        [Fact, WorkItem(1067635, "http://vstfdevdiv:8080/DevDiv2/DevDiv/_workitems/edit/1067635")]
        public void SuppressDynamicAndEncCDIForWinRT()
        {
            var source = @"
public class C
{
    public static void F()
    {
        dynamic a = 1;
        int b = 2;
        foreach (var x in new[] { 1,2,3 })
        {
            System.Console.WriteLine(a * b);
        }
    }
}
";

            var debug = CreateCompilationWithMscorlib(source, new[] { CSharpRef, SystemCoreRef }, options: TestOptions.DebugWinMD);
            debug.VerifyPdb(@"
<symbols>
    <methods>
    <method containingType=""C"" name=""F"">
      <customDebugInfo>
        <using>
          <namespace usingCount=""0"" />
        </using>
      </customDebugInfo>
      <sequencePoints>
        <entry offset=""0x0"" startLine=""5"" startColumn=""5"" endLine=""5"" endColumn=""6"" />
        <entry offset=""0x1"" startLine=""6"" startColumn=""9"" endLine=""6"" endColumn=""23"" />
        <entry offset=""0x8"" startLine=""7"" startColumn=""9"" endLine=""7"" endColumn=""19"" />
        <entry offset=""0xa"" startLine=""8"" startColumn=""9"" endLine=""8"" endColumn=""16"" />
        <entry offset=""0xb"" startLine=""8"" startColumn=""27"" endLine=""8"" endColumn=""42"" />
        <entry offset=""0x1f"" hidden=""true"" />
        <entry offset=""0x24"" startLine=""8"" startColumn=""18"" endLine=""8"" endColumn=""23"" />
        <entry offset=""0x29"" startLine=""9"" startColumn=""9"" endLine=""9"" endColumn=""10"" />
        <entry offset=""0x2a"" startLine=""10"" startColumn=""13"" endLine=""10"" endColumn=""45"" />
        <entry offset=""0xe6"" startLine=""11"" startColumn=""9"" endLine=""11"" endColumn=""10"" />
        <entry offset=""0xe7"" hidden=""true"" />
        <entry offset=""0xeb"" startLine=""8"" startColumn=""24"" endLine=""8"" endColumn=""26"" />
        <entry offset=""0xf4"" startLine=""12"" startColumn=""5"" endLine=""12"" endColumn=""6"" />
      </sequencePoints>
      <scope startOffset=""0x0"" endOffset=""0xf5"">
        <local name=""a"" il_index=""0"" il_start=""0x0"" il_end=""0xf5"" attributes=""0"" />
        <local name=""b"" il_index=""1"" il_start=""0x0"" il_end=""0xf5"" attributes=""0"" />
        <scope startOffset=""0x24"" endOffset=""0xe7"">
          <local name=""x"" il_index=""4"" il_start=""0x24"" il_end=""0xe7"" attributes=""0"" />
        </scope>
      </scope>
    </method>
  </methods>
</symbols>");

            var release = CreateCompilationWithMscorlib(source, new[] { CSharpRef, SystemCoreRef }, options: TestOptions.ReleaseWinMD);
            release.VerifyPdb(@"
<symbols>
  <methods>
    <method containingType=""C"" name=""F"">
      <customDebugInfo>
        <using>
          <namespace usingCount=""0"" />
        </using>
      </customDebugInfo>
      <sequencePoints>
        <entry offset=""0x0"" startLine=""6"" startColumn=""9"" endLine=""6"" endColumn=""23"" />
        <entry offset=""0x7"" startLine=""7"" startColumn=""9"" endLine=""7"" endColumn=""19"" />
        <entry offset=""0x9"" startLine=""8"" startColumn=""27"" endLine=""8"" endColumn=""42"" />
        <entry offset=""0x1d"" hidden=""true"" />
        <entry offset=""0x22"" startLine=""8"" startColumn=""18"" endLine=""8"" endColumn=""23"" />
        <entry offset=""0x26"" startLine=""10"" startColumn=""13"" endLine=""10"" endColumn=""45"" />
        <entry offset=""0xdd"" hidden=""true"" />
        <entry offset=""0xe1"" startLine=""8"" startColumn=""24"" endLine=""8"" endColumn=""26"" />
        <entry offset=""0xea"" startLine=""12"" startColumn=""5"" endLine=""12"" endColumn=""6"" />
      </sequencePoints>
      <scope startOffset=""0x0"" endOffset=""0xeb"">
        <local name=""a"" il_index=""0"" il_start=""0x0"" il_end=""0xeb"" attributes=""0"" />
        <local name=""b"" il_index=""1"" il_start=""0x0"" il_end=""0xeb"" attributes=""0"" />
      </scope>
    </method>
  </methods>
</symbols>");
        }

        [Fact]
        public void DuplicateDocuments()
        {
            var source1 = @"class C { static void F() { } }";
            var source2 = @"class D { static void F() { } }";

            var tree1 = Parse(source1, @"foo.cs");
            var tree2 = Parse(source2, @"foo.cs");

            var comp = CreateCompilationWithMscorlib(new[] { tree1, tree2 });

            // the first file wins (checksum CB 22 ...)
            comp.VerifyPdb(@"
<symbols>
  <files>
    <file id=""1"" name=""foo.cs"" language=""3f5162f8-07c6-11d3-9053-00c04fa302a1"" languageVendor=""994b45c4-e6e9-11d2-903f-00c04fa302a1"" documentType=""5a869d0b-6611-11d3-bd2a-0000f80849bd"" checkSumAlgorithmId=""ff1816ec-aa5e-4d10-87f7-6f4963833460"" checkSum=""CB, 22, D8,  3, D3, 27, 32, 64, 2C, BC, 7D, 67, 5D, E3, CB, AC, D1, 64, 25, 83, "" />
  </files>
  <methods>
    <method containingType=""C"" name=""F"">
      <customDebugInfo>
        <using>
          <namespace usingCount=""0"" />
        </using>
      </customDebugInfo>
      <sequencePoints>
        <entry offset=""0x0"" startLine=""1"" startColumn=""29"" endLine=""1"" endColumn=""30"" document=""1"" />
      </sequencePoints>
    </method>
    <method containingType=""D"" name=""F"">
      <customDebugInfo>
        <forward declaringType=""C"" methodName=""F"" />
      </customDebugInfo>
      <sequencePoints>
        <entry offset=""0x0"" startLine=""1"" startColumn=""29"" endLine=""1"" endColumn=""30"" document=""1"" />
      </sequencePoints>
    </method>
  </methods>
</symbols>
");
        }

        [Fact]
        public void CustomDebugEntryPoint_DLL()
        {
            var source = @"class C { static void F() { } }";

            var c = CreateCompilationWithMscorlib(source, options: TestOptions.DebugDll);
            var f = c.GetMember<MethodSymbol>("C.F");

            c.VerifyPdb(@"
<symbols>
  <entryPoint declaringType=""C"" methodName=""F"" />
  <methods/>
</symbols>", debugEntryPoint: f, options: PdbToXmlOptions.ExcludeScopes | PdbToXmlOptions.ExcludeSequencePoints | PdbToXmlOptions.ExcludeCustomDebugInformation);

            var peReader = new PEReader(c.EmitToArray(debugEntryPoint: f));
            int peEntryPointToken = peReader.PEHeaders.CorHeader.EntryPointTokenOrRelativeVirtualAddress;

            Assert.Equal(0, peEntryPointToken);
        }

        [Fact]
        public void CustomDebugEntryPoint_EXE()
        {
            var source = @"class M { static void Main() { } } class C { static void F<S>() { } }";

            var c = CreateCompilationWithMscorlib(source, options: TestOptions.DebugExe);
            var f = c.GetMember<MethodSymbol>("C.F");

            c.VerifyPdb(@"
<symbols>
  <entryPoint declaringType=""C"" methodName=""F"" />
  <methods/>
</symbols>", debugEntryPoint: f, options: PdbToXmlOptions.ExcludeScopes | PdbToXmlOptions.ExcludeSequencePoints | PdbToXmlOptions.ExcludeCustomDebugInformation);

            var peReader = new PEReader(c.EmitToArray(debugEntryPoint: f));
            int peEntryPointToken = peReader.PEHeaders.CorHeader.EntryPointTokenOrRelativeVirtualAddress;

            var mdReader = peReader.GetMetadataReader();
            var methodDef = mdReader.GetMethodDefinition((MethodDefinitionHandle)MetadataTokens.Handle(peEntryPointToken));
            Assert.Equal("Main", mdReader.GetString(methodDef.Name));
        }

        [Fact]
        public void CustomDebugEntryPoint_Errors()
        {
            var source1 = @"class C { static void F() { } } class D<T> { static void G<S>() {} }";
            var source2 = @"class C { static void F() { } }";

            var c1 = CreateCompilationWithMscorlib(source1, options: TestOptions.DebugDll);
            var c2 = CreateCompilationWithMscorlib(source2, options: TestOptions.DebugDll);

            var f1 = c1.GetMember<MethodSymbol>("C.F");
            var f2 = c2.GetMember<MethodSymbol>("C.F");
            var g = c1.GetMember<MethodSymbol>("D.G");
            var d = c1.GetMember<NamedTypeSymbol>("D");
            Assert.NotNull(f1);
            Assert.NotNull(f2);
            Assert.NotNull(g);
            Assert.NotNull(d);

            var stInt = c1.GetSpecialType(SpecialType.System_Int32);
            var d_t_g_int = g.Construct(stInt);
            var d_int = d.Construct(stInt);
            var d_int_g = d_int.GetMember<MethodSymbol>("G");
            var d_int_g_int = d_int_g.Construct(stInt);

            var result = c1.Emit(new MemoryStream(), new MemoryStream(), debugEntryPoint: f2);
            result.Diagnostics.Verify(
                // error CS8096: Debug entry point must be a definition of a source method in the current compilation.
                Diagnostic(ErrorCode.ERR_DebugEntryPointNotSourceMethodDefinition));

            result = c1.Emit(new MemoryStream(), new MemoryStream(), debugEntryPoint: d_t_g_int);
            result.Diagnostics.Verify(
                // error CS8096: Debug entry point must be a definition of a source method in the current compilation.
                Diagnostic(ErrorCode.ERR_DebugEntryPointNotSourceMethodDefinition));

            result = c1.Emit(new MemoryStream(), new MemoryStream(), debugEntryPoint: d_int_g);
            result.Diagnostics.Verify(
                // error CS8096: Debug entry point must be a definition of a source method in the current compilation.
                Diagnostic(ErrorCode.ERR_DebugEntryPointNotSourceMethodDefinition));

            result = c1.Emit(new MemoryStream(), new MemoryStream(), debugEntryPoint: d_int_g_int);
            result.Diagnostics.Verify(
                // error CS8096: Debug entry point must be a definition of a source method in the current compilation.
                Diagnostic(ErrorCode.ERR_DebugEntryPointNotSourceMethodDefinition));
        }

        #endregion

        #region Method Bodies

        [Fact]
        public void TestBasic()
        {
            var source = @"
class Program
{
    Program() { }

    static void Main(string[] args)
    {
        Program p = new Program();
    }
}
";

            var c = CreateCompilationWithMscorlibAndSystemCore(source, options: TestOptions.DebugDll);
            c.VerifyPdb("Program.Main", @"
<symbols>
  <methods>
    <method containingType=""Program"" name=""Main"" parameterNames=""args"">
      <customDebugInfo>
        <forward declaringType=""Program"" methodName="".ctor"" />
        <encLocalSlotMap>
          <slot kind=""0"" offset=""19"" />
        </encLocalSlotMap>
      </customDebugInfo>
      <sequencePoints>
        <entry offset=""0x0"" startLine=""7"" startColumn=""5"" endLine=""7"" endColumn=""6"" />
        <entry offset=""0x1"" startLine=""8"" startColumn=""9"" endLine=""8"" endColumn=""35"" />
        <entry offset=""0x7"" startLine=""9"" startColumn=""5"" endLine=""9"" endColumn=""6"" />
      </sequencePoints>
      <scope startOffset=""0x0"" endOffset=""0x8"">
        <local name=""p"" il_index=""0"" il_start=""0x0"" il_end=""0x8"" attributes=""0"" />
      </scope>
    </method>
  </methods>
</symbols>");
        }

        [Fact]
        public void TestSimpleLocals()
        {
            var source = @"
class C 
{ 
    void Method()
    {   //local at method scope
        object version = 6;
        System.Console.WriteLine(""version {0}"", version);
        {
            //a scope that defines no locals
            {
                //a nested local
                object foob = 1;
                System.Console.WriteLine(""foob {0}"", foob);
            }
            {
                //a nested local
                int foob1 = 1;
                System.Console.WriteLine(""foob1 {0}"", foob1);
            }
            System.Console.WriteLine(""Eva"");
        }
    }
}
";
            var c = CreateCompilationWithMscorlibAndSystemCore(source, options: TestOptions.DebugDll);
            c.VerifyPdb("C.Method", @"
<symbols>
  <methods>
    <method containingType=""C"" name=""Method"">
      <customDebugInfo>
        <using>
          <namespace usingCount=""0"" />
        </using>
        <encLocalSlotMap>
          <slot kind=""0"" offset=""44"" />
          <slot kind=""0"" offset=""246"" />
          <slot kind=""0"" offset=""402"" />
        </encLocalSlotMap>
      </customDebugInfo>
      <sequencePoints>
        <entry offset=""0x0"" startLine=""5"" startColumn=""5"" endLine=""5"" endColumn=""6"" />
        <entry offset=""0x1"" startLine=""6"" startColumn=""9"" endLine=""6"" endColumn=""28"" />
        <entry offset=""0x8"" startLine=""7"" startColumn=""9"" endLine=""7"" endColumn=""58"" />
        <entry offset=""0x14"" startLine=""8"" startColumn=""9"" endLine=""8"" endColumn=""10"" />
        <entry offset=""0x15"" startLine=""10"" startColumn=""13"" endLine=""10"" endColumn=""14"" />
        <entry offset=""0x16"" startLine=""12"" startColumn=""17"" endLine=""12"" endColumn=""33"" />
        <entry offset=""0x1d"" startLine=""13"" startColumn=""17"" endLine=""13"" endColumn=""60"" />
        <entry offset=""0x29"" startLine=""14"" startColumn=""13"" endLine=""14"" endColumn=""14"" />
        <entry offset=""0x2a"" startLine=""15"" startColumn=""13"" endLine=""15"" endColumn=""14"" />
        <entry offset=""0x2b"" startLine=""17"" startColumn=""17"" endLine=""17"" endColumn=""31"" />
        <entry offset=""0x2d"" startLine=""18"" startColumn=""17"" endLine=""18"" endColumn=""62"" />
        <entry offset=""0x3e"" startLine=""19"" startColumn=""13"" endLine=""19"" endColumn=""14"" />
        <entry offset=""0x3f"" startLine=""20"" startColumn=""13"" endLine=""20"" endColumn=""45"" />
        <entry offset=""0x4a"" startLine=""21"" startColumn=""9"" endLine=""21"" endColumn=""10"" />
        <entry offset=""0x4b"" startLine=""22"" startColumn=""5"" endLine=""22"" endColumn=""6"" />
      </sequencePoints>
      <scope startOffset=""0x0"" endOffset=""0x4c"">
        <local name=""version"" il_index=""0"" il_start=""0x0"" il_end=""0x4c"" attributes=""0"" />
        <scope startOffset=""0x15"" endOffset=""0x2a"">
          <local name=""foob"" il_index=""1"" il_start=""0x15"" il_end=""0x2a"" attributes=""0"" />
        </scope>
        <scope startOffset=""0x2a"" endOffset=""0x3f"">
          <local name=""foob1"" il_index=""2"" il_start=""0x2a"" il_end=""0x3f"" attributes=""0"" />
        </scope>
      </scope>
    </method>
  </methods>
</symbols>");
        }

        [WorkItem(7244, "http://vstfdevdiv:8080/DevDiv2/DevDiv/_workitems/edit/7244")]
        [Fact]
        public void ConstructorsWithoutInitializers()
        {
            var source =
@"class C
{
    C()
    {
        object o;
    }
    C(object x)
    {
        object y = x;
    }
}";
            var c = CreateCompilationWithMscorlibAndSystemCore(source, options: TestOptions.DebugDll);
            c.VerifyPdb("C..ctor",
@"<symbols>
  <methods>
    <method containingType=""C"" name="".ctor"">
      <customDebugInfo>
        <using>
          <namespace usingCount=""0"" />
        </using>
        <encLocalSlotMap>
          <slot kind=""0"" offset=""18"" />
        </encLocalSlotMap>
      </customDebugInfo>
      <sequencePoints>
        <entry offset=""0x0"" startLine=""3"" startColumn=""5"" endLine=""3"" endColumn=""8"" />
        <entry offset=""0x7"" startLine=""4"" startColumn=""5"" endLine=""4"" endColumn=""6"" />
        <entry offset=""0x8"" startLine=""6"" startColumn=""5"" endLine=""6"" endColumn=""6"" />
      </sequencePoints>
      <scope startOffset=""0x0"" endOffset=""0x9"">
        <scope startOffset=""0x7"" endOffset=""0x9"">
          <local name=""o"" il_index=""0"" il_start=""0x7"" il_end=""0x9"" attributes=""0"" />
        </scope>
      </scope>
    </method>
    <method containingType=""C"" name="".ctor"" parameterNames=""x"">
      <customDebugInfo>
        <forward declaringType=""C"" methodName="".ctor"" />
        <encLocalSlotMap>
          <slot kind=""0"" offset=""18"" />
        </encLocalSlotMap>
      </customDebugInfo>
      <sequencePoints>
        <entry offset=""0x0"" startLine=""7"" startColumn=""5"" endLine=""7"" endColumn=""16"" />
        <entry offset=""0x7"" startLine=""8"" startColumn=""5"" endLine=""8"" endColumn=""6"" />
        <entry offset=""0x8"" startLine=""9"" startColumn=""9"" endLine=""9"" endColumn=""22"" />
        <entry offset=""0xa"" startLine=""10"" startColumn=""5"" endLine=""10"" endColumn=""6"" />
      </sequencePoints>
      <scope startOffset=""0x0"" endOffset=""0xb"">
        <scope startOffset=""0x7"" endOffset=""0xb"">
          <local name=""y"" il_index=""0"" il_start=""0x7"" il_end=""0xb"" attributes=""0"" />
        </scope>
      </scope>
    </method>
  </methods>
</symbols>");
        }

        [WorkItem(7244, "http://vstfdevdiv:8080/DevDiv2/DevDiv/_workitems/edit/7244")]
        [Fact]
        public void ConstructorsWithInitializers()
        {
            var source =
@"class C
{
    static object G = 1;
    object F = G;
    C()
    {
        object o;
    }
    C(object x)
    {
        object y = x;
    }
}";
            var c = CreateCompilationWithMscorlibAndSystemCore(source, options: TestOptions.DebugDll);
            c.VerifyPdb("C..ctor",
@"<symbols>
  <methods>
    <method containingType=""C"" name="".ctor"">
      <customDebugInfo>
        <using>
          <namespace usingCount=""0"" />
        </using>
        <encLocalSlotMap>
          <slot kind=""0"" offset=""18"" />
        </encLocalSlotMap>
      </customDebugInfo>
      <sequencePoints>
        <entry offset=""0x0"" startLine=""4"" startColumn=""5"" endLine=""4"" endColumn=""18"" />
        <entry offset=""0xb"" startLine=""5"" startColumn=""5"" endLine=""5"" endColumn=""8"" />
        <entry offset=""0x12"" startLine=""6"" startColumn=""5"" endLine=""6"" endColumn=""6"" />
        <entry offset=""0x13"" startLine=""8"" startColumn=""5"" endLine=""8"" endColumn=""6"" />
      </sequencePoints>
      <scope startOffset=""0x0"" endOffset=""0x14"">
        <scope startOffset=""0x12"" endOffset=""0x14"">
          <local name=""o"" il_index=""0"" il_start=""0x12"" il_end=""0x14"" attributes=""0"" />
        </scope>
      </scope>
    </method>
    <method containingType=""C"" name="".ctor"" parameterNames=""x"">
      <customDebugInfo>
        <forward declaringType=""C"" methodName="".ctor"" />
        <encLocalSlotMap>
          <slot kind=""0"" offset=""18"" />
        </encLocalSlotMap>
      </customDebugInfo>
      <sequencePoints>
        <entry offset=""0x0"" startLine=""4"" startColumn=""5"" endLine=""4"" endColumn=""18"" />
        <entry offset=""0xb"" startLine=""9"" startColumn=""5"" endLine=""9"" endColumn=""16"" />
        <entry offset=""0x12"" startLine=""10"" startColumn=""5"" endLine=""10"" endColumn=""6"" />
        <entry offset=""0x13"" startLine=""11"" startColumn=""9"" endLine=""11"" endColumn=""22"" />
        <entry offset=""0x15"" startLine=""12"" startColumn=""5"" endLine=""12"" endColumn=""6"" />
      </sequencePoints>
      <scope startOffset=""0x0"" endOffset=""0x16"">
        <scope startOffset=""0x12"" endOffset=""0x16"">
          <local name=""y"" il_index=""0"" il_start=""0x12"" il_end=""0x16"" attributes=""0"" />
        </scope>
      </scope>
    </method>
  </methods>
</symbols>");
        }

        /// <summary>
        /// Although the debugging info attached to DebuggerHidden method is not used by the debugger 
        /// (the debugger doesn't ever stop in the method) Dev11 emits the info and so do we.
        /// 
        /// StepThrough method needs the information if JustMyCode is disabled and a breakpoint is set within the method.
        /// NonUserCode method needs the information if JustMyCode is disabled.
        /// 
        /// It's up to the tool that consumes the debugging information, not the compiler to decide whether to ignore the info or not.
        /// BTW, the information can actually be retrieved at runtime from the PDB file via Reflection StackTrace.
        /// </summary>
        [Fact]
        public void MethodsWithDebuggerAttributes()
        {
            var source = @"
using System;
using System.Diagnostics;

class Program
{
    [DebuggerHidden]
    static void Hidden()
    {
        int x = 1;
        Console.WriteLine(x);
    }

    [DebuggerStepThrough]
    static void StepThrough()
    {
        int y = 1;
        Console.WriteLine(y);
    }

    [DebuggerNonUserCode]
    static void NonUserCode()
    {
        int z = 1;
        Console.WriteLine(z);
    }
}
";
            var c = CreateCompilationWithMscorlibAndSystemCore(source, options: TestOptions.DebugDll);
            c.VerifyPdb(@"
<symbols>
  <methods>
    <method containingType=""Program"" name=""Hidden"">
      <customDebugInfo>
        <using>
          <namespace usingCount=""2"" />
        </using>
        <encLocalSlotMap>
          <slot kind=""0"" offset=""15"" />
        </encLocalSlotMap>
      </customDebugInfo>
      <sequencePoints>
        <entry offset=""0x0"" startLine=""9"" startColumn=""5"" endLine=""9"" endColumn=""6"" />
        <entry offset=""0x1"" startLine=""10"" startColumn=""9"" endLine=""10"" endColumn=""19"" />
        <entry offset=""0x3"" startLine=""11"" startColumn=""9"" endLine=""11"" endColumn=""30"" />
        <entry offset=""0xa"" startLine=""12"" startColumn=""5"" endLine=""12"" endColumn=""6"" />
      </sequencePoints>
      <scope startOffset=""0x0"" endOffset=""0xb"">
        <namespace name=""System"" />
        <namespace name=""System.Diagnostics"" />
        <local name=""x"" il_index=""0"" il_start=""0x0"" il_end=""0xb"" attributes=""0"" />
      </scope>
    </method>
    <method containingType=""Program"" name=""StepThrough"">
      <customDebugInfo>
        <forward declaringType=""Program"" methodName=""Hidden"" />
        <encLocalSlotMap>
          <slot kind=""0"" offset=""15"" />
        </encLocalSlotMap>
      </customDebugInfo>
      <sequencePoints>
        <entry offset=""0x0"" startLine=""16"" startColumn=""5"" endLine=""16"" endColumn=""6"" />
        <entry offset=""0x1"" startLine=""17"" startColumn=""9"" endLine=""17"" endColumn=""19"" />
        <entry offset=""0x3"" startLine=""18"" startColumn=""9"" endLine=""18"" endColumn=""30"" />
        <entry offset=""0xa"" startLine=""19"" startColumn=""5"" endLine=""19"" endColumn=""6"" />
      </sequencePoints>
      <scope startOffset=""0x0"" endOffset=""0xb"">
        <local name=""y"" il_index=""0"" il_start=""0x0"" il_end=""0xb"" attributes=""0"" />
      </scope>
    </method>
    <method containingType=""Program"" name=""NonUserCode"">
      <customDebugInfo>
        <forward declaringType=""Program"" methodName=""Hidden"" />
        <encLocalSlotMap>
          <slot kind=""0"" offset=""15"" />
        </encLocalSlotMap>
      </customDebugInfo>
      <sequencePoints>
        <entry offset=""0x0"" startLine=""23"" startColumn=""5"" endLine=""23"" endColumn=""6"" />
        <entry offset=""0x1"" startLine=""24"" startColumn=""9"" endLine=""24"" endColumn=""19"" />
        <entry offset=""0x3"" startLine=""25"" startColumn=""9"" endLine=""25"" endColumn=""30"" />
        <entry offset=""0xa"" startLine=""26"" startColumn=""5"" endLine=""26"" endColumn=""6"" />
      </sequencePoints>
      <scope startOffset=""0x0"" endOffset=""0xb"">
        <local name=""z"" il_index=""0"" il_start=""0x0"" il_end=""0xb"" attributes=""0"" />
      </scope>
    </method>
  </methods>
</symbols>
");
        }

        /// <summary>
        /// If a synthesized method contains any user code,
        /// the method must have a sequence point at
        /// offset 0 for correct stepping behavior.
        /// </summary>
        [WorkItem(804681, "http://vstfdevdiv:8080/DevDiv2/DevDiv/_workitems/edit/804681")]
        [Fact]
        public void SequencePointAtOffset0()
        {
            string source =
@"using System;
class C
{
    static Func<object, int> F = x =>
    {
        Func<object, int> f = o => 1;
        Func<Func<object, int>, Func<object, int>> g = h => y => h(y);
        return g(f)(null);
    };
}";
            var c = CreateCompilationWithMscorlibAndSystemCore(source, options: TestOptions.DebugDll);
            c.VerifyPdb(@"
<symbols>
  <methods>
    <method containingType=""C"" name="".cctor"">
      <customDebugInfo>
        <using>
          <namespace usingCount=""1"" />
        </using>
        <encLambdaMap>
          <methodOrdinal>2</methodOrdinal>
          <closure offset=""-45"" />
          <lambda offset=""-147"" />
          <lambda offset=""-109"" />
          <lambda offset=""-45"" />
          <lambda offset=""-40"" closure=""0"" />
        </encLambdaMap>
      </customDebugInfo>
      <sequencePoints>
        <entry offset=""0x0"" startLine=""4"" startColumn=""5"" endLine=""9"" endColumn=""7"" />
      </sequencePoints>
      <scope startOffset=""0x0"" endOffset=""0x16"">
        <namespace name=""System"" />
      </scope>
    </method>
    <method containingType=""C+&lt;&gt;c__DisplayClass2_0"" name=""&lt;.cctor&gt;b__3"" parameterNames=""y"">
      <customDebugInfo>
        <forward declaringType=""C"" methodName="".cctor"" />
      </customDebugInfo>
      <sequencePoints>
        <entry offset=""0x0"" startLine=""7"" startColumn=""66"" endLine=""7"" endColumn=""70"" />
      </sequencePoints>
    </method>
    <method containingType=""C+&lt;&gt;c"" name=""&lt;.cctor&gt;b__2_0"" parameterNames=""x"">
      <customDebugInfo>
        <forward declaringType=""C"" methodName="".cctor"" />
        <encLocalSlotMap>
          <slot kind=""0"" offset=""-118"" />
          <slot kind=""0"" offset=""-54"" />
          <slot kind=""21"" offset=""-147"" />
        </encLocalSlotMap>
      </customDebugInfo>
      <sequencePoints>
        <entry offset=""0x0"" startLine=""5"" startColumn=""5"" endLine=""5"" endColumn=""6"" />
        <entry offset=""0x1"" startLine=""6"" startColumn=""9"" endLine=""6"" endColumn=""38"" />
        <entry offset=""0x21"" startLine=""7"" startColumn=""9"" endLine=""7"" endColumn=""71"" />
        <entry offset=""0x41"" startLine=""8"" startColumn=""9"" endLine=""8"" endColumn=""27"" />
        <entry offset=""0x51"" startLine=""9"" startColumn=""5"" endLine=""9"" endColumn=""6"" />
      </sequencePoints>
      <scope startOffset=""0x0"" endOffset=""0x53"">
        <local name=""f"" il_index=""0"" il_start=""0x0"" il_end=""0x53"" attributes=""0"" />
        <local name=""g"" il_index=""1"" il_start=""0x0"" il_end=""0x53"" attributes=""0"" />
      </scope>
    </method>
    <method containingType=""C+&lt;&gt;c"" name=""&lt;.cctor&gt;b__2_1"" parameterNames=""o"">
      <customDebugInfo>
        <forward declaringType=""C"" methodName="".cctor"" />
      </customDebugInfo>
      <sequencePoints>
        <entry offset=""0x0"" startLine=""6"" startColumn=""36"" endLine=""6"" endColumn=""37"" />
      </sequencePoints>
    </method>
    <method containingType=""C+&lt;&gt;c"" name=""&lt;.cctor&gt;b__2_2"" parameterNames=""h"">
      <customDebugInfo>
        <forward declaringType=""C"" methodName="".cctor"" />
        <encLocalSlotMap>
          <slot kind=""30"" offset=""-45"" />
        </encLocalSlotMap>
      </customDebugInfo>
      <sequencePoints>
        <entry offset=""0x0"" hidden=""true"" />
        <entry offset=""0xd"" startLine=""7"" startColumn=""61"" endLine=""7"" endColumn=""70"" />
      </sequencePoints>
      <scope startOffset=""0x0"" endOffset=""0x1a"">
        <local name=""CS$&lt;&gt;8__locals0"" il_index=""0"" il_start=""0x0"" il_end=""0x1a"" attributes=""0"" />
      </scope>
    </method>
  </methods>
</symbols>");
        }

        /// <summary>
        /// Leading trivia is not included in the syntax offset.
        /// </summary>
        [Fact]
        public void SyntaxOffsetInPresenceOfTrivia_Methods()
        {
            string source = @"
class C
{
    public static void Main1() /*Comment1*/{/*Comment2*/int a = 1;/*Comment3*/}/*Comment4*/
    public static void Main2() {/*Comment2*/int a = 2;/*Comment3*/}/*Comment4*/
}";
            var c = CreateCompilationWithMscorlibAndSystemCore(source, options: TestOptions.DebugDll);

            // verify that both syntax offsets are the same
            c.VerifyPdb(@"
<symbols>
  <methods>
    <method containingType=""C"" name=""Main1"">
      <customDebugInfo>
        <using>
          <namespace usingCount=""0"" />
        </using>
        <encLocalSlotMap>
          <slot kind=""0"" offset=""17"" />
        </encLocalSlotMap>
      </customDebugInfo>
      <sequencePoints>
        <entry offset=""0x0"" startLine=""4"" startColumn=""44"" endLine=""4"" endColumn=""45"" />
        <entry offset=""0x1"" startLine=""4"" startColumn=""57"" endLine=""4"" endColumn=""67"" />
        <entry offset=""0x3"" startLine=""4"" startColumn=""79"" endLine=""4"" endColumn=""80"" />
      </sequencePoints>
      <scope startOffset=""0x0"" endOffset=""0x4"">
        <local name=""a"" il_index=""0"" il_start=""0x0"" il_end=""0x4"" attributes=""0"" />
      </scope>
    </method>
    <method containingType=""C"" name=""Main2"">
      <customDebugInfo>
        <forward declaringType=""C"" methodName=""Main1"" />
        <encLocalSlotMap>
          <slot kind=""0"" offset=""17"" />
        </encLocalSlotMap>
      </customDebugInfo>
      <sequencePoints>
        <entry offset=""0x0"" startLine=""5"" startColumn=""32"" endLine=""5"" endColumn=""33"" />
        <entry offset=""0x1"" startLine=""5"" startColumn=""45"" endLine=""5"" endColumn=""55"" />
        <entry offset=""0x3"" startLine=""5"" startColumn=""67"" endLine=""5"" endColumn=""68"" />
      </sequencePoints>
      <scope startOffset=""0x0"" endOffset=""0x4"">
        <local name=""a"" il_index=""0"" il_start=""0x0"" il_end=""0x4"" attributes=""0"" />
      </scope>
    </method>
  </methods>
</symbols>");
        }

        /// <summary>
        /// Leading and trailing trivia are not included in the syntax offset.
        /// </summary>
        [Fact]
        public void SyntaxOffsetInPresenceOfTrivia_Initializers()
        {
            string source = @"
using System;
class C1
{
    public static Func<int> e=() => 0;
    public static Func<int> f/*Comment0*/=/*Comment1*/() => 1;/*Comment2*/
    public static Func<int> g=() => 2;
}
class C2
{
    public static Func<int> e=() => 0;
    public static Func<int> f=/*Comment1*/() => 1;
    public static Func<int> g=() => 2;
}
";
            var c = CreateCompilationWithMscorlibAndSystemCore(source, options: TestOptions.DebugDll);

            // verify that syntax offsets of both .cctor's are the same
            c.VerifyPdb("C1..cctor", @"
<symbols>
  <methods>
    <method containingType=""C1"" name="".cctor"">
      <customDebugInfo>
        <using>
          <namespace usingCount=""1"" />
        </using>
        <encLambdaMap>
          <methodOrdinal>4</methodOrdinal>
          <lambda offset=""-29"" />
          <lambda offset=""-9"" />
          <lambda offset=""-1"" />
        </encLambdaMap>
      </customDebugInfo>
      <sequencePoints>
        <entry offset=""0x0"" startLine=""5"" startColumn=""5"" endLine=""5"" endColumn=""39"" />
        <entry offset=""0x15"" startLine=""6"" startColumn=""5"" endLine=""6"" endColumn=""63"" />
        <entry offset=""0x2a"" startLine=""7"" startColumn=""5"" endLine=""7"" endColumn=""39"" />
      </sequencePoints>
      <scope startOffset=""0x0"" endOffset=""0x40"">
        <namespace name=""System"" />
      </scope>
    </method>
  </methods>
</symbols>");

            c.VerifyPdb("C2..cctor", @"
<symbols>
  <methods>
    <method containingType=""C2"" name="".cctor"">
      <customDebugInfo>
        <forward declaringType=""C1"" methodName="".cctor"" />
        <encLambdaMap>
          <methodOrdinal>4</methodOrdinal>
          <lambda offset=""-29"" />
          <lambda offset=""-9"" />
          <lambda offset=""-1"" />
        </encLambdaMap>
      </customDebugInfo>
      <sequencePoints>
        <entry offset=""0x0"" startLine=""11"" startColumn=""5"" endLine=""11"" endColumn=""39"" />
        <entry offset=""0x15"" startLine=""12"" startColumn=""5"" endLine=""12"" endColumn=""51"" />
        <entry offset=""0x2a"" startLine=""13"" startColumn=""5"" endLine=""13"" endColumn=""39"" />
      </sequencePoints>
    </method>
  </methods>
</symbols>");
        }

        #endregion

        #region ReturnStatement

        [Fact]
        public void Return_Method1()
        {
            var source = @"
class Program
{
    static int Main()
    {
        return 1;
    }
}
";

            var v = CompileAndVerify(source, options: TestOptions.DebugDll);

            // In order to place a breakpoint on the closing brace we need to save the return expression value to 
            // a local and then load it again (since sequence point needs an empty stack). This variable has to be marked as long-lived.
            v.VerifyIL("Program.Main", @"
{
  // Code size        7 (0x7)
  .maxstack  1
  .locals init (int V_0)
 -IL_0000:  nop
 -IL_0001:  ldc.i4.1
  IL_0002:  stloc.0
  IL_0003:  br.s       IL_0005
 -IL_0005:  ldloc.0
  IL_0006:  ret
}", sequencePoints: "Program.Main");

            v.VerifyPdb("Program.Main", @"
<symbols>
  <methods>
    <method containingType=""Program"" name=""Main"">
      <customDebugInfo>
        <using>
          <namespace usingCount=""0"" />
        </using>
        <encLocalSlotMap>
          <slot kind=""21"" offset=""0"" />
        </encLocalSlotMap>
      </customDebugInfo>
      <sequencePoints>
        <entry offset=""0x0"" startLine=""5"" startColumn=""5"" endLine=""5"" endColumn=""6"" />
        <entry offset=""0x1"" startLine=""6"" startColumn=""9"" endLine=""6"" endColumn=""18"" />
        <entry offset=""0x5"" startLine=""7"" startColumn=""5"" endLine=""7"" endColumn=""6"" />
      </sequencePoints>
    </method>
  </methods>
</symbols>");
        }

        [Fact]
        public void Return_Property1()
        {
            var source = @"
class C
{
    static int P
    {
        get { return 1; }
    }
}
";

            var v = CompileAndVerify(source, options: TestOptions.DebugDll);

            // In order to place a breakpoint on the closing brace we need to save the return expression value to 
            // a local and then load it again (since sequence point needs an empty stack). This variable has to be marked as long-lived.
            v.VerifyIL("C.P.get", @"
{
  // Code size        7 (0x7)
  .maxstack  1
  .locals init (int V_0)
 -IL_0000:  nop
 -IL_0001:  ldc.i4.1
  IL_0002:  stloc.0
  IL_0003:  br.s       IL_0005
 -IL_0005:  ldloc.0
  IL_0006:  ret
}", sequencePoints: "C.get_P");

            v.VerifyPdb("C.get_P", @"
<symbols>
  <methods>
    <method containingType=""C"" name=""get_P"">
      <customDebugInfo>
        <using>
          <namespace usingCount=""0"" />
        </using>
        <encLocalSlotMap>
          <slot kind=""21"" offset=""0"" />
        </encLocalSlotMap>
      </customDebugInfo>
      <sequencePoints>
        <entry offset=""0x0"" startLine=""6"" startColumn=""13"" endLine=""6"" endColumn=""14"" />
        <entry offset=""0x1"" startLine=""6"" startColumn=""15"" endLine=""6"" endColumn=""24"" />
        <entry offset=""0x5"" startLine=""6"" startColumn=""25"" endLine=""6"" endColumn=""26"" />
      </sequencePoints>
    </method>
  </methods>
</symbols>");
        }

        [Fact]
        public void Return_Void1()
        {
            var source = @"
class Program
{
    static void Main()
    {
        return;
    }
}
";

            var v = CompileAndVerify(source, options: TestOptions.DebugDll);

            v.VerifyIL("Program.Main", @"
{
  // Code size        4 (0x4)
  .maxstack  0
 -IL_0000:  nop
 -IL_0001:  br.s       IL_0003
 -IL_0003:  ret
}", sequencePoints: "Program.Main");
        }

        [Fact]
        public void Return_ExpressionBodied1()
        {
            var source = @"
class Program
{
    static int Main() => 1;
}
";

            var v = CompileAndVerify(source, options: TestOptions.DebugDll);

            v.VerifyIL("Program.Main", @"
{
  // Code size        2 (0x2)
  .maxstack  1
 -IL_0000:  ldc.i4.1
  IL_0001:  ret
}", sequencePoints: "Program.Main");
        }

        [Fact]
        public void Return_FromExceptionHandler1()
        {
            var source = @"
using System;

class Program
{
    static int Main() 
    {
        try
        {
            Console.WriteLine();
            return 1;
        }
        catch (Exception)
        {
            return 2;
        }
    }
}
";
            var v = CompileAndVerify(source, options: TestOptions.DebugDll);

            v.VerifyIL("Program.Main", @"
{
  // Code size       20 (0x14)
  .maxstack  1
  .locals init (int V_0)
 -IL_0000:  nop
  .try
  {
   -IL_0001:  nop
   -IL_0002:  call       ""void System.Console.WriteLine()""
    IL_0007:  nop
   -IL_0008:  ldc.i4.1
    IL_0009:  stloc.0
    IL_000a:  leave.s    IL_0012
  }
  catch System.Exception
  {
   -IL_000c:  pop
   -IL_000d:  nop
   -IL_000e:  ldc.i4.2
    IL_000f:  stloc.0
    IL_0010:  leave.s    IL_0012
  }
 -IL_0012:  ldloc.0
  IL_0013:  ret
}", sequencePoints: "Program.Main");

            v.VerifyPdb("Program.Main", @"
<symbols>
  <methods>
    <method containingType=""Program"" name=""Main"">
      <customDebugInfo>
        <using>
          <namespace usingCount=""1"" />
        </using>
        <encLocalSlotMap>
          <slot kind=""21"" offset=""0"" />
        </encLocalSlotMap>
      </customDebugInfo>
      <sequencePoints>
        <entry offset=""0x0"" startLine=""7"" startColumn=""5"" endLine=""7"" endColumn=""6"" />
        <entry offset=""0x1"" startLine=""9"" startColumn=""9"" endLine=""9"" endColumn=""10"" />
        <entry offset=""0x2"" startLine=""10"" startColumn=""13"" endLine=""10"" endColumn=""33"" />
        <entry offset=""0x8"" startLine=""11"" startColumn=""13"" endLine=""11"" endColumn=""22"" />
        <entry offset=""0xc"" startLine=""13"" startColumn=""9"" endLine=""13"" endColumn=""26"" />
        <entry offset=""0xd"" startLine=""14"" startColumn=""9"" endLine=""14"" endColumn=""10"" />
        <entry offset=""0xe"" startLine=""15"" startColumn=""13"" endLine=""15"" endColumn=""22"" />
        <entry offset=""0x12"" startLine=""17"" startColumn=""5"" endLine=""17"" endColumn=""6"" />
      </sequencePoints>
      <scope startOffset=""0x0"" endOffset=""0x14"">
        <namespace name=""System"" />
      </scope>
    </method>
  </methods>
</symbols>");
        }

        #endregion

        #region IfStatement

        [Fact]
        public void IfStatement()
        {
            var source = @"
class C 
{ 
    void Method()
    {   
        bool b = true;
        if (b)
        {
            string s = ""true"";
            System.Console.WriteLine(s);
        } 
        else 
        {
            string s = ""false"";
            int i = 1;

            while (i < 100)
            {
                int j = i, k = 1;
                System.Console.WriteLine(j);  
                i = j + k;                
            }         
            
            i = i + 1;
        }
    }
}
";
            var c = CreateCompilationWithMscorlibAndSystemCore(source, options: TestOptions.DebugDll);
            c.VerifyPdb("C.Method", @"
<symbols>
  <methods>
    <method containingType=""C"" name=""Method"">
      <customDebugInfo>
        <using>
          <namespace usingCount=""0"" />
        </using>
        <encLocalSlotMap>
          <slot kind=""0"" offset=""19"" />
          <slot kind=""1"" offset=""38"" />
          <slot kind=""0"" offset=""76"" />
          <slot kind=""0"" offset=""188"" />
          <slot kind=""0"" offset=""218"" />
          <slot kind=""0"" offset=""292"" />
          <slot kind=""0"" offset=""299"" />
          <slot kind=""1"" offset=""240"" />
        </encLocalSlotMap>
      </customDebugInfo>
      <sequencePoints>
        <entry offset=""0x0"" startLine=""5"" startColumn=""5"" endLine=""5"" endColumn=""6"" />
        <entry offset=""0x1"" startLine=""6"" startColumn=""9"" endLine=""6"" endColumn=""23"" />
        <entry offset=""0x3"" startLine=""7"" startColumn=""9"" endLine=""7"" endColumn=""15"" />
        <entry offset=""0x5"" hidden=""true"" />
        <entry offset=""0x8"" startLine=""8"" startColumn=""9"" endLine=""8"" endColumn=""10"" />
        <entry offset=""0x9"" startLine=""9"" startColumn=""13"" endLine=""9"" endColumn=""31"" />
        <entry offset=""0xf"" startLine=""10"" startColumn=""13"" endLine=""10"" endColumn=""41"" />
        <entry offset=""0x16"" startLine=""11"" startColumn=""9"" endLine=""11"" endColumn=""10"" />
        <entry offset=""0x19"" startLine=""13"" startColumn=""9"" endLine=""13"" endColumn=""10"" />
        <entry offset=""0x1a"" startLine=""14"" startColumn=""13"" endLine=""14"" endColumn=""32"" />
        <entry offset=""0x20"" startLine=""15"" startColumn=""13"" endLine=""15"" endColumn=""23"" />
        <entry offset=""0x23"" hidden=""true"" />
        <entry offset=""0x25"" startLine=""18"" startColumn=""13"" endLine=""18"" endColumn=""14"" />
        <entry offset=""0x26"" startLine=""19"" startColumn=""17"" endLine=""19"" endColumn=""26"" />
        <entry offset=""0x2a"" startLine=""19"" startColumn=""28"" endLine=""19"" endColumn=""33"" />
        <entry offset=""0x2d"" startLine=""20"" startColumn=""17"" endLine=""20"" endColumn=""45"" />
        <entry offset=""0x35"" startLine=""21"" startColumn=""17"" endLine=""21"" endColumn=""27"" />
        <entry offset=""0x3c"" startLine=""22"" startColumn=""13"" endLine=""22"" endColumn=""14"" />
        <entry offset=""0x3d"" startLine=""17"" startColumn=""13"" endLine=""17"" endColumn=""28"" />
        <entry offset=""0x45"" hidden=""true"" />
        <entry offset=""0x49"" startLine=""24"" startColumn=""13"" endLine=""24"" endColumn=""23"" />
        <entry offset=""0x4f"" startLine=""25"" startColumn=""9"" endLine=""25"" endColumn=""10"" />
        <entry offset=""0x50"" startLine=""26"" startColumn=""5"" endLine=""26"" endColumn=""6"" />
      </sequencePoints>
      <scope startOffset=""0x0"" endOffset=""0x51"">
        <local name=""b"" il_index=""0"" il_start=""0x0"" il_end=""0x51"" attributes=""0"" />
        <scope startOffset=""0x8"" endOffset=""0x17"">
          <local name=""s"" il_index=""2"" il_start=""0x8"" il_end=""0x17"" attributes=""0"" />
        </scope>
        <scope startOffset=""0x19"" endOffset=""0x50"">
          <local name=""s"" il_index=""3"" il_start=""0x19"" il_end=""0x50"" attributes=""0"" />
          <local name=""i"" il_index=""4"" il_start=""0x19"" il_end=""0x50"" attributes=""0"" />
          <scope startOffset=""0x25"" endOffset=""0x3d"">
            <local name=""j"" il_index=""5"" il_start=""0x25"" il_end=""0x3d"" attributes=""0"" />
            <local name=""k"" il_index=""6"" il_start=""0x25"" il_end=""0x3d"" attributes=""0"" />
          </scope>
        </scope>
      </scope>
    </method>
  </methods>
</symbols>");
        }

        #endregion

        #region WhileStatement

        [WorkItem(538299, "http://vstfdevdiv:8080/DevDiv2/DevDiv/_workitems/edit/538299")]
        [Fact]
        public void WhileStatement()
        {
            var source = @"using System;

public class SeqPointForWhile
{
    public static void Main()
    {
        SeqPointForWhile obj = new SeqPointForWhile();
        obj.While(234);
    }

    int field;
    public void While(int p)
    {
        while (p > 0) // SeqPt should be generated at the end of loop
        {
            p = (int)(p / 2);

            if (p > 100)
            {
                continue;
            }
            else if (p > 10)
            {
                int x = p;
                field = x;
            }
            else
            {
                int x = p;
                Console.WriteLine(x);
                break;
            }
        }
        field = -1;
    }
}
";

            var c = CreateCompilationWithMscorlibAndSystemCore(source, options: TestOptions.ReleaseExe);

            // Offset 0x01 should be:
            //  <entry offset=""0x1"" hidden=""true"" />
            // Move original offset 0x01 to 0x33
            //  <entry offset=""0x33"" startLine=""14"" startColumn=""9"" endLine=""14"" endColumn=""22"" />
            // 
            // Note: 16707566 == 0x00FEEFEE
            c.VerifyPdb(@"
<symbols>
  <entryPoint declaringType=""SeqPointForWhile"" methodName=""Main"" />
  <methods>
    <method containingType=""SeqPointForWhile"" name=""Main"">
      <customDebugInfo>
        <using>
          <namespace usingCount=""1"" />
        </using>
      </customDebugInfo>
      <sequencePoints>
        <entry offset=""0x0"" startLine=""7"" startColumn=""9"" endLine=""7"" endColumn=""55"" />
        <entry offset=""0x5"" startLine=""8"" startColumn=""9"" endLine=""8"" endColumn=""24"" />
        <entry offset=""0xf"" startLine=""9"" startColumn=""5"" endLine=""9"" endColumn=""6"" />
      </sequencePoints>
      <scope startOffset=""0x0"" endOffset=""0x10"">
        <namespace name=""System"" />
      </scope>
    </method>
    <method containingType=""SeqPointForWhile"" name=""While"" parameterNames=""p"">
      <customDebugInfo>
        <forward declaringType=""SeqPointForWhile"" methodName=""Main"" />
      </customDebugInfo>
      <sequencePoints>
        <entry offset=""0x0"" hidden=""true"" />
        <entry offset=""0x2"" startLine=""16"" startColumn=""13"" endLine=""16"" endColumn=""30"" />
        <entry offset=""0x7"" startLine=""18"" startColumn=""13"" endLine=""18"" endColumn=""25"" />
        <entry offset=""0xc"" startLine=""22"" startColumn=""18"" endLine=""22"" endColumn=""29"" />
        <entry offset=""0x11"" startLine=""24"" startColumn=""17"" endLine=""24"" endColumn=""27"" />
        <entry offset=""0x13"" startLine=""25"" startColumn=""17"" endLine=""25"" endColumn=""27"" />
        <entry offset=""0x1a"" startLine=""26"" startColumn=""13"" endLine=""26"" endColumn=""14"" />
        <entry offset=""0x1c"" startLine=""29"" startColumn=""17"" endLine=""29"" endColumn=""27"" />
        <entry offset=""0x1d"" startLine=""30"" startColumn=""17"" endLine=""30"" endColumn=""38"" />
        <entry offset=""0x22"" startLine=""31"" startColumn=""17"" endLine=""31"" endColumn=""23"" />
        <entry offset=""0x24"" startLine=""14"" startColumn=""9"" endLine=""14"" endColumn=""22"" />
        <entry offset=""0x28"" startLine=""34"" startColumn=""9"" endLine=""34"" endColumn=""20"" />
        <entry offset=""0x2f"" startLine=""35"" startColumn=""5"" endLine=""35"" endColumn=""6"" />
      </sequencePoints>
      <scope startOffset=""0x0"" endOffset=""0x30"">
        <scope startOffset=""0x11"" endOffset=""0x1a"">
          <local name=""x"" il_index=""0"" il_start=""0x11"" il_end=""0x1a"" attributes=""0"" />
        </scope>
      </scope>
    </method>
  </methods>
</symbols>");
        }

        #endregion

        #region ForStatement

        [Fact]
        public void ForStatement1()
        {
            var source = @"
class C
{
    static bool F(int i) { return true; }
    static void G(int i) { }
    
    static void M()
    {
        for (int i = 1; F(i); G(i))
        {
            System.Console.WriteLine(1);
        }
    }
}";
            var c = CreateCompilationWithMscorlibAndSystemCore(source, options: TestOptions.DebugDll);
            c.VerifyPdb("C.M", @"
<symbols>
  <methods>
    <method containingType=""C"" name=""M"">
      <customDebugInfo>
        <forward declaringType=""C"" methodName=""F"" parameterNames=""i"" />
        <encLocalSlotMap>
          <slot kind=""0"" offset=""20"" />
          <slot kind=""1"" offset=""11"" />
        </encLocalSlotMap>
      </customDebugInfo>
      <sequencePoints>
        <entry offset=""0x0"" startLine=""8"" startColumn=""5"" endLine=""8"" endColumn=""6"" />
        <entry offset=""0x1"" startLine=""9"" startColumn=""14"" endLine=""9"" endColumn=""23"" />
        <entry offset=""0x3"" hidden=""true"" />
        <entry offset=""0x5"" startLine=""10"" startColumn=""9"" endLine=""10"" endColumn=""10"" />
        <entry offset=""0x6"" startLine=""11"" startColumn=""13"" endLine=""11"" endColumn=""41"" />
        <entry offset=""0xd"" startLine=""12"" startColumn=""9"" endLine=""12"" endColumn=""10"" />
        <entry offset=""0xe"" startLine=""9"" startColumn=""31"" endLine=""9"" endColumn=""35"" />
        <entry offset=""0x15"" startLine=""9"" startColumn=""25"" endLine=""9"" endColumn=""29"" />
        <entry offset=""0x1c"" hidden=""true"" />
        <entry offset=""0x1f"" startLine=""13"" startColumn=""5"" endLine=""13"" endColumn=""6"" />
      </sequencePoints>
      <scope startOffset=""0x0"" endOffset=""0x20"">
        <scope startOffset=""0x1"" endOffset=""0x1f"">
          <local name=""i"" il_index=""0"" il_start=""0x1"" il_end=""0x1f"" attributes=""0"" />
        </scope>
      </scope>
    </method>
  </methods>
</symbols>");
        }

        [Fact]
        public void ForStatement2()
        {
            var source = @"
class C
{
    static void M()
    {
        for (;;)
        {
            System.Console.WriteLine(1);
        }
    }
}";
            var c = CreateCompilationWithMscorlibAndSystemCore(source, options: TestOptions.DebugDll);
            c.VerifyPdb("C.M", @"
<symbols>
  <methods>
    <method containingType=""C"" name=""M"">
      <customDebugInfo>
        <using>
          <namespace usingCount=""0"" />
        </using>
      </customDebugInfo>
      <sequencePoints>
        <entry offset=""0x0"" startLine=""5"" startColumn=""5"" endLine=""5"" endColumn=""6"" />
        <entry offset=""0x1"" hidden=""true"" />
        <entry offset=""0x3"" startLine=""7"" startColumn=""9"" endLine=""7"" endColumn=""10"" />
        <entry offset=""0x4"" startLine=""8"" startColumn=""13"" endLine=""8"" endColumn=""41"" />
        <entry offset=""0xb"" startLine=""9"" startColumn=""9"" endLine=""9"" endColumn=""10"" />
        <entry offset=""0xc"" hidden=""true"" />
      </sequencePoints>
    </method>
  </methods>
</symbols>
");
        }

        [Fact]
        public void ForStatement3()
        {
            var source = @"
class C
{
    static void M()
    {
        int i = 0;
        for (;;i++)
        {
            System.Console.WriteLine(i);
        }
    }
}";
            var c = CreateCompilationWithMscorlibAndSystemCore(source, options: TestOptions.DebugDll);
            c.VerifyPdb("C.M", @"<symbols>
  <methods>
    <method containingType=""C"" name=""M"">
      <customDebugInfo>
        <using>
          <namespace usingCount=""0"" />
        </using>
        <encLocalSlotMap>
          <slot kind=""0"" offset=""15"" />
        </encLocalSlotMap>
      </customDebugInfo>
      <sequencePoints>
        <entry offset=""0x0"" startLine=""5"" startColumn=""5"" endLine=""5"" endColumn=""6"" />
        <entry offset=""0x1"" startLine=""6"" startColumn=""9"" endLine=""6"" endColumn=""19"" />
        <entry offset=""0x3"" hidden=""true"" />
        <entry offset=""0x5"" startLine=""8"" startColumn=""9"" endLine=""8"" endColumn=""10"" />
        <entry offset=""0x6"" startLine=""9"" startColumn=""13"" endLine=""9"" endColumn=""41"" />
        <entry offset=""0xd"" startLine=""10"" startColumn=""9"" endLine=""10"" endColumn=""10"" />
        <entry offset=""0xe"" startLine=""7"" startColumn=""16"" endLine=""7"" endColumn=""19"" />
        <entry offset=""0x12"" hidden=""true"" />
      </sequencePoints>
      <scope startOffset=""0x0"" endOffset=""0x14"">
        <local name=""i"" il_index=""0"" il_start=""0x0"" il_end=""0x14"" attributes=""0"" />
      </scope>
    </method>
  </methods>
</symbols>");
        }

        #endregion

        #region ForEachStatement

        [Fact]
        public void ForEachStatement_String()
        {
            var source = @"
public class C
{
    public static void Main()
    {
        foreach (var c in ""hello"")
        {
            System.Console.WriteLine(c);
        }
    }
}
";
            var c = CreateCompilationWithMscorlibAndSystemCore(source, options: TestOptions.ReleaseExe);

            // Sequence points:
            // 1) Open brace at start of method
            // 2) 'foreach'
            // 3) '"hello"'
            // 4) Hidden initial jump (of for loop)
            // 5) 'var c'
            // 6) Open brace of loop
            // 7) Loop body
            // 8) Close brace of loop
            // 9) Hidden index increment.
            // 10) 'in'
            // 11) Close brace at end of method

            c.VerifyPdb(@"
<symbols>
  <entryPoint declaringType=""C"" methodName=""Main"" />
  <methods>
    <method containingType=""C"" name=""Main"">
      <customDebugInfo>
        <using>
          <namespace usingCount=""0"" />
        </using>
      </customDebugInfo>
      <sequencePoints>
        <entry offset=""0x0"" startLine=""6"" startColumn=""27"" endLine=""6"" endColumn=""34"" />
        <entry offset=""0x8"" hidden=""true"" />
        <entry offset=""0xa"" startLine=""6"" startColumn=""18"" endLine=""6"" endColumn=""23"" />
        <entry offset=""0x11"" startLine=""8"" startColumn=""13"" endLine=""8"" endColumn=""41"" />
        <entry offset=""0x16"" hidden=""true"" />
        <entry offset=""0x1a"" startLine=""6"" startColumn=""24"" endLine=""6"" endColumn=""26"" />
        <entry offset=""0x23"" startLine=""10"" startColumn=""5"" endLine=""10"" endColumn=""6"" />
      </sequencePoints>
    </method>
  </methods>
</symbols>");
        }

        [Fact]
        public void ForEachStatement_Array()
        {
            var source = @"
public class C
{
    public static void Main()
    {
        foreach (var x in new int[2])
        {
            System.Console.WriteLine(x);
        }
    }
}
";

            var c = CreateCompilationWithMscorlibAndSystemCore(source, options: TestOptions.DebugDll);

            // Sequence points:
            // 1) Open brace at start of method
            // 2) 'foreach'
            // 3) 'new int[2]'
            // 4) Hidden initial jump (of for loop)
            // 5) 'var c'
            // 6) Open brace of loop
            // 7) Loop body
            // 8) Close brace of loop
            // 9) Hidden index increment.
            // 10) 'in'
            // 11) Close brace at end of method

            c.VerifyPdb(@"
<symbols>
  <methods>
    <method containingType=""C"" name=""Main"">
      <customDebugInfo>
        <using>
          <namespace usingCount=""0"" />
        </using>
        <encLocalSlotMap>
          <slot kind=""6"" offset=""11"" />
          <slot kind=""8"" offset=""11"" />
          <slot kind=""0"" offset=""11"" />
        </encLocalSlotMap>
      </customDebugInfo>
      <sequencePoints>
        <entry offset=""0x0"" startLine=""5"" startColumn=""5"" endLine=""5"" endColumn=""6"" />
        <entry offset=""0x1"" startLine=""6"" startColumn=""9"" endLine=""6"" endColumn=""16"" />
        <entry offset=""0x2"" startLine=""6"" startColumn=""27"" endLine=""6"" endColumn=""37"" />
        <entry offset=""0xb"" hidden=""true"" />
        <entry offset=""0xd"" startLine=""6"" startColumn=""18"" endLine=""6"" endColumn=""23"" />
        <entry offset=""0x11"" startLine=""7"" startColumn=""9"" endLine=""7"" endColumn=""10"" />
        <entry offset=""0x12"" startLine=""8"" startColumn=""13"" endLine=""8"" endColumn=""41"" />
        <entry offset=""0x19"" startLine=""9"" startColumn=""9"" endLine=""9"" endColumn=""10"" />
        <entry offset=""0x1a"" hidden=""true"" />
        <entry offset=""0x1e"" startLine=""6"" startColumn=""24"" endLine=""6"" endColumn=""26"" />
        <entry offset=""0x24"" startLine=""10"" startColumn=""5"" endLine=""10"" endColumn=""6"" />
      </sequencePoints>
      <scope startOffset=""0x0"" endOffset=""0x25"">
        <scope startOffset=""0xd"" endOffset=""0x1a"">
          <local name=""x"" il_index=""2"" il_start=""0xd"" il_end=""0x1a"" attributes=""0"" />
        </scope>
      </scope>
    </method>
  </methods>
</symbols>");
        }

        [WorkItem(544937, "http://vstfdevdiv:8080/DevDiv2/DevDiv/_workitems/edit/544937")]
        [Fact]
        public void ForEachStatement_MultiDimensionalArray()
        {
            var source = @"
public class C
{
    public static void Main()
    {
        foreach (var x in new int[2, 3])
        {
            System.Console.WriteLine(x);
        }
    }
}
";
            var v = CompileAndVerify(source, options: TestOptions.DebugDll);

            // Sequence points:
            // 1) Open brace at start of method
            // 2) 'foreach'
            // 3) 'new int[2, 3]'
            // 4) Hidden initial jump (of for loop)
            // 5) 'var c'
            // 6) Open brace of loop
            // 7) Loop body
            // 8) Close brace of loop
            // 9) 'in'
            // 10) Close brace at end of method

            v.VerifyIL("C.Main", @"
{
  // Code size       88 (0x58)
  .maxstack  3
  .locals init (int[,] V_0,
                int V_1,
                int V_2,
                int V_3,
                int V_4,
                int V_5) //x
 -IL_0000:  nop
 -IL_0001:  nop
 -IL_0002:  ldc.i4.2
  IL_0003:  ldc.i4.3
  IL_0004:  newobj     ""int[*,*]..ctor""
  IL_0009:  stloc.0
  IL_000a:  ldloc.0
  IL_000b:  ldc.i4.0
  IL_000c:  callvirt   ""int System.Array.GetUpperBound(int)""
  IL_0011:  stloc.1
  IL_0012:  ldloc.0
  IL_0013:  ldc.i4.1
  IL_0014:  callvirt   ""int System.Array.GetUpperBound(int)""
  IL_0019:  stloc.2
  IL_001a:  ldloc.0
  IL_001b:  ldc.i4.0
  IL_001c:  callvirt   ""int System.Array.GetLowerBound(int)""
  IL_0021:  stloc.3
 ~IL_0022:  br.s       IL_0053
  IL_0024:  ldloc.0
  IL_0025:  ldc.i4.1
  IL_0026:  callvirt   ""int System.Array.GetLowerBound(int)""
  IL_002b:  stloc.s    V_4
 ~IL_002d:  br.s       IL_004a
 -IL_002f:  ldloc.0
  IL_0030:  ldloc.3
  IL_0031:  ldloc.s    V_4
  IL_0033:  call       ""int[*,*].Get""
  IL_0038:  stloc.s    V_5
 -IL_003a:  nop
 -IL_003b:  ldloc.s    V_5
  IL_003d:  call       ""void System.Console.WriteLine(int)""
  IL_0042:  nop
 -IL_0043:  nop
 ~IL_0044:  ldloc.s    V_4
  IL_0046:  ldc.i4.1
  IL_0047:  add
  IL_0048:  stloc.s    V_4
 -IL_004a:  ldloc.s    V_4
  IL_004c:  ldloc.2
  IL_004d:  ble.s      IL_002f
 ~IL_004f:  ldloc.3
  IL_0050:  ldc.i4.1
  IL_0051:  add
  IL_0052:  stloc.3
 -IL_0053:  ldloc.3
  IL_0054:  ldloc.1
  IL_0055:  ble.s      IL_0024
 -IL_0057:  ret
}
", sequencePoints: "C.Main");
        }

        [WorkItem(544937, "http://vstfdevdiv:8080/DevDiv2/DevDiv/_workitems/edit/544937")]
        [Fact]
        public void ForEachStatement_MultiDimensionalArrayBreakAndContinue()
        {
            var source = @"
using System;

class C
{
    static void Main()
    {
        int[, ,] array = new[,,]
        {
            { {1, 2}, {3, 4} },
            { {5, 6}, {7, 8} },
        };

        foreach (int i in array)
        {
            if (i % 2 == 1) continue;
            if (i > 4) break;
            Console.WriteLine(i);
        }
    }
}
";
            var v = CompileAndVerify(source, options: TestOptions.DebugDll.WithModuleName("MODULE"));

            // Stepping:
            //   After "continue", step to "in".
            //   After "break", step to first sequence point following loop body (in this case, method close brace).
            v.VerifyIL("C.Main", @"
{
  // Code size      169 (0xa9)
  .maxstack  4
  .locals init (int[,,] V_0, //array
                int[,,] V_1,
                int V_2,
                int V_3,
                int V_4,
                int V_5,
                int V_6,
                int V_7,
                int V_8, //i
                bool V_9,
                bool V_10)
 -IL_0000:  nop
 -IL_0001:  ldc.i4.2
  IL_0002:  ldc.i4.2
  IL_0003:  ldc.i4.2
  IL_0004:  newobj     ""int[*,*,*]..ctor""
  IL_0009:  dup
  IL_000a:  ldtoken    ""<PrivateImplementationDetails>.__StaticArrayInitTypeSize=32 <PrivateImplementationDetails>.EB196F988F4F427D318CA25B68671CF3A4510012""
  IL_000f:  call       ""void System.Runtime.CompilerServices.RuntimeHelpers.InitializeArray(System.Array, System.RuntimeFieldHandle)""
  IL_0014:  stloc.0
 -IL_0015:  nop
 -IL_0016:  ldloc.0
  IL_0017:  stloc.1
  IL_0018:  ldloc.1
  IL_0019:  ldc.i4.0
  IL_001a:  callvirt   ""int System.Array.GetUpperBound(int)""
  IL_001f:  stloc.2
  IL_0020:  ldloc.1
  IL_0021:  ldc.i4.1
  IL_0022:  callvirt   ""int System.Array.GetUpperBound(int)""
  IL_0027:  stloc.3
  IL_0028:  ldloc.1
  IL_0029:  ldc.i4.2
  IL_002a:  callvirt   ""int System.Array.GetUpperBound(int)""
  IL_002f:  stloc.s    V_4
  IL_0031:  ldloc.1
  IL_0032:  ldc.i4.0
  IL_0033:  callvirt   ""int System.Array.GetLowerBound(int)""
  IL_0038:  stloc.s    V_5
 ~IL_003a:  br.s       IL_00a3
  IL_003c:  ldloc.1
  IL_003d:  ldc.i4.1
  IL_003e:  callvirt   ""int System.Array.GetLowerBound(int)""
  IL_0043:  stloc.s    V_6
 ~IL_0045:  br.s       IL_0098
  IL_0047:  ldloc.1
  IL_0048:  ldc.i4.2
  IL_0049:  callvirt   ""int System.Array.GetLowerBound(int)""
  IL_004e:  stloc.s    V_7
 ~IL_0050:  br.s       IL_008c
 -IL_0052:  ldloc.1
  IL_0053:  ldloc.s    V_5
  IL_0055:  ldloc.s    V_6
  IL_0057:  ldloc.s    V_7
  IL_0059:  call       ""int[*,*,*].Get""
  IL_005e:  stloc.s    V_8
 -IL_0060:  nop
 -IL_0061:  ldloc.s    V_8
  IL_0063:  ldc.i4.2
  IL_0064:  rem
  IL_0065:  ldc.i4.1
  IL_0066:  ceq
  IL_0068:  stloc.s    V_9
 ~IL_006a:  ldloc.s    V_9
  IL_006c:  brfalse.s  IL_0070
 -IL_006e:  br.s       IL_0086
 -IL_0070:  ldloc.s    V_8
  IL_0072:  ldc.i4.4
  IL_0073:  cgt
  IL_0075:  stloc.s    V_10
 ~IL_0077:  ldloc.s    V_10
  IL_0079:  brfalse.s  IL_007d
 -IL_007b:  br.s       IL_00a8
 -IL_007d:  ldloc.s    V_8
  IL_007f:  call       ""void System.Console.WriteLine(int)""
  IL_0084:  nop
 -IL_0085:  nop
 ~IL_0086:  ldloc.s    V_7
  IL_0088:  ldc.i4.1
  IL_0089:  add
  IL_008a:  stloc.s    V_7
 -IL_008c:  ldloc.s    V_7
  IL_008e:  ldloc.s    V_4
  IL_0090:  ble.s      IL_0052
 ~IL_0092:  ldloc.s    V_6
  IL_0094:  ldc.i4.1
  IL_0095:  add
  IL_0096:  stloc.s    V_6
 -IL_0098:  ldloc.s    V_6
  IL_009a:  ldloc.3
  IL_009b:  ble.s      IL_0047
 ~IL_009d:  ldloc.s    V_5
  IL_009f:  ldc.i4.1
  IL_00a0:  add
  IL_00a1:  stloc.s    V_5
 -IL_00a3:  ldloc.s    V_5
  IL_00a5:  ldloc.2
  IL_00a6:  ble.s      IL_003c
 -IL_00a8:  ret
}
", sequencePoints: "C.Main");
        }

        [Fact]
        public void ForEachStatement_Enumerator()
        {
            var source = @"
public class C
{
    public static void Main()
    {
        foreach (var x in new System.Collections.Generic.List<int>())
        {
            System.Console.WriteLine(x);
        }
    }
}
";

            var v = CompileAndVerify(source, options: TestOptions.DebugDll);

            // Sequence points:
            // 1) Open brace at start of method
            // 2) 'foreach'
            // 3) 'new System.Collections.Generic.List<int>()'
            // 4) Hidden initial jump (of while loop)
            // 5) 'var c'
            // 6) Open brace of loop
            // 7) Loop body
            // 8) Close brace of loop
            // 9) 'in'
            // 10) hidden point in Finally
            // 11) Close brace at end of method

            v.VerifyIL("C.Main", @"
{
  // Code size       59 (0x3b)
  .maxstack  1
  .locals init (System.Collections.Generic.List<int>.Enumerator V_0,
                int V_1) //x
 -IL_0000:  nop
 -IL_0001:  nop
 -IL_0002:  newobj     ""System.Collections.Generic.List<int>..ctor()""
  IL_0007:  call       ""System.Collections.Generic.List<int>.Enumerator System.Collections.Generic.List<int>.GetEnumerator()""
  IL_000c:  stloc.0
  .try
  {
   ~IL_000d:  br.s       IL_0020
   -IL_000f:  ldloca.s   V_0
    IL_0011:  call       ""int System.Collections.Generic.List<int>.Enumerator.Current.get""
    IL_0016:  stloc.1
   -IL_0017:  nop
   -IL_0018:  ldloc.1
    IL_0019:  call       ""void System.Console.WriteLine(int)""
    IL_001e:  nop
   -IL_001f:  nop
   -IL_0020:  ldloca.s   V_0
    IL_0022:  call       ""bool System.Collections.Generic.List<int>.Enumerator.MoveNext()""
    IL_0027:  brtrue.s   IL_000f
    IL_0029:  leave.s    IL_003a
  }
  finally
  {
   ~IL_002b:  ldloca.s   V_0
    IL_002d:  constrained. ""System.Collections.Generic.List<int>.Enumerator""
    IL_0033:  callvirt   ""void System.IDisposable.Dispose()""
    IL_0038:  nop
    IL_0039:  endfinally
  }
 -IL_003a:  ret
}
", sequencePoints: "C.Main");
        }

        [WorkItem(718501, "http://vstfdevdiv:8080/DevDiv2/DevDiv/_workitems/edit/718501")]
        [Fact]
        public void ForEachNops()
        {
            string source = @"
using System;
using System.Collections.Generic;
using System.Linq;

class Program
{
    private static List<List<int>> l = new List<List<int>>();

    static void Main(string[] args)
        {
            foreach (var i in l.AsEnumerable())
            {
                switch (i.Count)
                {
                    case 1:
                        break;

                    default:
                        if (i.Count != 0)
                        {
                        }

                        break;
                }
            }
        }
}
";
            // we just want this to compile without crashing/asserting
            var c = CreateCompilationWithMscorlibAndSystemCore(source, options: TestOptions.DebugDll);
            c.VerifyPdb("Program.Main", @"<symbols>
  <methods>
    <method containingType=""Program"" name=""Main"" parameterNames=""args"">
      <customDebugInfo>
        <using>
          <namespace usingCount=""3"" />
        </using>
        <encLocalSlotMap>
          <slot kind=""5"" offset=""15"" />
          <slot kind=""0"" offset=""15"" />
          <slot kind=""1"" offset=""83"" />
          <slot kind=""1"" offset=""237"" />
        </encLocalSlotMap>
      </customDebugInfo>
      <sequencePoints>
        <entry offset=""0x0"" startLine=""11"" startColumn=""9"" endLine=""11"" endColumn=""10"" />
        <entry offset=""0x1"" startLine=""12"" startColumn=""13"" endLine=""12"" endColumn=""20"" />
        <entry offset=""0x2"" startLine=""12"" startColumn=""31"" endLine=""12"" endColumn=""47"" />
        <entry offset=""0x12"" hidden=""true"" />
        <entry offset=""0x14"" startLine=""12"" startColumn=""22"" endLine=""12"" endColumn=""27"" />
        <entry offset=""0x1b"" startLine=""13"" startColumn=""13"" endLine=""13"" endColumn=""14"" />
        <entry offset=""0x1c"" startLine=""14"" startColumn=""17"" endLine=""14"" endColumn=""33"" />
        <entry offset=""0x23"" hidden=""true"" />
        <entry offset=""0x29"" startLine=""17"" startColumn=""25"" endLine=""17"" endColumn=""31"" />
        <entry offset=""0x2b"" startLine=""20"" startColumn=""25"" endLine=""20"" endColumn=""42"" />
        <entry offset=""0x35"" hidden=""true"" />
        <entry offset=""0x38"" startLine=""21"" startColumn=""25"" endLine=""21"" endColumn=""26"" />
        <entry offset=""0x39"" startLine=""22"" startColumn=""25"" endLine=""22"" endColumn=""26"" />
        <entry offset=""0x3a"" startLine=""24"" startColumn=""25"" endLine=""24"" endColumn=""31"" />
        <entry offset=""0x3c"" startLine=""26"" startColumn=""13"" endLine=""26"" endColumn=""14"" />
        <entry offset=""0x3d"" startLine=""12"" startColumn=""28"" endLine=""12"" endColumn=""30"" />
        <entry offset=""0x47"" hidden=""true"" />
        <entry offset=""0x52"" startLine=""27"" startColumn=""9"" endLine=""27"" endColumn=""10"" />
      </sequencePoints>
      <scope startOffset=""0x0"" endOffset=""0x53"">
        <namespace name=""System"" />
        <namespace name=""System.Collections.Generic"" />
        <namespace name=""System.Linq"" />
        <scope startOffset=""0x14"" endOffset=""0x3d"">
          <local name=""i"" il_index=""1"" il_start=""0x14"" il_end=""0x3d"" attributes=""0"" />
        </scope>
      </scope>
    </method>
  </methods>
</symbols>"
);
        }

        #endregion

        #region DoStatement

        [Fact]
        public void DoStatement()
        {
            var source = @"using System;

public class SeqPointForWhile
{
    public static void Main()
    {
        SeqPointForWhile obj = new SeqPointForWhile();
        obj.While(234);
    }

    int field;
    public void While(int p)
    {
        do
        {
            p = (int)(p / 2);

            if (p > 100)
            {
                continue;
            }
            else if (p > 10)
            {
                field = 1;
            }
            else
            {
                break;
            }
        } while (p > 0); // SeqPt should be generated for [while (p > 0);]

        field = -1;
    }
}
";

            var c = CreateCompilationWithMscorlibAndSystemCore(source, options: TestOptions.DebugDll);

            c.VerifyPdb(@"
<symbols>
  <methods>
    <method containingType=""SeqPointForWhile"" name=""Main"">
      <customDebugInfo>
        <using>
          <namespace usingCount=""1"" />
        </using>
        <encLocalSlotMap>
          <slot kind=""0"" offset=""28"" />
        </encLocalSlotMap>
      </customDebugInfo>
      <sequencePoints>
        <entry offset=""0x0"" startLine=""6"" startColumn=""5"" endLine=""6"" endColumn=""6"" />
        <entry offset=""0x1"" startLine=""7"" startColumn=""9"" endLine=""7"" endColumn=""55"" />
        <entry offset=""0x7"" startLine=""8"" startColumn=""9"" endLine=""8"" endColumn=""24"" />
        <entry offset=""0x13"" startLine=""9"" startColumn=""5"" endLine=""9"" endColumn=""6"" />
      </sequencePoints>
      <scope startOffset=""0x0"" endOffset=""0x14"">
        <namespace name=""System"" />
        <local name=""obj"" il_index=""0"" il_start=""0x0"" il_end=""0x14"" attributes=""0"" />
      </scope>
    </method>
    <method containingType=""SeqPointForWhile"" name=""While"" parameterNames=""p"">
      <customDebugInfo>
        <forward declaringType=""SeqPointForWhile"" methodName=""Main"" />
        <encLocalSlotMap>
          <slot kind=""1"" offset=""71"" />
          <slot kind=""1"" offset=""159"" />
          <slot kind=""1"" offset=""11"" />
        </encLocalSlotMap>
      </customDebugInfo>
      <sequencePoints>
        <entry offset=""0x0"" startLine=""13"" startColumn=""5"" endLine=""13"" endColumn=""6"" />
        <entry offset=""0x1"" startLine=""15"" startColumn=""9"" endLine=""15"" endColumn=""10"" />
        <entry offset=""0x2"" startLine=""16"" startColumn=""13"" endLine=""16"" endColumn=""30"" />
        <entry offset=""0x7"" startLine=""18"" startColumn=""13"" endLine=""18"" endColumn=""25"" />
        <entry offset=""0xd"" hidden=""true"" />
        <entry offset=""0x10"" startLine=""19"" startColumn=""13"" endLine=""19"" endColumn=""14"" />
        <entry offset=""0x11"" startLine=""20"" startColumn=""17"" endLine=""20"" endColumn=""26"" />
        <entry offset=""0x13"" startLine=""22"" startColumn=""18"" endLine=""22"" endColumn=""29"" />
        <entry offset=""0x19"" hidden=""true"" />
        <entry offset=""0x1c"" startLine=""23"" startColumn=""13"" endLine=""23"" endColumn=""14"" />
        <entry offset=""0x1d"" startLine=""24"" startColumn=""17"" endLine=""24"" endColumn=""27"" />
        <entry offset=""0x24"" startLine=""25"" startColumn=""13"" endLine=""25"" endColumn=""14"" />
        <entry offset=""0x27"" startLine=""27"" startColumn=""13"" endLine=""27"" endColumn=""14"" />
        <entry offset=""0x28"" startLine=""28"" startColumn=""17"" endLine=""28"" endColumn=""23"" />
        <entry offset=""0x2a"" startLine=""30"" startColumn=""9"" endLine=""30"" endColumn=""10"" />
        <entry offset=""0x2b"" startLine=""30"" startColumn=""11"" endLine=""30"" endColumn=""25"" />
        <entry offset=""0x30"" hidden=""true"" />
        <entry offset=""0x33"" startLine=""32"" startColumn=""9"" endLine=""32"" endColumn=""20"" />
        <entry offset=""0x3a"" startLine=""33"" startColumn=""5"" endLine=""33"" endColumn=""6"" />
      </sequencePoints>
    </method>
  </methods>
</symbols>");
        }

        #endregion

        #region Constructor

        [WorkItem(538317, "http://vstfdevdiv:8080/DevDiv2/DevDiv/_workitems/edit/538317")]
        [Fact]
        public void ConstructorSequencePoints1()
        {
            var source = @"namespace NS
{
    public class MyClass
    {
        int intTest;
        public MyClass()
        {
            intTest = 123;
        }

        public MyClass(params int[] values)
        {
            intTest = values[0] + values[1] + values[2];
        }

        public static int Main()
        {
            int intI = 1, intJ = 8;
            int intK = 3;

            // Can't step into Ctor
            MyClass mc = new MyClass();

            // Can't step into Ctor
            mc = new MyClass(intI, intJ, intK);

            return mc.intTest - 12;
        }
    }
}
";

            var c = CreateCompilationWithMscorlibAndSystemCore(source, options: TestOptions.DebugDll);

            // Dev10 vs. Roslyn
            // 
            // Default Ctor (no param)
            //    Dev10                                                 Roslyn
            // ======================================================================================
            //  Code size       18 (0x12)                               // Code size       16 (0x10)
            //  .maxstack  8                                            .maxstack  8
            //* IL_0000:  ldarg.0                                      *IL_0000:  ldarg.0
            //  IL_0001:  call                                          IL_0001:  callvirt
            //      instance void [mscorlib]System.Object::.ctor()         instance void [mscorlib]System.Object::.ctor()
            //  IL_0006:  nop                                          *IL_0006:  nop
            //* IL_0007:  nop
            //* IL_0008:  ldarg.0                                      *IL_0007:  ldarg.0
            //  IL_0009:  ldc.i4.s   123                                IL_0008:  ldc.i4.s   123
            //  IL_000b:  stfld      int32 NS.MyClass::intTest          IL_000a:  stfld      int32 NS.MyClass::intTest
            //  IL_0010:  nop                                           
            //* IL_0011:  ret                                          *IL_000f:  ret
            //  -----------------------------------------------------------------------------------------
            //  SeqPoint: 0, 7 ,8, 0x10                                 0, 6, 7, 0xf

            c.VerifyPdb(@"
<symbols>
  <methods>
    <method containingType=""NS.MyClass"" name="".ctor"">
      <customDebugInfo>
        <using>
          <namespace usingCount=""0"" />
          <namespace usingCount=""0"" />
        </using>
      </customDebugInfo>
      <sequencePoints>
        <entry offset=""0x0"" startLine=""6"" startColumn=""9"" endLine=""6"" endColumn=""25"" />
        <entry offset=""0x7"" startLine=""7"" startColumn=""9"" endLine=""7"" endColumn=""10"" />
        <entry offset=""0x8"" startLine=""8"" startColumn=""13"" endLine=""8"" endColumn=""27"" />
        <entry offset=""0x10"" startLine=""9"" startColumn=""9"" endLine=""9"" endColumn=""10"" />
      </sequencePoints>
    </method>
    <method containingType=""NS.MyClass"" name="".ctor"" parameterNames=""values"">
      <customDebugInfo>
        <forward declaringType=""NS.MyClass"" methodName="".ctor"" />
      </customDebugInfo>
      <sequencePoints>
        <entry offset=""0x0"" startLine=""11"" startColumn=""9"" endLine=""11"" endColumn=""44"" />
        <entry offset=""0x7"" startLine=""12"" startColumn=""9"" endLine=""12"" endColumn=""10"" />
        <entry offset=""0x8"" startLine=""13"" startColumn=""13"" endLine=""13"" endColumn=""57"" />
        <entry offset=""0x19"" startLine=""14"" startColumn=""9"" endLine=""14"" endColumn=""10"" />
      </sequencePoints>
    </method>
    <method containingType=""NS.MyClass"" name=""Main"">
      <customDebugInfo>
        <forward declaringType=""NS.MyClass"" methodName="".ctor"" />
        <encLocalSlotMap>
          <slot kind=""0"" offset=""19"" />
          <slot kind=""0"" offset=""29"" />
          <slot kind=""0"" offset=""56"" />
          <slot kind=""0"" offset=""126"" />
          <slot kind=""21"" offset=""0"" />
        </encLocalSlotMap>
      </customDebugInfo>
      <sequencePoints>
        <entry offset=""0x0"" startLine=""17"" startColumn=""9"" endLine=""17"" endColumn=""10"" />
        <entry offset=""0x1"" startLine=""18"" startColumn=""13"" endLine=""18"" endColumn=""25"" />
        <entry offset=""0x3"" startLine=""18"" startColumn=""27"" endLine=""18"" endColumn=""35"" />
        <entry offset=""0x5"" startLine=""19"" startColumn=""13"" endLine=""19"" endColumn=""26"" />
        <entry offset=""0x7"" startLine=""22"" startColumn=""13"" endLine=""22"" endColumn=""40"" />
        <entry offset=""0xd"" startLine=""25"" startColumn=""13"" endLine=""25"" endColumn=""48"" />
        <entry offset=""0x25"" startLine=""27"" startColumn=""13"" endLine=""27"" endColumn=""36"" />
        <entry offset=""0x32"" startLine=""28"" startColumn=""9"" endLine=""28"" endColumn=""10"" />
      </sequencePoints>
      <scope startOffset=""0x0"" endOffset=""0x35"">
        <local name=""intI"" il_index=""0"" il_start=""0x0"" il_end=""0x35"" attributes=""0"" />
        <local name=""intJ"" il_index=""1"" il_start=""0x0"" il_end=""0x35"" attributes=""0"" />
        <local name=""intK"" il_index=""2"" il_start=""0x0"" il_end=""0x35"" attributes=""0"" />
        <local name=""mc"" il_index=""3"" il_start=""0x0"" il_end=""0x35"" attributes=""0"" />
      </scope>
    </method>
  </methods>
</symbols>");
        }

        [Fact]
        public void ConstructorSequencePoints2()
        {
            TestSequencePoints(
@"using System;

class D
{
    public D() : [|base()|]
    {
    }
}", TestOptions.DebugDll);

            TestSequencePoints(
@"using System;

class D
{
    static D()
    [|{|]
    }
}", TestOptions.DebugDll);

            TestSequencePoints(
@"using System;
class A : Attribute {}
class D
{
    [A]
    public D() : [|base()|]
    {
    }
}", TestOptions.DebugDll);

            TestSequencePoints(
@"using System;
class A : Attribute {}
class D
{
    [A]
    public D() 
        : [|base()|]
    {
    }
}", TestOptions.DebugDll);

            TestSequencePoints(
@"using System;

class A : Attribute {}
class C { }
class D
{
    [A]
    [|public D()|]
    {
    }
}", TestOptions.DebugDll);
        }

        #endregion

        #region Destructor

        [Fact]
        public void Destructors()
        {
            var source = @"
using System;

public class Base
{
    ~Base()
    {
        Console.WriteLine();
    }
}

public class Derived : Base
{
    ~Derived()
    {
        Console.WriteLine();
    }
}
";
            var c = CreateCompilationWithMscorlibAndSystemCore(source, options: TestOptions.DebugDll);
            c.VerifyPdb(@"
<symbols>
  <methods>
    <method containingType=""Base"" name=""Finalize"">
      <customDebugInfo>
        <using>
          <namespace usingCount=""1"" />
        </using>
      </customDebugInfo>
      <sequencePoints>
        <entry offset=""0x0"" startLine=""7"" startColumn=""5"" endLine=""7"" endColumn=""6"" />
        <entry offset=""0x1"" startLine=""7"" startColumn=""5"" endLine=""7"" endColumn=""6"" />
        <entry offset=""0x2"" startLine=""8"" startColumn=""9"" endLine=""8"" endColumn=""29"" />
        <entry offset=""0xa"" startLine=""9"" startColumn=""5"" endLine=""9"" endColumn=""6"" />
        <entry offset=""0x12"" startLine=""9"" startColumn=""5"" endLine=""9"" endColumn=""6"" />
      </sequencePoints>
      <scope startOffset=""0x0"" endOffset=""0x13"">
        <namespace name=""System"" />
      </scope>
    </method>
    <method containingType=""Derived"" name=""Finalize"">
      <customDebugInfo>
        <forward declaringType=""Base"" methodName=""Finalize"" />
      </customDebugInfo>
      <sequencePoints>
        <entry offset=""0x0"" startLine=""15"" startColumn=""5"" endLine=""15"" endColumn=""6"" />
        <entry offset=""0x1"" startLine=""15"" startColumn=""5"" endLine=""15"" endColumn=""6"" />
        <entry offset=""0x2"" startLine=""16"" startColumn=""9"" endLine=""16"" endColumn=""29"" />
        <entry offset=""0xa"" startLine=""17"" startColumn=""5"" endLine=""17"" endColumn=""6"" />
        <entry offset=""0x12"" startLine=""17"" startColumn=""5"" endLine=""17"" endColumn=""6"" />
      </sequencePoints>
    </method>
  </methods>
</symbols>");
        }

        #endregion

        #region Field and Property Initializers

        [Fact]
        public void TestPartialClassFieldInitializers()
        {
            var text1 = @"
public partial class C
{
    int x = 1;
}
";

            var text2 = @"
public partial class C
{
    int y = 1;

    static void Main()
    {
        C c = new C();
    }
}
";
            //Having a unique name here may be important. The infrastructure of the pdb to xml conversion
            //loads the assembly into the ReflectionOnlyLoadFrom context.
            //So it's probably a good idea to have a new name for each assembly.
            var compilation = CreateCompilationWithMscorlib(new SyntaxTree[] { Parse(text1, "a.cs"), Parse(text2, "b.cs") });

            compilation.VerifyPdb("C..ctor", @"
<symbols>
  <files>
    <file id=""1"" name=""b.cs"" language=""3f5162f8-07c6-11d3-9053-00c04fa302a1"" languageVendor=""994b45c4-e6e9-11d2-903f-00c04fa302a1"" documentType=""5a869d0b-6611-11d3-bd2a-0000f80849bd"" checkSumAlgorithmId=""ff1816ec-aa5e-4d10-87f7-6f4963833460"" checkSum=""BB, 7A, A6, D2, B2, 32, 59, 43, 8C, 98, 7F, E1, 98, 8D, F0, 94, 68, E9, EB, 80, "" />
    <file id=""2"" name=""a.cs"" language=""3f5162f8-07c6-11d3-9053-00c04fa302a1"" languageVendor=""994b45c4-e6e9-11d2-903f-00c04fa302a1"" documentType=""5a869d0b-6611-11d3-bd2a-0000f80849bd"" checkSumAlgorithmId=""ff1816ec-aa5e-4d10-87f7-6f4963833460"" checkSum=""B4, EA, 18, 73, D2,  E, 7F, 15, 51, 4C, 68, 86, 40, DF, E3, C3, 97, 9D, F6, B7, "" />
  </files>
  <methods>
    <method containingType=""C"" name="".ctor"">
      <customDebugInfo>
        <forward declaringType=""C"" methodName=""Main"" />
      </customDebugInfo>
      <sequencePoints>
        <entry offset=""0x0"" startLine=""4"" startColumn=""5"" endLine=""4"" endColumn=""15"" document=""2"" />
        <entry offset=""0x7"" startLine=""4"" startColumn=""5"" endLine=""4"" endColumn=""15"" document=""1"" />
      </sequencePoints>
    </method>
  </methods>
</symbols>");
        }

        [Fact]
        public void TestPartialClassFieldInitializersWithLineDirectives()
        {
            var text1 = @"
using System;
public partial class C
{
    int x = 1;
#line 12 ""foo.cs""
    int z = Math.Abs(-3);
    int w = Math.Abs(4);
#line 17 ""bar.cs""
    double zed = Math.Sin(5);
}

#pragma checksum ""mah.cs"" ""{406EA660-64CF-4C82-B6F0-42D48172A799}"" ""ab007f1d23d9""

";

            var text2 = @"
using System;
public partial class C
{
    int y = 1;
    int x2 = 1;
#line 12 ""foo2.cs""
    int z2 = Math.Abs(-3);
    int w2 = Math.Abs(4);
}
";

            var text3 = @"
using System;
public partial class C
{
#line 112 ""mah.cs""
    int y3 = 1;
    int x3 = 1;
    int z3 = Math.Abs(-3);
#line default
    int w3 = Math.Abs(4);
    double zed3 = Math.Sin(5);

    C() {
        Console.WriteLine(""hi"");
    } 

    static void Main()
    {
        C c = new C();
    }
}
";

            //Having a unique name here may be important. The infrastructure of the pdb to xml conversion
            //loads the assembly into the ReflectionOnlyLoadFrom context.
            //So it's probably a good idea to have a new name for each assembly.
            var compilation = CreateCompilationWithMscorlib(new[] { Parse(text1, "a.cs"), Parse(text2, "b.cs"), Parse(text3, "a.cs") }, options: TestOptions.DebugDll);

            compilation.VerifyPdb("C..ctor", @"
<symbols>
<files>
  <file id=""1"" name=""a.cs"" language=""3f5162f8-07c6-11d3-9053-00c04fa302a1"" languageVendor=""994b45c4-e6e9-11d2-903f-00c04fa302a1"" documentType=""5a869d0b-6611-11d3-bd2a-0000f80849bd"" checkSumAlgorithmId=""ff1816ec-aa5e-4d10-87f7-6f4963833460"" checkSum=""E2, 3B, 47,  2, DC, E4, 8D, B4, FF,  0, 67, 90, 31, 68, 74, C0,  6, D7, 39,  E, "" />
  <file id=""2"" name=""foo.cs"" language=""3f5162f8-07c6-11d3-9053-00c04fa302a1"" languageVendor=""994b45c4-e6e9-11d2-903f-00c04fa302a1"" documentType=""5a869d0b-6611-11d3-bd2a-0000f80849bd"" />
  <file id=""3"" name=""bar.cs"" language=""3f5162f8-07c6-11d3-9053-00c04fa302a1"" languageVendor=""994b45c4-e6e9-11d2-903f-00c04fa302a1"" documentType=""5a869d0b-6611-11d3-bd2a-0000f80849bd"" />
  <file id=""4"" name=""b.cs"" language=""3f5162f8-07c6-11d3-9053-00c04fa302a1"" languageVendor=""994b45c4-e6e9-11d2-903f-00c04fa302a1"" documentType=""5a869d0b-6611-11d3-bd2a-0000f80849bd"" checkSumAlgorithmId=""ff1816ec-aa5e-4d10-87f7-6f4963833460"" checkSum=""DB, CE, E5, E9, CB, 53, E5, EF, C1, 7F, 2C, 53, EC,  2, FE, 5C, 34, 2C, EF, 94, "" />
  <file id=""5"" name=""foo2.cs"" language=""3f5162f8-07c6-11d3-9053-00c04fa302a1"" languageVendor=""994b45c4-e6e9-11d2-903f-00c04fa302a1"" documentType=""5a869d0b-6611-11d3-bd2a-0000f80849bd"" />
  <file id=""6"" name=""mah.cs"" language=""3f5162f8-07c6-11d3-9053-00c04fa302a1"" languageVendor=""994b45c4-e6e9-11d2-903f-00c04fa302a1"" documentType=""5a869d0b-6611-11d3-bd2a-0000f80849bd"" checkSumAlgorithmId=""406ea660-64cf-4c82-b6f0-42d48172a799"" checkSum=""AB,  0, 7F, 1D, 23, D9, "" />
</files>
  <methods>
    <method containingType=""C"" name="".ctor"">
      <customDebugInfo>
        <using>
          <namespace usingCount=""1"" />
        </using>
      </customDebugInfo>
      <sequencePoints>
        <entry offset=""0x0"" startLine=""5"" startColumn=""5"" endLine=""5"" endColumn=""15"" document=""1"" />
        <entry offset=""0x7"" startLine=""12"" startColumn=""5"" endLine=""12"" endColumn=""26"" document=""2"" />
        <entry offset=""0x14"" startLine=""13"" startColumn=""5"" endLine=""13"" endColumn=""25"" document=""2"" />
        <entry offset=""0x20"" startLine=""17"" startColumn=""5"" endLine=""17"" endColumn=""30"" document=""3"" />
        <entry offset=""0x34"" startLine=""5"" startColumn=""5"" endLine=""5"" endColumn=""15"" document=""4"" />
        <entry offset=""0x3b"" startLine=""6"" startColumn=""5"" endLine=""6"" endColumn=""16"" document=""4"" />
        <entry offset=""0x42"" startLine=""12"" startColumn=""5"" endLine=""12"" endColumn=""27"" document=""5"" />
        <entry offset=""0x4f"" startLine=""13"" startColumn=""5"" endLine=""13"" endColumn=""26"" document=""5"" />
        <entry offset=""0x5b"" startLine=""112"" startColumn=""5"" endLine=""112"" endColumn=""16"" document=""6"" />
        <entry offset=""0x62"" startLine=""113"" startColumn=""5"" endLine=""113"" endColumn=""16"" document=""6"" />
        <entry offset=""0x69"" startLine=""114"" startColumn=""5"" endLine=""114"" endColumn=""27"" document=""6"" />
        <entry offset=""0x76"" startLine=""10"" startColumn=""5"" endLine=""10"" endColumn=""26"" document=""1"" />
        <entry offset=""0x82"" startLine=""11"" startColumn=""5"" endLine=""11"" endColumn=""31"" document=""1"" />
        <entry offset=""0x96"" startLine=""13"" startColumn=""5"" endLine=""13"" endColumn=""8"" document=""1"" />
        <entry offset=""0x9d"" startLine=""13"" startColumn=""9"" endLine=""13"" endColumn=""10"" document=""1"" />
        <entry offset=""0x9e"" startLine=""14"" startColumn=""9"" endLine=""14"" endColumn=""33"" document=""1"" />
        <entry offset=""0xa9"" startLine=""15"" startColumn=""5"" endLine=""15"" endColumn=""6"" document=""1"" />
      </sequencePoints>
      <scope startOffset=""0x0"" endOffset=""0xaa"">
        <namespace name=""System"" />
      </scope>
    </method>
  </methods>
</symbols>");
        }

        [WorkItem(543313, "http://vstfdevdiv:8080/DevDiv2/DevDiv/_workitems/edit/543313")]
        [Fact]
        public void TestFieldInitializerExpressionLambda()
        {
            var source = @"
class C
{
    int x = ((System.Func<int, int>)(z => z))(1);
}
";
            var c = CreateCompilationWithMscorlibAndSystemCore(source, options: TestOptions.DebugDll);
            c.VerifyPdb(@"<symbols>
  <methods>
    <method containingType=""C"" name="".ctor"">
      <customDebugInfo>
        <using>
          <namespace usingCount=""0"" />
        </using>
        <encLambdaMap>
          <methodOrdinal>1</methodOrdinal>
          <lambda offset=""-6"" />
        </encLambdaMap>
      </customDebugInfo>
      <sequencePoints>
        <entry offset=""0x0"" startLine=""4"" startColumn=""5"" endLine=""4"" endColumn=""50"" />
      </sequencePoints>
    </method>
    <method containingType=""C+&lt;&gt;c"" name=""&lt;.ctor&gt;b__1_0"" parameterNames=""z"">
      <customDebugInfo>
        <forward declaringType=""C"" methodName="".ctor"" />
      </customDebugInfo>
      <sequencePoints>
        <entry offset=""0x0"" startLine=""4"" startColumn=""43"" endLine=""4"" endColumn=""44"" />
      </sequencePoints>
    </method>
  </methods>
</symbols>");
        }

        [Fact]
        public void FieldInitializerSequencePointSpans()
        {
            var source = @"
class C
{
    int x = 1, y = 2;
}
";
            var c = CreateCompilationWithMscorlibAndSystemCore(source, options: TestOptions.DebugDll);
            c.VerifyPdb(@"
<symbols>
  <methods>
    <method containingType=""C"" name="".ctor"">
      <customDebugInfo>
        <using>
          <namespace usingCount=""0"" />
        </using>
      </customDebugInfo>
      <sequencePoints>
        <entry offset=""0x0"" startLine=""4"" startColumn=""5"" endLine=""4"" endColumn=""14"" />
        <entry offset=""0x7"" startLine=""4"" startColumn=""16"" endLine=""4"" endColumn=""21"" />
      </sequencePoints>
    </method>
  </methods>
</symbols>");
        }

        #endregion

        #region Auto-Property

        [Fact, WorkItem(820806, "http://vstfdevdiv:8080/DevDiv2/DevDiv/_workitems/edit/820806")]
        public void BreakpointForAutoImplementedProperty()
        {
            var source = @"
public class C
{
    public static int AutoProp1 { get; private set; }
    internal string AutoProp2 { get; set; }
    internal protected C AutoProp3 { internal get; set;  }
}
";

            var comp = CreateCompilationWithMscorlib(source, options: TestOptions.DebugDll);

            comp.VerifyPdb(@"
<symbols>
  <methods>
    <method containingType=""C"" name=""get_AutoProp1"">
      <sequencePoints>
        <entry offset=""0x0"" startLine=""4"" startColumn=""35"" endLine=""4"" endColumn=""39"" />
      </sequencePoints>
    </method>
    <method containingType=""C"" name=""set_AutoProp1"" parameterNames=""value"">
      <sequencePoints>
        <entry offset=""0x0"" startLine=""4"" startColumn=""40"" endLine=""4"" endColumn=""52"" />
      </sequencePoints>
    </method>
    <method containingType=""C"" name=""get_AutoProp2"">
      <sequencePoints>
        <entry offset=""0x0"" startLine=""5"" startColumn=""33"" endLine=""5"" endColumn=""37"" />
      </sequencePoints>
    </method>
    <method containingType=""C"" name=""set_AutoProp2"" parameterNames=""value"">
      <sequencePoints>
        <entry offset=""0x0"" startLine=""5"" startColumn=""38"" endLine=""5"" endColumn=""42"" />
      </sequencePoints>
    </method>
    <method containingType=""C"" name=""get_AutoProp3"">
      <sequencePoints>
        <entry offset=""0x0"" startLine=""6"" startColumn=""38"" endLine=""6"" endColumn=""51"" />
      </sequencePoints>
    </method>
    <method containingType=""C"" name=""set_AutoProp3"" parameterNames=""value"">
      <sequencePoints>
        <entry offset=""0x0"" startLine=""6"" startColumn=""52"" endLine=""6"" endColumn=""56"" />
      </sequencePoints>
    </method>
  </methods>
</symbols>");
        }

        [Fact]
        public void PropertyDeclaration()
        {
            TestSequencePoints(
@"using System;

public class C
{
    int P { [|get;|] set; }
}", TestOptions.DebugDll);

            TestSequencePoints(
@"using System;

public class C
{
    int P { get; [|set;|] }
}", TestOptions.DebugDll);

            TestSequencePoints(
@"using System;

public class C
{
    int P { get [|{|] return 0; } }
}", TestOptions.DebugDll);

            TestSequencePoints(
@"using System;

public class C
{
    int P { get; } = [|int.Parse(""42"")|];
}", TestOptions.DebugDll, TestOptions.Regular);
        }

        #endregion

        #region ReturnStatement

        [Fact]
        public void Return_Implicit()
        {
            var source = @"class C
{
    static void Main()
    {
    }
}
";

            var c = CreateCompilationWithMscorlibAndSystemCore(source, options: TestOptions.DebugDll);
            c.VerifyPdb("C.Main", @"
<symbols>
  <methods>
    <method containingType=""C"" name=""Main"">
      <customDebugInfo>
        <using>
          <namespace usingCount=""0"" />
        </using>
      </customDebugInfo>
      <sequencePoints>
        <entry offset=""0x0"" startLine=""4"" startColumn=""5"" endLine=""4"" endColumn=""6"" />
        <entry offset=""0x1"" startLine=""5"" startColumn=""5"" endLine=""5"" endColumn=""6"" />
      </sequencePoints>
    </method>
  </methods>
</symbols>");
        }

        [Fact]
        public void Return_Explicit()
        {
            var source = @"class C
{
    static void Main()
    {
        return;
    }
}
";

            var c = CreateCompilationWithMscorlibAndSystemCore(source, options: TestOptions.DebugDll);
            c.VerifyPdb("C.Main", @"
<symbols>
  <methods>
    <method containingType=""C"" name=""Main"">
      <customDebugInfo>
        <using>
          <namespace usingCount=""0"" />
        </using>
      </customDebugInfo>
      <sequencePoints>
        <entry offset=""0x0"" startLine=""4"" startColumn=""5"" endLine=""4"" endColumn=""6"" />
        <entry offset=""0x1"" startLine=""5"" startColumn=""9"" endLine=""5"" endColumn=""16"" />
        <entry offset=""0x3"" startLine=""6"" startColumn=""5"" endLine=""6"" endColumn=""6"" />
      </sequencePoints>
    </method>
  </methods>
</symbols>");
        }

        [WorkItem(538298, "http://vstfdevdiv:8080/DevDiv2/DevDiv/_workitems/edit/538298")]
        [Fact]
        public void RegressSeqPtEndOfMethodAfterReturn()
        {
            var source = @"using System;

public class SeqPointAfterReturn
{
    public static int Main()
    {
        int ret = 0;
        ReturnVoid(100);
        if (field != ""Even"")
            ret = 1;

        ReturnVoid(99);
        if (field != ""Odd"")
            ret = ret + 1;

        string rets = ReturnValue(101);
        if (rets != ""Odd"")
            ret = ret + 1;

        rets = ReturnValue(102);
        if (rets != ""Even"")
            ret = ret + 1;

        return ret;
    }

    static string field;
    public static void ReturnVoid(int p)
    {
        int x = (int)(p % 2);
        if (x == 0)
        {
            field = ""Even"";
        }
        else
        {
            field = ""Odd"";
        }
    }

    public static string ReturnValue(int p)
    {
        int x = (int)(p % 2);
        if (x == 0)
        {
            return ""Even"";
        }
        else
        {
            return ""Odd"";
        }
    }
}
";

            var c = CreateCompilationWithMscorlibAndSystemCore(source, options: TestOptions.DebugDll);

            // Expected are current actual output plus Two extra expected SeqPt:
            //  <entry offset=""0x73"" startLine=""25"" startColumn=""5"" endLine=""25"" endColumn=""6"" />
            //  <entry offset=""0x22"" startLine=""52"" startColumn=""5"" endLine=""52"" endColumn=""6"" />
            // 
            // Note: NOT include other differences between Roslyn and Dev10, as they are filed in separated bugs
            c.VerifyPdb(@"
<symbols>
  <methods>
    <method containingType=""SeqPointAfterReturn"" name=""Main"">
      <customDebugInfo>
        <using>
          <namespace usingCount=""1"" />
        </using>
        <encLocalSlotMap>
          <slot kind=""0"" offset=""15"" />
          <slot kind=""0"" offset=""204"" />
          <slot kind=""1"" offset=""59"" />
          <slot kind=""1"" offset=""138"" />
          <slot kind=""1"" offset=""238"" />
          <slot kind=""1"" offset=""330"" />
          <slot kind=""21"" offset=""0"" />
        </encLocalSlotMap>
      </customDebugInfo>
      <sequencePoints>
        <entry offset=""0x0"" startLine=""6"" startColumn=""5"" endLine=""6"" endColumn=""6"" />
        <entry offset=""0x1"" startLine=""7"" startColumn=""9"" endLine=""7"" endColumn=""21"" />
        <entry offset=""0x3"" startLine=""8"" startColumn=""9"" endLine=""8"" endColumn=""25"" />
        <entry offset=""0xb"" startLine=""9"" startColumn=""9"" endLine=""9"" endColumn=""29"" />
        <entry offset=""0x1b"" hidden=""true"" />
        <entry offset=""0x1e"" startLine=""10"" startColumn=""13"" endLine=""10"" endColumn=""21"" />
        <entry offset=""0x20"" startLine=""12"" startColumn=""9"" endLine=""12"" endColumn=""24"" />
        <entry offset=""0x28"" startLine=""13"" startColumn=""9"" endLine=""13"" endColumn=""28"" />
        <entry offset=""0x38"" hidden=""true"" />
        <entry offset=""0x3b"" startLine=""14"" startColumn=""13"" endLine=""14"" endColumn=""27"" />
        <entry offset=""0x3f"" startLine=""16"" startColumn=""9"" endLine=""16"" endColumn=""40"" />
        <entry offset=""0x47"" startLine=""17"" startColumn=""9"" endLine=""17"" endColumn=""27"" />
        <entry offset=""0x54"" hidden=""true"" />
        <entry offset=""0x58"" startLine=""18"" startColumn=""13"" endLine=""18"" endColumn=""27"" />
        <entry offset=""0x5c"" startLine=""20"" startColumn=""9"" endLine=""20"" endColumn=""33"" />
        <entry offset=""0x64"" startLine=""21"" startColumn=""9"" endLine=""21"" endColumn=""28"" />
        <entry offset=""0x71"" hidden=""true"" />
        <entry offset=""0x75"" startLine=""22"" startColumn=""13"" endLine=""22"" endColumn=""27"" />
        <entry offset=""0x79"" startLine=""24"" startColumn=""9"" endLine=""24"" endColumn=""20"" />
        <entry offset=""0x7e"" startLine=""25"" startColumn=""5"" endLine=""25"" endColumn=""6"" />
      </sequencePoints>
      <scope startOffset=""0x0"" endOffset=""0x81"">
        <namespace name=""System"" />
        <local name=""ret"" il_index=""0"" il_start=""0x0"" il_end=""0x81"" attributes=""0"" />
        <local name=""rets"" il_index=""1"" il_start=""0x0"" il_end=""0x81"" attributes=""0"" />
      </scope>
    </method>
    <method containingType=""SeqPointAfterReturn"" name=""ReturnVoid"" parameterNames=""p"">
      <customDebugInfo>
        <forward declaringType=""SeqPointAfterReturn"" methodName=""Main"" />
        <encLocalSlotMap>
          <slot kind=""0"" offset=""15"" />
          <slot kind=""1"" offset=""42"" />
        </encLocalSlotMap>
      </customDebugInfo>
      <sequencePoints>
        <entry offset=""0x0"" startLine=""29"" startColumn=""5"" endLine=""29"" endColumn=""6"" />
        <entry offset=""0x1"" startLine=""30"" startColumn=""9"" endLine=""30"" endColumn=""30"" />
        <entry offset=""0x5"" startLine=""31"" startColumn=""9"" endLine=""31"" endColumn=""20"" />
        <entry offset=""0xa"" hidden=""true"" />
        <entry offset=""0xd"" startLine=""32"" startColumn=""9"" endLine=""32"" endColumn=""10"" />
        <entry offset=""0xe"" startLine=""33"" startColumn=""13"" endLine=""33"" endColumn=""28"" />
        <entry offset=""0x18"" startLine=""34"" startColumn=""9"" endLine=""34"" endColumn=""10"" />
        <entry offset=""0x1b"" startLine=""36"" startColumn=""9"" endLine=""36"" endColumn=""10"" />
        <entry offset=""0x1c"" startLine=""37"" startColumn=""13"" endLine=""37"" endColumn=""27"" />
        <entry offset=""0x26"" startLine=""38"" startColumn=""9"" endLine=""38"" endColumn=""10"" />
        <entry offset=""0x27"" startLine=""39"" startColumn=""5"" endLine=""39"" endColumn=""6"" />
      </sequencePoints>
      <scope startOffset=""0x0"" endOffset=""0x28"">
        <local name=""x"" il_index=""0"" il_start=""0x0"" il_end=""0x28"" attributes=""0"" />
      </scope>
    </method>
    <method containingType=""SeqPointAfterReturn"" name=""ReturnValue"" parameterNames=""p"">
      <customDebugInfo>
        <forward declaringType=""SeqPointAfterReturn"" methodName=""Main"" />
        <encLocalSlotMap>
          <slot kind=""0"" offset=""15"" />
          <slot kind=""1"" offset=""42"" />
          <slot kind=""21"" offset=""0"" />
        </encLocalSlotMap>
      </customDebugInfo>
      <sequencePoints>
        <entry offset=""0x0"" startLine=""42"" startColumn=""5"" endLine=""42"" endColumn=""6"" />
        <entry offset=""0x1"" startLine=""43"" startColumn=""9"" endLine=""43"" endColumn=""30"" />
        <entry offset=""0x5"" startLine=""44"" startColumn=""9"" endLine=""44"" endColumn=""20"" />
        <entry offset=""0xa"" hidden=""true"" />
        <entry offset=""0xd"" startLine=""45"" startColumn=""9"" endLine=""45"" endColumn=""10"" />
        <entry offset=""0xe"" startLine=""46"" startColumn=""13"" endLine=""46"" endColumn=""27"" />
        <entry offset=""0x16"" startLine=""49"" startColumn=""9"" endLine=""49"" endColumn=""10"" />
        <entry offset=""0x17"" startLine=""50"" startColumn=""13"" endLine=""50"" endColumn=""26"" />
        <entry offset=""0x1f"" startLine=""52"" startColumn=""5"" endLine=""52"" endColumn=""6"" />
      </sequencePoints>
      <scope startOffset=""0x0"" endOffset=""0x21"">
        <local name=""x"" il_index=""0"" il_start=""0x0"" il_end=""0x21"" attributes=""0"" />
      </scope>
    </method>
  </methods>
</symbols>");
        }

        #endregion

        #region Exception Handling

        [WorkItem(542064, "http://vstfdevdiv:8080/DevDiv2/DevDiv/_workitems/edit/542064")]
        [Fact]
        public void ExceptionHandling()
        {
            var source = @"
class Test
{
    static int Main()
    {
        int ret = 0; // stop 1
        try
        { // stop 2
            throw new System.Exception(); // stop 3
        }
        catch (System.Exception e) // stop 4
        { // stop 5
            ret = 1; // stop 6
        }

        try
        { // stop 7
            throw new System.Exception(); // stop 8
        }
        catch // stop 9
        { // stop 10
            return ret; // stop 11
        }

    }
}
";
            // Dev12 inserts an additional sequence point on catch clause, just before 
            // the exception object is assigned to the variable. We don't place that sequence point.
            // Also the scope of he exception variable is different.

            var c = CreateCompilationWithMscorlibAndSystemCore(source, options: TestOptions.DebugDll);
            c.VerifyPdb("Test.Main", @"
<symbols>
  <methods>
    <method containingType=""Test"" name=""Main"">
      <customDebugInfo>
        <using>
          <namespace usingCount=""0"" />
        </using>
        <encLocalSlotMap>
          <slot kind=""0"" offset=""15"" />
          <slot kind=""0"" offset=""147"" />
          <slot kind=""21"" offset=""0"" />
        </encLocalSlotMap>
      </customDebugInfo>
      <sequencePoints>
        <entry offset=""0x0"" startLine=""5"" startColumn=""5"" endLine=""5"" endColumn=""6"" />
        <entry offset=""0x1"" startLine=""6"" startColumn=""9"" endLine=""6"" endColumn=""21"" />
        <entry offset=""0x3"" startLine=""8"" startColumn=""9"" endLine=""8"" endColumn=""10"" />
        <entry offset=""0x4"" startLine=""9"" startColumn=""13"" endLine=""9"" endColumn=""42"" />
        <entry offset=""0xa"" startLine=""11"" startColumn=""9"" endLine=""11"" endColumn=""35"" />
        <entry offset=""0xb"" startLine=""12"" startColumn=""9"" endLine=""12"" endColumn=""10"" />
        <entry offset=""0xc"" startLine=""13"" startColumn=""13"" endLine=""13"" endColumn=""21"" />
        <entry offset=""0xe"" startLine=""14"" startColumn=""9"" endLine=""14"" endColumn=""10"" />
        <entry offset=""0x11"" hidden=""true"" />
        <entry offset=""0x12"" startLine=""17"" startColumn=""9"" endLine=""17"" endColumn=""10"" />
        <entry offset=""0x13"" startLine=""18"" startColumn=""13"" endLine=""18"" endColumn=""42"" />
        <entry offset=""0x19"" startLine=""20"" startColumn=""9"" endLine=""20"" endColumn=""14"" />
        <entry offset=""0x1a"" startLine=""21"" startColumn=""9"" endLine=""21"" endColumn=""10"" />
        <entry offset=""0x1b"" startLine=""22"" startColumn=""13"" endLine=""22"" endColumn=""24"" />
        <entry offset=""0x1f"" startLine=""25"" startColumn=""5"" endLine=""25"" endColumn=""6"" />
      </sequencePoints>
      <scope startOffset=""0x0"" endOffset=""0x21"">
        <local name=""ret"" il_index=""0"" il_start=""0x0"" il_end=""0x21"" attributes=""0"" />
        <scope startOffset=""0xa"" endOffset=""0x11"">
          <local name=""e"" il_index=""1"" il_start=""0xa"" il_end=""0x11"" attributes=""0"" />
        </scope>
      </scope>
    </method>
  </methods>
</symbols>");
        }

        [Fact, WorkItem(2911, "https://github.com/dotnet/roslyn/issues/2911")]
        public void ExceptionHandling_Filter_Debug1()
        {
            var source = @"
using System;
using System.IO;

class Test
{
    static string filter(Exception e)
    {
        return null;
    }

    static void Main()
    {
        try
        {
            throw new InvalidOperationException();
        }
        catch (IOException e) when (filter(e) != null)
        {
            Console.WriteLine();
        }
        catch (Exception e) when (filter(e) != null)
        {
            Console.WriteLine();
        }
    }
}
";
            var v = CompileAndVerify(CreateCompilationWithMscorlibAndSystemCore(source, options: TestOptions.DebugDll));

            v.VerifyIL("Test.Main", @"
{
  // Code size       89 (0x59)
  .maxstack  2
  .locals init (System.IO.IOException V_0, //e
                bool V_1,
                System.Exception V_2, //e
                bool V_3)
 -IL_0000:  nop
  .try
  {
   -IL_0001:  nop
   -IL_0002:  newobj     ""System.InvalidOperationException..ctor()""
    IL_0007:  throw
  }
  filter
  {
   ~IL_0008:  isinst     ""System.IO.IOException""
    IL_000d:  dup
    IL_000e:  brtrue.s   IL_0014
    IL_0010:  pop
    IL_0011:  ldc.i4.0
    IL_0012:  br.s       IL_0023
    IL_0014:  stloc.0
   -IL_0015:  ldloc.0
    IL_0016:  call       ""string Test.filter(System.Exception)""
    IL_001b:  ldnull
    IL_001c:  cgt.un
    IL_001e:  stloc.1
   ~IL_001f:  ldloc.1
    IL_0020:  ldc.i4.0
    IL_0021:  cgt.un
    IL_0023:  endfilter
  }  // end filter
  {  // handler
   ~IL_0025:  pop
   -IL_0026:  nop
   -IL_0027:  call       ""void System.Console.WriteLine()""
    IL_002c:  nop
   -IL_002d:  nop
    IL_002e:  leave.s    IL_0058
  }
  filter
  {
   ~IL_0030:  isinst     ""System.Exception""
    IL_0035:  dup
    IL_0036:  brtrue.s   IL_003c
    IL_0038:  pop
    IL_0039:  ldc.i4.0
    IL_003a:  br.s       IL_004b
    IL_003c:  stloc.2
   -IL_003d:  ldloc.2
    IL_003e:  call       ""string Test.filter(System.Exception)""
    IL_0043:  ldnull
    IL_0044:  cgt.un
    IL_0046:  stloc.3
   ~IL_0047:  ldloc.3
    IL_0048:  ldc.i4.0
    IL_0049:  cgt.un
    IL_004b:  endfilter
  }  // end filter
  {  // handler
   ~IL_004d:  pop
   -IL_004e:  nop
   -IL_004f:  call       ""void System.Console.WriteLine()""
    IL_0054:  nop
   -IL_0055:  nop
    IL_0056:  leave.s    IL_0058
  }
 -IL_0058:  ret
}
", sequencePoints: "Test.Main");

            v.VerifyPdb("Test.Main", @"
<symbols>
  <methods>
    <method containingType=""Test"" name=""Main"">
      <customDebugInfo>
        <forward declaringType=""Test"" methodName=""filter"" parameterNames=""e"" />
        <encLocalSlotMap>
          <slot kind=""0"" offset=""104"" />
          <slot kind=""1"" offset=""120"" />
          <slot kind=""0"" offset=""216"" />
          <slot kind=""1"" offset=""230"" />
        </encLocalSlotMap>
      </customDebugInfo>
      <sequencePoints>
        <entry offset=""0x0"" startLine=""13"" startColumn=""5"" endLine=""13"" endColumn=""6"" />
        <entry offset=""0x1"" startLine=""15"" startColumn=""9"" endLine=""15"" endColumn=""10"" />
        <entry offset=""0x2"" startLine=""16"" startColumn=""13"" endLine=""16"" endColumn=""51"" />
        <entry offset=""0x8"" hidden=""true"" />
        <entry offset=""0x15"" startLine=""18"" startColumn=""31"" endLine=""18"" endColumn=""55"" />
        <entry offset=""0x1f"" hidden=""true"" />
        <entry offset=""0x25"" hidden=""true"" />
        <entry offset=""0x26"" startLine=""19"" startColumn=""9"" endLine=""19"" endColumn=""10"" />
        <entry offset=""0x27"" startLine=""20"" startColumn=""13"" endLine=""20"" endColumn=""33"" />
        <entry offset=""0x2d"" startLine=""21"" startColumn=""9"" endLine=""21"" endColumn=""10"" />
        <entry offset=""0x30"" hidden=""true"" />
        <entry offset=""0x3d"" startLine=""22"" startColumn=""29"" endLine=""22"" endColumn=""53"" />
        <entry offset=""0x47"" hidden=""true"" />
        <entry offset=""0x4d"" hidden=""true"" />
        <entry offset=""0x4e"" startLine=""23"" startColumn=""9"" endLine=""23"" endColumn=""10"" />
        <entry offset=""0x4f"" startLine=""24"" startColumn=""13"" endLine=""24"" endColumn=""33"" />
        <entry offset=""0x55"" startLine=""25"" startColumn=""9"" endLine=""25"" endColumn=""10"" />
        <entry offset=""0x58"" startLine=""26"" startColumn=""5"" endLine=""26"" endColumn=""6"" />
      </sequencePoints>
      <scope startOffset=""0x0"" endOffset=""0x59"">
        <scope startOffset=""0x8"" endOffset=""0x30"">
          <local name=""e"" il_index=""0"" il_start=""0x8"" il_end=""0x30"" attributes=""0"" />
        </scope>
        <scope startOffset=""0x30"" endOffset=""0x58"">
          <local name=""e"" il_index=""2"" il_start=""0x30"" il_end=""0x58"" attributes=""0"" />
        </scope>
      </scope>
    </method>
  </methods>
</symbols>");
        }

        [Fact, WorkItem(2911, "https://github.com/dotnet/roslyn/issues/2911")]
        public void ExceptionHandling_Filter_Debug2()
        {
            var source = @"
class Test
{
    static void Main()
    {
        try
        {
            throw new System.Exception();
        }
        catch when (F())
        { 
            System.Console.WriteLine();
        }
    }

    private static bool F()
    {
        return true;
    }
}
";
            var v = CompileAndVerify(CreateCompilationWithMscorlibAndSystemCore(source, options: TestOptions.DebugDll));
            v.VerifyIL("Test.Main", @"
{
  // Code size       33 (0x21)
  .maxstack  2
  .locals init (bool V_0)
 -IL_0000:  nop
  .try
  {
   -IL_0001:  nop
   -IL_0002:  newobj     ""System.Exception..ctor()""
    IL_0007:  throw
  }
  filter
  {
   ~IL_0008:  pop
   -IL_0009:  call       ""bool Test.F()""
    IL_000e:  stloc.0
   ~IL_000f:  ldloc.0
    IL_0010:  ldc.i4.0
    IL_0011:  cgt.un
    IL_0013:  endfilter
  }  // end filter
  {  // handler
   ~IL_0015:  pop
   -IL_0016:  nop
   -IL_0017:  call       ""void System.Console.WriteLine()""
    IL_001c:  nop
   -IL_001d:  nop
    IL_001e:  leave.s    IL_0020
  }
 -IL_0020:  ret
}
", sequencePoints: "Test.Main");

            v.VerifyPdb("Test.Main", @"<symbols>
  <methods>
    <method containingType=""Test"" name=""Main"">
      <customDebugInfo>
        <using>
          <namespace usingCount=""0"" />
        </using>
        <encLocalSlotMap>
          <slot kind=""1"" offset=""95"" />
        </encLocalSlotMap>
      </customDebugInfo>
      <sequencePoints>
        <entry offset=""0x0"" startLine=""5"" startColumn=""5"" endLine=""5"" endColumn=""6"" />
        <entry offset=""0x1"" startLine=""7"" startColumn=""9"" endLine=""7"" endColumn=""10"" />
        <entry offset=""0x2"" startLine=""8"" startColumn=""13"" endLine=""8"" endColumn=""42"" />
        <entry offset=""0x8"" hidden=""true"" />
        <entry offset=""0x9"" startLine=""10"" startColumn=""15"" endLine=""10"" endColumn=""25"" />
        <entry offset=""0xf"" hidden=""true"" />
        <entry offset=""0x15"" hidden=""true"" />
        <entry offset=""0x16"" startLine=""11"" startColumn=""9"" endLine=""11"" endColumn=""10"" />
        <entry offset=""0x17"" startLine=""12"" startColumn=""13"" endLine=""12"" endColumn=""40"" />
        <entry offset=""0x1d"" startLine=""13"" startColumn=""9"" endLine=""13"" endColumn=""10"" />
        <entry offset=""0x20"" startLine=""14"" startColumn=""5"" endLine=""14"" endColumn=""6"" />
      </sequencePoints>
    </method>
  </methods>
</symbols>");
        }

        [Fact, WorkItem(2911, "https://github.com/dotnet/roslyn/issues/2911")]
        public void ExceptionHandling_Filter_Debug3()
        {
            var source = @"
class Test
{
    static bool a = true;

    static void Main()
    {
        try
        {
            throw new System.Exception();
        }
        catch when (a)
        { 
            System.Console.WriteLine();
        }
    }
}
";
            var v = CompileAndVerify(CreateCompilationWithMscorlibAndSystemCore(source, options: TestOptions.DebugDll));
            v.VerifyIL("Test.Main", @"
{
  // Code size       33 (0x21)
  .maxstack  2
  .locals init (bool V_0)
 -IL_0000:  nop
  .try
  {
   -IL_0001:  nop
   -IL_0002:  newobj     ""System.Exception..ctor()""
    IL_0007:  throw
  }
  filter
  {
   ~IL_0008:  pop
   -IL_0009:  ldsfld     ""bool Test.a""
    IL_000e:  stloc.0
   ~IL_000f:  ldloc.0
    IL_0010:  ldc.i4.0
    IL_0011:  cgt.un
    IL_0013:  endfilter
  }  // end filter
  {  // handler
   ~IL_0015:  pop
   -IL_0016:  nop
   -IL_0017:  call       ""void System.Console.WriteLine()""
    IL_001c:  nop
   -IL_001d:  nop
    IL_001e:  leave.s    IL_0020
  }
 -IL_0020:  ret
}
", sequencePoints: "Test.Main");

            v.VerifyPdb("Test.Main", @"<symbols>
  <methods>
    <method containingType=""Test"" name=""Main"">
      <customDebugInfo>
        <using>
          <namespace usingCount=""0"" />
        </using>
        <encLocalSlotMap>
          <slot kind=""1"" offset=""95"" />
        </encLocalSlotMap>
      </customDebugInfo>
      <sequencePoints>
        <entry offset=""0x0"" startLine=""7"" startColumn=""5"" endLine=""7"" endColumn=""6"" />
        <entry offset=""0x1"" startLine=""9"" startColumn=""9"" endLine=""9"" endColumn=""10"" />
        <entry offset=""0x2"" startLine=""10"" startColumn=""13"" endLine=""10"" endColumn=""42"" />
        <entry offset=""0x8"" hidden=""true"" />
        <entry offset=""0x9"" startLine=""12"" startColumn=""15"" endLine=""12"" endColumn=""23"" />
        <entry offset=""0xf"" hidden=""true"" />
        <entry offset=""0x15"" hidden=""true"" />
        <entry offset=""0x16"" startLine=""13"" startColumn=""9"" endLine=""13"" endColumn=""10"" />
        <entry offset=""0x17"" startLine=""14"" startColumn=""13"" endLine=""14"" endColumn=""40"" />
        <entry offset=""0x1d"" startLine=""15"" startColumn=""9"" endLine=""15"" endColumn=""10"" />
        <entry offset=""0x20"" startLine=""16"" startColumn=""5"" endLine=""16"" endColumn=""6"" />
      </sequencePoints>
    </method>
  </methods>
</symbols>");
        }

        [Fact, WorkItem(2911, "https://github.com/dotnet/roslyn/issues/2911")]
        public void ExceptionHandling_Filter_Release3()
        {
            var source = @"
class Test
{
    static bool a = true;

    static void Main()
    {
        try
        {
            throw new System.Exception();
        }
        catch when (a)
        { 
            System.Console.WriteLine();
        }
    }
}
";
            var v = CompileAndVerify(CreateCompilationWithMscorlibAndSystemCore(source, options: TestOptions.ReleaseDll));
            v.VerifyIL("Test.Main", @"
{
  // Code size       26 (0x1a)
  .maxstack  2
  .try
  {
   -IL_0000:  newobj     ""System.Exception..ctor()""
    IL_0005:  throw
  }
  filter
  {
   ~IL_0006:  pop
   -IL_0007:  ldsfld     ""bool Test.a""
    IL_000c:  ldc.i4.0
    IL_000d:  cgt.un
    IL_000f:  endfilter
  }  // end filter
  {  // handler
   ~IL_0011:  pop
   -IL_0012:  call       ""void System.Console.WriteLine()""
   -IL_0017:  leave.s    IL_0019
  }
 -IL_0019:  ret
}
", sequencePoints: "Test.Main");

            v.VerifyPdb("Test.Main", @"<symbols>
  <methods>
    <method containingType=""Test"" name=""Main"">
      <customDebugInfo>
        <using>
          <namespace usingCount=""0"" />
        </using>
      </customDebugInfo>
      <sequencePoints>
        <entry offset=""0x0"" startLine=""10"" startColumn=""13"" endLine=""10"" endColumn=""42"" />
        <entry offset=""0x6"" hidden=""true"" />
        <entry offset=""0x7"" startLine=""12"" startColumn=""15"" endLine=""12"" endColumn=""23"" />
        <entry offset=""0x11"" hidden=""true"" />
        <entry offset=""0x12"" startLine=""14"" startColumn=""13"" endLine=""14"" endColumn=""40"" />
        <entry offset=""0x17"" startLine=""15"" startColumn=""9"" endLine=""15"" endColumn=""10"" />
        <entry offset=""0x19"" startLine=""16"" startColumn=""5"" endLine=""16"" endColumn=""6"" />
      </sequencePoints>
    </method>
  </methods>
</symbols>");
        }

        [WorkItem(778655, "http://vstfdevdiv:8080/DevDiv2/DevDiv/_workitems/edit/778655")]
        [Fact]
        public void BranchToStartOfTry()
        {
            string source = @"
using System;
using System.Collections.Generic;

class Program
{
    static void Main(string[] args)
    {
        string str = null;
        bool isEmpty = string.IsNullOrEmpty(str);
        // isEmpty is always true here, so it should never go thru this if statement.
        if (!isEmpty)
        {
            throw new Exception();
        }
        try
        {
            Console.WriteLine();
        }
        catch
        {
        }
    }
}
";
            // Note the hidden sequence point @IL_0019.
            var c = CreateCompilationWithMscorlibAndSystemCore(source, options: TestOptions.DebugDll);
            c.VerifyPdb(@"
<symbols>
  <methods>
    <method containingType=""Program"" name=""Main"" parameterNames=""args"">
      <customDebugInfo>
        <using>
          <namespace usingCount=""2"" />
        </using>
        <encLocalSlotMap>
          <slot kind=""0"" offset=""18"" />
          <slot kind=""0"" offset=""44"" />
          <slot kind=""1"" offset=""177"" />
        </encLocalSlotMap>
      </customDebugInfo>
      <sequencePoints>
        <entry offset=""0x0"" startLine=""8"" startColumn=""5"" endLine=""8"" endColumn=""6"" />
        <entry offset=""0x1"" startLine=""9"" startColumn=""9"" endLine=""9"" endColumn=""27"" />
        <entry offset=""0x3"" startLine=""10"" startColumn=""9"" endLine=""10"" endColumn=""50"" />
        <entry offset=""0xa"" startLine=""12"" startColumn=""9"" endLine=""12"" endColumn=""22"" />
        <entry offset=""0xf"" hidden=""true"" />
        <entry offset=""0x12"" startLine=""13"" startColumn=""9"" endLine=""13"" endColumn=""10"" />
        <entry offset=""0x13"" startLine=""14"" startColumn=""13"" endLine=""14"" endColumn=""35"" />
        <entry offset=""0x19"" hidden=""true"" />
        <entry offset=""0x1a"" startLine=""17"" startColumn=""9"" endLine=""17"" endColumn=""10"" />
        <entry offset=""0x1b"" startLine=""18"" startColumn=""13"" endLine=""18"" endColumn=""33"" />
        <entry offset=""0x21"" startLine=""19"" startColumn=""9"" endLine=""19"" endColumn=""10"" />
        <entry offset=""0x24"" startLine=""20"" startColumn=""9"" endLine=""20"" endColumn=""14"" />
        <entry offset=""0x25"" startLine=""21"" startColumn=""9"" endLine=""21"" endColumn=""10"" />
        <entry offset=""0x26"" startLine=""22"" startColumn=""9"" endLine=""22"" endColumn=""10"" />
        <entry offset=""0x29"" startLine=""23"" startColumn=""5"" endLine=""23"" endColumn=""6"" />
      </sequencePoints>
      <scope startOffset=""0x0"" endOffset=""0x2a"">
        <namespace name=""System"" />
        <namespace name=""System.Collections.Generic"" />
        <local name=""str"" il_index=""0"" il_start=""0x0"" il_end=""0x2a"" attributes=""0"" />
        <local name=""isEmpty"" il_index=""1"" il_start=""0x0"" il_end=""0x2a"" attributes=""0"" />
      </scope>
    </method>
  </methods>
</symbols>");
        }

        #endregion

        #region UsingStatement

        [Fact]
        public void UsingStatement()
        {
            var source = @"
public class DisposableClass : System.IDisposable
{
    private readonly string name;

    public DisposableClass(string name) 
    {
        this.name = name;
        System.Console.WriteLine(""Creating "" + name);
    }

    public void Dispose()
    {
        System.Console.WriteLine(""Disposing "" + name);
    }
}

class C
{
    static void Main()
    {
        using (DisposableClass a = new DisposableClass(""A""), b = new DisposableClass(""B""))
            System.Console.WriteLine(""First"");

        using (DisposableClass c = new DisposableClass(""C""), d = new DisposableClass(""D""))
        {
            System.Console.WriteLine(""Second"");
        }

        using (null)
        {

        }
    }
}
";
            var c = CreateCompilationWithMscorlibAndSystemCore(source, options: TestOptions.DebugDll);
            c.VerifyPdb("C.Main", @"
<symbols>
  <methods>
    <method containingType=""C"" name=""Main"">
      <customDebugInfo>
        <forward declaringType=""DisposableClass"" methodName="".ctor"" parameterNames=""name"" />
        <encLocalSlotMap>
          <slot kind=""0"" offset=""34"" />
          <slot kind=""0"" offset=""64"" />
          <slot kind=""0"" offset=""176"" />
          <slot kind=""0"" offset=""206"" />
        </encLocalSlotMap>
      </customDebugInfo>
      <sequencePoints>
        <entry offset=""0x0"" startLine=""21"" startColumn=""5"" endLine=""21"" endColumn=""6"" />
        <entry offset=""0x1"" startLine=""22"" startColumn=""16"" endLine=""22"" endColumn=""60"" />
        <entry offset=""0xc"" startLine=""22"" startColumn=""62"" endLine=""22"" endColumn=""90"" />
        <entry offset=""0x17"" startLine=""23"" startColumn=""13"" endLine=""23"" endColumn=""47"" />
        <entry offset=""0x24"" hidden=""true"" />
        <entry offset=""0x2f"" hidden=""true"" />
        <entry offset=""0x31"" hidden=""true"" />
        <entry offset=""0x3c"" startLine=""25"" startColumn=""16"" endLine=""25"" endColumn=""60"" />
        <entry offset=""0x47"" startLine=""25"" startColumn=""62"" endLine=""25"" endColumn=""90"" />
        <entry offset=""0x52"" startLine=""26"" startColumn=""9"" endLine=""26"" endColumn=""10"" />
        <entry offset=""0x53"" startLine=""27"" startColumn=""13"" endLine=""27"" endColumn=""48"" />
        <entry offset=""0x5e"" startLine=""28"" startColumn=""9"" endLine=""28"" endColumn=""10"" />
        <entry offset=""0x61"" hidden=""true"" />
        <entry offset=""0x6c"" hidden=""true"" />
        <entry offset=""0x6e"" hidden=""true"" />
        <entry offset=""0x79"" startLine=""31"" startColumn=""9"" endLine=""31"" endColumn=""10"" />
        <entry offset=""0x7a"" startLine=""33"" startColumn=""9"" endLine=""33"" endColumn=""10"" />
        <entry offset=""0x7b"" startLine=""34"" startColumn=""5"" endLine=""34"" endColumn=""6"" />
      </sequencePoints>
      <scope startOffset=""0x0"" endOffset=""0x7c"">
        <scope startOffset=""0x1"" endOffset=""0x3c"">
          <local name=""a"" il_index=""0"" il_start=""0x1"" il_end=""0x3c"" attributes=""0"" />
          <local name=""b"" il_index=""1"" il_start=""0x1"" il_end=""0x3c"" attributes=""0"" />
        </scope>
        <scope startOffset=""0x3c"" endOffset=""0x79"">
          <local name=""c"" il_index=""2"" il_start=""0x3c"" il_end=""0x79"" attributes=""0"" />
          <local name=""d"" il_index=""3"" il_start=""0x3c"" il_end=""0x79"" attributes=""0"" />
        </scope>
      </scope>
    </method>
  </methods>
</symbols>");
        }

        #endregion

        // LockStatement tested in CodeGenLock

        #region Anonymous Type

        [Fact]
        public void AnonymousType_Empty()
        {
            var source = @"
class Program
{
    static void Main(string[] args)
    {
        var o = new {};
    }
}
";
            var c = CreateCompilationWithMscorlibAndSystemCore(source, options: TestOptions.DebugDll);
            c.VerifyPdb(@"
<symbols>
  <methods>
    <method containingType=""Program"" name=""Main"" parameterNames=""args"">
      <customDebugInfo>
        <using>
          <namespace usingCount=""0"" />
        </using>
        <encLocalSlotMap>
          <slot kind=""0"" offset=""15"" />
        </encLocalSlotMap>
      </customDebugInfo>
      <sequencePoints>
        <entry offset=""0x0"" startLine=""5"" startColumn=""5"" endLine=""5"" endColumn=""6"" />
        <entry offset=""0x1"" startLine=""6"" startColumn=""9"" endLine=""6"" endColumn=""24"" />
        <entry offset=""0x7"" startLine=""7"" startColumn=""5"" endLine=""7"" endColumn=""6"" />
      </sequencePoints>
      <scope startOffset=""0x0"" endOffset=""0x8"">
        <local name=""o"" il_index=""0"" il_start=""0x0"" il_end=""0x8"" attributes=""0"" />
      </scope>
    </method>
  </methods>
</symbols>");
        }

        [Fact]
        public void AnonymousType_NonEmpty()
        {
            var source = @"
class Program
{
    static void Main(string[] args)
    {
        var o = new { a = 1 };
    }
}
";
            var c = CreateCompilationWithMscorlibAndSystemCore(source, options: TestOptions.DebugDll);
            c.VerifyPdb(@"
<symbols>
  <methods>
    <method containingType=""Program"" name=""Main"" parameterNames=""args"">
      <customDebugInfo>
        <using>
          <namespace usingCount=""0"" />
        </using>
        <encLocalSlotMap>
          <slot kind=""0"" offset=""15"" />
        </encLocalSlotMap>
      </customDebugInfo>
      <sequencePoints>
        <entry offset=""0x0"" startLine=""5"" startColumn=""5"" endLine=""5"" endColumn=""6"" />
        <entry offset=""0x1"" startLine=""6"" startColumn=""9"" endLine=""6"" endColumn=""31"" />
        <entry offset=""0x8"" startLine=""7"" startColumn=""5"" endLine=""7"" endColumn=""6"" />
      </sequencePoints>
      <scope startOffset=""0x0"" endOffset=""0x9"">
        <local name=""o"" il_index=""0"" il_start=""0x0"" il_end=""0x9"" attributes=""0"" />
      </scope>
    </method>
  </methods>
</symbols>");
        }

        #endregion

        #region FixedStatement

        [Fact]
        public void FixedStatementSingleAddress()
        {
            var source = @"
using System;

unsafe class C
{
    int x;
    
    static void Main()
    {
        C c = new C();
        fixed (int* p = &c.x)
        {
            *p = 1;
        }
        Console.WriteLine(c.x);
    }
}
";
            var c = CreateCompilationWithMscorlibAndSystemCore(source, options: TestOptions.UnsafeDebugExe);
            c.VerifyPdb(@"
<symbols>
  <entryPoint declaringType=""C"" methodName=""Main"" />
  <methods>
    <method containingType=""C"" name=""Main"">
      <customDebugInfo>
        <using>
          <namespace usingCount=""1"" />
        </using>
        <encLocalSlotMap>
          <slot kind=""0"" offset=""13"" />
          <slot kind=""0"" offset=""47"" />
        </encLocalSlotMap>
      </customDebugInfo>
      <sequencePoints>
        <entry offset=""0x0"" startLine=""9"" startColumn=""5"" endLine=""9"" endColumn=""6"" />
        <entry offset=""0x1"" startLine=""10"" startColumn=""9"" endLine=""10"" endColumn=""23"" />
        <entry offset=""0x7"" startLine=""11"" startColumn=""16"" endLine=""11"" endColumn=""29"" />
        <entry offset=""0xe"" startLine=""12"" startColumn=""9"" endLine=""12"" endColumn=""10"" />
        <entry offset=""0xf"" startLine=""13"" startColumn=""13"" endLine=""13"" endColumn=""20"" />
        <entry offset=""0x13"" startLine=""14"" startColumn=""9"" endLine=""14"" endColumn=""10"" />
        <entry offset=""0x14"" hidden=""true"" />
        <entry offset=""0x17"" startLine=""15"" startColumn=""9"" endLine=""15"" endColumn=""32"" />
        <entry offset=""0x23"" startLine=""16"" startColumn=""5"" endLine=""16"" endColumn=""6"" />
      </sequencePoints>
      <scope startOffset=""0x0"" endOffset=""0x24"">
        <namespace name=""System"" />
        <local name=""c"" il_index=""0"" il_start=""0x0"" il_end=""0x24"" attributes=""0"" />
        <scope startOffset=""0x7"" endOffset=""0x17"">
          <local name=""p"" il_index=""1"" il_start=""0x7"" il_end=""0x17"" attributes=""0"" />
        </scope>
      </scope>
    </method>
  </methods>
</symbols>");
        }

        [Fact]
        public void FixedStatementSingleString()
        {
            var source = @"
using System;

unsafe class C
{
    static void Main()
    {
        fixed (char* p = ""hello"")
        {
            Console.WriteLine(*p);
        }
    }
}
";
            var c = CreateCompilationWithMscorlibAndSystemCore(source, options: TestOptions.UnsafeDebugDll);
            c.VerifyPdb(@"
<symbols>
  <methods>
    <method containingType=""C"" name=""Main"">
      <customDebugInfo>
        <using>
          <namespace usingCount=""1"" />
        </using>
        <encLocalSlotMap>
          <slot kind=""0"" offset=""24"" />
          <slot kind=""9"" offset=""24"" />
        </encLocalSlotMap>
      </customDebugInfo>
      <sequencePoints>
        <entry offset=""0x0"" startLine=""7"" startColumn=""5"" endLine=""7"" endColumn=""6"" />
        <entry offset=""0x7"" startLine=""8"" startColumn=""16"" endLine=""8"" endColumn=""33"" />
        <entry offset=""0x15"" startLine=""9"" startColumn=""9"" endLine=""9"" endColumn=""10"" />
        <entry offset=""0x16"" startLine=""10"" startColumn=""13"" endLine=""10"" endColumn=""35"" />
        <entry offset=""0x1e"" startLine=""11"" startColumn=""9"" endLine=""11"" endColumn=""10"" />
        <entry offset=""0x1f"" hidden=""true"" />
        <entry offset=""0x21"" startLine=""12"" startColumn=""5"" endLine=""12"" endColumn=""6"" />
      </sequencePoints>
      <scope startOffset=""0x0"" endOffset=""0x22"">
        <namespace name=""System"" />
        <scope startOffset=""0x1"" endOffset=""0x21"">
          <local name=""p"" il_index=""0"" il_start=""0x1"" il_end=""0x21"" attributes=""0"" />
        </scope>
      </scope>
    </method>
  </methods>
</symbols>");
        }

        [Fact]
        public void FixedStatementSingleArray()
        {
            var source = @"
using System;

unsafe class C
{
    int[] a = new int[1];

    static void Main()
    {
        C c = new C();
        Console.Write(c.a[0]);
        fixed (int* p = c.a)
        {
            (*p)++;
        }
        Console.Write(c.a[0]);
    }
}
";
            var c = CreateCompilationWithMscorlibAndSystemCore(source, options: TestOptions.UnsafeDebugExe);
            c.VerifyPdb(@"<symbols>
  <entryPoint declaringType=""C"" methodName=""Main"" />
  <methods>
    <method containingType=""C"" name=""Main"">
      <customDebugInfo>
        <using>
          <namespace usingCount=""1"" />
        </using>
        <encLocalSlotMap>
          <slot kind=""0"" offset=""13"" />
          <slot kind=""0"" offset=""79"" />
          <slot kind=""temp"" />
        </encLocalSlotMap>
      </customDebugInfo>
      <sequencePoints>
        <entry offset=""0x0"" startLine=""9"" startColumn=""5"" endLine=""9"" endColumn=""6"" />
        <entry offset=""0x1"" startLine=""10"" startColumn=""9"" endLine=""10"" endColumn=""23"" />
        <entry offset=""0x7"" startLine=""11"" startColumn=""9"" endLine=""11"" endColumn=""31"" />
        <entry offset=""0x15"" startLine=""12"" startColumn=""16"" endLine=""12"" endColumn=""28"" />
        <entry offset=""0x31"" startLine=""13"" startColumn=""9"" endLine=""13"" endColumn=""10"" />
        <entry offset=""0x32"" startLine=""14"" startColumn=""13"" endLine=""14"" endColumn=""20"" />
        <entry offset=""0x39"" startLine=""15"" startColumn=""9"" endLine=""15"" endColumn=""10"" />
        <entry offset=""0x3a"" hidden=""true"" />
        <entry offset=""0x3d"" startLine=""16"" startColumn=""9"" endLine=""16"" endColumn=""31"" />
        <entry offset=""0x4b"" startLine=""17"" startColumn=""5"" endLine=""17"" endColumn=""6"" />
      </sequencePoints>
      <scope startOffset=""0x0"" endOffset=""0x4c"">
        <namespace name=""System"" />
        <local name=""c"" il_index=""0"" il_start=""0x0"" il_end=""0x4c"" attributes=""0"" />
        <scope startOffset=""0x15"" endOffset=""0x3d"">
          <local name=""p"" il_index=""1"" il_start=""0x15"" il_end=""0x3d"" attributes=""0"" />
        </scope>
      </scope>
    </method>
    <method containingType=""C"" name="".ctor"">
      <customDebugInfo>
        <forward declaringType=""C"" methodName=""Main"" />
      </customDebugInfo>
      <sequencePoints>
        <entry offset=""0x0"" startLine=""6"" startColumn=""5"" endLine=""6"" endColumn=""26"" />
      </sequencePoints>
    </method>
  </methods>
</symbols>");
        }

        [Fact]
        public void FixedStatementMultipleAddresses()
        {
            var source = @"
using System;

unsafe class C
{
    int x;
    int y;
    
    static void Main()
    {
        C c = new C();
        fixed (int* p = &c.x, q = &c.y)
        {
            *p = 1;
            *q = 2;
        }
        Console.WriteLine(c.x + c.y);
    }
}
";
            // NOTE: stop on each declarator.
            var c = CreateCompilationWithMscorlibAndSystemCore(source, options: TestOptions.UnsafeDebugExe);
            c.VerifyPdb(@"
<symbols>
  <entryPoint declaringType=""C"" methodName=""Main"" />
  <methods>
    <method containingType=""C"" name=""Main"">
      <customDebugInfo>
        <using>
          <namespace usingCount=""1"" />
        </using>
        <encLocalSlotMap>
          <slot kind=""0"" offset=""13"" />
          <slot kind=""0"" offset=""47"" />
          <slot kind=""0"" offset=""57"" />
        </encLocalSlotMap>
      </customDebugInfo>
      <sequencePoints>
        <entry offset=""0x0"" startLine=""10"" startColumn=""5"" endLine=""10"" endColumn=""6"" />
        <entry offset=""0x1"" startLine=""11"" startColumn=""9"" endLine=""11"" endColumn=""23"" />
        <entry offset=""0x7"" startLine=""12"" startColumn=""16"" endLine=""12"" endColumn=""29"" />
        <entry offset=""0xe"" startLine=""12"" startColumn=""31"" endLine=""12"" endColumn=""39"" />
        <entry offset=""0x15"" startLine=""13"" startColumn=""9"" endLine=""13"" endColumn=""10"" />
        <entry offset=""0x16"" startLine=""14"" startColumn=""13"" endLine=""14"" endColumn=""20"" />
        <entry offset=""0x1a"" startLine=""15"" startColumn=""13"" endLine=""15"" endColumn=""20"" />
        <entry offset=""0x1e"" startLine=""16"" startColumn=""9"" endLine=""16"" endColumn=""10"" />
        <entry offset=""0x1f"" hidden=""true"" />
        <entry offset=""0x25"" startLine=""17"" startColumn=""9"" endLine=""17"" endColumn=""38"" />
        <entry offset=""0x38"" startLine=""18"" startColumn=""5"" endLine=""18"" endColumn=""6"" />
      </sequencePoints>
      <scope startOffset=""0x0"" endOffset=""0x39"">
        <namespace name=""System"" />
        <local name=""c"" il_index=""0"" il_start=""0x0"" il_end=""0x39"" attributes=""0"" />
        <scope startOffset=""0x7"" endOffset=""0x25"">
          <local name=""p"" il_index=""1"" il_start=""0x7"" il_end=""0x25"" attributes=""0"" />
          <local name=""q"" il_index=""2"" il_start=""0x7"" il_end=""0x25"" attributes=""0"" />
        </scope>
      </scope>
    </method>
  </methods>
</symbols>");
        }

        [Fact]
        public void FixedStatementMultipleStrings()
        {
            var source = @"
using System;

unsafe class C
{
    static void Main()
    {
        fixed (char* p = ""hello"", q = ""goodbye"")
        {
            Console.Write(*p);
            Console.Write(*q);
        }
    }
}
";
            // NOTE: stop on each declarator.
            var c = CreateCompilationWithMscorlibAndSystemCore(source, options: TestOptions.UnsafeDebugDll);
            c.VerifyPdb(@"
<symbols>
  <methods>
    <method containingType=""C"" name=""Main"">
      <customDebugInfo>
        <using>
          <namespace usingCount=""1"" />
        </using>
        <encLocalSlotMap>
          <slot kind=""0"" offset=""24"" />
          <slot kind=""0"" offset=""37"" />
          <slot kind=""9"" offset=""24"" />
          <slot kind=""9"" offset=""37"" />
        </encLocalSlotMap>
      </customDebugInfo>
      <sequencePoints>
        <entry offset=""0x0"" startLine=""7"" startColumn=""5"" endLine=""7"" endColumn=""6"" />
        <entry offset=""0x7"" startLine=""8"" startColumn=""16"" endLine=""8"" endColumn=""33"" />
        <entry offset=""0x1b"" startLine=""8"" startColumn=""35"" endLine=""8"" endColumn=""48"" />
        <entry offset=""0x29"" startLine=""9"" startColumn=""9"" endLine=""9"" endColumn=""10"" />
        <entry offset=""0x2a"" startLine=""10"" startColumn=""13"" endLine=""10"" endColumn=""31"" />
        <entry offset=""0x32"" startLine=""11"" startColumn=""13"" endLine=""11"" endColumn=""31"" />
        <entry offset=""0x3a"" startLine=""12"" startColumn=""9"" endLine=""12"" endColumn=""10"" />
        <entry offset=""0x3b"" hidden=""true"" />
        <entry offset=""0x3f"" startLine=""13"" startColumn=""5"" endLine=""13"" endColumn=""6"" />
      </sequencePoints>
      <scope startOffset=""0x0"" endOffset=""0x40"">
        <namespace name=""System"" />
        <scope startOffset=""0x1"" endOffset=""0x3f"">
          <local name=""p"" il_index=""0"" il_start=""0x1"" il_end=""0x3f"" attributes=""0"" />
          <local name=""q"" il_index=""1"" il_start=""0x1"" il_end=""0x3f"" attributes=""0"" />
        </scope>
      </scope>
    </method>
  </methods>
</symbols>");
        }

        [Fact]
        public void FixedStatementMultipleArrays()
        {
            var source = @"
using System;

unsafe class C
{
    int[] a = new int[1];
    int[] b = new int[1];

    static void Main()
    {
        C c = new C();
        Console.Write(c.a[0]);
        Console.Write(c.b[0]);
        fixed (int* p = c.a, q = c.b)
        {
            *p = 1;
            *q = 2;
        }
        Console.Write(c.a[0]);
        Console.Write(c.b[0]);
    }
}
";
            var c = CreateCompilationWithMscorlibAndSystemCore(source, options: TestOptions.UnsafeDebugExe);
            c.VerifyPdb(@"
<symbols>
  <entryPoint declaringType=""C"" methodName=""Main"" />
  <methods>
    <method containingType=""C"" name=""Main"">
      <customDebugInfo>
        <using>
          <namespace usingCount=""1"" />
        </using>
        <encLocalSlotMap>
          <slot kind=""0"" offset=""13"" />
          <slot kind=""0"" offset=""111"" />
          <slot kind=""0"" offset=""120"" />
          <slot kind=""temp"" />
          <slot kind=""temp"" />
        </encLocalSlotMap>
      </customDebugInfo>
      <sequencePoints>
        <entry offset=""0x0"" startLine=""10"" startColumn=""5"" endLine=""10"" endColumn=""6"" />
        <entry offset=""0x1"" startLine=""11"" startColumn=""9"" endLine=""11"" endColumn=""23"" />
        <entry offset=""0x7"" startLine=""12"" startColumn=""9"" endLine=""12"" endColumn=""31"" />
        <entry offset=""0x15"" startLine=""13"" startColumn=""9"" endLine=""13"" endColumn=""31"" />
        <entry offset=""0x23"" startLine=""14"" startColumn=""16"" endLine=""14"" endColumn=""28"" />
        <entry offset=""0x3f"" startLine=""14"" startColumn=""30"" endLine=""14"" endColumn=""37"" />
        <entry offset=""0x5e"" startLine=""15"" startColumn=""9"" endLine=""15"" endColumn=""10"" />
        <entry offset=""0x5f"" startLine=""16"" startColumn=""13"" endLine=""16"" endColumn=""20"" />
        <entry offset=""0x63"" startLine=""17"" startColumn=""13"" endLine=""17"" endColumn=""20"" />
        <entry offset=""0x67"" startLine=""18"" startColumn=""9"" endLine=""18"" endColumn=""10"" />
        <entry offset=""0x68"" hidden=""true"" />
        <entry offset=""0x6e"" startLine=""19"" startColumn=""9"" endLine=""19"" endColumn=""31"" />
        <entry offset=""0x7c"" startLine=""20"" startColumn=""9"" endLine=""20"" endColumn=""31"" />
        <entry offset=""0x8a"" startLine=""21"" startColumn=""5"" endLine=""21"" endColumn=""6"" />
      </sequencePoints>
      <scope startOffset=""0x0"" endOffset=""0x8b"">
        <namespace name=""System"" />
        <local name=""c"" il_index=""0"" il_start=""0x0"" il_end=""0x8b"" attributes=""0"" />
        <scope startOffset=""0x23"" endOffset=""0x6e"">
          <local name=""p"" il_index=""1"" il_start=""0x23"" il_end=""0x6e"" attributes=""0"" />
          <local name=""q"" il_index=""2"" il_start=""0x23"" il_end=""0x6e"" attributes=""0"" />
        </scope>
      </scope>
    </method>
    <method containingType=""C"" name="".ctor"">
      <customDebugInfo>
        <forward declaringType=""C"" methodName=""Main"" />
      </customDebugInfo>
      <sequencePoints>
        <entry offset=""0x0"" startLine=""6"" startColumn=""5"" endLine=""6"" endColumn=""26"" />
        <entry offset=""0xc"" startLine=""7"" startColumn=""5"" endLine=""7"" endColumn=""26"" />
      </sequencePoints>
    </method>
  </methods>
</symbols>");
        }

        [Fact]
        public void FixedStatementMultipleMixed()
        {
            var source = @"
using System;

unsafe class C
{
    char c = 'a';
    char[] a = new char[1];

    static void Main()
    {
        C c = new C();
        fixed (char* p = &c.c, q = c.a, r = ""hello"")
        {
            Console.Write((int)*p);
            Console.Write((int)*q);
            Console.Write((int)*r);
        }
    }
}
";
            var c = CreateCompilationWithMscorlibAndSystemCore(source, options: TestOptions.UnsafeDebugDll);
            c.VerifyPdb(@"
<symbols>
  <methods>
    <method containingType=""C"" name=""Main"">
      <customDebugInfo>
        <using>
          <namespace usingCount=""1"" />
        </using>
        <encLocalSlotMap>
          <slot kind=""0"" offset=""13"" />
          <slot kind=""0"" offset=""48"" />
          <slot kind=""0"" offset=""58"" />
          <slot kind=""0"" offset=""67"" />
          <slot kind=""temp"" />
          <slot kind=""9"" offset=""67"" />
        </encLocalSlotMap>
      </customDebugInfo>
      <sequencePoints>
        <entry offset=""0x0"" startLine=""10"" startColumn=""5"" endLine=""10"" endColumn=""6"" />
        <entry offset=""0x1"" startLine=""11"" startColumn=""9"" endLine=""11"" endColumn=""23"" />
        <entry offset=""0x7"" startLine=""12"" startColumn=""16"" endLine=""12"" endColumn=""30"" />
        <entry offset=""0xe"" startLine=""12"" startColumn=""32"" endLine=""12"" endColumn=""39"" />
        <entry offset=""0x34"" startLine=""12"" startColumn=""41"" endLine=""12"" endColumn=""52"" />
        <entry offset=""0x43"" startLine=""13"" startColumn=""9"" endLine=""13"" endColumn=""10"" />
        <entry offset=""0x44"" startLine=""14"" startColumn=""13"" endLine=""14"" endColumn=""36"" />
        <entry offset=""0x4d"" startLine=""15"" startColumn=""13"" endLine=""15"" endColumn=""36"" />
        <entry offset=""0x56"" startLine=""16"" startColumn=""13"" endLine=""16"" endColumn=""36"" />
        <entry offset=""0x5e"" startLine=""17"" startColumn=""9"" endLine=""17"" endColumn=""10"" />
        <entry offset=""0x5f"" hidden=""true"" />
        <entry offset=""0x68"" startLine=""18"" startColumn=""5"" endLine=""18"" endColumn=""6"" />
      </sequencePoints>
      <scope startOffset=""0x0"" endOffset=""0x69"">
        <namespace name=""System"" />
        <local name=""c"" il_index=""0"" il_start=""0x0"" il_end=""0x69"" attributes=""0"" />
        <scope startOffset=""0x7"" endOffset=""0x68"">
          <local name=""p"" il_index=""1"" il_start=""0x7"" il_end=""0x68"" attributes=""0"" />
          <local name=""q"" il_index=""2"" il_start=""0x7"" il_end=""0x68"" attributes=""0"" />
          <local name=""r"" il_index=""3"" il_start=""0x7"" il_end=""0x68"" attributes=""0"" />
        </scope>
      </scope>
    </method>
    <method containingType=""C"" name="".ctor"">
      <customDebugInfo>
        <forward declaringType=""C"" methodName=""Main"" />
      </customDebugInfo>
      <sequencePoints>
        <entry offset=""0x0"" startLine=""6"" startColumn=""5"" endLine=""6"" endColumn=""18"" />
        <entry offset=""0x8"" startLine=""7"" startColumn=""5"" endLine=""7"" endColumn=""28"" />
      </sequencePoints>
    </method>
  </methods>
</symbols>");
        }

        #endregion

        #region Line Directives

        [Fact]
        public void LineDirective()
        {
            var source = @"
#line 50 ""foo.cs""

using System;

unsafe class C
{
    static void Main()
    {
        Console.Write(1);
    }
}
";
            var c = CreateCompilationWithMscorlibAndSystemCore(source, options: TestOptions.UnsafeDebugExe);
            c.VerifyPdb(@"
<symbols>
  <files>
    <file id=""1"" name=""foo.cs"" language=""3f5162f8-07c6-11d3-9053-00c04fa302a1"" languageVendor=""994b45c4-e6e9-11d2-903f-00c04fa302a1"" documentType=""5a869d0b-6611-11d3-bd2a-0000f80849bd"" />
  </files>
  <entryPoint declaringType=""C"" methodName=""Main"" />
  <methods>
    <method containingType=""C"" name=""Main"">
      <customDebugInfo>
        <using>
          <namespace usingCount=""1"" />
        </using>
      </customDebugInfo>
      <sequencePoints>
        <entry offset=""0x0"" startLine=""56"" startColumn=""5"" endLine=""56"" endColumn=""6"" document=""1"" />
        <entry offset=""0x1"" startLine=""57"" startColumn=""9"" endLine=""57"" endColumn=""26"" document=""1"" />
        <entry offset=""0x8"" startLine=""58"" startColumn=""5"" endLine=""58"" endColumn=""6"" document=""1"" />
      </sequencePoints>
      <scope startOffset=""0x0"" endOffset=""0x9"">
        <namespace name=""System"" />
      </scope>
    </method>
  </methods>
</symbols>");
        }

        [WorkItem(544917, "http://vstfdevdiv:8080/DevDiv2/DevDiv/_workitems/edit/544917")]
        [Fact]
        public void DisabledLineDirective()
        {
            var source = @"
#if false
#line 50 ""foo.cs""
#endif

using System;

unsafe class C
{
    static void Main()
    {
        Console.Write(1);
    }
}
";
            var c = CreateCompilationWithMscorlibAndSystemCore(source, options: TestOptions.UnsafeDebugExe);
            c.VerifyPdb(@"
<symbols>
  <entryPoint declaringType=""C"" methodName=""Main"" />
  <methods>
    <method containingType=""C"" name=""Main"">
      <customDebugInfo>
        <using>
          <namespace usingCount=""1"" />
        </using>
      </customDebugInfo>
      <sequencePoints>
        <entry offset=""0x0"" startLine=""11"" startColumn=""5"" endLine=""11"" endColumn=""6"" />
        <entry offset=""0x1"" startLine=""12"" startColumn=""9"" endLine=""12"" endColumn=""26"" />
        <entry offset=""0x8"" startLine=""13"" startColumn=""5"" endLine=""13"" endColumn=""6"" />
      </sequencePoints>
      <scope startOffset=""0x0"" endOffset=""0x9"">
        <namespace name=""System"" />
      </scope>
    </method>
  </methods>
</symbols>");
        }

        [Fact]
        public void TestLineDirectivesHidden()
        {
            var text1 = @"
using System;
public class C
{
    public void Foo()
    {
        foreach (var x in new int[] { 1, 2, 3, 4 })
        {
            Console.WriteLine(x);
        }

#line hidden
        foreach (var x in new int[] { 1, 2, 3, 4 })
        {
            Console.WriteLine(x);
        }
#line default

        foreach (var x in new int[] { 1, 2, 3, 4 })
        {
            Console.WriteLine(x);
        }
    }
}
";

            var compilation = CreateCompilationWithMscorlib(text1, options: TestOptions.DebugDll);
            compilation.VerifyPdb(@"
<symbols>
  <methods>
    <method containingType=""C"" name=""Foo"">
      <customDebugInfo>
        <using>
          <namespace usingCount=""1"" />
        </using>
        <encLocalSlotMap>
          <slot kind=""6"" offset=""11"" />
          <slot kind=""8"" offset=""11"" />
          <slot kind=""0"" offset=""11"" />
          <slot kind=""6"" offset=""137"" />
          <slot kind=""8"" offset=""137"" />
          <slot kind=""0"" offset=""137"" />
          <slot kind=""6"" offset=""264"" />
          <slot kind=""8"" offset=""264"" />
          <slot kind=""0"" offset=""264"" />
        </encLocalSlotMap>
      </customDebugInfo>
      <sequencePoints>
        <entry offset=""0x0"" startLine=""6"" startColumn=""5"" endLine=""6"" endColumn=""6"" />
        <entry offset=""0x1"" startLine=""7"" startColumn=""9"" endLine=""7"" endColumn=""16"" />
        <entry offset=""0x2"" startLine=""7"" startColumn=""27"" endLine=""7"" endColumn=""51"" />
        <entry offset=""0x16"" hidden=""true"" />
        <entry offset=""0x18"" startLine=""7"" startColumn=""18"" endLine=""7"" endColumn=""23"" />
        <entry offset=""0x1c"" startLine=""8"" startColumn=""9"" endLine=""8"" endColumn=""10"" />
        <entry offset=""0x1d"" startLine=""9"" startColumn=""13"" endLine=""9"" endColumn=""34"" />
        <entry offset=""0x24"" startLine=""10"" startColumn=""9"" endLine=""10"" endColumn=""10"" />
        <entry offset=""0x25"" hidden=""true"" />
        <entry offset=""0x29"" startLine=""7"" startColumn=""24"" endLine=""7"" endColumn=""26"" />
        <entry offset=""0x2f"" hidden=""true"" />
        <entry offset=""0x30"" hidden=""true"" />
        <entry offset=""0x45"" hidden=""true"" />
        <entry offset=""0x47"" hidden=""true"" />
        <entry offset=""0x4d"" hidden=""true"" />
        <entry offset=""0x4e"" hidden=""true"" />
        <entry offset=""0x56"" hidden=""true"" />
        <entry offset=""0x57"" hidden=""true"" />
        <entry offset=""0x5d"" hidden=""true"" />
        <entry offset=""0x64"" startLine=""19"" startColumn=""9"" endLine=""19"" endColumn=""16"" />
        <entry offset=""0x65"" startLine=""19"" startColumn=""27"" endLine=""19"" endColumn=""51"" />
        <entry offset=""0x7b"" hidden=""true"" />
        <entry offset=""0x7d"" startLine=""19"" startColumn=""18"" endLine=""19"" endColumn=""23"" />
        <entry offset=""0x84"" startLine=""20"" startColumn=""9"" endLine=""20"" endColumn=""10"" />
        <entry offset=""0x85"" startLine=""21"" startColumn=""13"" endLine=""21"" endColumn=""34"" />
        <entry offset=""0x8d"" startLine=""22"" startColumn=""9"" endLine=""22"" endColumn=""10"" />
        <entry offset=""0x8e"" hidden=""true"" />
        <entry offset=""0x94"" startLine=""19"" startColumn=""24"" endLine=""19"" endColumn=""26"" />
        <entry offset=""0x9c"" startLine=""23"" startColumn=""5"" endLine=""23"" endColumn=""6"" />
      </sequencePoints>
      <scope startOffset=""0x0"" endOffset=""0x9d"">
        <namespace name=""System"" />
        <scope startOffset=""0x18"" endOffset=""0x25"">
          <local name=""x"" il_index=""2"" il_start=""0x18"" il_end=""0x25"" attributes=""0"" />
        </scope>
        <scope startOffset=""0x47"" endOffset=""0x57"">
          <local name=""x"" il_index=""5"" il_start=""0x47"" il_end=""0x57"" attributes=""0"" />
        </scope>
        <scope startOffset=""0x7d"" endOffset=""0x8e"">
          <local name=""x"" il_index=""8"" il_start=""0x7d"" il_end=""0x8e"" attributes=""0"" />
        </scope>
      </scope>
    </method>
  </methods>
</symbols>");
        }

        #endregion

        #region Constants

        [Fact]
        public void Constant_StringsWithSurrogateChar()
        {
            var source = @"
using System;
public class T
{
    public static void Main()
    {
        const string HighSurrogateCharacter = ""\uD800"";
        const string LowSurrogateCharacter = ""\uDC00"";
        const string MatchedSurrogateCharacters = ""\uD800\uDC00"";
    }
}";

            var c = CreateCompilationWithMscorlibAndSystemCore(source, options: TestOptions.DebugDll);

            // Note:  U+FFFD is the Unicode 'replacement character' point and is used to replace an incoming character
            //        whose value is unknown or unrepresentable in Unicode.  This is what our pdb writer does with
            //        unpaired surrogates.
            c.VerifyPdb(@"
<symbols>
  <methods>
    <method containingType=""T"" name=""Main"">
      <customDebugInfo>
        <using>
          <namespace usingCount=""1"" />
        </using>
      </customDebugInfo>
      <sequencePoints>
        <entry offset=""0x0"" startLine=""6"" startColumn=""5"" endLine=""6"" endColumn=""6"" />
        <entry offset=""0x1"" startLine=""10"" startColumn=""5"" endLine=""10"" endColumn=""6"" />
      </sequencePoints>
      <scope startOffset=""0x0"" endOffset=""0x2"">
        <namespace name=""System"" />
        <constant name=""HighSurrogateCharacter"" value=""\uFFFD"" type=""String"" />
        <constant name=""LowSurrogateCharacter"" value=""\uFFFD"" type=""String"" />
        <constant name=""MatchedSurrogateCharacters"" value=""\uD800\uDC00"" type=""String"" />
      </scope>
    </method>
  </methods>
</symbols>", format: DebugInformationFormat.Pdb);

            c.VerifyPdb(@"
<symbols>
  <methods>
    <method containingType=""T"" name=""Main"">
      <sequencePoints>
        <entry offset=""0x0"" startLine=""6"" startColumn=""5"" endLine=""6"" endColumn=""6"" />
        <entry offset=""0x1"" startLine=""10"" startColumn=""5"" endLine=""10"" endColumn=""6"" />
      </sequencePoints>
      <scope startOffset=""0x0"" endOffset=""0x2"">
        <constant name=""HighSurrogateCharacter"" value=""\uD800"" type=""String"" />
        <constant name=""LowSurrogateCharacter"" value=""\uDC00"" type=""String"" />
        <constant name=""MatchedSurrogateCharacters"" value=""\uD800\uDC00"" type=""String"" />
      </scope>
    </method>
  </methods>
</symbols>", format: DebugInformationFormat.PortablePdb);
        }

        [Fact, WorkItem(546862, "http://vstfdevdiv:8080/DevDiv2/DevDiv/_workitems/edit/546862")]
        public void Constant_InvalidUnicodeString()
        {
            var source = @"
using System;
public class T
{
    public static void Main()
    {
        const string invalidUnicodeString = ""\uD800\0\uDC00"";
    }
}";

            var c = CreateCompilationWithMscorlibAndSystemCore(source, options: TestOptions.DebugDll);

            // Note:  U+FFFD is the Unicode 'replacement character' point and is used to replace an incoming character
            //        whose value is unknown or unrepresentable in Unicode.  This is what our pdb writer does with
            //        unpaired surrogates.
            c.VerifyPdb(@"
<symbols>
  <methods>
    <method containingType=""T"" name=""Main"">
      <customDebugInfo>
        <using>
          <namespace usingCount=""1"" />
        </using>
      </customDebugInfo>
      <sequencePoints>
        <entry offset=""0x0"" startLine=""6"" startColumn=""5"" endLine=""6"" endColumn=""6"" />
        <entry offset=""0x1"" startLine=""8"" startColumn=""5"" endLine=""8"" endColumn=""6"" />
      </sequencePoints>
      <scope startOffset=""0x0"" endOffset=""0x2"">
        <namespace name=""System"" />
        <constant name=""invalidUnicodeString"" value=""\uFFFD\u0000\uFFFD"" type=""String"" />
      </scope>
    </method>
  </methods>
</symbols>", format: DebugInformationFormat.Pdb);

            c.VerifyPdb(@"
<symbols>
  <methods>
    <method containingType=""T"" name=""Main"">
      <sequencePoints>
        <entry offset=""0x0"" startLine=""6"" startColumn=""5"" endLine=""6"" endColumn=""6"" />
        <entry offset=""0x1"" startLine=""8"" startColumn=""5"" endLine=""8"" endColumn=""6"" />
      </sequencePoints>
      <scope startOffset=""0x0"" endOffset=""0x2"">
        <constant name=""invalidUnicodeString"" value=""\uD800\u0000\uDC00"" type=""String"" />
      </scope>
    </method>
  </methods>
</symbols>", format: DebugInformationFormat.PortablePdb);
        }

        [Fact]
        public void WRN_PDBConstantStringValueTooLong()
        {
            var longStringValue = new string('a', 2049);
            var source = @"
using System;

class C
{
    static void Main()
    {
        const string foo = """ + longStringValue + @""";
        Console.Write(foo);
    }
}
";

            var compilation = CreateCompilationWithMscorlib(source, options: TestOptions.DebugExe);

            var exebits = new MemoryStream();
            var pdbbits = new MemoryStream();
            var result = compilation.Emit(exebits, pdbbits);
            result.Diagnostics.Verify();

            /*
             * old behavior. This new warning was abandoned
            result.Diagnostics.Verify(// warning CS7063: Constant string value of 'foo' is too long to be used in a PDB file. Only the debug experience may be affected.
                                      Diagnostic(ErrorCode.WRN_PDBConstantStringValueTooLong).WithArguments("foo", longStringValue.Substring(0, 20) + "..."));

            //make sure that this warning is suppressable
            compilation = CreateCompilationWithMscorlib(text, compOptions: Options.Exe.WithDebugInformationKind(Common.DebugInformationKind.Full).WithOptimizations(false).
                WithSpecificDiagnosticOptions(new Dictionary<int, ReportWarning>(){ {(int)ErrorCode.WRN_PDBConstantStringValueTooLong, ReportWarning.Suppress} }));

            result = compilation.Emit(exebits, null, "DontCare", pdbbits, null);
            result.Diagnostics.Verify();

            //make sure that this warning can be turned into an error.
            compilation = CreateCompilationWithMscorlib(text, compOptions: Options.Exe.WithDebugInformationKind(Common.DebugInformationKind.Full).WithOptimizations(false).
                WithSpecificDiagnosticOptions(new Dictionary<int, ReportWarning>() { { (int)ErrorCode.WRN_PDBConstantStringValueTooLong, ReportWarning.Error } }));

            result = compilation.Emit(exebits, null, "DontCare", pdbbits, null);
            Assert.False(result.Success);
            result.Diagnostics.Verify(
                                      Diagnostic(ErrorCode.WRN_PDBConstantStringValueTooLong).WithArguments("foo", longStringValue.Substring(0, 20) + "...").WithWarningAsError(true));
             * */
        }

        [Fact]
        public void Constant_AllTypes()
        {
            var source = @"
using System;
using System.Collections.Generic;

class X {}

public class C<S>
{
    enum EnumI1 : sbyte  { A }
    enum EnumU1 : byte   { A }
    enum EnumI2 : short  { A }
    enum EnumU2 : ushort { A }
    enum EnumI4 : int    { A }
    enum EnumU4 : uint   { A }
    enum EnumI8 : long   { A }
    enum EnumU8 : ulong  { A }

    public static void F<T>()
    {
        const bool B = false;
        const char C = '\0';
        const sbyte I1 = 0;
        const byte U1 = 0;
        const short I2 = 0;
        const ushort U2 = 0;
        const int I4 = 0;
        const uint U4 = 0;
        const long I8 = 0;
        const ulong U8 = 0;
        const float R4 = 0;
        const double R8 = 0;

        const C<int>.EnumI1 EI1 = 0;
        const C<int>.EnumU1 EU1 = 0;
        const C<int>.EnumI2 EI2 = 0;
        const C<int>.EnumU2 EU2 = 0;
        const C<int>.EnumI4 EI4 = 0;
        const C<int>.EnumU4 EU4 = 0;
        const C<int>.EnumI8 EI8 = 0;
        const C<int>.EnumU8 EU8 = 0;

        const string StrWithNul = ""\0"";
        const string EmptyStr = """";
        const string NullStr = null;
        const object NullObject = null;
        const dynamic NullDynamic = null;
        const X NullTypeDef = null;
        const Action NullTypeRef = null;
        const Func<Dictionary<int, C<int>>, dynamic, T, List<S>> NullTypeSpec = null;
        
        const decimal D = 0M;
        // DateTime const not expressible in C#
    }
}";

            var c = CreateCompilationWithMscorlibAndSystemCore(source, options: TestOptions.DebugDll);

            c.VerifyPdb("C`1.F", @"
<symbols>
  <methods>
    <method containingType=""C`1"" name=""F"">
      <customDebugInfo>
        <using>
          <namespace usingCount=""2"" />
        </using>
        <dynamicLocals>
          <bucket flagCount=""1"" flags=""1"" slotId=""0"" localName=""NullDynamic"" />
          <bucket flagCount=""9"" flags=""000001000"" slotId=""0"" localName=""NullTypeSpec"" />
        </dynamicLocals>
      </customDebugInfo>
      <sequencePoints>
        <entry offset=""0x0"" startLine=""19"" startColumn=""5"" endLine=""19"" endColumn=""6"" />
        <entry offset=""0x1"" startLine=""53"" startColumn=""5"" endLine=""53"" endColumn=""6"" />
      </sequencePoints>
      <scope startOffset=""0x0"" endOffset=""0x2"">
        <namespace name=""System"" />
        <namespace name=""System.Collections.Generic"" />
        <constant name=""B"" value=""0"" type=""Boolean"" />
        <constant name=""C"" value=""0"" type=""Char"" />
        <constant name=""I1"" value=""0"" type=""SByte"" />
        <constant name=""U1"" value=""0"" type=""Byte"" />
        <constant name=""I2"" value=""0"" type=""Int16"" />
        <constant name=""U2"" value=""0"" type=""UInt16"" />
        <constant name=""I4"" value=""0"" type=""Int32"" />
        <constant name=""U4"" value=""0"" type=""UInt32"" />
        <constant name=""I8"" value=""0"" type=""Int64"" />
        <constant name=""U8"" value=""0"" type=""UInt64"" />
        <constant name=""R4"" value=""0"" type=""Single"" />
        <constant name=""R8"" value=""0"" type=""Double"" />
        <constant name=""EI1"" value=""0"" signature=""EnumI1{Int32}"" />
        <constant name=""EU1"" value=""0"" signature=""EnumU1{Int32}"" />
        <constant name=""EI2"" value=""0"" signature=""EnumI2{Int32}"" />
        <constant name=""EU2"" value=""0"" signature=""EnumU2{Int32}"" />
        <constant name=""EI4"" value=""0"" signature=""EnumI4{Int32}"" />
        <constant name=""EU4"" value=""0"" signature=""EnumU4{Int32}"" />
        <constant name=""EI8"" value=""0"" signature=""EnumI8{Int32}"" />
        <constant name=""EU8"" value=""0"" signature=""EnumU8{Int32}"" />
        <constant name=""StrWithNul"" value=""\u0000"" type=""String"" />
        <constant name=""EmptyStr"" value="""" type=""String"" />
        <constant name=""NullStr"" value=""null"" type=""String"" />
        <constant name=""NullObject"" value=""null"" type=""Object"" />
        <constant name=""NullDynamic"" value=""null"" type=""Object"" />
        <constant name=""NullTypeDef"" value=""null"" signature=""X"" />
        <constant name=""NullTypeRef"" value=""null"" signature=""System.Action"" />
        <constant name=""NullTypeSpec"" value=""null"" signature=""System.Func`4{System.Collections.Generic.Dictionary`2{Int32, C`1{Int32}}, Object, !!0, System.Collections.Generic.List`1{!0}}"" />
        <constant name=""D"" value=""0"" type=""Decimal"" />
      </scope>
    </method>
  </methods>
</symbols>");
        }

        #endregion

        #region Nested Types

        [Fact]
        public void NestedTypes()
        {
            string source = @"
using System;

namespace N
{
	public class C
	{
		public class D<T>
		{
			public class E 
			{
				public static void f(int a) 
				{
					Console.WriteLine();
				}
			}
		}
	}
}
";
            var c = CreateCompilationWithMscorlib(Parse(source, filename: "file.cs"));
            c.VerifyPdb(@"
<symbols>
  <files>
    <file id=""1"" name=""file.cs"" language=""3f5162f8-07c6-11d3-9053-00c04fa302a1"" languageVendor=""994b45c4-e6e9-11d2-903f-00c04fa302a1"" documentType=""5a869d0b-6611-11d3-bd2a-0000f80849bd"" checkSumAlgorithmId=""ff1816ec-aa5e-4d10-87f7-6f4963833460"" checkSum=""F7,  3, 46, 2C, 11, 16, DE, 85, F9, DD, 5C, 76, F6, 55, D9, 13, E0, 95, DE, 14, "" />
  </files>
  <methods>
    <method containingType=""N.C+D`1+E"" name=""f"" parameterNames=""a"">
      <customDebugInfo>
        <using>
          <namespace usingCount=""0"" />
          <namespace usingCount=""1"" />
        </using>
      </customDebugInfo>
      <sequencePoints>
        <entry offset=""0x0"" startLine=""14"" startColumn=""6"" endLine=""14"" endColumn=""26"" document=""1"" />
        <entry offset=""0x5"" startLine=""15"" startColumn=""5"" endLine=""15"" endColumn=""6"" document=""1"" />
      </sequencePoints>
      <scope startOffset=""0x0"" endOffset=""0x6"">
        <namespace name=""System"" />
      </scope>
    </method>
  </methods>
</symbols>");
        }

        #endregion

        #region Expression Bodied Members

        [Fact]
        public void ExpressionBodiedProperty()
        {
            var comp = CreateCompilationWithMscorlib45(@"
class C
{
    public int P => M();
    public int M()
    {
        return 2;
    }
}");
            comp.VerifyDiagnostics();
            comp.VerifyPdb(@"
<symbols>
  <methods>
    <method containingType=""C"" name=""get_P"">
      <customDebugInfo>
        <using>
          <namespace usingCount=""0"" />
        </using>
      </customDebugInfo>
      <sequencePoints>
        <entry offset=""0x0"" startLine=""4"" startColumn=""21"" endLine=""4"" endColumn=""24"" />
      </sequencePoints>
    </method>
    <method containingType=""C"" name=""M"">
      <customDebugInfo>
        <forward declaringType=""C"" methodName=""get_P"" />
      </customDebugInfo>
      <sequencePoints>
        <entry offset=""0x0"" startLine=""7"" startColumn=""9"" endLine=""7"" endColumn=""18"" />
      </sequencePoints>
    </method>
  </methods>
</symbols>");
        }

        [Fact]
        public void ExpressionBodiedIndexer()
        {
            var comp = CreateCompilationWithMscorlib45(@"
using System;

class C
{
    public int this[Int32 i] => M();
    public int M()
    {
        return 2;
    }
}");
            comp.VerifyDiagnostics();

            comp.VerifyPdb(@"
<symbols>
  <methods>
    <method containingType=""C"" name=""get_Item"" parameterNames=""i"">
      <customDebugInfo>
        <using>
          <namespace usingCount=""1"" />
        </using>
      </customDebugInfo>
      <sequencePoints>
        <entry offset=""0x0"" startLine=""6"" startColumn=""33"" endLine=""6"" endColumn=""36"" />
      </sequencePoints>
      <scope startOffset=""0x0"" endOffset=""0x7"">
        <namespace name=""System"" />
      </scope>
    </method>
    <method containingType=""C"" name=""M"">
      <customDebugInfo>
        <forward declaringType=""C"" methodName=""get_Item"" parameterNames=""i"" />
      </customDebugInfo>
      <sequencePoints>
        <entry offset=""0x0"" startLine=""9"" startColumn=""9"" endLine=""9"" endColumn=""18"" />
      </sequencePoints>
    </method>
  </methods>
</symbols>");
        }

        [Fact]
        public void ExpressionBodiedMethod()
        {
            var comp = CreateCompilationWithMscorlib45(@"
using System;

class C
{
    public Int32 P => 2;
}");
            comp.VerifyDiagnostics();

            comp.VerifyPdb(@"
<symbols>
  <methods>
    <method containingType=""C"" name=""get_P"">
      <customDebugInfo>
        <using>
          <namespace usingCount=""1"" />
        </using>
      </customDebugInfo>
      <sequencePoints>
        <entry offset=""0x0"" startLine=""6"" startColumn=""23"" endLine=""6"" endColumn=""24"" />
      </sequencePoints>
      <scope startOffset=""0x0"" endOffset=""0x2"">
        <namespace name=""System"" />
      </scope>
    </method>
  </methods>
</symbols>");
        }

        [Fact]
        public void ExpressionBodiedOperator()
        {
            var comp = CreateCompilationWithMscorlib45(@"
class C
{
    public static C operator ++(C c) => c;
}");
            comp.VerifyDiagnostics();

            comp.VerifyPdb(@"
<symbols>
  <methods>
    <method containingType=""C"" name=""op_Increment"" parameterNames=""c"">
      <customDebugInfo>
        <using>
          <namespace usingCount=""0"" />
        </using>
      </customDebugInfo>
      <sequencePoints>
        <entry offset=""0x0"" startLine=""4"" startColumn=""41"" endLine=""4"" endColumn=""42"" />
      </sequencePoints>
    </method>
  </methods>
</symbols>");
        }

        [Fact]
        public void ExpressionBodiedConversion()
        {
            var comp = CreateCompilationWithMscorlib45(@"
using System;

class C
{
    public static explicit operator C(Int32 i) => new C();
}");
            comp.VerifyDiagnostics();

            comp.VerifyPdb(@"
<symbols>
  <methods>
    <method containingType=""C"" name=""op_Explicit"" parameterNames=""i"">
      <customDebugInfo>
        <using>
          <namespace usingCount=""1"" />
        </using>
      </customDebugInfo>
      <sequencePoints>
        <entry offset=""0x0"" startLine=""6"" startColumn=""51"" endLine=""6"" endColumn=""58"" />
      </sequencePoints>
      <scope startOffset=""0x0"" endOffset=""0x6"">
        <namespace name=""System"" />
      </scope>
    </method>
  </methods>
</symbols>");
        }

        #endregion

        #region Synthesized Methods

        [Fact]
        public void ImportsInLambda()
        {
            var source =
@"using System.Collections.Generic;
using System.Linq;
class C
{
    static void M()
    {
        System.Action f = () =>
        {
            var c = new[] { 1, 2, 3 };
            c.Select(i => i);
        };
        f();
    }
}";
            var c = CreateCompilationWithMscorlib45(source, options: TestOptions.DebugDll, references: new[] { SystemCoreRef });
            c.VerifyPdb("C+<>c.<M>b__0_0",
@"<symbols>
  <methods>
    <method containingType=""C+&lt;&gt;c"" name=""&lt;M&gt;b__0_0"">
      <customDebugInfo>
        <forward declaringType=""C"" methodName=""M"" />
        <encLocalSlotMap>
          <slot kind=""0"" offset=""63"" />
        </encLocalSlotMap>
      </customDebugInfo>
      <sequencePoints>
        <entry offset=""0x0"" startLine=""8"" startColumn=""9"" endLine=""8"" endColumn=""10"" />
        <entry offset=""0x1"" startLine=""9"" startColumn=""13"" endLine=""9"" endColumn=""39"" />
        <entry offset=""0x13"" startLine=""10"" startColumn=""13"" endLine=""10"" endColumn=""30"" />
        <entry offset=""0x39"" startLine=""11"" startColumn=""9"" endLine=""11"" endColumn=""10"" />
      </sequencePoints>
      <scope startOffset=""0x0"" endOffset=""0x3a"">
        <local name=""c"" il_index=""0"" il_start=""0x0"" il_end=""0x3a"" attributes=""0"" />
      </scope>
    </method>
  </methods>
</symbols>");
        }

        [Fact]
        public void ImportsInIterator()
        {
            var source =
@"using System.Collections.Generic;
using System.Linq;
class C
{
    static IEnumerable<object> F()
    {
        var c = new[] { 1, 2, 3 };
        foreach (var i in c.Select(i => i))
        {
            yield return i;
        }
    }
}";
            var c = CreateCompilationWithMscorlib45(source, options: TestOptions.DebugDll, references: new[] { SystemCoreRef });
            c.VerifyPdb("C+<F>d__0.MoveNext",
@"<symbols>
  <methods>
    <method containingType=""C+&lt;F&gt;d__0"" name=""MoveNext"">
      <customDebugInfo>
        <forward declaringType=""C+&lt;&gt;c"" methodName=""&lt;F&gt;b__0_0"" parameterNames=""i"" />
        <hoistedLocalScopes>
          <slot startOffset=""0x27"" endOffset=""0xd4"" />
          <slot startOffset=""0x0"" endOffset=""0x0"" />
          <slot startOffset=""0x7f"" endOffset=""0xb5"" />
        </hoistedLocalScopes>
        <encLocalSlotMap>
          <slot kind=""temp"" />
          <slot kind=""27"" offset=""0"" />
        </encLocalSlotMap>
      </customDebugInfo>
      <sequencePoints>
        <entry offset=""0x0"" hidden=""true"" />
        <entry offset=""0x27"" startLine=""6"" startColumn=""5"" endLine=""6"" endColumn=""6"" />
        <entry offset=""0x28"" startLine=""7"" startColumn=""9"" endLine=""7"" endColumn=""35"" />
        <entry offset=""0x3f"" startLine=""8"" startColumn=""9"" endLine=""8"" endColumn=""16"" />
        <entry offset=""0x40"" startLine=""8"" startColumn=""27"" endLine=""8"" endColumn=""43"" />
        <entry offset=""0x7d"" hidden=""true"" />
        <entry offset=""0x7f"" startLine=""8"" startColumn=""18"" endLine=""8"" endColumn=""23"" />
        <entry offset=""0x90"" startLine=""9"" startColumn=""9"" endLine=""9"" endColumn=""10"" />
        <entry offset=""0x91"" startLine=""10"" startColumn=""13"" endLine=""10"" endColumn=""28"" />
        <entry offset=""0xad"" hidden=""true"" />
        <entry offset=""0xb5"" startLine=""11"" startColumn=""9"" endLine=""11"" endColumn=""10"" />
        <entry offset=""0xb6"" startLine=""8"" startColumn=""24"" endLine=""8"" endColumn=""26"" />
        <entry offset=""0xd1"" startLine=""12"" startColumn=""5"" endLine=""12"" endColumn=""6"" />
        <entry offset=""0xd5"" hidden=""true"" />
      </sequencePoints>
    </method>
  </methods>
</symbols>");
        }

        [Fact]
        public void ImportsInAsync()
        {
            var source =
@"using System.Linq;
using System.Threading.Tasks;
class C
{
    static async Task F()
    {
        var c = new[] { 1, 2, 3 };
        c.Select(i => i);
    }
}";
            var c = CreateCompilationWithMscorlib45(source, options: TestOptions.DebugDll, references: new[] { SystemCoreRef });
            c.VerifyPdb("C+<F>d__0.MoveNext",
@"<symbols>
  <methods>
    <method containingType=""C+&lt;F&gt;d__0"" name=""MoveNext"">
      <customDebugInfo>
        <forward declaringType=""C+&lt;&gt;c"" methodName=""&lt;F&gt;b__0_0"" parameterNames=""i"" />
        <hoistedLocalScopes>
          <slot startOffset=""0x0"" endOffset=""0x78"" />
        </hoistedLocalScopes>
        <encLocalSlotMap>
          <slot kind=""27"" offset=""0"" />
          <slot kind=""temp"" />
        </encLocalSlotMap>
      </customDebugInfo>
      <sequencePoints>
        <entry offset=""0x0"" hidden=""true"" />
        <entry offset=""0x7"" startLine=""6"" startColumn=""5"" endLine=""6"" endColumn=""6"" />
        <entry offset=""0x8"" startLine=""7"" startColumn=""9"" endLine=""7"" endColumn=""35"" />
        <entry offset=""0x1f"" startLine=""8"" startColumn=""9"" endLine=""8"" endColumn=""26"" />
        <entry offset=""0x4c"" hidden=""true"" />
        <entry offset=""0x64"" startLine=""9"" startColumn=""5"" endLine=""9"" endColumn=""6"" />
        <entry offset=""0x6c"" hidden=""true"" />
      </sequencePoints>
      <asyncInfo>
        <kickoffMethod declaringType=""C"" methodName=""F"" />
      </asyncInfo>
    </method>
  </methods>
</symbols>");
        }

        [WorkItem(2501, "https://github.com/dotnet/roslyn/issues/2501")]
        [Fact]
        public void ImportsInAsyncLambda()
        {
            var source =
@"using System.Linq;
class C
{
    static void M()
    {
        System.Action f = async () =>
        {
            var c = new[] { 1, 2, 3 };
            c.Select(i => i);
        };
    }
}";
            var c = CreateCompilationWithMscorlib45(source, options: TestOptions.DebugDll, references: new[] { SystemCoreRef });
            c.VerifyPdb("C+<>c.<M>b__0_0",
@"<symbols>
  <methods>
    <method containingType=""C+&lt;&gt;c"" name=""&lt;M&gt;b__0_0"">
      <customDebugInfo>
        <forwardIterator name=""&lt;&lt;M&gt;b__0_0&gt;d"" />
        <encLocalSlotMap>
          <slot kind=""0"" offset=""69"" />
        </encLocalSlotMap>
      </customDebugInfo>
    </method>
  </methods>
</symbols>");
            c.VerifyPdb("C+<>c+<<M>b__0_0>d.MoveNext",
@"<symbols>
  <methods>
    <method containingType=""C+&lt;&gt;c+&lt;&lt;M&gt;b__0_0&gt;d"" name=""MoveNext"">
      <customDebugInfo>
        <forward declaringType=""C"" methodName=""M"" />
        <hoistedLocalScopes>
          <slot startOffset=""0x0"" endOffset=""0x78"" />
        </hoistedLocalScopes>
        <encLocalSlotMap>
          <slot kind=""27"" offset=""50"" />
          <slot kind=""temp"" />
        </encLocalSlotMap>
      </customDebugInfo>
      <sequencePoints>
        <entry offset=""0x0"" hidden=""true"" />
        <entry offset=""0x7"" startLine=""7"" startColumn=""9"" endLine=""7"" endColumn=""10"" />
        <entry offset=""0x8"" startLine=""8"" startColumn=""13"" endLine=""8"" endColumn=""39"" />
        <entry offset=""0x1f"" startLine=""9"" startColumn=""13"" endLine=""9"" endColumn=""30"" />
        <entry offset=""0x4c"" hidden=""true"" />
        <entry offset=""0x64"" startLine=""10"" startColumn=""9"" endLine=""10"" endColumn=""10"" />
        <entry offset=""0x6c"" hidden=""true"" />
      </sequencePoints>
      <asyncInfo>
        <catchHandler offset=""0x4c"" />
        <kickoffMethod declaringType=""C+&lt;&gt;c"" methodName=""&lt;M&gt;b__0_0"" />
      </asyncInfo>
    </method>
  </methods>
</symbols>");
        }

        #endregion

        [Fact, WorkItem(4370, "https://github.com/dotnet/roslyn/issues/4370")]
        public void HeadingHiddenSequencePointsPickUpDocumentFromVisibleSequencePoint()
        {
            var source = 
@"#line 1 ""C:\Async.cs""
#pragma checksum ""C:\Async.cs"" ""{ff1816ec-aa5e-4d10-87f7-6f4963833460}"" ""DBEB2A067B2F0E0D678A002C587A2806056C3DCE""

using System.Threading.Tasks;

public class C
{
    public async void M1()
    {
    }
}
";
            
            var tree = SyntaxFactory.ParseSyntaxTree(source, encoding: Encoding.UTF8, path: "HIDDEN.cs");
            var c = CSharpCompilation.Create("Compilation", new[] { tree }, new[] { MscorlibRef_v46 }, options: TestOptions.DebugDll.WithDebugPlusMode(true));

            c.VerifyPdb(
@"<symbols>
  <files>
    <file id=""1"" name=""C:\Async.cs"" language=""3f5162f8-07c6-11d3-9053-00c04fa302a1"" languageVendor=""994b45c4-e6e9-11d2-903f-00c04fa302a1"" documentType=""5a869d0b-6611-11d3-bd2a-0000f80849bd"" checkSumAlgorithmId=""ff1816ec-aa5e-4d10-87f7-6f4963833460"" checkSum=""DB, EB, 2A,  6, 7B, 2F,  E,  D, 67, 8A,  0, 2C, 58, 7A, 28,  6,  5, 6C, 3D, CE, "" />
  </files>
  <methods>
    <method containingType=""C"" name=""M1"">
      <customDebugInfo>
        <forwardIterator name=""&lt;M1&gt;d__0"" />
      </customDebugInfo>
    </method>
    <method containingType=""C+&lt;M1&gt;d__0"" name=""MoveNext"">
      <customDebugInfo>
        <using>
          <namespace usingCount=""1"" />
        </using>
        <encLocalSlotMap>
          <slot kind=""27"" offset=""0"" />
          <slot kind=""temp"" />
        </encLocalSlotMap>
      </customDebugInfo>
      <sequencePoints>
        <entry offset=""0x0"" hidden=""true"" document=""1"" />
        <entry offset=""0x7"" startLine=""8"" startColumn=""5"" endLine=""8"" endColumn=""6"" document=""1"" />
        <entry offset=""0xa"" hidden=""true"" document=""1"" />
        <entry offset=""0x22"" startLine=""9"" startColumn=""5"" endLine=""9"" endColumn=""6"" document=""1"" />
        <entry offset=""0x2a"" hidden=""true"" document=""1"" />
      </sequencePoints>
      <scope startOffset=""0x0"" endOffset=""0x37"">
        <namespace name=""System.Threading.Tasks"" />
      </scope>
      <asyncInfo>
        <catchHandler offset=""0xa"" />
        <kickoffMethod declaringType=""C"" methodName=""M1"" />
      </asyncInfo>
    </method>
  </methods>
</symbols>
");
        }
    }
}<|MERGE_RESOLUTION|>--- conflicted
+++ resolved
@@ -140,11 +140,8 @@
                     manifestResources: null,
                     options: null,
                     debugEntryPoint: null,
-<<<<<<< HEAD
+                    sourceLinkStream: null,
                     embeddedTexts: null,
-=======
-                    sourceLinkStream: null,
->>>>>>> 4bd2cd39
                     testData: new CompilationTestData() { SymWriterFactory = () => new MockSymUnmanagedWriter() });
 
                 result.Diagnostics.Verify(
@@ -176,11 +173,8 @@
                     manifestResources: null,
                     options: null,
                     debugEntryPoint: null,
-<<<<<<< HEAD
+                    sourceLinkStream: null,
                     embeddedTexts: null,
-=======
-                    sourceLinkStream: null,
->>>>>>> 4bd2cd39
                     testData: new CompilationTestData() { SymWriterFactory = () => new object() });
 
                 result.Diagnostics.Verify(
@@ -212,11 +206,8 @@
                     manifestResources: null,
                     options: null,
                     debugEntryPoint: null,
-<<<<<<< HEAD
+                    sourceLinkStream: null,
                     embeddedTexts: null,
-=======
-                    sourceLinkStream: null,
->>>>>>> 4bd2cd39
                     testData: new CompilationTestData() { SymWriterFactory = () => new MockSymUnmanagedWriter() });
 
                 result.Diagnostics.Verify(
