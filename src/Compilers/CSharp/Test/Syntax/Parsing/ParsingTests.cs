--- conflicted
+++ resolved
@@ -59,15 +59,11 @@
 
         internal void UsingExpression(string text, ParseOptions options, params DiagnosticDescription[] expectedErrors)
         {
-<<<<<<< HEAD
             UsingNode(text, SyntaxFactory.ParseExpression(text), expectedErrors);
         }
 
         private void UsingNode(string text, CSharpSyntaxNode node, DiagnosticDescription[] expectedErrors)
         {
-=======
-            var node = SyntaxFactory.ParseExpression(text, options: options);
->>>>>>> 79ae6bcf
             // we validate the text roundtrips
             Assert.Equal(text, node.ToFullString());
             var actualErrors = node.GetDiagnostics();
