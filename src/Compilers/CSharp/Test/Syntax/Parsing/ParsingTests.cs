﻿// Copyright (c) Microsoft.  All Rights Reserved.  Licensed under the Apache License, Version 2.0.  See License.txt in the project root for license information.

//#define PARSING_TESTS_DUMP

using System.Collections.Generic;
using System.Diagnostics;
using System.Linq;
using Microsoft.CodeAnalysis.CSharp.Syntax;
using Microsoft.CodeAnalysis.CSharp.Test.Utilities;
using Microsoft.CodeAnalysis.Test.Utilities;
using Xunit;
using Xunit.Abstractions;

namespace Microsoft.CodeAnalysis.CSharp.UnitTests
{
    public abstract class ParsingTests : CSharpTestBase
    {
        private IEnumerator<SyntaxNodeOrToken> _treeEnumerator;
        private readonly ITestOutputHelper _output;

        public ParsingTests(ITestOutputHelper output)
        {
            this._output = output;
        }

        public static void ParseAndValidate(string text, params DiagnosticDescription[] expectedErrors)
        {
            var parsedTree = ParseWithRoundTripCheck(text);
            var actualErrors = parsedTree.GetDiagnostics();
            actualErrors.Verify(expectedErrors);
        }

        public static void ParseAndValidate(string text, CSharpParseOptions options, params DiagnosticDescription[] expectedErrors)
        {
            var parsedTree = ParseWithRoundTripCheck(text, options: options);
            var actualErrors = parsedTree.GetDiagnostics();
            actualErrors.Verify(expectedErrors);
        }

        public static void ParseAndValidateFirst(string text, DiagnosticDescription expectedFirstError)
        {
            var parsedTree = ParseWithRoundTripCheck(text);
            var actualErrors = parsedTree.GetDiagnostics();
            actualErrors.Take(1).Verify(expectedFirstError);
        }

        protected virtual SyntaxTree ParseTree(string text, CSharpParseOptions options) => SyntaxFactory.ParseSyntaxTree(text, options);

        public CompilationUnitSyntax ParseFile(string text, CSharpParseOptions parseOptions = null) =>
            SyntaxFactory.ParseCompilationUnit(text, options: parseOptions);

        internal CompilationUnitSyntax ParseFileExperimental(string text, MessageID feature) =>
            ParseFile(text, parseOptions: TestOptions.Regular.WithExperimental(feature));

        protected virtual CSharpSyntaxNode ParseNode(string text, CSharpParseOptions options) =>
            ParseTree(text, options).GetCompilationUnitRoot();

        internal void UsingStatement(string text, params DiagnosticDescription[] expectedErrors)
        {
<<<<<<< HEAD
            UsingStatement(text, options: null, expectedErrors);
        }

        internal void UsingStatement(string text, ParseOptions options, params DiagnosticDescription[] expectedErrors)
        {
            var node = SyntaxFactory.ParseStatement(text, options: options);
            // we validate the text roundtrips
            Assert.Equal(text, node.ToFullString());
            var actualErrors = node.GetDiagnostics();
            actualErrors.Verify(expectedErrors);
            UsingNode(node);
=======
            UsingNode(text, SyntaxFactory.ParseStatement(text), expectedErrors);
>>>>>>> 156b1511
        }

        internal void UsingDeclaration(string text, params DiagnosticDescription[] expectedErrors)
        {
            var node = SyntaxFactory.ParseMemberDeclaration(text);
            // we validate the text roundtrips
            Assert.Equal(text, node.ToFullString());
            var actualErrors = node.GetDiagnostics();
            actualErrors.Verify(expectedErrors);
            UsingNode(node);
        }

        internal void UsingDeclaration(string text, int offset = 0, ParseOptions options = null, bool consumeFullText = true, params DiagnosticDescription[] expectedErrors)
        {
            var node = SyntaxFactory.ParseMemberDeclaration(text, offset, options, consumeFullText);
            if (consumeFullText)
            {
                // we validate the text roundtrips
                Assert.Equal(text, node.ToFullString());
            }

            var actualErrors = node.GetDiagnostics();
            actualErrors.Verify(expectedErrors);
            UsingNode(node);
        }

        internal void UsingExpression(string text, ParseOptions options, params DiagnosticDescription[] expectedErrors)
        {
            // https://github.com/dotnet/roslyn/issues/29819 Revert options coalesce
            UsingNode(text, SyntaxFactory.ParseExpression(text, options: options ?? TestOptions.Regular8), expectedErrors);
        }

        private void UsingNode(string text, CSharpSyntaxNode node, DiagnosticDescription[] expectedErrors)
        {
            // we validate the text roundtrips
            Assert.Equal(text, node.ToFullString());
            var actualErrors = node.GetDiagnostics();
            actualErrors.Verify(expectedErrors);
            UsingNode(node);
        }

        internal void UsingExpression(string text, params DiagnosticDescription[] expectedErrors)
        {
            UsingExpression(text, options: null, expectedErrors);
        }

        /// <summary>
        /// Parses given string and initializes a depth-first preorder enumerator.
        /// </summary>
        protected SyntaxTree UsingTree(string text, CSharpParseOptions options = null)
        {
            var tree = ParseTree(text, options);
            var nodes = EnumerateNodes(tree.GetCompilationUnitRoot());
#if PARSING_TESTS_DUMP
            nodes = nodes.ToArray(); //force eval to dump contents
#endif
            _treeEnumerator = nodes.GetEnumerator();

            return tree;
        }

        /// <summary>
        /// Parses given string and initializes a depth-first preorder enumerator.
        /// </summary>
        protected CSharpSyntaxNode UsingNode(string text)
        {
            var root = ParseNode(text, options: null);
            UsingNode(root);
            return root;
        }

        protected CSharpSyntaxNode UsingNode(string text, CSharpParseOptions options, params DiagnosticDescription[] expectedErrors)
        {
            var node = ParseNode(text, options);
            UsingNode(text, node, expectedErrors);
            return node;
        }

        /// <summary>
        /// Initializes a depth-first preorder enumerator for the given node.
        /// </summary>
        protected void UsingNode(CSharpSyntaxNode root)
        {
            var nodes = EnumerateNodes(root);
#if PARSING_TESTS_DUMP
            nodes = nodes.ToArray(); //force eval to dump contents
#endif
            _treeEnumerator = nodes.GetEnumerator();
        }

        /// <summary>
        /// Moves the enumerator and asserts that the current node is of the given kind.
        /// </summary>
        [DebuggerHidden]
        protected SyntaxNodeOrToken N(SyntaxKind kind, string value = null)
        {
            Assert.True(_treeEnumerator.MoveNext());
            Assert.Equal(kind, _treeEnumerator.Current.Kind());

            if (value != null)
            {
                Assert.Equal(_treeEnumerator.Current.ToString(), value);
            }

            return _treeEnumerator.Current;
        }

        /// <summary>
        /// Moves the enumerator and asserts that the current node is of the given kind
        /// and is missing.
        /// </summary>
        [DebuggerHidden]
        protected SyntaxNodeOrToken M(SyntaxKind kind)
        {
            Assert.True(_treeEnumerator.MoveNext());
            SyntaxNodeOrToken current = _treeEnumerator.Current;
            Assert.Equal(kind, current.Kind());
            Assert.True(current.IsMissing);
            return current;
        }

        /// <summary>
        /// Moves the enumerator and asserts that the current node is of the given kind
        /// and is missing.
        /// </summary>
        [DebuggerHidden]
        protected void EOF()
        {
            if (_treeEnumerator.MoveNext())
            {
                Assert.False(true, "Found unexpected node or token of kind: " + _treeEnumerator.Current.Kind());
            }
        }

        private IEnumerable<SyntaxNodeOrToken> EnumerateNodes(CSharpSyntaxNode node)
        {
            Print(node);
            yield return node;

            var stack = new Stack<ChildSyntaxList.Enumerator>(24);
            stack.Push(node.ChildNodesAndTokens().GetEnumerator());
            Open();

            while (stack.Count > 0)
            {
                var en = stack.Pop();
                if (!en.MoveNext())
                {
                    // no more down this branch
                    Close();
                    continue;
                }

                var current = en.Current;
                stack.Push(en); // put it back on stack (struct enumerator)

                Print(current);
                yield return current;

                if (current.IsNode)
                {
                    // not token, so consider children
                    stack.Push(current.ChildNodesAndTokens().GetEnumerator());
                    Open();
                    continue;
                }
            }

            Done();
        }

        [Conditional("PARSING_TESTS_DUMP")]
        private void Print(SyntaxNodeOrToken node)
        {
            switch (node.Kind())
            {
                case SyntaxKind.IdentifierToken:
                case SyntaxKind.NumericLiteralToken:
                    if (node.IsMissing)
                    {
                        goto default;
                    }
                    _output.WriteLine(@"N(SyntaxKind.{0}, ""{1}"");", node.Kind(), node.ToString());
                    break;
                default:
                    _output.WriteLine("{0}(SyntaxKind.{1});", node.IsMissing ? "M" : "N", node.Kind());
                    break;
            }
        }

        [Conditional("PARSING_TESTS_DUMP")]
        private void Open()
        {
            _output.WriteLine("{");
        }

        [Conditional("PARSING_TESTS_DUMP")]
        private void Close()
        {
            _output.WriteLine("}");
        }

        [Conditional("PARSING_TESTS_DUMP")]
        private void Done()
        {
            _output.WriteLine("EOF();");
        }
    }
}<|MERGE_RESOLUTION|>--- conflicted
+++ resolved
@@ -57,7 +57,6 @@
 
         internal void UsingStatement(string text, params DiagnosticDescription[] expectedErrors)
         {
-<<<<<<< HEAD
             UsingStatement(text, options: null, expectedErrors);
         }
 
@@ -69,9 +68,6 @@
             var actualErrors = node.GetDiagnostics();
             actualErrors.Verify(expectedErrors);
             UsingNode(node);
-=======
-            UsingNode(text, SyntaxFactory.ParseStatement(text), expectedErrors);
->>>>>>> 156b1511
         }
 
         internal void UsingDeclaration(string text, params DiagnosticDescription[] expectedErrors)
