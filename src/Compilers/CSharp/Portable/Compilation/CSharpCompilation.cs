--- conflicted
+++ resolved
@@ -2221,11 +2221,8 @@
         internal override CommonPEModuleBuilder CreateModuleBuilder(
             EmitOptions emitOptions,
             IMethodSymbol debugEntryPoint,
-<<<<<<< HEAD
+            Stream sourceLinkStream,
             IEnumerable<EmbeddedText> embeddedTexts,
-=======
-            Stream sourceLinkStream,
->>>>>>> 4bd2cd39
             IEnumerable<ResourceDescription> manifestResources,
             CompilationTestData testData,
             DiagnosticBag diagnostics,
@@ -2271,14 +2268,9 @@
                 moduleBeingBuilt.SetDebugEntryPoint((MethodSymbol)debugEntryPoint, diagnostics);
             }
 
-<<<<<<< HEAD
-            if (embeddedTexts != null)
-            {
-                moduleBeingBuilt.EmbeddedTextsOpt = embeddedTexts;
-            }
-=======
+            
             moduleBeingBuilt.SourceLinkStreamOpt = sourceLinkStream;
->>>>>>> 4bd2cd39
+            moduleBeingBuilt.EmbeddedTextsOpt = embeddedTexts;
 
             // testData is only passed when running tests.
             if (testData != null)
