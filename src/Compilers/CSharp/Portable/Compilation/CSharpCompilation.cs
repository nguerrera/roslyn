﻿// Copyright (c) Microsoft.  All Rights Reserved.  Licensed under the Apache License, Version 2.0.  See License.txt in the project root for license information.

using Microsoft.CodeAnalysis.CodeGen;
using Microsoft.CodeAnalysis.Collections;
using Microsoft.CodeAnalysis.CSharp.Emit;
using Microsoft.CodeAnalysis.CSharp.Symbols;
using Microsoft.CodeAnalysis.CSharp.Syntax;
using Microsoft.CodeAnalysis.Diagnostics;
using Microsoft.CodeAnalysis.Emit;
using Microsoft.CodeAnalysis.Symbols;
using Microsoft.CodeAnalysis.Text;
using Roslyn.Utilities;
using System;
using System.Collections.Concurrent;
using System.Collections.Generic;
using System.Collections.Immutable;
using System.Diagnostics;
using System.IO;
using System.Linq;
using System.Reflection;
using System.Reflection.Metadata;
using System.Threading;
using System.Threading.Tasks;

namespace Microsoft.CodeAnalysis.CSharp
{
    /// <summary>
    /// The compilation object is an immutable representation of a single invocation of the
    /// compiler. Although immutable, a compilation is also on-demand, and will realize and cache
    /// data as necessary. A compilation can produce a new compilation from existing compilation
    /// with the application of small deltas. In many cases, it is more efficient than creating a
    /// new compilation from scratch, as the new compilation can reuse information from the old
    /// compilation.
    /// </summary>
    public sealed partial class CSharpCompilation : Compilation
    {
        // !!!!!!!!!!!!!!!!!!!!!!!!!!!!!!!!!!!!!!!!!!!!
        //
        // Changes to the public interface of this class should remain synchronized with the VB
        // version. Do not make any changes to the public interface without making the corresponding
        // change to the VB version.
        //
        // !!!!!!!!!!!!!!!!!!!!!!!!!!!!!!!!!!!!!!!!!!!! 

        internal static readonly ParallelOptions DefaultParallelOptions = new ParallelOptions();

        private readonly CSharpCompilationOptions _options;
        private readonly Lazy<Imports> _globalImports;
        private readonly Lazy<Imports> _previousSubmissionImports;
        private readonly Lazy<AliasSymbol> _globalNamespaceAlias;  // alias symbol used to resolve "global::".
        private readonly Lazy<ImplicitNamedTypeSymbol> _scriptClass;

        // All imports (using directives and extern aliases) in syntax trees in this compilation.
        // NOTE: We need to de-dup since the Imports objects that populate the list may be GC'd
        // and re-created.
        private ConcurrentSet<ImportInfo> _lazyImportInfos;

        // Cache the CLS diagnostics for the whole compilation so they aren't computed repeatedly.
        // NOTE: Presently, we do not cache the per-tree diagnostics.
        private ImmutableArray<Diagnostic> _lazyClsComplianceDiagnostics;

        private Conversions _conversions;
        internal Conversions Conversions
        {
            get
            {
                if (_conversions == null)
                {
                    Interlocked.CompareExchange(ref _conversions, new BuckStopsHereBinder(this).Conversions, null);
                }

                return _conversions;
            }
        }

        /// <summary>
        /// Manages anonymous types declared in this compilation. Unifies types that are structurally equivalent.
        /// </summary>
        private readonly AnonymousTypeManager _anonymousTypeManager;

        private NamespaceSymbol _lazyGlobalNamespace;

        internal readonly BuiltInOperators builtInOperators;

        /// <summary>
        /// The <see cref="SourceAssemblySymbol"/> for this compilation. Do not access directly, use Assembly property
        /// instead. This field is lazily initialized by ReferenceManager, ReferenceManager.CacheLockObject must be locked
        /// while ReferenceManager "calculates" the value and assigns it, several threads must not perform duplicate
        /// "calculation" simultaneously.
        /// </summary>
        private SourceAssemblySymbol _lazyAssemblySymbol;

        /// <summary>
        /// Holds onto data related to reference binding.
        /// The manager is shared among multiple compilations that we expect to have the same result of reference binding.
        /// In most cases this can be determined without performing the binding. If the compilation however contains a circular 
        /// metadata reference (a metadata reference that refers back to the compilation) we need to avoid sharing of the binding results.
        /// We do so by creating a new reference manager for such compilation. 
        /// </summary>
        private ReferenceManager _referenceManager;

        private readonly SyntaxAndDeclarationManager _syntaxAndDeclarations;

        /// <summary>
        /// Contains the main method of this assembly, if there is one.
        /// </summary>
        private EntryPoint _lazyEntryPoint;

        /// <summary>
        /// The set of trees for which a <see cref="CompilationUnitCompletedEvent"/> has been added to the queue.
        /// </summary>
        private HashSet<SyntaxTree> _lazyCompilationUnitCompletedTrees;

        public override string Language
        {
            get
            {
                return LanguageNames.CSharp;
            }
        }

        public override bool IsCaseSensitive
        {
            get
            {
                return true;
            }
        }

        /// <summary>
        /// The options the compilation was created with. 
        /// </summary>
        public new CSharpCompilationOptions Options
        {
            get
            {
                return _options;
            }
        }

        internal AnonymousTypeManager AnonymousTypeManager
        {
            get
            {
                return _anonymousTypeManager;
            }
        }

        internal override CommonAnonymousTypeManager CommonAnonymousTypeManager
        {
            get
            {
                return AnonymousTypeManager;
            }
        }

        /// <summary>
        /// True when the compiler is run in "strict" mode, in which it enforces the language specification
        /// in some cases even at the expense of full compatibility. Such differences typically arise when
        /// earlier versions of the compiler failed to enforce the full language specification.
        /// </summary>
        internal bool FeatureStrictEnabled => Feature("strict") != null;

        /// <summary>
        /// The language version that was used to parse the syntax trees of this compilation.
        /// </summary>
        public LanguageVersion LanguageVersion
        {
            get;
        }

        public override INamedTypeSymbol CreateErrorTypeSymbol(INamespaceOrTypeSymbol container, string name, int arity)
        {
            return new ExtendedErrorTypeSymbol((NamespaceOrTypeSymbol)container, name, arity, null);
        }

        #region Constructors and Factories

        private static readonly CSharpCompilationOptions s_defaultOptions = new CSharpCompilationOptions(OutputKind.ConsoleApplication);
        private static readonly CSharpCompilationOptions s_defaultSubmissionOptions = new CSharpCompilationOptions(OutputKind.DynamicallyLinkedLibrary).WithReferencesSupersedeLowerVersions(true);

        /// <summary>
        /// Creates a new compilation from scratch. Methods such as AddSyntaxTrees or AddReferences
        /// on the returned object will allow to continue building up the Compilation incrementally.
        /// </summary>
        /// <param name="assemblyName">Simple assembly name.</param>
        /// <param name="syntaxTrees">The syntax trees with the source code for the new compilation.</param>
        /// <param name="references">The references for the new compilation.</param>
        /// <param name="options">The compiler options to use.</param>
        /// <returns>A new compilation.</returns>
        public static CSharpCompilation Create(
            string assemblyName,
            IEnumerable<SyntaxTree> syntaxTrees = null,
            IEnumerable<MetadataReference> references = null,
            CSharpCompilationOptions options = null)
        {
            return Create(
                assemblyName,
                options ?? s_defaultOptions,
                syntaxTrees,
                references,
                previousSubmission: null,
                returnType: null,
                hostObjectType: null,
                isSubmission: false);
        }

        /// <summary>
        /// Creates a new compilation that can be used in scripting.
        /// </summary>
        public static CSharpCompilation CreateScriptCompilation(
            string assemblyName,
            SyntaxTree syntaxTree = null,
            IEnumerable<MetadataReference> references = null,
            CSharpCompilationOptions options = null,
            CSharpCompilation previousScriptCompilation = null,
            Type returnType = null,
            Type globalsType = null)
        {
            CheckSubmissionOptions(options);
            ValidateScriptCompilationParameters(previousScriptCompilation, returnType, ref globalsType);

            return Create(
                assemblyName,
                options?.WithReferencesSupersedeLowerVersions(true) ?? s_defaultSubmissionOptions,
                (syntaxTree != null) ? new[] { syntaxTree } : SpecializedCollections.EmptyEnumerable<SyntaxTree>(),
                references,
                previousScriptCompilation,
                returnType,
                globalsType,
                isSubmission: true);
        }

        private static CSharpCompilation Create(
            string assemblyName,
            CSharpCompilationOptions options,
            IEnumerable<SyntaxTree> syntaxTrees,
            IEnumerable<MetadataReference> references,
            CSharpCompilation previousSubmission,
            Type returnType,
            Type hostObjectType,
            bool isSubmission)
        {
            Debug.Assert(options != null);
            Debug.Assert(!isSubmission || options.ReferencesSupersedeLowerVersions);
            CheckAssemblyName(assemblyName);

            var validatedReferences = ValidateReferences<CSharpCompilationReference>(references);

            var compilation = new CSharpCompilation(
                assemblyName,
                options,
                validatedReferences,
                previousSubmission,
                returnType,
                hostObjectType,
                isSubmission,
                referenceManager: null,
                reuseReferenceManager: false,
                syntaxAndDeclarations: new SyntaxAndDeclarationManager(
                    ImmutableArray<SyntaxTree>.Empty,
                    options.ScriptClassName,
                    options.SourceReferenceResolver,
                    CSharp.MessageProvider.Instance,
                    isSubmission,
                    state: null));

            if (syntaxTrees != null)
            {
                compilation = compilation.AddSyntaxTrees(syntaxTrees);
            }

            Debug.Assert((object)compilation._lazyAssemblySymbol == null);
            return compilation;
        }

        private CSharpCompilation(
            string assemblyName,
            CSharpCompilationOptions options,
            ImmutableArray<MetadataReference> references,
            CSharpCompilation previousSubmission,
            Type submissionReturnType,
            Type hostObjectType,
            bool isSubmission,
            ReferenceManager referenceManager,
            bool reuseReferenceManager,
            SyntaxAndDeclarationManager syntaxAndDeclarations,
            AsyncQueue<CompilationEvent> eventQueue = null)
            : base(assemblyName, references, SyntaxTreeCommonFeatures(syntaxAndDeclarations.ExternalSyntaxTrees), isSubmission, eventQueue)
        {
            WellKnownMemberSignatureComparer = new WellKnownMembersSignatureComparer(this);
            _options = options;

            this.builtInOperators = new BuiltInOperators(this);
            _scriptClass = new Lazy<ImplicitNamedTypeSymbol>(BindScriptClass);
            _globalImports = new Lazy<Imports>(BindGlobalImports);
            _previousSubmissionImports = new Lazy<Imports>(ExpandPreviousSubmissionImports);
            _globalNamespaceAlias = new Lazy<AliasSymbol>(CreateGlobalNamespaceAlias);
            _anonymousTypeManager = new AnonymousTypeManager(this);
            this.LanguageVersion = CommonLanguageVersion(syntaxAndDeclarations.ExternalSyntaxTrees);

            if (isSubmission)
            {
                Debug.Assert(previousSubmission == null || previousSubmission.HostObjectType == hostObjectType);
                this.ScriptCompilationInfo = new CSharpScriptCompilationInfo(previousSubmission, submissionReturnType, hostObjectType);
            }
            else
            {
                Debug.Assert(previousSubmission == null && submissionReturnType == null && hostObjectType == null);
            }

            if (reuseReferenceManager)
            {
                referenceManager.AssertCanReuseForCompilation(this);
                _referenceManager = referenceManager;
            }
            else
            {
                _referenceManager = new ReferenceManager(
                    MakeSourceAssemblySimpleName(),
                    this.Options.AssemblyIdentityComparer,
                    observedMetadata: referenceManager?.ObservedMetadata);
            }

            _syntaxAndDeclarations = syntaxAndDeclarations;

            Debug.Assert((object)_lazyAssemblySymbol == null);
            if (EventQueue != null) EventQueue.TryEnqueue(new CompilationStartedEvent(this));
        }

        internal override void ValidateDebugEntryPoint(IMethodSymbol debugEntryPoint, DiagnosticBag diagnostics)
        {
            Debug.Assert(debugEntryPoint != null);

            // Debug entry point has to be a method definition from this compilation.
            var methodSymbol = debugEntryPoint as MethodSymbol;
            if (methodSymbol?.DeclaringCompilation != this || !methodSymbol.IsDefinition)
            {
                diagnostics.Add(ErrorCode.ERR_DebugEntryPointNotSourceMethodDefinition, Location.None);
            }
        }

        private static LanguageVersion CommonLanguageVersion(ImmutableArray<SyntaxTree> syntaxTrees)
        {
            LanguageVersion? result = null;
            foreach (var tree in syntaxTrees)
            {
                var version = ((CSharpParseOptions)tree.Options).LanguageVersion;
                if (result == null)
                {
                    result = version;
                }
                else if (result != version)
                {
                    throw new ArgumentException(CodeAnalysisResources.InconsistentLanguageVersions, nameof(syntaxTrees));
                }
            }

            return result ?? CSharpParseOptions.Default.LanguageVersion;
        }

        /// <summary>
        /// Create a duplicate of this compilation with different symbol instances.
        /// </summary>
        public new CSharpCompilation Clone()
        {
            return new CSharpCompilation(
                this.AssemblyName,
                _options,
                this.ExternalReferences,
                this.PreviousSubmission,
                this.SubmissionReturnType,
                this.HostObjectType,
                this.IsSubmission,
                _referenceManager,
                reuseReferenceManager: true,
                syntaxAndDeclarations: _syntaxAndDeclarations);
        }

        private CSharpCompilation Update(
            ReferenceManager referenceManager,
            bool reuseReferenceManager,
            SyntaxAndDeclarationManager syntaxAndDeclarations)
        {
            return new CSharpCompilation(
                this.AssemblyName,
                _options,
                this.ExternalReferences,
                this.PreviousSubmission,
                this.SubmissionReturnType,
                this.HostObjectType,
                this.IsSubmission,
                referenceManager,
                reuseReferenceManager,
                syntaxAndDeclarations);
        }

        /// <summary>
        /// Creates a new compilation with the specified name.
        /// </summary>
        public new CSharpCompilation WithAssemblyName(string assemblyName)
        {
            CheckAssemblyName(assemblyName);

            // Can't reuse references since the source assembly name changed and the referenced symbols might 
            // have internals-visible-to relationship with this compilation or they might had a circular reference 
            // to this compilation.

            return new CSharpCompilation(
                assemblyName,
                _options,
                this.ExternalReferences,
                this.PreviousSubmission,
                this.SubmissionReturnType,
                this.HostObjectType,
                this.IsSubmission,
                _referenceManager,
                reuseReferenceManager: assemblyName == this.AssemblyName,
                syntaxAndDeclarations: _syntaxAndDeclarations);
        }

        /// <summary>
        /// Creates a new compilation with the specified references.
        /// </summary>
        /// <remarks>
        /// The new <see cref="CSharpCompilation"/> will query the given <see cref="MetadataReference"/> for the underlying 
        /// metadata as soon as the are needed. 
        /// 
        /// The new compilation uses whatever metadata is currently being provided by the <see cref="MetadataReference"/>.
        /// E.g. if the current compilation references a metadata file that has changed since the creation of the compilation
        /// the new compilation is going to use the updated version, while the current compilation will be using the previous (it doesn't change).
        /// </remarks>
        public new CSharpCompilation WithReferences(IEnumerable<MetadataReference> references)
        {
            // References might have changed, don't reuse reference manager.
            // Don't even reuse observed metadata - let the manager query for the metadata again.

            return new CSharpCompilation(
                this.AssemblyName,
                _options,
                ValidateReferences<CSharpCompilationReference>(references),
                this.PreviousSubmission,
                this.SubmissionReturnType,
                this.HostObjectType,
                this.IsSubmission,
                referenceManager: null,
                reuseReferenceManager: false,
                syntaxAndDeclarations: _syntaxAndDeclarations);
        }

        /// <summary>
        /// Creates a new compilation with the specified references.
        /// </summary>
        public new CSharpCompilation WithReferences(params MetadataReference[] references)
        {
            return this.WithReferences((IEnumerable<MetadataReference>)references);
        }

        /// <summary>
        /// Creates a new compilation with the specified compilation options.
        /// </summary>
        public CSharpCompilation WithOptions(CSharpCompilationOptions options)
        {
            var oldOptions = this.Options;
            bool reuseReferenceManager = oldOptions.CanReuseCompilationReferenceManager(options);
            bool reuseSyntaxAndDeclarationManager = oldOptions.ScriptClassName == options.ScriptClassName &&
                oldOptions.SourceReferenceResolver == options.SourceReferenceResolver;

            return new CSharpCompilation(
                this.AssemblyName,
                options,
                this.ExternalReferences,
                this.PreviousSubmission,
                this.SubmissionReturnType,
                this.HostObjectType,
                this.IsSubmission,
                _referenceManager,
                reuseReferenceManager,
                reuseSyntaxAndDeclarationManager ?
                    _syntaxAndDeclarations :
                    new SyntaxAndDeclarationManager(
                        _syntaxAndDeclarations.ExternalSyntaxTrees,
                        options.ScriptClassName,
                        options.SourceReferenceResolver,
                        _syntaxAndDeclarations.MessageProvider,
                        _syntaxAndDeclarations.IsSubmission,
                        state: null));
        }

        /// <summary>
        /// Returns a new compilation with the given compilation set as the previous submission.
        /// </summary>
        public CSharpCompilation WithScriptCompilationInfo(CSharpScriptCompilationInfo info)
        {
            if (info == ScriptCompilationInfo)
            {
                return this;
            }

            // Reference binding doesn't depend on previous submission so we can reuse it.

            return new CSharpCompilation(
                this.AssemblyName,
                _options,
                this.ExternalReferences,
                info?.PreviousScriptCompilation,
                info?.ReturnType,
                info?.GlobalsType,
                info != null,
                _referenceManager,
                reuseReferenceManager: true,
                syntaxAndDeclarations: _syntaxAndDeclarations);
        }

        /// <summary>
        /// Returns a new compilation with a given event queue.
        /// </summary>
        internal override Compilation WithEventQueue(AsyncQueue<CompilationEvent> eventQueue)
        {
            return new CSharpCompilation(
                this.AssemblyName,
                _options,
                this.ExternalReferences,
                this.PreviousSubmission,
                this.SubmissionReturnType,
                this.HostObjectType,
                this.IsSubmission,
                _referenceManager,
                reuseReferenceManager: true,
                syntaxAndDeclarations: _syntaxAndDeclarations,
                eventQueue: eventQueue);
        }

        #endregion

        #region Submission

        public new CSharpScriptCompilationInfo ScriptCompilationInfo { get; }
        internal override ScriptCompilationInfo CommonScriptCompilationInfo => ScriptCompilationInfo;

        internal CSharpCompilation PreviousSubmission => ScriptCompilationInfo?.PreviousScriptCompilation;

        internal override bool HasSubmissionResult()
        {
            Debug.Assert(IsSubmission);

            // A submission may be empty or comprised of a single script file.
            var tree = _syntaxAndDeclarations.ExternalSyntaxTrees.SingleOrDefault();
            if (tree == null)
            {
                return false;
            }

            var root = tree.GetCompilationUnitRoot();
            if (root.HasErrors)
            {
                return false;
            }

            // Are there any top-level return statments?
            if (root.DescendantNodes(n => n is GlobalStatementSyntax || n is StatementSyntax || n is CompilationUnitSyntax).Any(n => n.IsKind(SyntaxKind.ReturnStatement)))
            {
                return true;
            }

            // Is there a trailing expression?
            var lastGlobalStatement = (GlobalStatementSyntax)root.Members.LastOrDefault(m => m.IsKind(SyntaxKind.GlobalStatement));
            if (lastGlobalStatement != null)
            {
                var statement = lastGlobalStatement.Statement;
                if (statement.IsKind(SyntaxKind.ExpressionStatement))
                {
                    var expressionStatement = (ExpressionStatementSyntax)statement;
                    if (expressionStatement.SemicolonToken.IsMissing)
                    {
                        var model = GetSemanticModel(tree);
                        var expression = expressionStatement.Expression;
                        var info = model.GetTypeInfo(expression);
                        return info.ConvertedType?.SpecialType != SpecialType.System_Void;
                    }
                }
            }

            return false;
        }

        #endregion

        #region Syntax Trees (maintain an ordered list)

        /// <summary>
        /// The syntax trees (parsed from source code) that this compilation was created with.
        /// </summary>
        public new ImmutableArray<SyntaxTree> SyntaxTrees
        {
            get { return _syntaxAndDeclarations.GetLazyState().SyntaxTrees; }
        }

        /// <summary>
        /// Returns true if this compilation contains the specified tree.  False otherwise.
        /// </summary>
        public new bool ContainsSyntaxTree(SyntaxTree syntaxTree)
        {
            var cstree = syntaxTree as SyntaxTree;
            return cstree != null && _syntaxAndDeclarations.GetLazyState().RootNamespaces.ContainsKey(cstree);
        }

        /// <summary>
        /// Creates a new compilation with additional syntax trees.
        /// </summary>
        public new CSharpCompilation AddSyntaxTrees(params SyntaxTree[] trees)
        {
            return AddSyntaxTrees((IEnumerable<SyntaxTree>)trees);
        }

        /// <summary>
        /// Creates a new compilation with additional syntax trees.
        /// </summary>
        public new CSharpCompilation AddSyntaxTrees(IEnumerable<SyntaxTree> trees)
        {
            if (trees == null)
            {
                throw new ArgumentNullException(nameof(trees));
            }

            if (trees.IsEmpty())
            {
                return this;
            }

            // This HashSet is needed so that we don't allow adding the same tree twice
            // with a single call to AddSyntaxTrees.  Rather than using a separate HashSet,
            // ReplaceSyntaxTrees can just check against ExternalSyntaxTrees, because we
            // only allow replacing a single tree at a time.
            var externalSyntaxTrees = PooledHashSet<SyntaxTree>.GetInstance();
            var syntaxAndDeclarations = _syntaxAndDeclarations;
            externalSyntaxTrees.AddAll(syntaxAndDeclarations.ExternalSyntaxTrees);
            bool reuseReferenceManager = true;
            int i = 0;
            foreach (var tree in trees.Cast<CSharpSyntaxTree>())
            {
                if (tree == null)
                {
                    throw new ArgumentNullException($"{nameof(trees)}[{i}]");
                }

                if (!tree.HasCompilationUnitRoot)
                {
                    throw new ArgumentException(CSharpResources.TreeMustHaveARootNodeWith, $"{nameof(trees)}[{i}]");
                }

                if (externalSyntaxTrees.Contains(tree))
                {
                    throw new ArgumentException(CSharpResources.SyntaxTreeAlreadyPresent, $"{nameof(trees)}[{i}]");
                }

                if (this.IsSubmission && tree.Options.Kind == SourceCodeKind.Regular)
                {
                    throw new ArgumentException(CSharpResources.SubmissionCanOnlyInclude, $"{nameof(trees)}[{i}]");
                }

                externalSyntaxTrees.Add(tree);
                reuseReferenceManager &= !tree.HasReferenceOrLoadDirectives;

                i++;
            }
            externalSyntaxTrees.Free();

            if (this.IsSubmission && i > 1)
            {
                throw new ArgumentException(CSharpResources.SubmissionCanHaveAtMostOne, nameof(trees));
            }

            syntaxAndDeclarations = syntaxAndDeclarations.AddSyntaxTrees(trees);

            return Update(_referenceManager, reuseReferenceManager, syntaxAndDeclarations);
        }

        /// <summary>
        /// Creates a new compilation without the specified syntax trees. Preserves metadata info for use with trees
        /// added later. 
        /// </summary>
        public new CSharpCompilation RemoveSyntaxTrees(params SyntaxTree[] trees)
        {
            return RemoveSyntaxTrees((IEnumerable<SyntaxTree>)trees);
        }

        /// <summary>
        /// Creates a new compilation without the specified syntax trees. Preserves metadata info for use with trees
        /// added later. 
        /// </summary>
        public new CSharpCompilation RemoveSyntaxTrees(IEnumerable<SyntaxTree> trees)
        {
            if (trees == null)
            {
                throw new ArgumentNullException(nameof(trees));
            }

            if (trees.IsEmpty())
            {
                return this;
            }

            var removeSet = PooledHashSet<SyntaxTree>.GetInstance();
            // This HashSet is needed so that we don't allow adding the same tree twice
            // with a single call to AddSyntaxTrees.  Rather than using a separate HashSet,
            // ReplaceSyntaxTrees can just check against ExternalSyntaxTrees, because we
            // only allow replacing a single tree at a time.
            var externalSyntaxTrees = PooledHashSet<SyntaxTree>.GetInstance();
            var syntaxAndDeclarations = _syntaxAndDeclarations;
            externalSyntaxTrees.AddAll(syntaxAndDeclarations.ExternalSyntaxTrees);
            bool reuseReferenceManager = true;
            int i = 0;
            foreach (var tree in trees.Cast<CSharpSyntaxTree>())
            {
                if (!externalSyntaxTrees.Contains(tree))
                {
                    // Check to make sure this is not a #load'ed tree.
                    var loadedSyntaxTreeMap = syntaxAndDeclarations.GetLazyState().LoadedSyntaxTreeMap;
                    if (SyntaxAndDeclarationManager.IsLoadedSyntaxTree(tree, loadedSyntaxTreeMap))
                    {
                        throw new ArgumentException(string.Format(CSharpResources.SyntaxTreeFromLoadNoRemoveReplace, tree), $"{nameof(trees)}[{i}]");
                    }

                    throw new ArgumentException(string.Format(CSharpResources.SyntaxTreeNotFoundTo, tree), $"{nameof(trees)}[{i}]");
                }

                removeSet.Add(tree);
                reuseReferenceManager &= !tree.HasReferenceOrLoadDirectives;

                i++;
            }
            externalSyntaxTrees.Free();

            syntaxAndDeclarations = syntaxAndDeclarations.RemoveSyntaxTrees(removeSet);
            removeSet.Free();

            return Update(_referenceManager, reuseReferenceManager, syntaxAndDeclarations);
        }

        /// <summary>
        /// Creates a new compilation without any syntax trees. Preserves metadata info
        /// from this compilation for use with trees added later. 
        /// </summary>
        public new CSharpCompilation RemoveAllSyntaxTrees()
        {
            var syntaxAndDeclarations = _syntaxAndDeclarations;
            return Update(
                _referenceManager,
                reuseReferenceManager: !syntaxAndDeclarations.MayHaveReferenceDirectives(),
                syntaxAndDeclarations: syntaxAndDeclarations.WithExternalSyntaxTrees(ImmutableArray<SyntaxTree>.Empty));
        }

        /// <summary>
        /// Creates a new compilation without the old tree but with the new tree.
        /// </summary>
        public new CSharpCompilation ReplaceSyntaxTree(SyntaxTree oldTree, SyntaxTree newTree)
        {
            // this is just to force a cast exception
            oldTree = (CSharpSyntaxTree)oldTree;
            newTree = (CSharpSyntaxTree)newTree;

            if (oldTree == null)
            {
                throw new ArgumentNullException(nameof(oldTree));
            }

            if (newTree == null)
            {
                return this.RemoveSyntaxTrees(oldTree);
            }
            else if (newTree == oldTree)
            {
                return this;
            }

            if (!newTree.HasCompilationUnitRoot)
            {
                throw new ArgumentException(CSharpResources.TreeMustHaveARootNodeWith, nameof(newTree));
            }

            var syntaxAndDeclarations = _syntaxAndDeclarations;
            var externalSyntaxTrees = syntaxAndDeclarations.ExternalSyntaxTrees;
            if (!externalSyntaxTrees.Contains(oldTree))
            {
                // Check to see if this is a #load'ed tree.
                var loadedSyntaxTreeMap = syntaxAndDeclarations.GetLazyState().LoadedSyntaxTreeMap;
                if (SyntaxAndDeclarationManager.IsLoadedSyntaxTree(oldTree, loadedSyntaxTreeMap))
                {
                    throw new ArgumentException(string.Format(CSharpResources.SyntaxTreeFromLoadNoRemoveReplace, oldTree), nameof(oldTree));
                }

                throw new ArgumentException(string.Format(CSharpResources.SyntaxTreeNotFoundTo, oldTree), nameof(oldTree));
            }

            if (externalSyntaxTrees.Contains(newTree))
            {
                throw new ArgumentException(CSharpResources.SyntaxTreeAlreadyPresent, nameof(newTree));
            }

            // TODO(tomat): Consider comparing #r's of the old and the new tree. If they are exactly the same we could still reuse.
            // This could be a perf win when editing a script file in the IDE. The services create a new compilation every keystroke 
            // that replaces the tree with a new one.
            var reuseReferenceManager = !oldTree.HasReferenceOrLoadDirectives() && !newTree.HasReferenceOrLoadDirectives();
            syntaxAndDeclarations = syntaxAndDeclarations.ReplaceSyntaxTree(oldTree, newTree);

            return Update(_referenceManager, reuseReferenceManager, syntaxAndDeclarations);
        }

        internal override int GetSyntaxTreeOrdinal(SyntaxTree tree)
        {
            Debug.Assert(this.ContainsSyntaxTree(tree));
            return _syntaxAndDeclarations.GetLazyState().OrdinalMap[tree];
        }

        #endregion

        #region References

        internal override CommonReferenceManager CommonGetBoundReferenceManager()
        {
            return GetBoundReferenceManager();
        }

        internal new ReferenceManager GetBoundReferenceManager()
        {
            if ((object)_lazyAssemblySymbol == null)
            {
                _referenceManager.CreateSourceAssemblyForCompilation(this);
                Debug.Assert((object)_lazyAssemblySymbol != null);
            }

            // referenceManager can only be accessed after we initialized the lazyAssemblySymbol.
            // In fact, initialization of the assembly symbol might change the reference manager.
            return _referenceManager;
        }

        // for testing only:
        internal bool ReferenceManagerEquals(CSharpCompilation other)
        {
            return ReferenceEquals(_referenceManager, other._referenceManager);
        }

        public override ImmutableArray<MetadataReference> DirectiveReferences
        {
            get
            {
                return GetBoundReferenceManager().DirectiveReferences;
            }
        }

        internal override IDictionary<ValueTuple<string, string>, MetadataReference> ReferenceDirectiveMap
        {
            get
            {
                return GetBoundReferenceManager().ReferenceDirectiveMap;
            }
        }

        // for testing purposes
        internal IEnumerable<string> ExternAliases
        {
            get
            {
                return GetBoundReferenceManager().ExternAliases;
            }
        }

        /// <summary>
        /// Gets the <see cref="AssemblySymbol"/> or <see cref="ModuleSymbol"/> for a metadata reference used to create this compilation.
        /// </summary>
        /// <returns><see cref="AssemblySymbol"/> or <see cref="ModuleSymbol"/> corresponding to the given reference or null if there is none.</returns>
        /// <remarks>
        /// Uses object identity when comparing two references. 
        /// </remarks>
        internal new Symbol GetAssemblyOrModuleSymbol(MetadataReference reference)
        {
            if (reference == null)
            {
                throw new ArgumentNullException(nameof(reference));
            }

            if (reference.Properties.Kind == MetadataImageKind.Assembly)
            {
                return GetBoundReferenceManager().GetReferencedAssemblySymbol(reference);
            }
            else
            {
                Debug.Assert(reference.Properties.Kind == MetadataImageKind.Module);
                int index = GetBoundReferenceManager().GetReferencedModuleIndex(reference);
                return index < 0 ? null : this.Assembly.Modules[index];
            }
        }

        public override IEnumerable<AssemblyIdentity> ReferencedAssemblyNames
        {
            get
            {
                return Assembly.Modules.SelectMany(module => module.GetReferencedAssemblies());
            }
        }

        /// <summary>
        /// All reference directives used in this compilation.
        /// </summary>
        internal override IEnumerable<ReferenceDirective> ReferenceDirectives
        {
            get { return this.Declarations.ReferenceDirectives; }
        }

        /// <summary>
        /// Returns a metadata reference that a given #r resolves to.
        /// </summary>
        /// <param name="directive">#r directive.</param>
        /// <returns>Metadata reference the specified directive resolves to, or null if the <paramref name="directive"/> doesn't match any #r directive in the compilation.</returns>
        public MetadataReference GetDirectiveReference(ReferenceDirectiveTriviaSyntax directive)
        {
            MetadataReference reference;
            return ReferenceDirectiveMap.TryGetValue(ValueTuple.Create(directive.SyntaxTree.FilePath, directive.File.ValueText), out reference) ? reference : null;
        }

        /// <summary>
        /// Creates a new compilation with additional metadata references.
        /// </summary>
        public new CSharpCompilation AddReferences(params MetadataReference[] references)
        {
            return (CSharpCompilation)base.AddReferences(references);
        }

        /// <summary>
        /// Creates a new compilation with additional metadata references.
        /// </summary>
        public new CSharpCompilation AddReferences(IEnumerable<MetadataReference> references)
        {
            return (CSharpCompilation)base.AddReferences(references);
        }

        /// <summary>
        /// Creates a new compilation without the specified metadata references.
        /// </summary>
        public new CSharpCompilation RemoveReferences(params MetadataReference[] references)
        {
            return (CSharpCompilation)base.RemoveReferences(references);
        }

        /// <summary>
        /// Creates a new compilation without the specified metadata references.
        /// </summary>
        public new CSharpCompilation RemoveReferences(IEnumerable<MetadataReference> references)
        {
            return (CSharpCompilation)base.RemoveReferences(references);
        }

        /// <summary>
        /// Creates a new compilation without any metadata references
        /// </summary>
        public new CSharpCompilation RemoveAllReferences()
        {
            return (CSharpCompilation)base.RemoveAllReferences();
        }

        /// <summary>
        /// Creates a new compilation with an old metadata reference replaced with a new metadata reference.
        /// </summary>
        public new CSharpCompilation ReplaceReference(MetadataReference oldReference, MetadataReference newReference)
        {
            return (CSharpCompilation)base.ReplaceReference(oldReference, newReference);
        }

        public override CompilationReference ToMetadataReference(ImmutableArray<string> aliases = default(ImmutableArray<string>), bool embedInteropTypes = false)
        {
            return new CSharpCompilationReference(this, aliases, embedInteropTypes);
        }

        /// <summary>
        /// Get all modules in this compilation, including the source module, added modules, and all
        /// modules of referenced assemblies that do not come from an assembly with an extern alias.
        /// Metadata imported from aliased assemblies is not visible at the source level except through 
        /// the use of an extern alias directive. So exclude them from this list which is used to construct
        /// the global namespace.
        /// </summary>
        private void GetAllUnaliasedModules(ArrayBuilder<ModuleSymbol> modules)
        {
            // NOTE: This includes referenced modules - they count as modules of the compilation assembly.
            modules.AddRange(Assembly.Modules);

            var referenceManager = GetBoundReferenceManager();

            for (int i = 0; i < referenceManager.ReferencedAssemblies.Length; i++)
            {
                if (referenceManager.DeclarationsAccessibleWithoutAlias(i))
                {
                    modules.AddRange(referenceManager.ReferencedAssemblies[i].Modules);
                }
            }
        }

        /// <summary>
        /// Return a list of assembly symbols than can be accessed without using an alias.
        /// For example:
        ///   1) /r:A.dll /r:B.dll -> A, B
        ///   2) /r:Foo=A.dll /r:B.dll -> B
        ///   3) /r:Foo=A.dll /r:A.dll -> A
        /// </summary>
        internal void GetUnaliasedReferencedAssemblies(ArrayBuilder<AssemblySymbol> assemblies)
        {
            var referenceManager = GetBoundReferenceManager();

            for (int i = 0; i < referenceManager.ReferencedAssemblies.Length; i++)
            {
                if (referenceManager.DeclarationsAccessibleWithoutAlias(i))
                {
                    assemblies.Add(referenceManager.ReferencedAssemblies[i]);
                }
            }
        }

        /// <summary>
        /// Gets the <see cref="MetadataReference"/> that corresponds to the assembly symbol. 
        /// </summary>
        public new MetadataReference GetMetadataReference(IAssemblySymbol assemblySymbol)
        {
            return base.GetMetadataReference(assemblySymbol);
        }

        #endregion

        #region Symbols

        /// <summary>
        /// The AssemblySymbol that represents the assembly being created.
        /// </summary>
        internal SourceAssemblySymbol SourceAssembly
        {
            get
            {
                GetBoundReferenceManager();
                return _lazyAssemblySymbol;
            }
        }

        /// <summary>
        /// The AssemblySymbol that represents the assembly being created.
        /// </summary>
        internal new AssemblySymbol Assembly
        {
            get
            {
                return SourceAssembly;
            }
        }

        /// <summary>
        /// Get a ModuleSymbol that refers to the module being created by compiling all of the code.
        /// By getting the GlobalNamespace property of that module, all of the namespaces and types
        /// defined in source code can be obtained.
        /// </summary>
        internal new ModuleSymbol SourceModule
        {
            get
            {
                return Assembly.Modules[0];
            }
        }

        /// <summary>
        /// Gets the root namespace that contains all namespaces and types defined in source code or in 
        /// referenced metadata, merged into a single namespace hierarchy.
        /// </summary>
        internal new NamespaceSymbol GlobalNamespace
        {
            get
            {
                if ((object)_lazyGlobalNamespace == null)
                {
                    // Get the root namespace from each module, and merge them all together
                    // Get all modules in this compilation, ones referenced directly by the compilation 
                    // as well as those referenced by all referenced assemblies.

                    var modules = ArrayBuilder<ModuleSymbol>.GetInstance();
                    GetAllUnaliasedModules(modules);

                    var result = MergedNamespaceSymbol.Create(
                        new NamespaceExtent(this),
                        null,
                        modules.SelectDistinct(m => m.GlobalNamespace));

                    modules.Free();

                    Interlocked.CompareExchange(ref _lazyGlobalNamespace, result, null);
                }

                return _lazyGlobalNamespace;
            }
        }

        /// <summary>
        /// Given for the specified module or assembly namespace, gets the corresponding compilation
        /// namespace (merged namespace representation for all namespace declarations and references
        /// with contributions for the namespaceSymbol).  Can return null if no corresponding
        /// namespace can be bound in this compilation with the same name.
        /// </summary>
        internal new NamespaceSymbol GetCompilationNamespace(INamespaceSymbol namespaceSymbol)
        {
            if (namespaceSymbol is NamespaceSymbol &&
                namespaceSymbol.NamespaceKind == NamespaceKind.Compilation &&
                namespaceSymbol.ContainingCompilation == this)
            {
                return (NamespaceSymbol)namespaceSymbol;
            }

            var containingNamespace = namespaceSymbol.ContainingNamespace;
            if (containingNamespace == null)
            {
                return this.GlobalNamespace;
            }

            var current = GetCompilationNamespace(containingNamespace);
            if ((object)current != null)
            {
                return current.GetNestedNamespace(namespaceSymbol.Name);
            }

            return null;
        }

        private ConcurrentDictionary<string, NamespaceSymbol> _externAliasTargets;

        internal bool GetExternAliasTarget(string aliasName, out NamespaceSymbol @namespace)
        {
            if (_externAliasTargets == null)
            {
                Interlocked.CompareExchange(ref _externAliasTargets, new ConcurrentDictionary<string, NamespaceSymbol>(), null);
            }
            else if (_externAliasTargets.TryGetValue(aliasName, out @namespace))
            {
                return !(@namespace is MissingNamespaceSymbol);
            }

            ArrayBuilder<NamespaceSymbol> builder = null;
            var referenceManager = GetBoundReferenceManager();
            for (int i = 0; i < referenceManager.ReferencedAssemblies.Length; i++)
            {
                if (referenceManager.AliasesOfReferencedAssemblies[i].Contains(aliasName))
                {
                    builder = builder ?? ArrayBuilder<NamespaceSymbol>.GetInstance();
                    builder.Add(referenceManager.ReferencedAssemblies[i].GlobalNamespace);
                }
            }

            bool foundNamespace = builder != null;

            // We want to cache failures as well as successes so that subsequent incorrect extern aliases with the
            // same alias will have the same target.
            @namespace = foundNamespace
                ? MergedNamespaceSymbol.Create(new NamespaceExtent(this), namespacesToMerge: builder.ToImmutableAndFree(), containingNamespace: null, nameOpt: null)
                : new MissingNamespaceSymbol(new MissingModuleSymbol(new MissingAssemblySymbol(new AssemblyIdentity(System.Guid.NewGuid().ToString())), ordinal: -1));

            // Use GetOrAdd in case another thread beat us to the punch (i.e. should return the same object for the same alias, every time).
            @namespace = _externAliasTargets.GetOrAdd(aliasName, @namespace);

            Debug.Assert(foundNamespace == !(@namespace is MissingNamespaceSymbol));

            return foundNamespace;
        }

        /// <summary>
        /// A symbol representing the implicit Script class. This is null if the class is not
        /// defined in the compilation.
        /// </summary>
        internal new NamedTypeSymbol ScriptClass
        {
            get { return _scriptClass.Value; }
        }

        /// <summary>
        /// Resolves a symbol that represents script container (Script class). Uses the
        /// full name of the container class stored in <see cref="CompilationOptions.ScriptClassName"/> to find the symbol.
        /// </summary>
        /// <returns>The Script class symbol or null if it is not defined.</returns>
        private ImplicitNamedTypeSymbol BindScriptClass()
        {
            if (_options.ScriptClassName == null || !_options.ScriptClassName.IsValidClrTypeName())
            {
                return null;
            }

            var namespaceOrType = this.Assembly.GlobalNamespace.GetNamespaceOrTypeByQualifiedName(_options.ScriptClassName.Split('.')).AsSingleton();
            return namespaceOrType as ImplicitNamedTypeSymbol;
        }

        internal bool IsSubmissionSyntaxTree(SyntaxTree tree)
        {
            Debug.Assert(tree != null);
            Debug.Assert(!this.IsSubmission || _syntaxAndDeclarations.ExternalSyntaxTrees.Length <= 1);
            return this.IsSubmission && tree == _syntaxAndDeclarations.ExternalSyntaxTrees.SingleOrDefault();
        }

        /// <summary>
        /// Global imports (including those from previous submissions, if there are any).
        /// </summary>
        internal Imports GlobalImports => _globalImports.Value;

        private Imports BindGlobalImports() => Imports.FromGlobalUsings(this);

        /// <summary>
        /// Imports declared by this submission (null if this isn't one).
        /// </summary>
        internal Imports GetSubmissionImports()
        {
            Debug.Assert(this.IsSubmission);
            Debug.Assert(_syntaxAndDeclarations.ExternalSyntaxTrees.Length <= 1);

            // A submission may be empty or comprised of a single script file.
            var tree = _syntaxAndDeclarations.ExternalSyntaxTrees.SingleOrDefault();
            if (tree == null)
            {
                return Imports.Empty;
            }

            var binder = GetBinderFactory(tree).GetImportsBinder((CSharpSyntaxNode)tree.GetRoot());
            return binder.GetImports(basesBeingResolved: null);
        }

        /// <summary>
        /// Imports from all previous submissions.
        /// </summary>
        internal Imports GetPreviousSubmissionImports() => _previousSubmissionImports.Value;

        private Imports ExpandPreviousSubmissionImports()
        {
            Debug.Assert(this.IsSubmission);
            var previous = this.PreviousSubmission;

            if (previous == null)
            {
                return Imports.Empty;
            }

            return Imports.ExpandPreviousSubmissionImports(previous.GetPreviousSubmissionImports(), this).Concat(
                Imports.ExpandPreviousSubmissionImports(previous.GetSubmissionImports(), this));
        }

        internal AliasSymbol GlobalNamespaceAlias
        {
            get
            {
                return _globalNamespaceAlias.Value;
            }
        }

        /// <summary>
        /// Get the symbol for the predefined type from the COR Library referenced by this compilation.
        /// </summary>
        internal new NamedTypeSymbol GetSpecialType(SpecialType specialType)
        {
            if (specialType <= SpecialType.None || specialType > SpecialType.Count)
            {
                throw new ArgumentOutOfRangeException(nameof(specialType));
            }

            var result = Assembly.GetSpecialType(specialType);
            Debug.Assert(result.SpecialType == specialType);
            return result;
        }

        /// <summary>
        /// Get the symbol for the predefined type member from the COR Library referenced by this compilation.
        /// </summary>
        internal Symbol GetSpecialTypeMember(SpecialMember specialMember)
        {
            return Assembly.GetSpecialTypeMember(specialMember);
        }

        internal TypeSymbol GetTypeByReflectionType(Type type, DiagnosticBag diagnostics)
        {
            var result = Assembly.GetTypeByReflectionType(type, includeReferences: true);
            if ((object)result == null)
            {
                var errorType = new ExtendedErrorTypeSymbol(this, type.Name, 0, CreateReflectionTypeNotFoundError(type));
                diagnostics.Add(errorType.ErrorInfo, NoLocation.Singleton);
                result = errorType;
            }

            return result;
        }

        private static CSDiagnosticInfo CreateReflectionTypeNotFoundError(Type type)
        {
            // The type or namespace name '{0}' could not be found in the global namespace (are you missing an assembly reference?)
            return new CSDiagnosticInfo(
                ErrorCode.ERR_GlobalSingleTypeNameNotFound,
                new object[] { type.AssemblyQualifiedName },
                ImmutableArray<Symbol>.Empty,
                ImmutableArray<Location>.Empty
            );
        }

        // The type of host object model if available.
        private TypeSymbol _lazyHostObjectTypeSymbol;

        internal TypeSymbol GetHostObjectTypeSymbol()
        {
            if (HostObjectType != null && (object)_lazyHostObjectTypeSymbol == null)
            {
                TypeSymbol symbol = Assembly.GetTypeByReflectionType(HostObjectType, includeReferences: true);

                if ((object)symbol == null)
                {
                    MetadataTypeName mdName = MetadataTypeName.FromNamespaceAndTypeName(HostObjectType.Namespace ?? String.Empty,
                                                                                        HostObjectType.Name,
                                                                                        useCLSCompliantNameArityEncoding: true);

                    symbol = new MissingMetadataTypeSymbol.TopLevelWithCustomErrorInfo(
                        new MissingAssemblySymbol(AssemblyIdentity.FromAssemblyDefinition(HostObjectType.GetTypeInfo().Assembly)).Modules[0],
                        ref mdName,
                        CreateReflectionTypeNotFoundError(HostObjectType),
                        SpecialType.None);
                }

                Interlocked.CompareExchange(ref _lazyHostObjectTypeSymbol, symbol, null);
            }

            return _lazyHostObjectTypeSymbol;
        }

        internal SynthesizedInteractiveInitializerMethod GetSubmissionInitializer()
        {
            return (IsSubmission && (object)ScriptClass != null) ?
                ScriptClass.GetScriptInitializer() :
                null;
        }

        /// <summary>
        /// Gets the type within the compilation's assembly and all referenced assemblies (other than
        /// those that can only be referenced via an extern alias) using its canonical CLR metadata name.
        /// </summary>
        internal new NamedTypeSymbol GetTypeByMetadataName(string fullyQualifiedMetadataName)
        {
            return this.Assembly.GetTypeByMetadataName(fullyQualifiedMetadataName, includeReferences: true, isWellKnownType: false);
        }

        /// <summary>
        /// The TypeSymbol for the type 'dynamic' in this Compilation.
        /// </summary>
        internal new TypeSymbol DynamicType
        {
            get
            {
                return AssemblySymbol.DynamicType;
            }
        }

        /// <summary>
        /// The NamedTypeSymbol for the .NET System.Object type, which could have a TypeKind of
        /// Error if there was no COR Library in this Compilation.
        /// </summary>
        internal new NamedTypeSymbol ObjectType
        {
            get
            {
                return this.Assembly.ObjectType;
            }
        }

        internal bool DeclaresTheObjectClass
        {
            get
            {
                return SourceAssembly.DeclaresTheObjectClass;
            }
        }

        internal new MethodSymbol GetEntryPoint(CancellationToken cancellationToken)
        {
            EntryPoint entryPoint = GetEntryPointAndDiagnostics(cancellationToken);
            return entryPoint == null ? null : entryPoint.MethodSymbol;
        }

        internal EntryPoint GetEntryPointAndDiagnostics(CancellationToken cancellationToken)
        {
            if (!this.Options.OutputKind.IsApplication() && ((object)this.ScriptClass == null))
            {
                return null;
            }

            if (this.Options.MainTypeName != null && !this.Options.MainTypeName.IsValidClrTypeName())
            {
                Debug.Assert(!this.Options.Errors.IsDefaultOrEmpty);
                return new EntryPoint(null, ImmutableArray<Diagnostic>.Empty);
            }

            if (_lazyEntryPoint == null)
            {
                ImmutableArray<Diagnostic> diagnostics;
                var entryPoint = FindEntryPoint(cancellationToken, out diagnostics);
                Interlocked.CompareExchange(ref _lazyEntryPoint, new EntryPoint(entryPoint, diagnostics), null);
            }

            return _lazyEntryPoint;
        }

        private MethodSymbol FindEntryPoint(CancellationToken cancellationToken, out ImmutableArray<Diagnostic> sealedDiagnostics)
        {
            var diagnostics = DiagnosticBag.GetInstance();
            var entryPointCandidates = ArrayBuilder<MethodSymbol>.GetInstance();

            try
            {
                NamedTypeSymbol mainType;

                string mainTypeName = this.Options.MainTypeName;
                NamespaceSymbol globalNamespace = this.SourceModule.GlobalNamespace;

                if (mainTypeName != null)
                {
                    // Global code is the entry point, ignore all other Mains.
                    var scriptClass = this.ScriptClass;
                    if (scriptClass != null)
                    {
                        // CONSIDER: we could use the symbol instead of just the name.
                        diagnostics.Add(ErrorCode.WRN_MainIgnored, NoLocation.Singleton, mainTypeName);
                        return scriptClass.GetScriptEntryPoint();
                    }

                    var mainTypeOrNamespace = globalNamespace.GetNamespaceOrTypeByQualifiedName(mainTypeName.Split('.')).OfMinimalArity();
                    if ((object)mainTypeOrNamespace == null)
                    {
                        diagnostics.Add(ErrorCode.ERR_MainClassNotFound, NoLocation.Singleton, mainTypeName);
                        return null;
                    }

                    mainType = mainTypeOrNamespace as NamedTypeSymbol;
                    if ((object)mainType == null || mainType.IsGenericType || (mainType.TypeKind != TypeKind.Class && mainType.TypeKind != TypeKind.Struct))
                    {
                        diagnostics.Add(ErrorCode.ERR_MainClassNotClass, mainTypeOrNamespace.Locations.First(), mainTypeOrNamespace);
                        return null;
                    }

                    EntryPointCandidateFinder.FindCandidatesInSingleType(mainType, entryPointCandidates, cancellationToken);
                }
                else
                {
                    mainType = null;

                    EntryPointCandidateFinder.FindCandidatesInNamespace(globalNamespace, entryPointCandidates, cancellationToken);

                    // Global code is the entry point, ignore all other Mains.
                    var scriptClass = this.ScriptClass;
                    if (scriptClass != null)
                    {
                        foreach (var main in entryPointCandidates)
                        {
                            diagnostics.Add(ErrorCode.WRN_MainIgnored, main.Locations.First(), main);
                        }
                        return scriptClass.GetScriptEntryPoint();
                    }
                }

                DiagnosticBag warnings = DiagnosticBag.GetInstance();
                var viableEntryPoints = ArrayBuilder<MethodSymbol>.GetInstance();
                foreach (var candidate in entryPointCandidates)
                {
                    if (!candidate.HasEntryPointSignature())
                    {
                        // a single error for partial methods:
                        warnings.Add(ErrorCode.WRN_InvalidMainSig, candidate.Locations.First(), candidate);
                        continue;
                    }

                    if (candidate.IsGenericMethod || candidate.ContainingType.IsGenericType)
                    {
                        // a single error for partial methods:
                        warnings.Add(ErrorCode.WRN_MainCantBeGeneric, candidate.Locations.First(), candidate);
                        continue;
                    }

                    if (candidate.IsAsync)
                    {
                        diagnostics.Add(ErrorCode.ERR_MainCantBeAsync, candidate.Locations.First(), candidate);
                    }

                    viableEntryPoints.Add(candidate);
                }

                if ((object)mainType == null || viableEntryPoints.Count == 0)
                {
                    diagnostics.AddRange(warnings);
                }

                warnings.Free();

                MethodSymbol entryPoint = null;
                if (viableEntryPoints.Count == 0)
                {
                    if ((object)mainType == null)
                    {
                        diagnostics.Add(ErrorCode.ERR_NoEntryPoint, NoLocation.Singleton);
                    }
                    else
                    {
                        diagnostics.Add(ErrorCode.ERR_NoMainInClass, mainType.Locations.First(), mainType);
                    }
                }
                else if (viableEntryPoints.Count > 1)
                {
                    viableEntryPoints.Sort(LexicalOrderSymbolComparer.Instance);
                    var info = new CSDiagnosticInfo(
                         ErrorCode.ERR_MultipleEntryPoints,
                         args: SpecializedCollections.EmptyArray<object>(),
                         symbols: viableEntryPoints.OfType<Symbol>().AsImmutable(),
                         additionalLocations: viableEntryPoints.Select(m => m.Locations.First()).OfType<Location>().AsImmutable());

                    diagnostics.Add(new CSDiagnostic(info, viableEntryPoints.First().Locations.First()));
                }
                else
                {
                    entryPoint = viableEntryPoints[0];
                }

                viableEntryPoints.Free();
                return entryPoint;
            }
            finally
            {
                entryPointCandidates.Free();
                sealedDiagnostics = diagnostics.ToReadOnlyAndFree();
            }
        }

        internal class EntryPoint
        {
            public readonly MethodSymbol MethodSymbol;
            public readonly ImmutableArray<Diagnostic> Diagnostics;

            public EntryPoint(MethodSymbol methodSymbol, ImmutableArray<Diagnostic> diagnostics)
            {
                this.MethodSymbol = methodSymbol;
                this.Diagnostics = diagnostics;
            }
        }

        internal bool MightContainNoPiaLocalTypes()
        {
            return SourceAssembly.MightContainNoPiaLocalTypes();
        }

        // NOTE(cyrusn): There is a bit of a discoverability problem with this method and the same
        // named method in SyntaxTreeSemanticModel.  Technically, i believe these are the appropriate
        // locations for these methods.  This method has no dependencies on anything but the
        // compilation, while the other method needs a bindings object to determine what bound node
        // an expression syntax binds to.  Perhaps when we document these methods we should explain
        // where a user can find the other.
        public Conversion ClassifyConversion(ITypeSymbol source, ITypeSymbol destination)
        {
            // Note that it is possible for there to be both an implicit user-defined conversion
            // and an explicit built-in conversion from source to destination. In that scenario
            // this method returns the implicit conversion.

            if ((object)source == null)
            {
                throw new ArgumentNullException(nameof(source));
            }

            if ((object)destination == null)
            {
                throw new ArgumentNullException(nameof(destination));
            }

            var cssource = source.EnsureCSharpSymbolOrNull<ITypeSymbol, TypeSymbol>("source");
            var csdest = destination.EnsureCSharpSymbolOrNull<ITypeSymbol, TypeSymbol>("destination");

            HashSet<DiagnosticInfo> useSiteDiagnostics = null;
            return Conversions.ClassifyConversionFromType(cssource, csdest, ref useSiteDiagnostics);
        }

        /// <summary>
        /// Returns a new ArrayTypeSymbol representing an array type tied to the base types of the
        /// COR Library in this Compilation.
        /// </summary>
        internal ArrayTypeSymbol CreateArrayTypeSymbol(TypeSymbol elementType, int rank = 1)
        {
            if ((object)elementType == null)
            {
                throw new ArgumentNullException(nameof(elementType));
            }

            return ArrayTypeSymbol.CreateCSharpArray(this.Assembly, elementType, ImmutableArray<CustomModifier>.Empty, rank);
        }

        /// <summary>
        /// Returns a new PointerTypeSymbol representing a pointer type tied to a type in this Compilation.
        /// </summary>
        internal PointerTypeSymbol CreatePointerTypeSymbol(TypeSymbol elementType)
        {
            if ((object)elementType == null)
            {
                throw new ArgumentNullException(nameof(elementType));
            }

            return new PointerTypeSymbol(elementType);
        }

        #endregion

        #region Binding

        /// <summary>
        /// Gets a new SyntaxTreeSemanticModel for the specified syntax tree.
        /// </summary>
        public new SemanticModel GetSemanticModel(SyntaxTree syntaxTree, bool ignoreAccessibility)
        {
            if (syntaxTree == null)
            {
                throw new ArgumentNullException(nameof(syntaxTree));
            }

            if (!_syntaxAndDeclarations.GetLazyState().RootNamespaces.ContainsKey(syntaxTree))
            {
                throw new ArgumentException(string.Format(CSharpResources.SyntaxTreeNotFoundTo, syntaxTree), nameof(syntaxTree));
            }

            return new SyntaxTreeSemanticModel(this, (SyntaxTree)syntaxTree, ignoreAccessibility);
        }

        // When building symbols from the declaration table (lazily), or inside a type, or when
        // compiling a method body, we may not have a BinderContext in hand for the enclosing
        // scopes.  Therefore, we build them when needed (and cache them) using a ContextBuilder.
        // Since a ContextBuilder is only a cache, and the identity of the ContextBuilders and
        // BinderContexts have no semantic meaning, we can reuse them or rebuild them, whichever is
        // most convenient.  We store them using weak references so that GC pressure will cause them
        // to be recycled.
        private WeakReference<BinderFactory>[] _binderFactories;

        internal BinderFactory GetBinderFactory(SyntaxTree syntaxTree)
        {
            var treeNum = GetSyntaxTreeOrdinal(syntaxTree);
            var binderFactories = _binderFactories;
            if (binderFactories == null)
            {
                binderFactories = new WeakReference<BinderFactory>[this.SyntaxTrees.Length];
                binderFactories = Interlocked.CompareExchange(ref _binderFactories, binderFactories, null) ?? binderFactories;
            }

            BinderFactory previousFactory;
            var previousWeakReference = binderFactories[treeNum];
            if (previousWeakReference != null && previousWeakReference.TryGetTarget(out previousFactory))
            {
                return previousFactory;
            }

            return AddNewFactory(syntaxTree, ref binderFactories[treeNum]);
        }

        private BinderFactory AddNewFactory(SyntaxTree syntaxTree, ref WeakReference<BinderFactory> slot)
        {
            var newFactory = new BinderFactory(this, syntaxTree);
            var newWeakReference = new WeakReference<BinderFactory>(newFactory);

            while (true)
            {
                BinderFactory previousFactory;
                WeakReference<BinderFactory> previousWeakReference = slot;
                if (previousWeakReference != null && previousWeakReference.TryGetTarget(out previousFactory))
                {
                    return previousFactory;
                }

                if (Interlocked.CompareExchange(ref slot, newWeakReference, previousWeakReference) == previousWeakReference)
                {
                    return newFactory;
                }
            }
        }

        internal Binder GetBinder(CSharpSyntaxNode syntax)
        {
            return GetBinderFactory(syntax.SyntaxTree).GetBinder(syntax);
        }

        /// <summary>
        /// Returns imported symbols for the given declaration.
        /// </summary>
        internal Imports GetImports(SingleNamespaceDeclaration declaration)
        {
            return GetBinderFactory(declaration.SyntaxReference.SyntaxTree).GetImportsBinder((CSharpSyntaxNode)declaration.SyntaxReference.GetSyntax()).GetImports(basesBeingResolved: null);
        }

        private AliasSymbol CreateGlobalNamespaceAlias()
        {
            return AliasSymbol.CreateGlobalNamespaceAlias(this.GlobalNamespace, new InContainerBinder(this.GlobalNamespace, new BuckStopsHereBinder(this)));
        }

        private void CompleteTree(SyntaxTree tree)
        {
            if (_lazyCompilationUnitCompletedTrees == null) Interlocked.CompareExchange(ref _lazyCompilationUnitCompletedTrees, new HashSet<SyntaxTree>(), null);
            lock (_lazyCompilationUnitCompletedTrees)
            {
                if (_lazyCompilationUnitCompletedTrees.Add(tree))
                {
                    // signal the end of the compilation unit
                    EventQueue.TryEnqueue(new CompilationUnitCompletedEvent(this, tree));

                    if (_lazyCompilationUnitCompletedTrees.Count == this.SyntaxTrees.Length)
                    {
                        // if that was the last tree, signal the end of compilation
                        CompleteCompilationEventQueue_NoLock();
                    }
                }
            }
        }

        internal override void ReportUnusedImports(SyntaxTree filterTree, DiagnosticBag diagnostics, CancellationToken cancellationToken)
        {
            if (_lazyImportInfos != null)
            {
                foreach (ImportInfo info in _lazyImportInfos)
                {
                    cancellationToken.ThrowIfCancellationRequested();

                    SyntaxTree infoTree = info.Tree;
                    if (filterTree == null || filterTree == infoTree)
                    {
                        TextSpan infoSpan = info.Span;
                        if (!this.IsImportDirectiveUsed(infoTree, infoSpan.Start))
                        {
                            ErrorCode code = info.Kind == SyntaxKind.ExternAliasDirective
                                ? ErrorCode.HDN_UnusedExternAlias
                                : ErrorCode.HDN_UnusedUsingDirective;
                            diagnostics.Add(code, infoTree.GetLocation(infoSpan));
                        }
                    }
                }
            }

            CompleteTrees(filterTree);
        }

        internal override void CompleteTrees(SyntaxTree filterTree)
        {
            // By definition, a tree is complete when all of its compiler diagnostics have been reported.
            // Since unused imports are the last thing we compute and report, a tree is complete when
            // the unused imports have been reported.
            if (EventQueue != null)
            {
                if (filterTree != null)
                {
                    CompleteTree(filterTree);
                }
                else
                {
                    foreach (var tree in this.SyntaxTrees)
                    {
                        CompleteTree(tree);
                    }
                }
            }
        }

        internal void RecordImport(UsingDirectiveSyntax syntax)
        {
            RecordImportInternal(syntax);
        }

        internal void RecordImport(ExternAliasDirectiveSyntax syntax)
        {
            RecordImportInternal(syntax);
        }

        private void RecordImportInternal(CSharpSyntaxNode syntax)
        {
            LazyInitializer.EnsureInitialized(ref _lazyImportInfos).
                Add(new ImportInfo(syntax.SyntaxTree, syntax.Kind(), syntax.Span));
        }

        private struct ImportInfo : IEquatable<ImportInfo>
        {
            public readonly SyntaxTree Tree;
            public readonly SyntaxKind Kind;
            public readonly TextSpan Span;

            public ImportInfo(SyntaxTree tree, SyntaxKind kind, TextSpan span)
            {
                this.Tree = tree;
                this.Kind = kind;
                this.Span = span;
            }

            public override bool Equals(object obj)
            {
                return (obj is ImportInfo) && Equals((ImportInfo)obj);
            }

            public bool Equals(ImportInfo other)
            {
                return
                    other.Kind == this.Kind &&
                    other.Tree == this.Tree &&
                    other.Span == this.Span;
            }

            public override int GetHashCode()
            {
                return Hash.Combine(Tree, Span.Start);
            }
        }

        #endregion

        #region Diagnostics

        internal override CommonMessageProvider MessageProvider
        {
            get { return _syntaxAndDeclarations.MessageProvider; }
        }

        /// <summary>
        /// The bag in which semantic analysis should deposit its diagnostics.
        /// </summary>
        internal DiagnosticBag DeclarationDiagnostics
        {
            get
            {
                // We should only be placing diagnostics in this bag until
                // we are done gathering declaration diagnostics. Assert that is
                // the case. But since we have bugs (see https://github.com/dotnet/roslyn/issues/846)
                // we disable the assertion until they are fixed.
                Debug.Assert(!_declarationDiagnosticsFrozen || true);
                if (_lazyDeclarationDiagnostics == null)
                {
                    var diagnostics = new DiagnosticBag();
                    Interlocked.CompareExchange(ref _lazyDeclarationDiagnostics, diagnostics, null);
                }

                return _lazyDeclarationDiagnostics;
            }
        }

        private IEnumerable<Diagnostic> FreezeDeclarationDiagnostics()
        {
            _declarationDiagnosticsFrozen = true;
            var result = _lazyDeclarationDiagnostics?.AsEnumerable() ?? Enumerable.Empty<Diagnostic>();
            return result;
        }

        private DiagnosticBag _lazyDeclarationDiagnostics;
        private bool _declarationDiagnosticsFrozen;

        /// <summary>
        /// A bag in which diagnostics that should be reported after code gen can be deposited.
        /// </summary>
        internal DiagnosticBag AdditionalCodegenWarnings
        {
            get
            {
                return _additionalCodegenWarnings;
            }
        }

        private readonly DiagnosticBag _additionalCodegenWarnings = new DiagnosticBag();

        internal DeclarationTable Declarations
        {
            get
            {
                return _syntaxAndDeclarations.GetLazyState().DeclarationTable;
            }
        }

        internal MergedNamespaceDeclaration MergedRootDeclaration
        {
            get
            {
                return Declarations.GetMergedRoot(this);
            }
        }

        /// <summary>
        /// Gets the diagnostics produced during the parsing stage of a compilation. There are no diagnostics for declarations or accessor or
        /// method bodies, for example.
        /// </summary>
        public override ImmutableArray<Diagnostic> GetParseDiagnostics(CancellationToken cancellationToken = default(CancellationToken))
        {
            return GetDiagnostics(CompilationStage.Parse, false, cancellationToken);
        }

        /// <summary>
        /// Gets the diagnostics produced during symbol declaration headers.  There are no diagnostics for accessor or
        /// method bodies, for example.
        /// </summary>
        public override ImmutableArray<Diagnostic> GetDeclarationDiagnostics(CancellationToken cancellationToken = default(CancellationToken))
        {
            return GetDiagnostics(CompilationStage.Declare, false, cancellationToken);
        }

        /// <summary>
        /// Gets the diagnostics produced during the analysis of method bodies and field initializers.
        /// </summary>
        public override ImmutableArray<Diagnostic> GetMethodBodyDiagnostics(CancellationToken cancellationToken = default(CancellationToken))
        {
            return GetDiagnostics(CompilationStage.Compile, false, cancellationToken);
        }

        /// <summary>
        /// Gets the all the diagnostics for the compilation, including syntax, declaration, and binding. Does not
        /// include any diagnostics that might be produced during emit.
        /// </summary>
        public override ImmutableArray<Diagnostic> GetDiagnostics(CancellationToken cancellationToken = default(CancellationToken))
        {
            return GetDiagnostics(DefaultDiagnosticsStage, true, cancellationToken);
        }

        internal ImmutableArray<Diagnostic> GetDiagnostics(CompilationStage stage, bool includeEarlierStages, CancellationToken cancellationToken)
        {
            var builder = DiagnosticBag.GetInstance();

            if (stage == CompilationStage.Parse || (stage > CompilationStage.Parse && includeEarlierStages))
            {
                var syntaxTrees = this.SyntaxTrees;
                if (this.Options.ConcurrentBuild)
                {
                    var parallelOptions = cancellationToken.CanBeCanceled
                                        ? new ParallelOptions() { CancellationToken = cancellationToken }
                                        : DefaultParallelOptions;

                    Parallel.For(0, syntaxTrees.Length, parallelOptions,
                        UICultureUtilities.WithCurrentUICulture<int>(i =>
                        {
                            var syntaxTree = syntaxTrees[i];
                            AppendLoadDirectiveDiagnostics(builder, _syntaxAndDeclarations, syntaxTree);
                            builder.AddRange(syntaxTree.GetDiagnostics(cancellationToken));
                        }));
                }
                else
                {
                    foreach (var syntaxTree in syntaxTrees)
                    {
                        cancellationToken.ThrowIfCancellationRequested();
                        AppendLoadDirectiveDiagnostics(builder, _syntaxAndDeclarations, syntaxTree);

                        cancellationToken.ThrowIfCancellationRequested();
                        builder.AddRange(syntaxTree.GetDiagnostics(cancellationToken));
                    }
                }
            }

            if (stage == CompilationStage.Declare || stage > CompilationStage.Declare && includeEarlierStages)
            {
                builder.AddRange(Options.Errors);

                cancellationToken.ThrowIfCancellationRequested();

                // the set of diagnostics related to establishing references.
                builder.AddRange(GetBoundReferenceManager().Diagnostics);

                cancellationToken.ThrowIfCancellationRequested();

                builder.AddRange(GetSourceDeclarationDiagnostics(cancellationToken: cancellationToken));

                if (EventQueue != null && SyntaxTrees.Length == 0)
                {
                    EnsureCompilationEventQueueCompleted();
                }
            }

            cancellationToken.ThrowIfCancellationRequested();

            if (stage == CompilationStage.Compile || stage > CompilationStage.Compile && includeEarlierStages)
            {
                var methodBodyDiagnostics = DiagnosticBag.GetInstance();
                GetDiagnosticsForAllMethodBodies(methodBodyDiagnostics, cancellationToken);
                builder.AddRangeAndFree(methodBodyDiagnostics);
            }

            // Before returning diagnostics, we filter warnings
            // to honor the compiler options (e.g., /nowarn, /warnaserror and /warn) and the pragmas.
            var result = DiagnosticBag.GetInstance();
            FilterAndAppendAndFreeDiagnostics(result, ref builder);
            return result.ToReadOnlyAndFree<Diagnostic>();
        }

        private static void AppendLoadDirectiveDiagnostics(DiagnosticBag builder, SyntaxAndDeclarationManager syntaxAndDeclarations, SyntaxTree syntaxTree, Func<IEnumerable<Diagnostic>, IEnumerable<Diagnostic>> locationFilterOpt = null)
        {
            ImmutableArray<LoadDirective> loadDirectives;
            if (syntaxAndDeclarations.GetLazyState().LoadDirectiveMap.TryGetValue(syntaxTree, out loadDirectives))
            {
                Debug.Assert(!loadDirectives.IsEmpty);
                foreach (var directive in loadDirectives)
                {
                    IEnumerable<Diagnostic> diagnostics = directive.Diagnostics;
                    if (locationFilterOpt != null)
                    {
                        diagnostics = locationFilterOpt(diagnostics);
                    }
                    builder.AddRange(diagnostics);
                }
            }
        }

        // Do the steps in compilation to get the method body diagnostics, but don't actually generate
        // IL or emit an assembly.
        private void GetDiagnosticsForAllMethodBodies(DiagnosticBag diagnostics, CancellationToken cancellationToken)
        {
            MethodCompiler.CompileMethodBodies(
                compilation: this,
                moduleBeingBuiltOpt: null,
                generateDebugInfo: false,
                hasDeclarationErrors: false,
                diagnostics: diagnostics,
                filterOpt: null,
                cancellationToken: cancellationToken);

            DocumentationCommentCompiler.WriteDocumentationCommentXml(this, null, null, diagnostics, cancellationToken);
            this.ReportUnusedImports(null, diagnostics, cancellationToken);
        }

        private static bool IsDefinedOrImplementedInSourceTree(Symbol symbol, SyntaxTree tree, TextSpan? span)
        {
            if (symbol.IsDefinedInSourceTree(tree, span))
            {
                return true;
            }

            if (symbol.IsPartialDefinition())
            {
                MethodSymbol implementationPart = ((MethodSymbol)symbol).PartialImplementationPart;
                if ((object)implementationPart != null)
                {
                    return implementationPart.IsDefinedInSourceTree(tree, span);
                }
            }

            if (symbol.Kind == SymbolKind.Method && symbol.IsImplicitlyDeclared && ((MethodSymbol)symbol).MethodKind == MethodKind.Constructor)
            {
                // Include implicitly declared constructor if containing type is included
                return IsDefinedOrImplementedInSourceTree(symbol.ContainingType, tree, span);
            }

            return false;
        }

        private ImmutableArray<Diagnostic> GetDiagnosticsForMethodBodiesInTree(SyntaxTree tree, TextSpan? span, CancellationToken cancellationToken)
        {
            DiagnosticBag diagnostics = DiagnosticBag.GetInstance();

            MethodCompiler.CompileMethodBodies(
                compilation: this,
                moduleBeingBuiltOpt: null,
                generateDebugInfo: false,
                hasDeclarationErrors: false,
                diagnostics: diagnostics,
                filterOpt: s => IsDefinedOrImplementedInSourceTree(s, tree, span),
                cancellationToken: cancellationToken);

            DocumentationCommentCompiler.WriteDocumentationCommentXml(this, null, null, diagnostics, cancellationToken, tree, span);

            // Report unused directives only if computing diagnostics for the entire tree.
            // Otherwise we cannot determine if a particular directive is used outside of the given sub-span within the tree.
            if (!span.HasValue || span.Value == tree.GetRoot(cancellationToken).FullSpan)
            {
                ReportUnusedImports(tree, diagnostics, cancellationToken);
            }

            return diagnostics.ToReadOnlyAndFree();
        }

        private ImmutableArray<Diagnostic> GetSourceDeclarationDiagnostics(SyntaxTree syntaxTree = null, TextSpan? filterSpanWithinTree = null, Func<IEnumerable<Diagnostic>, SyntaxTree, TextSpan?, IEnumerable<Diagnostic>> locationFilterOpt = null, CancellationToken cancellationToken = default(CancellationToken))
        {
            GlobalImports.Complete(cancellationToken);

            SourceLocation location = null;
            if (syntaxTree != null)
            {
                var root = syntaxTree.GetRoot(cancellationToken);
                location = filterSpanWithinTree.HasValue ?
                    new SourceLocation(syntaxTree, filterSpanWithinTree.Value) :
                    new SourceLocation(root);
            }

            Assembly.ForceComplete(location, cancellationToken);

            var result = this.FreezeDeclarationDiagnostics();

            if (locationFilterOpt != null)
            {
                Debug.Assert(syntaxTree != null);
                result = locationFilterOpt(result, syntaxTree, filterSpanWithinTree);
            }

            // NOTE: Concatenate the CLS diagnostics *after* filtering by tree/span, because they're already filtered.
            ImmutableArray<Diagnostic> clsDiagnostics = GetClsComplianceDiagnostics(syntaxTree, filterSpanWithinTree, cancellationToken);

            return result.AsImmutable().Concat(clsDiagnostics);
        }

        private ImmutableArray<Diagnostic> GetClsComplianceDiagnostics(SyntaxTree syntaxTree, TextSpan? filterSpanWithinTree, CancellationToken cancellationToken)
        {
            if (syntaxTree != null)
            {
                var builder = DiagnosticBag.GetInstance();
                ClsComplianceChecker.CheckCompliance(this, builder, cancellationToken, syntaxTree, filterSpanWithinTree);
                return builder.ToReadOnlyAndFree();
            }

            if (_lazyClsComplianceDiagnostics.IsDefault)
            {
                var builder = DiagnosticBag.GetInstance();
                ClsComplianceChecker.CheckCompliance(this, builder, cancellationToken);
                ImmutableInterlocked.InterlockedInitialize(ref _lazyClsComplianceDiagnostics, builder.ToReadOnlyAndFree());
            }

            Debug.Assert(!_lazyClsComplianceDiagnostics.IsDefault);
            return _lazyClsComplianceDiagnostics;
        }

        private static IEnumerable<Diagnostic> FilterDiagnosticsByLocation(IEnumerable<Diagnostic> diagnostics, SyntaxTree tree, TextSpan? filterSpanWithinTree)
        {
            foreach (var diagnostic in diagnostics)
            {
                if (diagnostic.HasIntersectingLocation(tree, filterSpanWithinTree))
                {
                    yield return diagnostic;
                }
            }
        }

        internal ImmutableArray<Diagnostic> GetDiagnosticsForSyntaxTree(
            CompilationStage stage,
            SyntaxTree syntaxTree,
            TextSpan? filterSpanWithinTree,
            bool includeEarlierStages,
            CancellationToken cancellationToken = default(CancellationToken))
        {
            cancellationToken.ThrowIfCancellationRequested();

            var builder = DiagnosticBag.GetInstance();
            if (stage == CompilationStage.Parse || (stage > CompilationStage.Parse && includeEarlierStages))
            {
                AppendLoadDirectiveDiagnostics(builder, _syntaxAndDeclarations, syntaxTree,
                    diagnostics => FilterDiagnosticsByLocation(diagnostics, syntaxTree, filterSpanWithinTree));

                var syntaxDiagnostics = syntaxTree.GetDiagnostics();
                syntaxDiagnostics = FilterDiagnosticsByLocation(syntaxDiagnostics, syntaxTree, filterSpanWithinTree);
                builder.AddRange(syntaxDiagnostics);
            }

            cancellationToken.ThrowIfCancellationRequested();
            if (stage == CompilationStage.Declare || (stage > CompilationStage.Declare && includeEarlierStages))
            {
                var declarationDiagnostics = GetSourceDeclarationDiagnostics(syntaxTree, filterSpanWithinTree, FilterDiagnosticsByLocation, cancellationToken);
                Debug.Assert(declarationDiagnostics.All(d => d.HasIntersectingLocation(syntaxTree, filterSpanWithinTree)));
                builder.AddRange(declarationDiagnostics);
            }

            cancellationToken.ThrowIfCancellationRequested();

            if (stage == CompilationStage.Compile || (stage > CompilationStage.Compile && includeEarlierStages))
            {
                //remove some errors that don't have locations in the tree, like "no suitable main method."
                //Members in trees other than the one being examined are not compiled. This includes field
                //initializers which can result in 'field is never initialized' warnings for fields in partial 
                //types when the field is in a different source file than the one for which we're getting diagnostics. 
                //For that reason the bag must be also filtered by tree.
                IEnumerable<Diagnostic> methodBodyDiagnostics = GetDiagnosticsForMethodBodiesInTree(syntaxTree, filterSpanWithinTree, cancellationToken);

                // TODO: Enable the below commented assert and remove the filtering code in the next line.
                //       GetDiagnosticsForMethodBodiesInTree seems to be returning diagnostics with locations that don't satisfy the filter tree/span, this must be fixed.
                // Debug.Assert(methodBodyDiagnostics.All(d => DiagnosticContainsLocation(d, syntaxTree, filterSpanWithinTree)));
                methodBodyDiagnostics = FilterDiagnosticsByLocation(methodBodyDiagnostics, syntaxTree, filterSpanWithinTree);

                builder.AddRange(methodBodyDiagnostics);
            }

            // Before returning diagnostics, we filter warnings
            // to honor the compiler options (/nowarn, /warnaserror and /warn) and the pragmas.
            var result = DiagnosticBag.GetInstance();
            FilterAndAppendAndFreeDiagnostics(result, ref builder);
            return result.ToReadOnlyAndFree<Diagnostic>();
        }

        #endregion

        #region Resources

        protected override void AppendDefaultVersionResource(Stream resourceStream)
        {
            var sourceAssembly = SourceAssembly;
            string fileVersion = sourceAssembly.FileVersion ?? sourceAssembly.Identity.Version.ToString();

            Win32ResourceConversions.AppendVersionToResourceStream(resourceStream,
                !this.Options.OutputKind.IsApplication(),
                fileVersion: fileVersion,
                originalFileName: this.SourceModule.Name,
                internalName: this.SourceModule.Name,
                productVersion: sourceAssembly.InformationalVersion ?? fileVersion,
                fileDescription: sourceAssembly.Title ?? " ", //alink would give this a blank if nothing was supplied.
                assemblyVersion: sourceAssembly.Identity.Version,
                legalCopyright: sourceAssembly.Copyright ?? " ", //alink would give this a blank if nothing was supplied.
                legalTrademarks: sourceAssembly.Trademark,
                productName: sourceAssembly.Product,
                comments: sourceAssembly.Description,
                companyName: sourceAssembly.Company);
        }

        #endregion

        #region Emit

        internal override byte LinkerMajorVersion => 0x30;

        internal override bool IsDelaySigned
        {
            get { return SourceAssembly.IsDelaySigned; }
        }

        internal override StrongNameKeys StrongNameKeys
        {
            get { return SourceAssembly.StrongNameKeys; }
        }

        internal override CommonPEModuleBuilder CreateModuleBuilder(
            EmitOptions emitOptions,
            IMethodSymbol debugEntryPoint,
            Stream sourceLinkStream,
            IEnumerable<EmbeddedText> embeddedTexts,
            IEnumerable<ResourceDescription> manifestResources,
            CompilationTestData testData,
            DiagnosticBag diagnostics,
            CancellationToken cancellationToken)
        {
            Debug.Assert(!IsSubmission || HasCodeToEmit());

            string runtimeMDVersion = GetRuntimeMetadataVersion(emitOptions, diagnostics);
            if (runtimeMDVersion == null)
            {
                return null;
            }

            var moduleProps = ConstructModuleSerializationProperties(emitOptions, runtimeMDVersion);

            if (manifestResources == null)
            {
                manifestResources = SpecializedCollections.EmptyEnumerable<ResourceDescription>();
            }

            PEModuleBuilder moduleBeingBuilt;
            if (_options.OutputKind.IsNetModule())
            {
                moduleBeingBuilt = new PENetModuleBuilder(
                    (SourceModuleSymbol)SourceModule,
                    emitOptions,
                    moduleProps,
                    manifestResources);
            }
            else
            {
                var kind = _options.OutputKind.IsValid() ? _options.OutputKind : OutputKind.DynamicallyLinkedLibrary;
                moduleBeingBuilt = new PEAssemblyBuilder(
                    SourceAssembly,
                    emitOptions,
                    kind,
                    moduleProps,
                    manifestResources);
            }

            if (debugEntryPoint != null)
            {
                moduleBeingBuilt.SetDebugEntryPoint((MethodSymbol)debugEntryPoint, diagnostics);
            }

            moduleBeingBuilt.SourceLinkStreamOpt = sourceLinkStream;

            if (embeddedTexts != null)
            {
                moduleBeingBuilt.EmbeddedTexts = embeddedTexts;
            }

            // testData is only passed when running tests.
            if (testData != null)
            {
                moduleBeingBuilt.SetMethodTestData(testData.Methods);
                testData.Module = moduleBeingBuilt;
            }

            return moduleBeingBuilt;
        }

        internal override bool CompileMethods(
            CommonPEModuleBuilder moduleBuilder,
            bool emittingPdb,
            DiagnosticBag diagnostics,
            Predicate<ISymbol> filterOpt,
            CancellationToken cancellationToken)
        {
            // The diagnostics should include syntax and declaration errors. We insert these before calling Emitter.Emit, so that the emitter
            // does not attempt to emit if there are declaration errors (but we do insert all errors from method body binding...)
            bool hasDeclarationErrors = !FilterAndAppendDiagnostics(diagnostics, GetDiagnostics(CompilationStage.Declare, true, cancellationToken));

            // TODO (tomat): NoPIA:
            // EmbeddedSymbolManager.MarkAllDeferredSymbolsAsReferenced(this)

            var moduleBeingBuilt = (PEModuleBuilder)moduleBuilder;
            var emitOptions = moduleBeingBuilt.EmitOptions;

            if (emitOptions.EmitMetadataOnly)
            {
                if (hasDeclarationErrors)
                {
                    return false;
                }

                if (moduleBeingBuilt.SourceModule.HasBadAttributes)
                {
                    // If there were errors but no declaration diagnostics, explicitly add a "Failed to emit module" error.
                    diagnostics.Add(ErrorCode.ERR_ModuleEmitFailure, NoLocation.Singleton, ((Cci.INamedEntity)moduleBeingBuilt).Name);
                    return false;
                }

                SynthesizedMetadataCompiler.ProcessSynthesizedMembers(this, moduleBeingBuilt, cancellationToken);
            }
            else
            {
                if ((emittingPdb || emitOptions.EmitDynamicAnalysisData) && !StartSourceChecksumCalculation(moduleBeingBuilt.DebugDocumentsBuilder, diagnostics))
                {
                    return false;
                }

                // Perform initial bind of method bodies in spite of earlier errors. This is the same
                // behavior as when calling GetDiagnostics()

                // Use a temporary bag so we don't have to refilter pre-existing diagnostics.
                DiagnosticBag methodBodyDiagnosticBag = DiagnosticBag.GetInstance();

                MethodCompiler.CompileMethodBodies(
                    this,
                    moduleBeingBuilt,
                    emittingPdb,
                    hasDeclarationErrors,
                    diagnostics: methodBodyDiagnosticBag,
                    filterOpt: filterOpt,
                    cancellationToken: cancellationToken);

                bool hasMethodBodyErrorOrWarningAsError = !FilterAndAppendAndFreeDiagnostics(diagnostics, ref methodBodyDiagnosticBag);

                if (hasDeclarationErrors || hasMethodBodyErrorOrWarningAsError)
                {
                    return false;
                }
            }

            return true;
        }

        internal override bool GenerateResourcesAndDocumentationComments(
            CommonPEModuleBuilder moduleBuilder,
            Stream xmlDocStream,
            Stream win32Resources,
            DiagnosticBag diagnostics,
            CancellationToken cancellationToken)
        {
            Debug.Assert(!moduleBuilder.EmitOptions.EmitMetadataOnly);

            // Use a temporary bag so we don't have to refilter pre-existing diagnostics.
            var resourceDiagnostics = DiagnosticBag.GetInstance();

            SetupWin32Resources(moduleBuilder, win32Resources, resourceDiagnostics);

            ReportManifestResourceDuplicates(
                moduleBuilder.ManifestResources,
                SourceAssembly.Modules.Skip(1).Select(m => m.Name),   //all modules except the first one
                AddedModulesResourceNames(resourceDiagnostics),
                resourceDiagnostics);

            if (!FilterAndAppendAndFreeDiagnostics(diagnostics, ref resourceDiagnostics))
            {
                return false;
            }

            cancellationToken.ThrowIfCancellationRequested();

            // Use a temporary bag so we don't have to refilter pre-existing diagnostics.
            var xmlDiagnostics = DiagnosticBag.GetInstance();

            string assemblyName = FileNameUtilities.ChangeExtension(moduleBuilder.EmitOptions.OutputNameOverride, extension: null);
            DocumentationCommentCompiler.WriteDocumentationCommentXml(this, assemblyName, xmlDocStream, xmlDiagnostics, cancellationToken);

            return FilterAndAppendAndFreeDiagnostics(diagnostics, ref xmlDiagnostics);
        }

<<<<<<< HEAD
        // TODO: consider unifying with VB
        private bool StartSourceChecksumCalculation(PEModuleBuilder moduleBeingBuilt, DiagnosticBag diagnostics)
        {
            var syntaxTrees = this.SyntaxTrees;

            // Check that all syntax trees are debuggable:
            bool allTreesDebuggable = true;
            foreach (var tree in syntaxTrees)
            {
                if (!string.IsNullOrEmpty(tree.FilePath) && tree.GetText().Encoding == null)
                {
                    diagnostics.Add(ErrorCode.ERR_EncodinglessSyntaxTree, tree.GetRoot().GetLocation());
                    allTreesDebuggable = false;
                }
            }

            if (!allTreesDebuggable)
            {
                return false;
            }

            if (moduleBeingBuilt.EmbeddedTexts.Any())
            {
                // Add debug documents for all embedded text first. This ensures that embedding takes priority over the 
                // syntax tree pass, which will not embed.
                var embeddedDocuments = ArrayBuilder<Cci.DebugSourceDocument>.GetInstance();

                foreach (var text in moduleBeingBuilt.EmbeddedTexts)
                {
                    Debug.Assert(!string.IsNullOrEmpty(text.FilePath));

                    string normalizedPath = moduleBeingBuilt.NormalizeDebugDocumentPath(text.FilePath, basePath: null);
                    var existingDoc = moduleBeingBuilt.TryGetDebugDocumentForNormalizedPath(normalizedPath);
                    if (existingDoc == null)
                    {
                        var newDoc = MakeDebugSourceDocumentForEmbeddedText(normalizedPath, text);
                        moduleBeingBuilt.AddDebugDocument(newDoc);
                        embeddedDocuments.Add(newDoc);
                    }
                }

                moduleBeingBuilt.EmbeddedDocuments = embeddedDocuments.ToImmutableAndFree();
            }

            // Add debug documents for all trees with distinct paths.
            foreach (var tree in syntaxTrees)
            {
                if (!string.IsNullOrEmpty(tree.FilePath))
                {
                    // compilation does not guarantee that all trees will have distinct paths.
                    // Do not attempt adding a document for a particular path if we already added one.
                    string normalizedPath = moduleBeingBuilt.NormalizeDebugDocumentPath(tree.FilePath, basePath: null);
                    var existingDoc = moduleBeingBuilt.TryGetDebugDocumentForNormalizedPath(normalizedPath);
                    if (existingDoc == null)
                    {
                        moduleBeingBuilt.AddDebugDocument(MakeDebugSourceDocumentForTree(normalizedPath, tree));
                    }
                }
            }

            // Add debug documents for all pragmas. 
            // If there are clashes with already processed directives, report warnings.
            // If there are clashes with debug documents that came from actual trees, ignore the pragma.
            foreach (var tree in syntaxTrees)
            {
                AddDebugSourceDocumentsForChecksumDirectives(moduleBeingBuilt, tree, diagnostics);
            }

            return true;
        }

=======
>>>>>>> 3f1a7557
        private IEnumerable<string> AddedModulesResourceNames(DiagnosticBag diagnostics)
        {
            ImmutableArray<ModuleSymbol> modules = SourceAssembly.Modules;

            for (int i = 1; i < modules.Length; i++)
            {
                var m = (Symbols.Metadata.PE.PEModuleSymbol)modules[i];
                ImmutableArray<EmbeddedResource> resources;

                try
                {
                    resources = m.Module.GetEmbeddedResourcesOrThrow();
                }
                catch (BadImageFormatException)
                {
                    diagnostics.Add(new CSDiagnosticInfo(ErrorCode.ERR_BindToBogus, m), NoLocation.Singleton);
                    continue;
                }

                foreach (var resource in resources)
                {
                    yield return resource.Name;
                }
            }
        }

        internal override EmitDifferenceResult EmitDifference(
            EmitBaseline baseline,
            IEnumerable<SemanticEdit> edits,
            Func<ISymbol, bool> isAddedSymbol,
            Stream metadataStream,
            Stream ilStream,
            Stream pdbStream,
            ICollection<MethodDefinitionHandle> updatedMethods,
            CompilationTestData testData,
            CancellationToken cancellationToken)
        {
            return EmitHelpers.EmitDifference(
                this,
                baseline,
                edits,
                isAddedSymbol,
                metadataStream,
                ilStream,
                pdbStream,
                updatedMethods,
                testData,
                cancellationToken);
        }

        internal string GetRuntimeMetadataVersion(EmitOptions emitOptions, DiagnosticBag diagnostics)
        {
            string runtimeMDVersion = GetRuntimeMetadataVersion(emitOptions);
            if (runtimeMDVersion != null)
            {
                return runtimeMDVersion;
            }

            DiagnosticBag runtimeMDVersionDiagnostics = DiagnosticBag.GetInstance();
            runtimeMDVersionDiagnostics.Add(ErrorCode.WRN_NoRuntimeMetadataVersion, NoLocation.Singleton);
            if (!FilterAndAppendAndFreeDiagnostics(diagnostics, ref runtimeMDVersionDiagnostics))
            {
                return null;
            }

            return string.Empty; //prevent emitter from crashing.
        }

        private string GetRuntimeMetadataVersion(EmitOptions emitOptions)
        {
            var corAssembly = Assembly.CorLibrary as Symbols.Metadata.PE.PEAssemblySymbol;

            if ((object)corAssembly != null)
            {
                return corAssembly.Assembly.ManifestModule.MetadataVersion;
            }

            return emitOptions.RuntimeMetadataVersion;
        }

        internal override void AddDebugSourceDocumentsForChecksumDirectives(
            DebugDocumentsBuilder documentsBuilder,
            SyntaxTree tree,
            DiagnosticBag diagnostics)
        {
            var checksumDirectives = tree.GetRoot().GetDirectives(d => d.Kind() == SyntaxKind.PragmaChecksumDirectiveTrivia &&
                                                                 !d.ContainsDiagnostics);

            foreach (var directive in checksumDirectives)
            {
                var checksumDirective = (PragmaChecksumDirectiveTriviaSyntax)directive;
                var path = checksumDirective.File.ValueText;

                var checksumText = checksumDirective.Bytes.ValueText;
                var normalizedPath = documentsBuilder.NormalizeDebugDocumentPath(path, basePath: tree.FilePath);
                var existingDoc = documentsBuilder.TryGetDebugDocumentForNormalizedPath(normalizedPath);

                // duplicate checksum pragmas are valid as long as values match
                // if we have seen this document already, check for matching values.
                if (existingDoc != null)
                {
                    // pragma matches a file path on an actual tree.
                    // Dev12 compiler just ignores the pragma in this case which means that
                    // checksum of the actual tree always wins and no warning is given.
                    // We will continue doing the same.
                    if (existingDoc.IsComputedChecksum)
                    {
                        continue;
                    }

                    var sourceInfo = existingDoc.GetSourceInfo();
                    if (ChecksumMatches(checksumText, sourceInfo.Checksum))
                    {
                        var guid = Guid.Parse(checksumDirective.Guid.ValueText);
                        if (guid == sourceInfo.ChecksumAlgorithmId)
                        {
                            // all parts match, nothing to do
                            continue;
                        }
                    }

                    // did not match to an existing document
                    // produce a warning and ignore the pragma
                    diagnostics.Add(ErrorCode.WRN_ConflictingChecksum, new SourceLocation(checksumDirective), path);
                }
                else
                {
                    var newDocument = new Cci.DebugSourceDocument(
                        normalizedPath,
                        Cci.DebugSourceDocument.CorSymLanguageTypeCSharp,
                        MakeChecksumBytes(checksumDirective.Bytes.ValueText),
                        Guid.Parse(checksumDirective.Guid.ValueText));

                    documentsBuilder.AddDebugDocument(newDocument);
                }
            }
        }

        private static bool ChecksumMatches(string bytesText, ImmutableArray<byte> bytes)
        {
            if (bytesText.Length != bytes.Length * 2)
            {
                return false;
            }

            for (int i = 0, len = bytesText.Length / 2; i < len; i++)
            {
                // 1A  in text becomes   0x1A
                var b = SyntaxFacts.HexValue(bytesText[i * 2]) * 16 +
                        SyntaxFacts.HexValue(bytesText[i * 2 + 1]);

                if (b != bytes[i])
                {
                    return false;
                }
            }

            return true;
        }

        private static ImmutableArray<byte> MakeChecksumBytes(string bytesText)
        {
            int length = bytesText.Length / 2;
            var builder = ArrayBuilder<byte>.GetInstance(length);

            for (int i = 0; i < length; i++)
            {
                // 1A  in text becomes   0x1A
                var b = SyntaxFacts.HexValue(bytesText[i * 2]) * 16 +
                        SyntaxFacts.HexValue(bytesText[i * 2 + 1]);

                builder.Add((byte)b);
            }

            return builder.ToImmutableAndFree();
        }

<<<<<<< HEAD
        private static Cci.DebugSourceDocument MakeDebugSourceDocumentForTree(string normalizedPath, SyntaxTree tree)
        {
            return new Cci.DebugSourceDocument(normalizedPath, Cci.DebugSourceDocument.CorSymLanguageTypeCSharp, () => tree.GetDebugSourceInfo());
        }

        private static Cci.DebugSourceDocument MakeDebugSourceDocumentForEmbeddedText(string normalizedPath, EmbeddedText text)
        {
            return new Cci.DebugSourceDocument(normalizedPath, Cci.DebugSourceDocument.CorSymLanguageTypeCSharp, () => text.GetDebugSourceInfo());
        }
=======
        internal override Guid DebugSourceDocumentLanguageId => Cci.DebugSourceDocument.CorSymLanguageTypeCSharp;
>>>>>>> 3f1a7557

        internal override bool HasCodeToEmit()
        {
            foreach (var syntaxTree in this.SyntaxTrees)
            {
                var unit = syntaxTree.GetCompilationUnitRoot();
                if (unit.Members.Count > 0)
                {
                    return true;
                }
            }

            return false;
        }

        #endregion

        #region Common Members

        protected override Compilation CommonWithReferences(IEnumerable<MetadataReference> newReferences)
        {
            return WithReferences(newReferences);
        }

        protected override Compilation CommonWithAssemblyName(string assemblyName)
        {
            return WithAssemblyName(assemblyName);
        }

        protected override IAssemblySymbol CommonAssembly
        {
            get { return this.Assembly; }
        }

        protected override INamespaceSymbol CommonGlobalNamespace
        {
            get { return this.GlobalNamespace; }
        }

        protected override CompilationOptions CommonOptions
        {
            get { return _options; }
        }

        protected override SemanticModel CommonGetSemanticModel(SyntaxTree syntaxTree, bool ignoreAccessibility)
        {
            return this.GetSemanticModel((SyntaxTree)syntaxTree, ignoreAccessibility);
        }

        protected override IEnumerable<SyntaxTree> CommonSyntaxTrees
        {
            get
            {
                return this.SyntaxTrees;
            }
        }

        protected override Compilation CommonAddSyntaxTrees(IEnumerable<SyntaxTree> trees)
        {
            return this.AddSyntaxTrees(trees);
        }

        protected override Compilation CommonRemoveSyntaxTrees(IEnumerable<SyntaxTree> trees)
        {
            return this.RemoveSyntaxTrees(trees);
        }

        protected override Compilation CommonRemoveAllSyntaxTrees()
        {
            return this.RemoveAllSyntaxTrees();
        }

        protected override Compilation CommonReplaceSyntaxTree(SyntaxTree oldTree, SyntaxTree newTree)
        {
            return this.ReplaceSyntaxTree((SyntaxTree)oldTree, (SyntaxTree)newTree);
        }

        protected override Compilation CommonWithOptions(CompilationOptions options)
        {
            return this.WithOptions((CSharpCompilationOptions)options);
        }

        protected override Compilation CommonWithScriptCompilationInfo(ScriptCompilationInfo info)
        {
            return this.WithScriptCompilationInfo((CSharpScriptCompilationInfo)info);
        }

        protected override bool CommonContainsSyntaxTree(SyntaxTree syntaxTree)
        {
            return this.ContainsSyntaxTree(syntaxTree);
        }

        protected override ISymbol CommonGetAssemblyOrModuleSymbol(MetadataReference reference)
        {
            return this.GetAssemblyOrModuleSymbol(reference);
        }

        protected override Compilation CommonClone()
        {
            return this.Clone();
        }

        protected override IModuleSymbol CommonSourceModule
        {
            get { return this.SourceModule; }
        }

        protected override INamedTypeSymbol CommonGetSpecialType(SpecialType specialType)
        {
            return this.GetSpecialType(specialType);
        }

        protected override INamespaceSymbol CommonGetCompilationNamespace(INamespaceSymbol namespaceSymbol)
        {
            return this.GetCompilationNamespace(namespaceSymbol);
        }

        protected override INamedTypeSymbol CommonGetTypeByMetadataName(string metadataName)
        {
            return this.GetTypeByMetadataName(metadataName);
        }

        protected override INamedTypeSymbol CommonScriptClass
        {
            get { return this.ScriptClass; }
        }

        protected override IArrayTypeSymbol CommonCreateArrayTypeSymbol(ITypeSymbol elementType, int rank)
        {
            return CreateArrayTypeSymbol(elementType.EnsureCSharpSymbolOrNull<ITypeSymbol, TypeSymbol>("elementType"), rank);
        }

        protected override IPointerTypeSymbol CommonCreatePointerTypeSymbol(ITypeSymbol elementType)
        {
            return CreatePointerTypeSymbol(elementType.EnsureCSharpSymbolOrNull<ITypeSymbol, TypeSymbol>("elementType"));
        }

        protected override INamedTypeSymbol CommonCreateTupleTypeSymbol(ImmutableArray<ITypeSymbol> elementTypes, ImmutableArray<string> elementNames)
        {
            if (elementTypes.IsDefault)
            {
                throw new ArgumentNullException(nameof(elementTypes));
            }

            if (elementTypes.Length <= 1)
            {
                throw new ArgumentException(CodeAnalysisResources.TuplesNeedAtLeastTwoElements, nameof(elementNames));
            }

            elementNames = CheckTupleElementNames(elementTypes.Length, elementNames);

            var typesBuilder = ArrayBuilder<TypeSymbol>.GetInstance(elementTypes.Length);
            for (int i = 0; i < elementTypes.Length; i++)
            {
                if (elementTypes[i] == null)
                {
                    throw new ArgumentNullException($"{nameof(elementTypes)}[{i}]");
                }

                typesBuilder.Add(elementTypes[i].EnsureCSharpSymbolOrNull<ITypeSymbol, TypeSymbol>($"{nameof(elementTypes)}[{i}]"));
            }

            return TupleTypeSymbol.Create(null, // no location for the type declaration
                                          typesBuilder.ToImmutableAndFree(), default(ImmutableArray<Location>), elementNames, this);
        }

        /// <summary>
        /// Check that if any names are provided, and their number matches the expected cardinality.
        /// Returns a normalized version of the element names (empty array if all the names are null).
        /// </summary>
        private static ImmutableArray<string> CheckTupleElementNames(int cardinality, ImmutableArray<string> elementNames)
        {
            if (!elementNames.IsDefault)
            {
                if (elementNames.Length != cardinality)
                {
                    throw new ArgumentException(CodeAnalysisResources.TupleElementNameCountMismatch, nameof(elementNames));
                }

                if (elementNames.All(n => n == null))
                {
                    return default(ImmutableArray<string>);
                }
            }

            return elementNames;
        }

        protected override INamedTypeSymbol CommonCreateTupleTypeSymbol(INamedTypeSymbol underlyingType, ImmutableArray<string> elementNames)
        {
            if ((object)underlyingType == null)
            {
                throw new ArgumentNullException(nameof(underlyingType));
            }

            var csharpUnderlyingTuple = underlyingType.EnsureCSharpSymbolOrNull<INamedTypeSymbol, NamedTypeSymbol>(nameof(underlyingType));

            int cardinality;
            if (!csharpUnderlyingTuple.IsTupleCompatible(out cardinality))
            {
                throw new ArgumentException(CodeAnalysisResources.TupleUnderlyingTypeMustBeTupleCompatible, nameof(underlyingType));
            }

            elementNames = CheckTupleElementNames(cardinality, elementNames);

            return TupleTypeSymbol.Create(csharpUnderlyingTuple, elementNames);
        }

        protected override INamedTypeSymbol CommonCreateAnonymousTypeSymbol(
            ImmutableArray<ITypeSymbol> memberTypes, ImmutableArray<string> memberNames)
        {
            for (int i = 0, n = memberTypes.Length; i < n; i++)
            {
                memberTypes[i].EnsureCSharpSymbolOrNull<ITypeSymbol, TypeSymbol>($"{nameof(memberTypes)}[{i}]");
            }

            var fields = memberTypes.ZipAsArray(memberNames, (type, name) => new AnonymousTypeField(name, Location.None, (TypeSymbol)type));
            var descriptor = new AnonymousTypeDescriptor(fields, Location.None);

            return this.AnonymousTypeManager.ConstructAnonymousTypeSymbol(descriptor);
        }

        protected override ITypeSymbol CommonDynamicType
        {
            get { return DynamicType; }
        }

        protected override INamedTypeSymbol CommonObjectType
        {
            get { return this.ObjectType; }
        }

        protected override IMethodSymbol CommonGetEntryPoint(CancellationToken cancellationToken)
        {
            return this.GetEntryPoint(cancellationToken);
        }

        internal override int CompareSourceLocations(Location loc1, Location loc2)
        {
            Debug.Assert(loc1.IsInSource);
            Debug.Assert(loc2.IsInSource);

            var comparison = CompareSyntaxTreeOrdering(loc1.SourceTree, loc2.SourceTree);
            if (comparison != 0)
            {
                return comparison;
            }

            return loc1.SourceSpan.Start - loc2.SourceSpan.Start;
        }

        /// <summary>
        /// Return true if there is a source declaration symbol name that meets given predicate.
        /// </summary>
        public override bool ContainsSymbolsWithName(Func<string, bool> predicate, SymbolFilter filter = SymbolFilter.TypeAndMember, CancellationToken cancellationToken = default(CancellationToken))
        {
            if (predicate == null)
            {
                throw new ArgumentNullException(nameof(predicate));
            }

            if (filter == SymbolFilter.None)
            {
                throw new ArgumentException(CSharpResources.NoNoneSearchCriteria, nameof(filter));
            }

            return DeclarationTable.ContainsName(this.MergedRootDeclaration, predicate, filter, cancellationToken);
        }

        /// <summary>
        /// Return source declaration symbols whose name meets given predicate.
        /// </summary>
        public override IEnumerable<ISymbol> GetSymbolsWithName(Func<string, bool> predicate, SymbolFilter filter = SymbolFilter.TypeAndMember, CancellationToken cancellationToken = default(CancellationToken))
        {
            if (predicate == null)
            {
                throw new ArgumentNullException(nameof(predicate));
            }

            if (filter == SymbolFilter.None)
            {
                throw new ArgumentException(CSharpResources.NoNoneSearchCriteria, nameof(filter));
            }

            return new SymbolSearcher(this).GetSymbolsWithName(predicate, filter, cancellationToken);
        }

        #endregion

        /// <summary>
        /// Returns if the compilation has all of the members necessary to emit metadata about 
        /// dynamic types.
        /// </summary>
        /// <returns></returns>
        internal bool HasDynamicEmitAttributes()
        {
            return
                (object)GetWellKnownTypeMember(WellKnownMember.System_Runtime_CompilerServices_DynamicAttribute__ctor) != null &&
                (object)GetWellKnownTypeMember(WellKnownMember.System_Runtime_CompilerServices_DynamicAttribute__ctorTransformFlags) != null;
        }

        internal bool HasTupleNamesAttributes =>
            (object)GetWellKnownTypeMember(WellKnownMember.System_Runtime_CompilerServices_TupleElementNamesAttribute__ctorTransformNames) != null;

        /// <summary>
        /// Returns whether the compilation has the Boolean type and if it's good.
        /// </summary>
        /// <returns>Returns true if Boolean is present and healthy.</returns>
        internal bool CanEmitBoolean() => CanEmitSpecialType(SpecialType.System_Boolean);

        internal bool CanEmitSpecialType(SpecialType type)
        {
            var typeSymbol = GetSpecialType(type);
            var diagnostic = typeSymbol.GetUseSiteDiagnostic();
            return (diagnostic == null) || (diagnostic.Severity != DiagnosticSeverity.Error);
        }

        internal override AnalyzerDriver AnalyzerForLanguage(ImmutableArray<DiagnosticAnalyzer> analyzers, AnalyzerManager analyzerManager)
        {
            Func<SyntaxNode, SyntaxKind> getKind = node => node.Kind();
            Func<SyntaxTrivia, bool> isComment = trivia => trivia.Kind() == SyntaxKind.SingleLineCommentTrivia || trivia.Kind() == SyntaxKind.MultiLineCommentTrivia;
            return new AnalyzerDriver<SyntaxKind>(analyzers, getKind, analyzerManager, isComment);
        }

        internal void SymbolDeclaredEvent(Symbol symbol)
        {
            EventQueue?.TryEnqueue(new SymbolDeclaredCompilationEvent(this, symbol));
        }

        /// <summary>
        /// Determine if enum arrays can be initialized using block initialization.
        /// </summary>
        /// <returns>True if it's safe to use block initialization for enum arrays.</returns>
        /// <remarks>
        /// In NetFx 4.0, block array initializers do not work on all combinations of {32/64 X Debug/Retail} when array elements are enums.
        /// This is fixed in 4.5 thus enabling block array initialization for a very common case.
        /// We look for the presence of <see cref="System.Runtime.GCLatencyMode.SustainedLowLatency"/> which was introduced in .Net 4.5
        /// </remarks>
        internal bool EnableEnumArrayBlockInitialization
        {
            get
            {
                var sustainedLowLatency = GetWellKnownTypeMember(WellKnownMember.System_Runtime_GCLatencyMode__SustainedLowLatency);
                return sustainedLowLatency != null && sustainedLowLatency.ContainingAssembly == Assembly.CorLibrary;
            }
        }
        
        internal override bool IsIOperationFeatureEnabled()
        {
            var options = (CSharpParseOptions)this.SyntaxTrees.FirstOrDefault()?.Options;
            return options?.IsFeatureEnabled(MessageID.IDS_FeatureIOperation) ?? false;
        }

        private class SymbolSearcher
        {
            private readonly Dictionary<Declaration, NamespaceOrTypeSymbol> _cache;
            private readonly CSharpCompilation _compilation;

            public SymbolSearcher(CSharpCompilation compilation)
            {
                _cache = new Dictionary<Declaration, NamespaceOrTypeSymbol>();
                _compilation = compilation;
            }

            public IEnumerable<ISymbol> GetSymbolsWithName(Func<string, bool> predicate, SymbolFilter filter, CancellationToken cancellationToken)
            {
                var result = new HashSet<ISymbol>();
                var spine = new List<MergedNamespaceOrTypeDeclaration>();

                AppendSymbolsWithName(spine, _compilation.MergedRootDeclaration, predicate, filter, result, cancellationToken);

                return result;
            }

            private void AppendSymbolsWithName(
                List<MergedNamespaceOrTypeDeclaration> spine, MergedNamespaceOrTypeDeclaration current,
                Func<string, bool> predicate, SymbolFilter filter, HashSet<ISymbol> set, CancellationToken cancellationToken)
            {
                var includeNamespace = (filter & SymbolFilter.Namespace) == SymbolFilter.Namespace;
                var includeType = (filter & SymbolFilter.Type) == SymbolFilter.Type;
                var includeMember = (filter & SymbolFilter.Member) == SymbolFilter.Member;

                if (current.Kind == DeclarationKind.Namespace)
                {
                    if (includeNamespace && predicate(current.Name))
                    {
                        var container = GetSpineSymbol(spine);
                        var symbol = GetSymbol(container, current);
                        if (symbol != null)
                        {
                            set.Add(symbol);
                        }
                    }
                }
                else
                {
                    if (includeType && predicate(current.Name))
                    {
                        var container = GetSpineSymbol(spine);
                        var symbol = GetSymbol(container, current);
                        if (symbol != null)
                        {
                            set.Add(symbol);
                        }
                    }

                    if (includeMember)
                    {
                        AppendMemberSymbolsWithName(spine, current, predicate, set, cancellationToken);
                    }
                }

                spine.Add(current);

                foreach (var child in current.Children.OfType<MergedNamespaceOrTypeDeclaration>())
                {
                    if (includeMember || includeType)
                    {
                        AppendSymbolsWithName(spine, child, predicate, filter, set, cancellationToken);
                        continue;
                    }

                    if (child.Kind == DeclarationKind.Namespace)
                    {
                        AppendSymbolsWithName(spine, child, predicate, filter, set, cancellationToken);
                    }
                }

                // pop last one
                spine.RemoveAt(spine.Count - 1);
            }

            private void AppendMemberSymbolsWithName(
                List<MergedNamespaceOrTypeDeclaration> spine, MergedNamespaceOrTypeDeclaration current,
                Func<string, bool> predicate, HashSet<ISymbol> set, CancellationToken cancellationToken)
            {
                spine.Add(current);

                var container = GetSpineSymbol(spine);
                if (container != null)
                {
                    foreach (var member in container.GetMembers())
                    {
                        if (!member.IsTypeOrTypeAlias() &&
                            (member.CanBeReferencedByName || member.IsExplicitInterfaceImplementation() || member.IsIndexer()) &&
                            predicate(member.Name))
                        {
                            set.Add(member);
                        }
                    }
                }

                spine.RemoveAt(spine.Count - 1);
            }

            private NamespaceOrTypeSymbol GetSpineSymbol(List<MergedNamespaceOrTypeDeclaration> spine)
            {
                if (spine.Count == 0)
                {
                    return null;
                }

                var symbol = GetCachedSymbol(spine[spine.Count - 1]);
                if (symbol != null)
                {
                    return symbol;
                }

                var current = _compilation.GlobalNamespace as NamespaceOrTypeSymbol;
                for (var i = 1; i < spine.Count; i++)
                {
                    current = GetSymbol(current, spine[i]);
                }

                return current;
            }

            private NamespaceOrTypeSymbol GetCachedSymbol(MergedNamespaceOrTypeDeclaration declaration)
            {
                NamespaceOrTypeSymbol symbol;
                if (_cache.TryGetValue(declaration, out symbol))
                {
                    return symbol;
                }

                return null;
            }

            private NamespaceOrTypeSymbol GetSymbol(NamespaceOrTypeSymbol container, MergedNamespaceOrTypeDeclaration declaration)
            {
                if (container == null)
                {
                    return _compilation.GlobalNamespace;
                }

                if (declaration.Kind == DeclarationKind.Namespace)
                {
                    AddCache(container.GetMembers(declaration.Name).OfType<NamespaceOrTypeSymbol>());
                }
                else
                {
                    AddCache(container.GetTypeMembers(declaration.Name));
                }

                return GetCachedSymbol(declaration);
            }

            private void AddCache(IEnumerable<NamespaceOrTypeSymbol> symbols)
            {
                foreach (var symbol in symbols)
                {
                    var mergedNamespace = symbol as MergedNamespaceSymbol;
                    if (mergedNamespace != null)
                    {
                        _cache[mergedNamespace.ConstituentNamespaces.OfType<SourceNamespaceSymbol>().First().MergedDeclaration] = symbol;
                        continue;
                    }

                    var sourceNamespace = symbol as SourceNamespaceSymbol;
                    if (sourceNamespace != null)
                    {
                        _cache[sourceNamespace.MergedDeclaration] = sourceNamespace;
                        continue;
                    }

                    var sourceType = symbol as SourceMemberContainerTypeSymbol;
                    if (sourceType != null)
                    {
                        _cache[sourceType.MergedDeclaration] = sourceType;
                    }
                }
            }
        }
    }
}<|MERGE_RESOLUTION|>--- conflicted
+++ resolved
@@ -2320,7 +2320,8 @@
             }
             else
             {
-                if ((emittingPdb || emitOptions.EmitDynamicAnalysisData) && !StartSourceChecksumCalculation(moduleBeingBuilt.DebugDocumentsBuilder, diagnostics))
+                if ((emittingPdb || emitOptions.EmitDynamicAnalysisData) &&
+                    !StartSourceChecksumCalculation(moduleBeingBuilt.DebugDocumentsBuilder, moduleBeingBuilt.EmbeddedTexts, diagnostics))
                 {
                     return false;
                 }
@@ -2387,80 +2388,6 @@
             return FilterAndAppendAndFreeDiagnostics(diagnostics, ref xmlDiagnostics);
         }
 
-<<<<<<< HEAD
-        // TODO: consider unifying with VB
-        private bool StartSourceChecksumCalculation(PEModuleBuilder moduleBeingBuilt, DiagnosticBag diagnostics)
-        {
-            var syntaxTrees = this.SyntaxTrees;
-
-            // Check that all syntax trees are debuggable:
-            bool allTreesDebuggable = true;
-            foreach (var tree in syntaxTrees)
-            {
-                if (!string.IsNullOrEmpty(tree.FilePath) && tree.GetText().Encoding == null)
-                {
-                    diagnostics.Add(ErrorCode.ERR_EncodinglessSyntaxTree, tree.GetRoot().GetLocation());
-                    allTreesDebuggable = false;
-                }
-            }
-
-            if (!allTreesDebuggable)
-            {
-                return false;
-            }
-
-            if (moduleBeingBuilt.EmbeddedTexts.Any())
-            {
-                // Add debug documents for all embedded text first. This ensures that embedding takes priority over the 
-                // syntax tree pass, which will not embed.
-                var embeddedDocuments = ArrayBuilder<Cci.DebugSourceDocument>.GetInstance();
-
-                foreach (var text in moduleBeingBuilt.EmbeddedTexts)
-                {
-                    Debug.Assert(!string.IsNullOrEmpty(text.FilePath));
-
-                    string normalizedPath = moduleBeingBuilt.NormalizeDebugDocumentPath(text.FilePath, basePath: null);
-                    var existingDoc = moduleBeingBuilt.TryGetDebugDocumentForNormalizedPath(normalizedPath);
-                    if (existingDoc == null)
-                    {
-                        var newDoc = MakeDebugSourceDocumentForEmbeddedText(normalizedPath, text);
-                        moduleBeingBuilt.AddDebugDocument(newDoc);
-                        embeddedDocuments.Add(newDoc);
-                    }
-                }
-
-                moduleBeingBuilt.EmbeddedDocuments = embeddedDocuments.ToImmutableAndFree();
-            }
-
-            // Add debug documents for all trees with distinct paths.
-            foreach (var tree in syntaxTrees)
-            {
-                if (!string.IsNullOrEmpty(tree.FilePath))
-                {
-                    // compilation does not guarantee that all trees will have distinct paths.
-                    // Do not attempt adding a document for a particular path if we already added one.
-                    string normalizedPath = moduleBeingBuilt.NormalizeDebugDocumentPath(tree.FilePath, basePath: null);
-                    var existingDoc = moduleBeingBuilt.TryGetDebugDocumentForNormalizedPath(normalizedPath);
-                    if (existingDoc == null)
-                    {
-                        moduleBeingBuilt.AddDebugDocument(MakeDebugSourceDocumentForTree(normalizedPath, tree));
-                    }
-                }
-            }
-
-            // Add debug documents for all pragmas. 
-            // If there are clashes with already processed directives, report warnings.
-            // If there are clashes with debug documents that came from actual trees, ignore the pragma.
-            foreach (var tree in syntaxTrees)
-            {
-                AddDebugSourceDocumentsForChecksumDirectives(moduleBeingBuilt, tree, diagnostics);
-            }
-
-            return true;
-        }
-
-=======
->>>>>>> 3f1a7557
         private IEnumerable<string> AddedModulesResourceNames(DiagnosticBag diagnostics)
         {
             ImmutableArray<ModuleSymbol> modules = SourceAssembly.Modules;
@@ -2638,19 +2565,7 @@
             return builder.ToImmutableAndFree();
         }
 
-<<<<<<< HEAD
-        private static Cci.DebugSourceDocument MakeDebugSourceDocumentForTree(string normalizedPath, SyntaxTree tree)
-        {
-            return new Cci.DebugSourceDocument(normalizedPath, Cci.DebugSourceDocument.CorSymLanguageTypeCSharp, () => tree.GetDebugSourceInfo());
-        }
-
-        private static Cci.DebugSourceDocument MakeDebugSourceDocumentForEmbeddedText(string normalizedPath, EmbeddedText text)
-        {
-            return new Cci.DebugSourceDocument(normalizedPath, Cci.DebugSourceDocument.CorSymLanguageTypeCSharp, () => text.GetDebugSourceInfo());
-        }
-=======
         internal override Guid DebugSourceDocumentLanguageId => Cci.DebugSourceDocument.CorSymLanguageTypeCSharp;
->>>>>>> 3f1a7557
 
         internal override bool HasCodeToEmit()
         {
