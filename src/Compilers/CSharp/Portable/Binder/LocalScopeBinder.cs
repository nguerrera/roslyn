﻿// Copyright (c) Microsoft.  All Rights Reserved.  Licensed under the Apache License, Version 2.0.  See License.txt in the project root for license information.

using System;
using System.Collections.Generic;
using System.Collections.Immutable;
using System.Diagnostics;
using Microsoft.CodeAnalysis.CSharp.Symbols;
using Microsoft.CodeAnalysis.CSharp.Syntax;
using Roslyn.Utilities;

namespace Microsoft.CodeAnalysis.CSharp
{
    internal partial class LocalScopeBinder : Binder
    {
        private ImmutableArray<LocalSymbol> _locals;
        private ImmutableArray<LocalFunctionSymbol> _localFunctions;
        private ImmutableArray<LabelSymbol> _labels;

        internal LocalScopeBinder(Binder next)
            : this(next, next.Flags)
        {
        }

        internal LocalScopeBinder(Binder next, BinderFlags flags)
            : base(next, flags)
        {
        }

        internal sealed override ImmutableArray<LocalSymbol> Locals
        {
            get
            {
                if (_locals.IsDefault)
                {
                    ImmutableInterlocked.InterlockedCompareExchange(ref _locals, BuildLocals(), default(ImmutableArray<LocalSymbol>));
                }

                return _locals;
            }
        }

        protected virtual ImmutableArray<LocalSymbol> BuildLocals()
        {
            return ImmutableArray<LocalSymbol>.Empty;
        }

        internal sealed override ImmutableArray<LocalFunctionSymbol> LocalFunctions
        {
            get
            {
                if (_localFunctions.IsDefault)
                {
                    ImmutableInterlocked.InterlockedCompareExchange(ref _localFunctions, BuildLocalFunctions(), default(ImmutableArray<LocalFunctionSymbol>));
                }

                return _localFunctions;
            }
        }

        protected virtual ImmutableArray<LocalFunctionSymbol> BuildLocalFunctions()
        {
            return ImmutableArray<LocalFunctionSymbol>.Empty;
        }

        internal sealed override ImmutableArray<LabelSymbol> Labels
        {
            get
            {
                if (_labels.IsDefault)
                {
                    ImmutableInterlocked.InterlockedCompareExchange(ref _labels, BuildLabels(), default(ImmutableArray<LabelSymbol>));
                }

                return _labels;
            }
        }

        protected virtual ImmutableArray<LabelSymbol> BuildLabels()
        {
            return ImmutableArray<LabelSymbol>.Empty;
        }

        private SmallDictionary<string, LocalSymbol> _lazyLocalsMap;
        private SmallDictionary<string, LocalSymbol> LocalsMap
        {
            get
            {
                if (_lazyLocalsMap == null && this.Locals.Length > 0)
                {
                    _lazyLocalsMap = BuildMap(this.Locals);
                }

                return _lazyLocalsMap;
            }
        }

        private SmallDictionary<string, LocalFunctionSymbol> _lazyLocalFunctionsMap;
        private SmallDictionary<string, LocalFunctionSymbol> LocalFunctionsMap
        {
            get
            {
                if (_lazyLocalFunctionsMap == null && this.LocalFunctions.Length > 0)
                {
                    _lazyLocalFunctionsMap = BuildMap(this.LocalFunctions);
                }

                return _lazyLocalFunctionsMap;
            }
        }

        private SmallDictionary<string, LabelSymbol> _lazyLabelsMap;
        private SmallDictionary<string, LabelSymbol> LabelsMap
        {
            get
            {
                if (_lazyLabelsMap == null && this.Labels.Length > 0)
                {
                    _lazyLabelsMap = BuildMap(this.Labels);
                }

                return _lazyLabelsMap;
            }
        }

        private static SmallDictionary<string, TSymbol> BuildMap<TSymbol>(ImmutableArray<TSymbol> array)
            where TSymbol : Symbol
        {
            Debug.Assert(array.Length > 0);

            var map = new SmallDictionary<string, TSymbol>();

            // NOTE: in a rare case of having two symbols with same name the one closer to the array's start wins.
            for (int i = array.Length - 1; i >= 0; i--)
            {
                var symbol = array[i];
                map[symbol.Name] = symbol;
            }

            return map;
        }

        protected ImmutableArray<LocalSymbol> BuildLocals(SyntaxList<StatementSyntax> statements)
        {
            ArrayBuilder<LocalSymbol> locals = ArrayBuilder<LocalSymbol>.GetInstance();
            foreach (var statement in statements)
            {
                var innerStatement = statement;

                // drill into any LabeledStatements -- atomic LabelStatements have been bound into
                // wrapped LabeledStatements by this point
                while (innerStatement.Kind() == SyntaxKind.LabeledStatement)
                {
                    innerStatement = ((LabeledStatementSyntax)innerStatement).Statement;
                }

                switch (innerStatement.Kind())
                {
                    case SyntaxKind.DeconstructionDeclarationStatement:
                        {
                            var decl = (DeconstructionDeclarationStatementSyntax)innerStatement;
                            CollectLocalsFromDeconstruction(decl.Assignment.VariableComponent, LocalDeclarationKind.RegularVariable, locals);
                            break;
                        }
                    case SyntaxKind.LocalDeclarationStatement:
                        {
                            var decl = (LocalDeclarationStatementSyntax)innerStatement;
<<<<<<< HEAD
                            if (locals == null)
                            {
                                locals = ArrayBuilder<LocalSymbol>.GetInstance();
                            }

                            if (!decl.Declaration.IsDeconstructionDeclaration)
                            {
                                LocalDeclarationKind kind = decl.IsConst ? LocalDeclarationKind.Constant : LocalDeclarationKind.RegularVariable;

                                foreach (var vdecl in decl.Declaration.Variables)
                                {
                                    var localSymbol = MakeLocal(decl.Declaration, vdecl, kind);
                                    locals.Add(localSymbol);
                                }
                            }
                            else
=======
                            LocalDeclarationKind kind = decl.IsConst ? LocalDeclarationKind.Constant : LocalDeclarationKind.RegularVariable;
                            foreach (var vdecl in decl.Declaration.Variables)
>>>>>>> 12cb696f
                            {
                                var localSymbol = MakeLocal(
                                    (decl.RefKeyword.Kind() == SyntaxKind.RefKeyword) ? RefKind.Ref : RefKind.None,
                                    decl.Declaration, vdecl,
                                    kind);
                                locals.Add(localSymbol);
                            }
                        }
                        break;
                    default:
                        // no other statement introduces local variables into the enclosing scope
                        break;
                }
            }

            return locals.ToImmutableAndFree();
        }

        internal void CollectLocalsFromDeconstruction(VariableComponentSyntax declaration, LocalDeclarationKind kind, ArrayBuilder<LocalSymbol> locals)
        {
            switch (declaration.Kind())
            {
                case SyntaxKind.ParenthesizedVariableComponent:
                    {
                        var component = (ParenthesizedVariableComponentSyntax)declaration;
                        foreach (var decl in component.Variables)
                        {
                            CollectLocalsFromDeconstruction(decl, kind, locals);
                        }
                        break;
                    }
                case SyntaxKind.TypedVariableComponent:
                    {
                        var component = (TypedVariableComponentSyntax)declaration;
                        CollectLocalsFromDeconstruction(component.Designation, component.Type, kind, locals);
                        break;
                    }
                default:
                    throw ExceptionUtilities.UnexpectedValue(declaration.Kind());
            }
        }

        internal void CollectLocalsFromDeconstruction(VariableDesignationSyntax designation, TypeSyntax closestTypeSyntax, LocalDeclarationKind kind, ArrayBuilder<LocalSymbol> locals)
        {
            switch (designation.Kind())
            {
                case SyntaxKind.SingleVariableDesignation:
                    {
                        var single = (SingleVariableDesignationSyntax)designation;
                        SourceLocalSymbol localSymbol = SourceLocalSymbol.MakeDeconstructionLocal(
                                                                    this.ContainingMemberOrLambda,
                                                                    this,
                                                                    closestTypeSyntax,
                                                                    single.Identifier,
                                                                    kind);
                        locals.Add(localSymbol);
                        break;
                    }
                case SyntaxKind.ParenthesizedVariableDesignation:
                    {
                        var tuple = (ParenthesizedVariableDesignationSyntax)designation;
                        foreach (var d in tuple.Variables)
                        {
                            CollectLocalsFromDeconstruction(d, closestTypeSyntax, kind, locals);
                        }
                        break;
                    }
                default:
                    throw ExceptionUtilities.UnexpectedValue(designation.Kind());
            }
        }

        protected ImmutableArray<LocalFunctionSymbol> BuildLocalFunctions(SyntaxList<StatementSyntax> statements)
        {
            ArrayBuilder<LocalFunctionSymbol> locals = null;
            foreach (var statement in statements)
            {
                var innerStatement = statement;

                // drill into any LabeledStatements -- atomic LabelStatements have been bound into
                // wrapped LabeledStatements by this point
                while (innerStatement.Kind() == SyntaxKind.LabeledStatement)
                {
                    innerStatement = ((LabeledStatementSyntax)innerStatement).Statement;
                }

                if (innerStatement.Kind() == SyntaxKind.LocalFunctionStatement)
                {
                    var decl = (LocalFunctionStatementSyntax)innerStatement;
                    if (locals == null)
                    {
                        locals = ArrayBuilder<LocalFunctionSymbol>.GetInstance();
                    }

                    var localSymbol = MakeLocalFunction(decl);
                    locals.Add(localSymbol);
                }
            }

            if (locals != null)
            {
                return locals.ToImmutableAndFree();
            }

            return ImmutableArray<LocalFunctionSymbol>.Empty;
        }

        protected SourceLocalSymbol MakeLocal(VariableDeclarationSyntax declaration, VariableDeclaratorSyntax declarator, LocalDeclarationKind kind)
        {
            return SourceLocalSymbol.MakeLocal(
                this.ContainingMemberOrLambda,
                this,
                true,
                declaration.Type,
                declarator.Identifier,
                kind,
                declarator.Initializer);
        }

        protected LocalFunctionSymbol MakeLocalFunction(LocalFunctionStatementSyntax declaration)
        {
            return new LocalFunctionSymbol(
                this,
                this.ContainingMemberOrLambda,
                declaration);
        }

        protected void BuildLabels(SyntaxList<StatementSyntax> statements, ref ArrayBuilder<LabelSymbol> labels)
        {
            var containingMethod = (MethodSymbol)this.ContainingMemberOrLambda;
            foreach (var statement in statements)
            {
                BuildLabels(containingMethod, statement, ref labels);
            }
        }

        internal static void BuildLabels(MethodSymbol containingMethod, StatementSyntax statement, ref ArrayBuilder<LabelSymbol> labels)
        {
            while (statement.Kind() == SyntaxKind.LabeledStatement)
            {
                var labeledStatement = (LabeledStatementSyntax)statement;
                if (labels == null)
                {
                    labels = ArrayBuilder<LabelSymbol>.GetInstance();
                }

                var labelSymbol = new SourceLabelSymbol(containingMethod, labeledStatement.Identifier);
                labels.Add(labelSymbol);
                statement = labeledStatement.Statement;
            }
        }

        /// <summary>
        /// Call this when you are sure there is a local declaration on this token.  Returns the local.
        /// </summary>
        protected override SourceLocalSymbol LookupLocal(SyntaxToken nameToken)
        {
            LocalSymbol result = null;
            if (LocalsMap != null && LocalsMap.TryGetValue(nameToken.ValueText, out result))
            {
                if (result.IdentifierToken == nameToken) return (SourceLocalSymbol)result;

                // in error cases we might have more than one declaration of the same name in the same scope
                foreach (var local in this.Locals)
                {
                    if (local.IdentifierToken == nameToken)
                    {
                        return (SourceLocalSymbol)local;
                    }
                }
            }

            return base.LookupLocal(nameToken);
        }

        protected override LocalFunctionSymbol LookupLocalFunction(SyntaxToken nameToken)
        {
            LocalFunctionSymbol result = null;
            if (LocalFunctionsMap != null && LocalFunctionsMap.TryGetValue(nameToken.ValueText, out result))
            {
                if (result.NameToken == nameToken) return result;

                // in error cases we might have more than one declaration of the same name in the same scope
                foreach (var local in this.LocalFunctions)
                {
                    if (local.NameToken == nameToken)
                    {
                        return local;
                    }
                }
            }

            return base.LookupLocalFunction(nameToken);
        }

        internal override void LookupSymbolsInSingleBinder(
            LookupResult result, string name, int arity, ConsList<Symbol> basesBeingResolved, LookupOptions options, Binder originalBinder, bool diagnose, ref HashSet<DiagnosticInfo> useSiteDiagnostics)
        {
            Debug.Assert(options.AreValid());
            Debug.Assert(result.IsClear);

            if ((options & LookupOptions.LabelsOnly) != 0)
            {
                var labelsMap = this.LabelsMap;
                if (labelsMap != null)
                {
                    LabelSymbol labelSymbol;
                    if (labelsMap.TryGetValue(name, out labelSymbol))
                    {
                        result.MergeEqual(LookupResult.Good(labelSymbol));
                    }
                }
                return;
            }

            var localsMap = this.LocalsMap;
            if (localsMap != null && (options & LookupOptions.NamespaceAliasesOnly) == 0)
            {
                LocalSymbol localSymbol;
                if (localsMap.TryGetValue(name, out localSymbol))
                {
                    result.MergeEqual(originalBinder.CheckViability(localSymbol, arity, options, null, diagnose, ref useSiteDiagnostics, basesBeingResolved));
                }
            }

            var localFunctionsMap = this.LocalFunctionsMap;
            if (localFunctionsMap != null && options.CanConsiderLocals())
            {
                LocalFunctionSymbol localSymbol;
                if (localFunctionsMap.TryGetValue(name, out localSymbol))
                {
                    result.MergeEqual(originalBinder.CheckViability(localSymbol, arity, options, null, diagnose, ref useSiteDiagnostics, basesBeingResolved));
                }
            }
        }

        protected override void AddLookupSymbolsInfoInSingleBinder(LookupSymbolsInfo result, LookupOptions options, Binder originalBinder)
        {
            Debug.Assert(options.AreValid());

            if ((options & LookupOptions.LabelsOnly) != 0)
            {
                if (this.LabelsMap != null)
                {
                    foreach (var label in this.LabelsMap)
                    {
                        result.AddSymbol(label.Value, label.Key, 0);
                    }
                }
            }
            if (options.CanConsiderLocals())
            {
                if (this.LocalsMap != null)
                {
                    foreach (var local in this.LocalsMap)
                    {
                        if (originalBinder.CanAddLookupSymbolInfo(local.Value, options, null))
                        {
                            result.AddSymbol(local.Value, local.Key, 0);
                        }
                    }
                }
                if (this.LocalFunctionsMap != null)
                {
                    foreach (var local in this.LocalFunctionsMap)
                    {
                        if (originalBinder.CanAddLookupSymbolInfo(local.Value, options, null))
                        {
                            result.AddSymbol(local.Value, local.Key, 0);
                        }
                    }
                }
            }
        }

        private bool ReportConflictWithLocal(Symbol local, Symbol newSymbol, string name, Location newLocation, DiagnosticBag diagnostics)
        {
            // Quirk of the way we represent lambda parameters.                
            SymbolKind newSymbolKind = (object)newSymbol == null ? SymbolKind.Parameter : newSymbol.Kind;

            if (newSymbolKind == SymbolKind.ErrorType) return true;

            var declaredInThisScope = false;

            declaredInThisScope |= newSymbolKind == SymbolKind.Local && this.Locals.Contains((LocalSymbol)newSymbol);
            declaredInThisScope |= newSymbolKind == SymbolKind.Method && this.LocalFunctions.Contains((LocalFunctionSymbol)newSymbol);

            if (declaredInThisScope && newLocation.SourceSpan.Start >= local.Locations[0].SourceSpan.Start)
            {
                // TODO: Message should change to something like "A {0} named '{1}' is already defined in this scope"

                // A local variable named '{0}' is already defined in this scope
                diagnostics.Add(ErrorCode.ERR_LocalDuplicate, newLocation, name);
                return true;
            }

            if (newSymbolKind == SymbolKind.Local || newSymbolKind == SymbolKind.Parameter || newSymbolKind == SymbolKind.Method || newSymbolKind == SymbolKind.TypeParameter)
            {
                // TODO: Fix up the message for local functions and type parameters. Maybe like the above todo - $"A {newSymbolKind.Localize()} named '{name}' cannot ..."
                // A local or parameter named '{0}' cannot be declared in this scope because that name is used in an enclosing local scope to define a local or parameter
                diagnostics.Add(ErrorCode.ERR_LocalIllegallyOverrides, newLocation, name);
                return true;
            }

            if (newSymbolKind == SymbolKind.RangeVariable)
            {
                // The range variable '{0}' conflicts with a previous declaration of '{0}'
                diagnostics.Add(ErrorCode.ERR_QueryRangeVariableOverrides, newLocation, name);
                return true;
            }

            Debug.Assert(false, "what else can be declared inside a local scope?");
            return false;
        }


        internal virtual bool EnsureSingleDefinition(Symbol symbol, string name, Location location, DiagnosticBag diagnostics)
        {
            LocalSymbol existingLocal = null;
            LocalFunctionSymbol existingLocalFunction = null;

            var localsMap = this.LocalsMap;
            var localFunctionsMap = this.LocalFunctionsMap;

            // TODO: Handle case where 'name' exists in both localsMap and localFunctionsMap. Right now locals are preferred over local functions.
            if ((localsMap != null && localsMap.TryGetValue(name, out existingLocal)) ||
                (localFunctionsMap != null && localFunctionsMap.TryGetValue(name, out existingLocalFunction)))
            {
                var existingSymbol = (Symbol)existingLocal ?? existingLocalFunction;
                if (symbol == existingSymbol)
                {
                    // reference to same symbol, by far the most common case.
                    return false;
                }

                return ReportConflictWithLocal(existingSymbol, symbol, name, location, diagnostics);
            }

            return false;
        }
    }
}<|MERGE_RESOLUTION|>--- conflicted
+++ resolved
@@ -164,32 +164,10 @@
                     case SyntaxKind.LocalDeclarationStatement:
                         {
                             var decl = (LocalDeclarationStatementSyntax)innerStatement;
-<<<<<<< HEAD
-                            if (locals == null)
-                            {
-                                locals = ArrayBuilder<LocalSymbol>.GetInstance();
-                            }
-
-                            if (!decl.Declaration.IsDeconstructionDeclaration)
-                            {
-                                LocalDeclarationKind kind = decl.IsConst ? LocalDeclarationKind.Constant : LocalDeclarationKind.RegularVariable;
-
-                                foreach (var vdecl in decl.Declaration.Variables)
-                                {
-                                    var localSymbol = MakeLocal(decl.Declaration, vdecl, kind);
-                                    locals.Add(localSymbol);
-                                }
-                            }
-                            else
-=======
                             LocalDeclarationKind kind = decl.IsConst ? LocalDeclarationKind.Constant : LocalDeclarationKind.RegularVariable;
                             foreach (var vdecl in decl.Declaration.Variables)
->>>>>>> 12cb696f
                             {
-                                var localSymbol = MakeLocal(
-                                    (decl.RefKeyword.Kind() == SyntaxKind.RefKeyword) ? RefKind.Ref : RefKind.None,
-                                    decl.Declaration, vdecl,
-                                    kind);
+                                var localSymbol = MakeLocal(decl.Declaration, vdecl, kind);
                                 locals.Add(localSymbol);
                             }
                         }
