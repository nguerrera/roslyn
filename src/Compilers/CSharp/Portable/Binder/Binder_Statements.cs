--- conflicted
+++ resolved
@@ -2593,11 +2593,7 @@
                     var delegateParameterType = delegateParameters[i].Type.TypeSymbol;
                     var delegateRefKind = delegateParameters[i].RefKind;
 
-<<<<<<< HEAD
                     if (!lambdaParameterType.Equals(delegateParameterType, TypeSymbolEqualityOptions.SameType))
-=======
-                    if (!lambdaParameterType.Equals(delegateParameterType, TypeCompareKind.AllIgnoreOptions))
->>>>>>> c28d8bac
                     {
                         SymbolDistinguisher distinguisher = new SymbolDistinguisher(this.Compilation, lambdaParameterType, delegateParameterType);
 
