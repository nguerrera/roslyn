--- conflicted
+++ resolved
@@ -513,13 +513,8 @@
             // tree of types used for figuring out natural types in tuple literal.
             return TupleTypeSymbol.Create(
                 locationOpt: null,
-<<<<<<< HEAD
                 elementTypes: typesBuilder.ToImmutableAndFree().SelectAsArray(TypeMap.AsTypeSymbolWithAnnotations), // PROTOTYPE(NullableTypeReferences): Not including nullability.
-                elementLocations: default(ImmutableArray<Location>),
-=======
-                elementTypes: typesBuilder.ToImmutableAndFree(),
                 elementLocations: locationsBuilder.ToImmutableAndFree(),
->>>>>>> 3b5a3354
                 elementNames: default(ImmutableArray<string>),
                 compilation: compilation,
                 diagnostics: diagnostics,
@@ -856,12 +851,8 @@
                                             field,
                                             constantValueOpt: null,
                                             resultKind: LookupResultKind.Viable,
-<<<<<<< HEAD
+                                            isDeclaration: true,
                                             type: fieldType.TypeSymbol);
-=======
-                                            isDeclaration: true,
-                                            type: fieldType);
->>>>>>> 3b5a3354
             }
 
             return new DeconstructionVariablePendingInference(syntax, field, receiver);
