﻿// Copyright (c) Microsoft.  All Rights Reserved.  Licensed under the Apache License, Version 2.0.  See License.txt in the project root for license information.

using System.Collections.Generic;
using System.Collections.Immutable;
using System.Diagnostics;
using Microsoft.CodeAnalysis.CSharp.Symbols;
using Microsoft.CodeAnalysis.CSharp.Syntax;
using Microsoft.CodeAnalysis.PooledObjects;
using Roslyn.Utilities;

namespace Microsoft.CodeAnalysis.CSharp
{
    // We use a subclass of SwitchBinder for the pattern-matching switch statement until we have completed
    // a totally compatible implementation of switch that also accepts pattern-matching constructs.
    internal partial class PatternSwitchBinder : SwitchBinder
    {
        internal PatternSwitchBinder(Binder next, SwitchStatementSyntax switchSyntax) : base(next, switchSyntax)
        {
        }

        /// <summary>
        /// When pattern-matching is enabled, we use a completely different binder and binding
        /// strategy for switch statements. Once we have confirmed that it is totally upward
        /// compatible with the existing syntax and semantics, we will merge them completely.
        /// However, until we have edit-and-continue working, we continue using the old binder
        /// when we can.
        /// </summary>
        private bool UseV7SwitchBinder
        {
            get
            {
                    var parseOptions = SwitchSyntax?.SyntaxTree?.Options as CSharpParseOptions;
                    return
                        parseOptions?.Features.ContainsKey("testV7SwitchBinder") == true ||
                        HasPatternSwitchSyntax(SwitchSyntax) ||
                        !SwitchGoverningType.IsValidV6SwitchGoverningType();
            }
        }

        internal override BoundStatement BindSwitchStatementCore(SwitchStatementSyntax node, Binder originalBinder, DiagnosticBag diagnostics)
        {
            // If it is a valid C# 6 switch statement, we use the old binder to bind it.
            if (!UseV7SwitchBinder) return base.BindSwitchStatementCore(node, originalBinder, diagnostics);

            Debug.Assert(SwitchSyntax.Equals(node));

            // Bind switch expression and set the switch governing type.
            var boundSwitchGoverningExpression = SwitchGoverningExpression;
            diagnostics.AddRange(SwitchGoverningDiagnostics);

            BoundPatternSwitchLabel defaultLabel;
            bool isComplete;
            ImmutableArray<BoundPatternSwitchSection> switchSections =
                BindPatternSwitchSections(originalBinder, out defaultLabel, out isComplete, out bool someCaseMatches, diagnostics);
            var locals = GetDeclaredLocalsForScope(node);
            var functions = GetDeclaredLocalFunctionsForScope(node);
            return new BoundPatternSwitchStatement(
                node, boundSwitchGoverningExpression, someCaseMatches,
                locals, functions, switchSections, defaultLabel, this.BreakLabel, isComplete);
        }

        /// <summary>
        /// Bind a pattern switch label in order to force inference of the type of pattern variables.
        /// </summary>
        internal override void BindPatternSwitchLabelForInference(CasePatternSwitchLabelSyntax node, DiagnosticBag diagnostics)
        {
            // node should be a label of this switch statement.
            Debug.Assert(this.SwitchSyntax == node.Parent.Parent);

            // This simulates enough of the normal binding path of a switch statement to cause
            // the label's pattern variables to have their types inferred, if necessary.
            // It also binds the when clause, and therefore any pattern and out variables there.
            BoundPatternSwitchLabel defaultLabel = null;
            BindPatternSwitchSectionLabel(
                sectionBinder: GetBinder(node.Parent),
                node: node,
                label: LabelsByNode[node],
                defaultLabel: ref defaultLabel,
                diagnostics: diagnostics);
        }

        /// <summary>
        /// Bind the pattern switch labels, reporting in the process which cases are subsumed. The strategy
        /// implemented with the help of <see cref="SubsumptionDiagnosticBuilder"/>, is to start with an empty
        /// decision tree, and for each case we visit the decision tree to see if the case is subsumed. If it
        /// is, we report an error. If it is not subsumed and there is no guard expression, we then add it to
        /// the decision tree.
        /// </summary>
        private ImmutableArray<BoundPatternSwitchSection> BindPatternSwitchSections(
            Binder originalBinder,
            out BoundPatternSwitchLabel defaultLabel,
            out bool isComplete,
            out bool someCaseMatches,
            DiagnosticBag diagnostics)
        {
            defaultLabel = null;

            // someCaseMatches will be set to true if some single case label would handle all inputs
            someCaseMatches = false;

            // Bind match sections
            var boundPatternSwitchSectionsBuilder = ArrayBuilder<BoundPatternSwitchSection>.GetInstance(SwitchSyntax.Sections.Count);
            SubsumptionDiagnosticBuilder subsumption = new SubsumptionDiagnosticBuilder(ContainingMemberOrLambda, SwitchSyntax, this.Conversions, SwitchGoverningType);
            foreach (var sectionSyntax in SwitchSyntax.Sections)
            {
                var section = BindPatternSwitchSection(sectionSyntax, originalBinder, ref defaultLabel, ref someCaseMatches, subsumption, diagnostics);
                boundPatternSwitchSectionsBuilder.Add(section);
            }

            isComplete = defaultLabel != null || subsumption.IsComplete || someCaseMatches;
            return boundPatternSwitchSectionsBuilder.ToImmutableAndFree();
        }

        /// <summary>
        /// Bind the pattern switch section, producing subsumption diagnostics.
        /// </summary>
        /// <param name="node"/>
        /// <param name="originalBinder"/>
        /// <param name="defaultLabel">If a default label is found in this section, assigned that label</param>
        /// <param name="someCaseMatches">If a case is found that would always match the input, set to true</param>
        /// <param name="subsumption">A helper class that uses a decision tree to produce subsumption diagnostics.</param>
        /// <param name="diagnostics"></param>
        /// <returns></returns>
        private BoundPatternSwitchSection BindPatternSwitchSection(
            SwitchSectionSyntax node,
            Binder originalBinder,
            ref BoundPatternSwitchLabel defaultLabel,
            ref bool someCaseMatches,
            SubsumptionDiagnosticBuilder subsumption,
            DiagnosticBag diagnostics)
        {
            // Bind match section labels
            var boundLabelsBuilder = ArrayBuilder<BoundPatternSwitchLabel>.GetInstance(node.Labels.Count);
            var sectionBinder = originalBinder.GetBinder(node); // this binder can bind pattern variables from the section.
            Debug.Assert(sectionBinder != null);
            var labelsByNode = LabelsByNode;

            bool? inputMatchesType(TypeSymbol patternType)
            {
                // use-site diagnostics will have been reported previously.
                HashSet<DiagnosticInfo> useSiteDiagnostics = null;
                return ExpressionOfTypeMatchesPatternType(Conversions, SwitchGoverningType, patternType, ref useSiteDiagnostics, out _, SwitchGoverningExpression.ConstantValue, true);
            }

            foreach (var labelSyntax in node.Labels)
            {
                LabelSymbol label = labelsByNode[labelSyntax];
                BoundPatternSwitchLabel boundLabel = BindPatternSwitchSectionLabel(sectionBinder, labelSyntax, label, ref defaultLabel, diagnostics);
                bool isNotSubsumed = subsumption.AddLabel(boundLabel, diagnostics) || boundLabel.HasErrors;
                bool guardAlwaysSatisfied = boundLabel.Guard == null || boundLabel.Guard.ConstantValue == ConstantValue.True;

                // patternMatches is true if the input expression is unconditionally matched by the pattern, false if it never matches, null otherwise.
                // While subsumption would produce an error for an unreachable pattern based on the input's type, this is used for reachability (warnings),
                // and takes the input value into account.
                bool? patternMatches;
                if (labelSyntax.Kind() == SyntaxKind.DefaultSwitchLabel)
                {
                    patternMatches = null;
                }
                else if (boundLabel.Pattern.Kind == BoundKind.DiscardPattern)
                {
                    // wildcard pattern matches anything
                    patternMatches = true;
                }
                else if (boundLabel.Pattern is BoundDeclarationPattern d)
                {
                    // `var x` matches anything
                    // `Type x` matches anything of a subtype of `Type` except null
                    patternMatches = d.IsVar ? true : inputMatchesType(d.DeclaredType.Type);
                }
                else if (boundLabel.Pattern is BoundConstantPattern p)
                {
                    // `case 2` matches the input `2`
                    patternMatches = SwitchGoverningExpression.ConstantValue?.Equals(p.ConstantValue);
                }
                else
                {
                    patternMatches = null;
                }

                bool labelIsReachable = isNotSubsumed && !someCaseMatches && patternMatches != false;
                boundLabel = boundLabel.Update(boundLabel.Label, boundLabel.Pattern, boundLabel.Guard, labelIsReachable);
                boundLabelsBuilder.Add(boundLabel);

                // labelWouldMatch is true if we find an unconditional (no `when` clause restriction) label that matches the input expression
                bool labelWouldMatch = guardAlwaysSatisfied && patternMatches == true;
                someCaseMatches |= labelWouldMatch;
            }

            // Bind switch section statements
            var boundStatementsBuilder = ArrayBuilder<BoundStatement>.GetInstance(node.Statements.Count);
            foreach (var statement in node.Statements)
            {
                boundStatementsBuilder.Add(sectionBinder.BindStatement(statement, diagnostics));
            }

            return new BoundPatternSwitchSection(node, sectionBinder.GetDeclaredLocalsForScope(node), boundLabelsBuilder.ToImmutableAndFree(), boundStatementsBuilder.ToImmutableAndFree());
        }

        private BoundPatternSwitchLabel BindPatternSwitchSectionLabel(
            Binder sectionBinder,
            SwitchLabelSyntax node,
            LabelSymbol label,
            ref BoundPatternSwitchLabel defaultLabel,
            DiagnosticBag diagnostics)
        {
            switch (node.Kind())
            {
                case SyntaxKind.CaseSwitchLabel:
                    {
                        var caseLabelSyntax = (CaseSwitchLabelSyntax)node;
<<<<<<< HEAD
                        bool wasExpression;
                        var pattern = sectionBinder.BindConstantPattern(
                            node, SwitchGoverningType, caseLabelSyntax.Value, node.HasErrors, diagnostics, out wasExpression);
                        pattern.WasCompilerGenerated = true;
=======
                        var pattern = sectionBinder.BindConstantAsPattern(
                            node, SwitchGoverningType, caseLabelSyntax.Value, node.HasErrors, diagnostics, out bool wasExpression);
>>>>>>> 12b488e7
                        bool hasErrors = pattern.HasErrors;
                        SyntaxNode innerValueSyntax = caseLabelSyntax.Value.SkipParens();
                        if (innerValueSyntax.Kind() == SyntaxKind.DefaultLiteralExpression)
                        {
                            diagnostics.Add(ErrorCode.ERR_DefaultInSwitch, innerValueSyntax.Location);
                            hasErrors = true;
                        }

                        pattern.WasCompilerGenerated = true;
                        var constantValue = pattern.ConstantValue;
                        if (!hasErrors &&
                            (object)constantValue != null &&
                            pattern.Value.Type == SwitchGoverningType &&
                            this.FindMatchingSwitchCaseLabel(constantValue, caseLabelSyntax) != label)
                        {
                            diagnostics.Add(ErrorCode.ERR_DuplicateCaseLabel, node.Location, pattern.ConstantValue.GetValueToDisplay() ?? label.Name);
                            hasErrors = true;
                        }

                        // Until we've determined whether or not the switch label is reachable, we assume it
                        // is. The caller updates isReachable after determining if the label is subsumed.
                        const bool isReachable = true;
                        return new BoundPatternSwitchLabel(node, label, pattern, null, isReachable, hasErrors);
                    }

                case SyntaxKind.DefaultSwitchLabel:
                    {
                        var defaultLabelSyntax = (DefaultSwitchLabelSyntax)node;
                        var pattern = new BoundDiscardPattern(node);
                        bool hasErrors = pattern.HasErrors;
                        if (defaultLabel != null)
                        {
                            diagnostics.Add(ErrorCode.ERR_DuplicateCaseLabel, node.Location, label.Name);
                            hasErrors = true;
                        }

                        // We always treat the default label as reachable, even if the switch is complete.
                        const bool isReachable = true;

                        // Note that this is semantically last! The caller will place it in the decision tree
                        // in the final position.
                        defaultLabel = new BoundPatternSwitchLabel(node, label, pattern, null, isReachable, hasErrors);
                        return defaultLabel;
                    }

                case SyntaxKind.CasePatternSwitchLabel:
                    {
                        var matchLabelSyntax = (CasePatternSwitchLabelSyntax)node;
                        var pattern = sectionBinder.BindPattern(
                            matchLabelSyntax.Pattern, SwitchGoverningType, node.HasErrors, diagnostics);
                        return new BoundPatternSwitchLabel(node, label, pattern,
                            matchLabelSyntax.WhenClause != null ? sectionBinder.BindBooleanExpression(matchLabelSyntax.WhenClause.Condition, diagnostics) : null,
                            true, node.HasErrors);
                    }

                default:
                    throw ExceptionUtilities.UnexpectedValue(node);
            }
        }
    }
}<|MERGE_RESOLUTION|>--- conflicted
+++ resolved
@@ -209,15 +209,8 @@
                 case SyntaxKind.CaseSwitchLabel:
                     {
                         var caseLabelSyntax = (CaseSwitchLabelSyntax)node;
-<<<<<<< HEAD
-                        bool wasExpression;
                         var pattern = sectionBinder.BindConstantPattern(
-                            node, SwitchGoverningType, caseLabelSyntax.Value, node.HasErrors, diagnostics, out wasExpression);
-                        pattern.WasCompilerGenerated = true;
-=======
-                        var pattern = sectionBinder.BindConstantAsPattern(
                             node, SwitchGoverningType, caseLabelSyntax.Value, node.HasErrors, diagnostics, out bool wasExpression);
->>>>>>> 12b488e7
                         bool hasErrors = pattern.HasErrors;
                         SyntaxNode innerValueSyntax = caseLabelSyntax.Value.SkipParens();
                         if (innerValueSyntax.Kind() == SyntaxKind.DefaultLiteralExpression)
