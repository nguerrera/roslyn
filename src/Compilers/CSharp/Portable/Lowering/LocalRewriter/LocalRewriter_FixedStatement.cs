﻿// Copyright (c) Microsoft.  All Rights Reserved.  Licensed under the Apache License, Version 2.0.  See License.txt in the project root for license information.

using System.Collections.Generic;
using System.Collections.Immutable;
using System.Diagnostics;
using System.Linq;
using Microsoft.CodeAnalysis.CSharp.Symbols;
using Microsoft.CodeAnalysis.CSharp.Syntax;
using Microsoft.CodeAnalysis.PooledObjects;
using Microsoft.CodeAnalysis.Text;
using Roslyn.Utilities;

namespace Microsoft.CodeAnalysis.CSharp
{
    internal sealed partial class LocalRewriter
    {
        public override BoundNode VisitFixedStatement(BoundFixedStatement node)
        {
            ImmutableArray<BoundLocalDeclaration> localDecls = node.Declarations.LocalDeclarations;
            int numFixedLocals = localDecls.Length;

            var localBuilder = ArrayBuilder<LocalSymbol>.GetInstance(node.Locals.Length);
            localBuilder.AddRange(node.Locals);

            var statementBuilder = ArrayBuilder<BoundStatement>.GetInstance(numFixedLocals + 1 + 1); //+1 for body, +1 for hidden seq point
            var cleanup = new BoundStatement[numFixedLocals];

            for (int i = 0; i < numFixedLocals; i++)
            {
                BoundLocalDeclaration localDecl = localDecls[i];
                LocalSymbol pinnedTemp;
                statementBuilder.Add(InitializeFixedStatementLocal(localDecl, _factory, out pinnedTemp));
                localBuilder.Add(pinnedTemp);

                // NOTE: Dev10 nulls out the locals in declaration order (as opposed to "popping" them in reverse order).
                if (pinnedTemp.RefKind == RefKind.None)
                {
                    // temp = null;
                    cleanup[i] = _factory.Assignment(_factory.Local(pinnedTemp), _factory.Null(pinnedTemp.Type));
                }
                else
                {
                    Debug.Assert(!pinnedTemp.Type.IsManagedType);

<<<<<<< HEAD
                // NOTE: Dev10 nulls out the locals in declaration order (as opposed to "popping" them in reverse order).
                cleanup[i] = _factory.Assignment(_factory.Local(localToClear), _factory.Null(localToClear.Type.TypeSymbol));
=======
                    // temp = ref *default(T*);
                    cleanup[i] = _factory.Assignment(_factory.Local(pinnedTemp), new BoundPointerIndirectionOperator(
                        _factory.Syntax,
                        _factory.Default(new PointerTypeSymbol(pinnedTemp.Type)),
                        pinnedTemp.Type),
                        refKind: RefKind.Ref);
                }
>>>>>>> 844fea4d
            }

            BoundStatement rewrittenBody = VisitStatement(node.Body);
            statementBuilder.Add(rewrittenBody);
            statementBuilder.Add(_factory.HiddenSequencePoint());

            Debug.Assert(statementBuilder.Count == numFixedLocals + 1 + 1);

            // In principle, the cleanup code (i.e. nulling out the pinned variables) is always
            // in a finally block.  However, we can optimize finally away (keeping the cleanup
            // code) in cases where both of the following are true:
            //   1) there are no branches out of the fixed statement; and
            //   2) the fixed statement is not in a try block (syntactic or synthesized).
            if (IsInTryBlock(node) || HasGotoOut(rewrittenBody))
            {
                return _factory.Block(
                    localBuilder.ToImmutableAndFree(),
                    new BoundTryStatement(
                        _factory.Syntax,
                        _factory.Block(statementBuilder.ToImmutableAndFree()),
                        ImmutableArray<BoundCatchBlock>.Empty,
                        _factory.Block(cleanup)));
            }
            else
            {
                statementBuilder.AddRange(cleanup);
                return _factory.Block(localBuilder.ToImmutableAndFree(), statementBuilder.ToImmutableAndFree());
            }
        }

        /// <summary>
        /// Basically, what we need to know is, if an exception occurred within the fixed statement, would
        /// additional code in the current method be executed before its stack frame was popped?
        /// </summary>
        private static bool IsInTryBlock(BoundFixedStatement boundFixed)
        {
            SyntaxNode node = boundFixed.Syntax.Parent;
            while (node != null)
            {
                switch (node.Kind())
                {
                    case SyntaxKind.TryStatement:
                        // NOTE: if we started in the catch or finally of this try statement,
                        // we will have bypassed this node.
                        return true;
                    case SyntaxKind.UsingStatement:
                        // ACASEY: In treating using statements as try-finally's, we're following
                        // Dev11.  The practical explanation for Dev11's behavior is that using 
                        // statements have already been lowered by the time the check is performed.
                        // A more thoughtful explanation is that user code could run between the 
                        // raising of an exception and the unwinding of the stack (via Dispose())
                        // and that user code would likely appreciate the reduced memory pressure 
                        // of having the fixed local unpinned.

                        // NOTE: As in Dev11, we're not emitting a try-finally if the fixed
                        // statement is nested within a lock statement.  Practically, dev11
                        // probably lowers locks after fixed statement, and so, does not see
                        // the try-finally.  More thoughtfully, no user code will run in the
                        // finally statement, so it's not necessary.

                        // BREAK: Takes into account whether an outer fixed statement will be
                        // lowered into a try-finally block and responds accordingly.  This is
                        // unnecessary since nothing will ever be allocated in the finally
                        // block of a lowered fixed statement, so memory pressure is not an
                        // issue.  Note that only nested fixed statements where the outer (but
                        // not the inner) fixed statement has an unmatched goto, but is not
                        // contained in a try-finally, will be affected.  e.g.
                        // fixed (...) { 
                        //   fixed (...) { }
                        //   goto L1: ; 
                        // }
                        return true;
                    case SyntaxKind.ForEachStatement:
                    case SyntaxKind.ForEachVariableStatement:
                        // We're being conservative here - there's actually only
                        // a try block if the enumerator is disposable, but we
                        // can't tell that from the syntax.  Dev11 checks in the
                        // lowered tree, so it is more precise.
                        return true;
                    case SyntaxKind.SimpleLambdaExpression:
                    case SyntaxKind.ParenthesizedLambdaExpression:
                    case SyntaxKind.AnonymousMethodExpression:
                        // Stop looking.
                        return false;
                    case SyntaxKind.CatchClause:
                        // If we're in the catch of a try-catch-finally, then
                        // we're still in the scope of the try-finally handler.
                        if (((TryStatementSyntax)node.Parent).Finally != null)
                        {
                            return true;
                        }
                        goto case SyntaxKind.FinallyClause;
                    case SyntaxKind.FinallyClause:
                        // Skip past the enclosing try to avoid a false positive.
                        node = node.Parent;
                        Debug.Assert(node.Kind() == SyntaxKind.TryStatement);
                        node = node.Parent;
                        break;
                    default:
                        if (node is MemberDeclarationSyntax)
                        {
                            // Stop looking.
                            return false;
                        }
                        node = node.Parent;
                        break;
                }
            }

            return false;
        }

        /// <summary>
        /// If two (or more) fixed statements are nested, then we want to avoid having the outer
        /// fixed statement re-traverse the lowered bound tree of the inner one.  We accomplish
        /// this by having each fixed statement cache a set of unmatched gotos that can be
        /// reused by any containing fixed statements.
        /// </summary>
        private Dictionary<BoundNode, HashSet<LabelSymbol>> _lazyUnmatchedLabelCache;

        /// <summary>
        /// Look for gotos without corresponding labels in the lowered body of a fixed statement.
        /// </summary>
        /// <remarks>
        /// Assumes continue, break, etc have already been rewritten to gotos.
        /// </remarks>
        private bool HasGotoOut(BoundNode node)
        {
            if (_lazyUnmatchedLabelCache == null)
            {
                _lazyUnmatchedLabelCache = new Dictionary<BoundNode, HashSet<LabelSymbol>>();
            }

            HashSet<LabelSymbol> unmatched = UnmatchedGotoFinder.Find(node, _lazyUnmatchedLabelCache, RecursionDepth);

            _lazyUnmatchedLabelCache.Add(node, unmatched);

            return unmatched != null && unmatched.Count > 0;
        }

        public override BoundNode VisitFixedLocalCollectionInitializer(BoundFixedLocalCollectionInitializer node)
        {
            throw ExceptionUtilities.Unreachable; //Should be handled by VisitFixedStatement
        }

        private BoundStatement InitializeFixedStatementLocal(
            BoundLocalDeclaration localDecl,
            SyntheticBoundNodeFactory factory,
            out LocalSymbol pinnedTemp)
        {
            BoundExpression initializer = localDecl.InitializerOpt;
            Debug.Assert(!ReferenceEquals(initializer, null));

            LocalSymbol localSymbol = localDecl.LocalSymbol;
            var fixedCollectionInitializer = (BoundFixedLocalCollectionInitializer)initializer;

            if (fixedCollectionInitializer.Expression.Type.SpecialType == SpecialType.System_String)
            {
                return InitializeFixedStatementStringLocal(localDecl, localSymbol, fixedCollectionInitializer, factory, out pinnedTemp);
            }
            else if (fixedCollectionInitializer.Expression.Type.IsArray())
            {
                return InitializeFixedStatementArrayLocal(localDecl, localSymbol, fixedCollectionInitializer, factory, out pinnedTemp);
            }
            else
            {
                return InitializeFixedStatementRegularLocal(localDecl, localSymbol, fixedCollectionInitializer, factory, out pinnedTemp);
            } 
        }

        /// <summary>
        /// fixed(int* ptr = &amp;v){ ... }    == becomes ===>
        /// 
        /// pinned ref int pinnedTemp = ref v;    // pinning managed ref
        /// int* ptr = (int*)&amp;pinnedTemp;         // unsafe cast to unmanaged ptr
        ///   . . . 
        /// </summary>
        private BoundStatement InitializeFixedStatementRegularLocal(
            BoundLocalDeclaration localDecl,
            LocalSymbol localSymbol,
            BoundFixedLocalCollectionInitializer fixedInitializer,
            SyntheticBoundNodeFactory factory,
            out LocalSymbol pinnedTemp)
        {
            TypeSymbol localType = localSymbol.Type;
            BoundExpression initializerExpr = VisitExpression(fixedInitializer.Expression);

            // initializer expr should be either an address(&) of something or a fixed field access.
            // either should lower into addressof
            Debug.Assert(initializerExpr.Kind == BoundKind.AddressOfOperator);

            // initializer expressions are bound/lowered right into addressof operators here
            // that is a bit too far
            // we need to pin the underlying field, and only then take the address.
            initializerExpr = ((BoundAddressOfOperator)initializerExpr).Operand;
 
            TypeSymbol initializerType = initializerExpr.Type;

            // intervening parens may have been skipped by the binder; find the declarator
            VariableDeclaratorSyntax declarator = fixedInitializer.Syntax.FirstAncestorOrSelf<VariableDeclaratorSyntax>();
            Debug.Assert(declarator != null);

            pinnedTemp = factory.SynthesizedLocal(
                initializerType, 
                syntax: declarator, 
                isPinned: true, 
                refKind: RefKind.Ref,  // different from the array and string cases
                kind: SynthesizedLocalKind.FixedReference);

            // NOTE: we pin the reference, not the pointer.
            Debug.Assert(pinnedTemp.IsPinned);
            Debug.Assert(!localSymbol.IsPinned);

            // pinnedTemp = ref v;
            BoundStatement pinnedTempInit = factory.Assignment(factory.Local(pinnedTemp), initializerExpr, refKind: RefKind.Ref);

            // &pinnedTemp;
            var addr = new BoundAddressOfOperator(
                factory.Syntax,
                 factory.Local(pinnedTemp),
                 type: fixedInitializer.ElementPointerType);

            // (int*)&pinnedTemp
            var pointerValue = factory.Convert(
                localType,
                addr,
                fixedInitializer.ElementPointerTypeConversion);

            // ptr = (int*)&pinnedTemp;
            BoundStatement localInit = InstrumentLocalDeclarationIfNecessary(localDecl, localSymbol,
                factory.Assignment(factory.Local(localSymbol), pointerValue));

            return factory.Block(pinnedTempInit, localInit);
        }

        /// <summary>
        /// fixed(char* ptr = stringVar){ ... }    == becomes ===>
        /// 
        /// pinned string pinnedTemp = stringVar;    // pinning managed ref
        /// char* ptr = (char*)pinnedTemp;           // unsafe cast to unmanaged ptr
        /// if (pinnedTemp != null) ptr += OffsetToStringData();
        ///   . . . 
        /// </summary>
        private BoundStatement InitializeFixedStatementStringLocal(
            BoundLocalDeclaration localDecl,
            LocalSymbol localSymbol,
            BoundFixedLocalCollectionInitializer fixedInitializer,
            SyntheticBoundNodeFactory factory,
            out LocalSymbol pinnedTemp)
        {
            TypeSymbol localType = localSymbol.Type.TypeSymbol;
            BoundExpression initializerExpr = VisitExpression(fixedInitializer.Expression);
            TypeSymbol initializerType = initializerExpr.Type;

            // intervening parens may have been skipped by the binder; find the declarator
            VariableDeclaratorSyntax declarator = fixedInitializer.Syntax.FirstAncestorOrSelf<VariableDeclaratorSyntax>();
            Debug.Assert(declarator != null);

            pinnedTemp = factory.SynthesizedLocal(
                initializerType, 
                syntax: declarator, 
                isPinned: true, 
                kind: SynthesizedLocalKind.FixedReference);

            // NOTE: we pin the string, not the pointer.
            Debug.Assert(pinnedTemp.IsPinned);
            Debug.Assert(!localSymbol.IsPinned);

            BoundStatement stringTempInit = factory.Assignment(factory.Local(pinnedTemp), initializerExpr);

            // (char*)pinnedTemp;
            var addr = factory.Convert(
                 fixedInitializer.ElementPointerType,
                 factory.Local(pinnedTemp),
                 Conversion.PinnedObjectToPointer);

            var convertedStringTemp = factory.Convert(
                localType,
                addr,
                fixedInitializer.ElementPointerTypeConversion);

            BoundStatement localInit = InstrumentLocalDeclarationIfNecessary(localDecl, localSymbol,
                factory.Assignment(factory.Local(localSymbol), convertedStringTemp));

            BoundExpression notNullCheck = MakeNullCheck(factory.Syntax, factory.Local(localSymbol), BinaryOperatorKind.NotEqual);
            BoundExpression helperCall;

            MethodSymbol offsetMethod;
            if (TryGetWellKnownTypeMember(fixedInitializer.Syntax, WellKnownMember.System_Runtime_CompilerServices_RuntimeHelpers__get_OffsetToStringData, out offsetMethod))
            {
                helperCall = factory.Call(receiver: null, method: offsetMethod);
            }
            else
            {
                helperCall = new BoundBadExpression(fixedInitializer.Syntax, LookupResultKind.NotInvocable, ImmutableArray<Symbol>.Empty, ImmutableArray<BoundExpression>.Empty, ErrorTypeSymbol.UnknownResultType);
            }

            BoundExpression addition = factory.Binary(BinaryOperatorKind.PointerAndIntAddition, localType, factory.Local(localSymbol), helperCall);
            BoundStatement conditionalAdd = factory.If(notNullCheck, factory.Assignment(factory.Local(localSymbol), addition));

            return factory.Block(stringTempInit, localInit, conditionalAdd);
        }

        /// <summary>
        /// fixed(int* ptr = arr){ ... }    == becomes ===>
        /// 
        /// pinned int[] pinnedTemp = arr;         // pinning managed ref
        /// int* ptr = pinnedTemp != null &amp;&amp; pinnedTemp.Length != 0
        ///                (int*)&amp;pinnedTemp[0]:   // unsafe cast to unmanaged ptr
        ///                0;
        ///   . . . 
        /// </summary>
        private BoundStatement InitializeFixedStatementArrayLocal(
            BoundLocalDeclaration localDecl,
            LocalSymbol localSymbol,
            BoundFixedLocalCollectionInitializer fixedInitializer,
            SyntheticBoundNodeFactory factory,
            out LocalSymbol pinnedTemp)
        {
<<<<<<< HEAD
            // From ExpressionBinder::BindPtrToArray:
            // (((temp = array) != null && temp.Length > 0) ? loc = &temp[0] : loc = null)
            // NOTE: The assignment needs to be inside the EK_QUESTIONMARK. See Whidbey bug #397859.
            // We can't do loc = (... ? ... : ...) since the CLR type of &temp[0] is a managed
            // pointer and null is a UIntPtr - which confuses the JIT. We can't just convert
            // &temp[0] to UIntPtr with a conv.u instruction because then if a GC occurs between
            // the time of the cast and the assignment to the local, we're toast.

            TypeSymbol localType = localSymbol.Type.TypeSymbol;
            BoundExpression initializerExpr = VisitExpression(fixedInitializer.Expression);
            TypeSymbol initializerType = initializerExpr.Type;

            arrayTemp = factory.SynthesizedLocal(initializerType);
            ArrayTypeSymbol arrayType = (ArrayTypeSymbol)arrayTemp.Type.TypeSymbol;
            TypeSymbolWithAnnotations arrayElementType = arrayType.ElementType;
=======
            TypeSymbol localType = localSymbol.Type;
            BoundExpression initializerExpr = VisitExpression(fixedInitializer.Expression);
            TypeSymbol initializerType = initializerExpr.Type;

            pinnedTemp = factory.SynthesizedLocal(initializerType, isPinned: true);
            ArrayTypeSymbol arrayType = (ArrayTypeSymbol)pinnedTemp.Type;
            TypeSymbol arrayElementType = arrayType.ElementType;
>>>>>>> 844fea4d

            // NOTE: we pin the array, not the pointer.
            Debug.Assert(pinnedTemp.IsPinned);
            Debug.Assert(!localSymbol.IsPinned);

            //(pinnedTemp = array)
            BoundExpression arrayTempInit = factory.AssignmentExpression(factory.Local(pinnedTemp), initializerExpr);

            //(pinnedTemp = array) != null
            BoundExpression notNullCheck = MakeNullCheck(factory.Syntax, arrayTempInit, BinaryOperatorKind.NotEqual);

            BoundExpression lengthCall;

            if (arrayType.IsSZArray)
            {
                lengthCall = factory.ArrayLength(factory.Local(pinnedTemp));
            }
            else
            {
                MethodSymbol lengthMethod;
                if (TryGetWellKnownTypeMember(fixedInitializer.Syntax, WellKnownMember.System_Array__get_Length, out lengthMethod))
                {
                    lengthCall = factory.Call(factory.Local(pinnedTemp), lengthMethod);
                }
                else
                {
                    lengthCall = new BoundBadExpression(fixedInitializer.Syntax, LookupResultKind.NotInvocable, ImmutableArray<Symbol>.Empty, ImmutableArray.Create<BoundExpression>(factory.Local(pinnedTemp)), ErrorTypeSymbol.UnknownResultType);
                }
            }

            // NOTE: dev10 comment says ">", but code actually checks "!="
            //temp.Length != 0
            BoundExpression lengthCheck = factory.Binary(BinaryOperatorKind.IntNotEqual, factory.SpecialType(SpecialType.System_Boolean), lengthCall, factory.Literal(0));

            //((temp = array) != null && temp.Length != 0)
            BoundExpression condition = factory.Binary(BinaryOperatorKind.LogicalBoolAnd, factory.SpecialType(SpecialType.System_Boolean), notNullCheck, lengthCheck);

            //temp[0]
            BoundExpression firstElement = factory.ArrayAccessFirstElement(factory.Local(pinnedTemp));

            // NOTE: this is a fixed statement address-of in that it's the initial value of the pointer.
            //&temp[0]
            BoundExpression firstElementAddress = new BoundAddressOfOperator(factory.Syntax, firstElement, type: new PointerTypeSymbol(arrayElementType));
            BoundExpression convertedFirstElementAddress = factory.Convert(
                localType,
                firstElementAddress,
                fixedInitializer.ElementPointerTypeConversion);

            //loc = &temp[0]
            BoundExpression consequenceAssignment = factory.AssignmentExpression(factory.Local(localSymbol), convertedFirstElementAddress);

            //loc = null
            BoundExpression alternativeAssignment = factory.AssignmentExpression(factory.Local(localSymbol), factory.Null(localType));

            //(((temp = array) != null && temp.Length != 0) ? loc = &temp[0] : loc = null)
            BoundStatement localInit = factory.ExpressionStatement(
                new BoundConditionalOperator(factory.Syntax, condition, consequenceAssignment, alternativeAssignment, ConstantValue.NotAvailable, localType));

            return InstrumentLocalDeclarationIfNecessary(localDecl, localSymbol, localInit);
        }
    }
}<|MERGE_RESOLUTION|>--- conflicted
+++ resolved
@@ -36,24 +36,19 @@
                 if (pinnedTemp.RefKind == RefKind.None)
                 {
                     // temp = null;
-                    cleanup[i] = _factory.Assignment(_factory.Local(pinnedTemp), _factory.Null(pinnedTemp.Type));
+                    cleanup[i] = _factory.Assignment(_factory.Local(pinnedTemp), _factory.Null(pinnedTemp.Type.TypeSymbol));
                 }
                 else
                 {
                     Debug.Assert(!pinnedTemp.Type.IsManagedType);
 
-<<<<<<< HEAD
-                // NOTE: Dev10 nulls out the locals in declaration order (as opposed to "popping" them in reverse order).
-                cleanup[i] = _factory.Assignment(_factory.Local(localToClear), _factory.Null(localToClear.Type.TypeSymbol));
-=======
                     // temp = ref *default(T*);
                     cleanup[i] = _factory.Assignment(_factory.Local(pinnedTemp), new BoundPointerIndirectionOperator(
                         _factory.Syntax,
                         _factory.Default(new PointerTypeSymbol(pinnedTemp.Type)),
-                        pinnedTemp.Type),
+                        pinnedTemp.Type.TypeSymbol),
                         refKind: RefKind.Ref);
                 }
->>>>>>> 844fea4d
             }
 
             BoundStatement rewrittenBody = VisitStatement(node.Body);
@@ -373,31 +368,13 @@
             SyntheticBoundNodeFactory factory,
             out LocalSymbol pinnedTemp)
         {
-<<<<<<< HEAD
-            // From ExpressionBinder::BindPtrToArray:
-            // (((temp = array) != null && temp.Length > 0) ? loc = &temp[0] : loc = null)
-            // NOTE: The assignment needs to be inside the EK_QUESTIONMARK. See Whidbey bug #397859.
-            // We can't do loc = (... ? ... : ...) since the CLR type of &temp[0] is a managed
-            // pointer and null is a UIntPtr - which confuses the JIT. We can't just convert
-            // &temp[0] to UIntPtr with a conv.u instruction because then if a GC occurs between
-            // the time of the cast and the assignment to the local, we're toast.
-
             TypeSymbol localType = localSymbol.Type.TypeSymbol;
             BoundExpression initializerExpr = VisitExpression(fixedInitializer.Expression);
             TypeSymbol initializerType = initializerExpr.Type;
 
-            arrayTemp = factory.SynthesizedLocal(initializerType);
-            ArrayTypeSymbol arrayType = (ArrayTypeSymbol)arrayTemp.Type.TypeSymbol;
-            TypeSymbolWithAnnotations arrayElementType = arrayType.ElementType;
-=======
-            TypeSymbol localType = localSymbol.Type;
-            BoundExpression initializerExpr = VisitExpression(fixedInitializer.Expression);
-            TypeSymbol initializerType = initializerExpr.Type;
-
             pinnedTemp = factory.SynthesizedLocal(initializerType, isPinned: true);
-            ArrayTypeSymbol arrayType = (ArrayTypeSymbol)pinnedTemp.Type;
-            TypeSymbol arrayElementType = arrayType.ElementType;
->>>>>>> 844fea4d
+            ArrayTypeSymbol arrayType = (ArrayTypeSymbol)pinnedTemp.Type.TypeSymbol;
+            TypeSymbol arrayElementType = arrayType.ElementType.TypeSymbol;
 
             // NOTE: we pin the array, not the pointer.
             Debug.Assert(pinnedTemp.IsPinned);
