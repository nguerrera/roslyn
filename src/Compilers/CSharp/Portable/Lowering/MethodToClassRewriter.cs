--- conflicted
+++ resolved
@@ -151,11 +151,7 @@
             var newInnerLocals = RewriteLocals(node.InnerLocals);
             BoundExpression boundExpression = (BoundExpression)this.Visit(node.Expression);
             ImmutableArray<BoundSwitchSection> switchSections = (ImmutableArray<BoundSwitchSection>)this.VisitList(node.SwitchSections);
-<<<<<<< HEAD
-            return node.Update(boundExpression, node.ConstantTargetOpt, newInnerLocals, node.InnerLocalFunctions, switchSections, node.BreakLabel, node.StringEquality);
-=======
-            return node.Update(preambleOpt, boundExpression, node.ConstantTargetOpt, newInnerLocals, switchSections, node.BreakLabel, node.StringEquality);
->>>>>>> 5e7d51d9
+            return node.Update(preambleOpt, boundExpression, node.ConstantTargetOpt, newInnerLocals, node.InnerLocalFunctions, switchSections, node.BreakLabel, node.StringEquality);
         }
 
         public override BoundNode VisitForStatement(BoundForStatement node)
