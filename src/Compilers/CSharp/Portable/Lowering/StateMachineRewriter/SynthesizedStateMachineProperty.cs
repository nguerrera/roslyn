﻿// Copyright (c) Microsoft.  All Rights Reserved.  Licensed under the Apache License, Version 2.0.  See License.txt in the project root for license information.

using System;
using System.Collections.Immutable;

namespace Microsoft.CodeAnalysis.CSharp.Symbols
{
    /// <summary>
    /// State machine interface property implementation.
    /// </summary>
    internal class SynthesizedStateMachineProperty : PropertySymbol, ISynthesizedMethodBodyImplementationSymbol
    {
        private readonly SynthesizedStateMachineMethod _getter;
        private readonly string _name;

        internal SynthesizedStateMachineProperty(
            MethodSymbol interfacePropertyGetter,
            StateMachineTypeSymbol stateMachineType)
        {
            _name = ExplicitInterfaceHelpers.GetMemberName(interfacePropertyGetter.AssociatedSymbol.Name, interfacePropertyGetter.ContainingType, aliasQualifierOpt: null);
            var getterName = ExplicitInterfaceHelpers.GetMemberName(interfacePropertyGetter.Name, interfacePropertyGetter.ContainingType, aliasQualifierOpt: null);

            _getter = new SynthesizedStateMachineDebuggerHiddenMethod(
                getterName,
                interfacePropertyGetter,
                stateMachineType,
                associatedProperty: this,
                hasMethodBodyDependency: false);
        }

        public override string Name
        {
            get { return _name; }
        }

<<<<<<< HEAD
        public override TypeSymbolWithAnnotations Type
=======
        internal override RefKind RefKind
        {
            get { return RefKind.None; }
        }

        public override TypeSymbol Type
>>>>>>> c7afb2d2
        {
            get { return _getter.ReturnType; }
        }

        public override ImmutableArray<ParameterSymbol> Parameters
        {
            get { return _getter.Parameters; }
        }

        public override bool IsIndexer
        {
            get { return !_getter.Parameters.IsEmpty; }
        }

        internal override bool HasSpecialName
        {
            get { return false; }
        }

        public override MethodSymbol GetMethod
        {
            get { return _getter; }
        }

        public override MethodSymbol SetMethod
        {
            get { return null; }
        }

        internal override Cci.CallingConvention CallingConvention
        {
            get { return _getter.CallingConvention; }
        }

        internal override bool MustCallMethodsDirectly
        {
            get { return false; }
        }

        private PropertySymbol ImplementedProperty
        {
            get
            {
                return (PropertySymbol)_getter.ExplicitInterfaceImplementations[0].AssociatedSymbol;
            }
        }

        public override ImmutableArray<PropertySymbol> ExplicitInterfaceImplementations
        {
            get { return ImmutableArray.Create(ImplementedProperty); }
        }

        public override Symbol ContainingSymbol
        {
            get { return _getter.ContainingSymbol; }
        }

        public override ImmutableArray<Location> Locations
        {
            get { return ImmutableArray<Location>.Empty; }
        }

        public override ImmutableArray<SyntaxReference> DeclaringSyntaxReferences
        {
            get { return ImmutableArray<SyntaxReference>.Empty; }
        }

        public override Accessibility DeclaredAccessibility
        {
            get { return _getter.DeclaredAccessibility; }
        }

        public override bool IsStatic
        {
            get { return _getter.IsStatic; }
        }

        public override bool IsVirtual
        {
            get { return _getter.IsVirtual; }
        }

        public override bool IsOverride
        {
            get { return false; }
        }

        public override bool IsAbstract
        {
            get { return false; }
        }

        public override bool IsSealed
        {
            get { return false; }
        }

        public override bool IsExtern
        {
            get { return false; }
        }

        internal override ObsoleteAttributeData ObsoleteAttributeData
        {
            get { return null; }
        }

        bool ISynthesizedMethodBodyImplementationSymbol.HasMethodBodyDependency
        {
            get { return _getter.HasMethodBodyDependency; }
        }

        IMethodSymbol ISynthesizedMethodBodyImplementationSymbol.Method
        {
            get { return ((ISynthesizedMethodBodyImplementationSymbol)ContainingSymbol).Method; }
        }
    }
}<|MERGE_RESOLUTION|>--- conflicted
+++ resolved
@@ -33,16 +33,12 @@
             get { return _name; }
         }
 
-<<<<<<< HEAD
-        public override TypeSymbolWithAnnotations Type
-=======
         internal override RefKind RefKind
         {
             get { return RefKind.None; }
         }
 
-        public override TypeSymbol Type
->>>>>>> c7afb2d2
+        public override TypeSymbolWithAnnotations Type
         {
             get { return _getter.ReturnType; }
         }
