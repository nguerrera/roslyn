﻿<?xml version="1.0" encoding="utf-8"?>
<root>
  <!-- 
    Microsoft ResX Schema 
    
    Version 2.0
    
    The primary goals of this format is to allow a simple XML format 
    that is mostly human readable. The generation and parsing of the 
    various data types are done through the TypeConverter classes 
    associated with the data types.
    
    Example:
    
    ... ado.net/XML headers & schema ...
    <resheader name="resmimetype">text/microsoft-resx</resheader>
    <resheader name="version">2.0</resheader>
    <resheader name="reader">System.Resources.ResXResourceReader, System.Windows.Forms, ...</resheader>
    <resheader name="writer">System.Resources.ResXResourceWriter, System.Windows.Forms, ...</resheader>
    <data name="Name1"><value>this is my long string</value><comment>this is a comment</comment></data>
    <data name="Color1" type="System.Drawing.Color, System.Drawing">Blue</data>
    <data name="Bitmap1" mimetype="application/x-microsoft.net.object.binary.base64">
        <value>[base64 mime encoded serialized .NET Framework object]</value>
    </data>
    <data name="Icon1" type="System.Drawing.Icon, System.Drawing" mimetype="application/x-microsoft.net.object.bytearray.base64">
        <value>[base64 mime encoded string representing a byte array form of the .NET Framework object]</value>
        <comment>This is a comment</comment>
    </data>
                
    There are any number of "resheader" rows that contain simple 
    name/value pairs.
    
    Each data row contains a name, and value. The row also contains a 
    type or mimetype. Type corresponds to a .NET class that support 
    text/value conversion through the TypeConverter architecture. 
    Classes that don't support this are serialized and stored with the 
    mimetype set.
    
    The mimetype is used for serialized objects, and tells the 
    ResXResourceReader how to depersist the object. This is currently not 
    extensible. For a given mimetype the value must be set accordingly:
    
    Note - application/x-microsoft.net.object.binary.base64 is the format 
    that the ResXResourceWriter will generate, however the reader can 
    read any of the formats listed below.
    
    mimetype: application/x-microsoft.net.object.binary.base64
    value   : The object must be serialized with 
            : System.Runtime.Serialization.Formatters.Binary.BinaryFormatter
            : and then encoded with base64 encoding.
    
    mimetype: application/x-microsoft.net.object.soap.base64
    value   : The object must be serialized with 
            : System.Runtime.Serialization.Formatters.Soap.SoapFormatter
            : and then encoded with base64 encoding.

    mimetype: application/x-microsoft.net.object.bytearray.base64
    value   : The object must be serialized into a byte array 
            : using a System.ComponentModel.TypeConverter
            : and then encoded with base64 encoding.
    -->
  <xsd:schema id="root" xmlns="" xmlns:xsd="http://www.w3.org/2001/XMLSchema" xmlns:msdata="urn:schemas-microsoft-com:xml-msdata">
    <xsd:import namespace="http://www.w3.org/XML/1998/namespace" />
    <xsd:element name="root" msdata:IsDataSet="true">
      <xsd:complexType>
        <xsd:choice maxOccurs="unbounded">
          <xsd:element name="metadata">
            <xsd:complexType>
              <xsd:sequence>
                <xsd:element name="value" type="xsd:string" minOccurs="0" />
              </xsd:sequence>
              <xsd:attribute name="name" use="required" type="xsd:string" />
              <xsd:attribute name="type" type="xsd:string" />
              <xsd:attribute name="mimetype" type="xsd:string" />
              <xsd:attribute ref="xml:space" />
            </xsd:complexType>
          </xsd:element>
          <xsd:element name="assembly">
            <xsd:complexType>
              <xsd:attribute name="alias" type="xsd:string" />
              <xsd:attribute name="name" type="xsd:string" />
            </xsd:complexType>
          </xsd:element>
          <xsd:element name="data">
            <xsd:complexType>
              <xsd:sequence>
                <xsd:element name="value" type="xsd:string" minOccurs="0" msdata:Ordinal="1" />
                <xsd:element name="comment" type="xsd:string" minOccurs="0" msdata:Ordinal="2" />
              </xsd:sequence>
              <xsd:attribute name="name" type="xsd:string" use="required" msdata:Ordinal="1" />
              <xsd:attribute name="type" type="xsd:string" msdata:Ordinal="3" />
              <xsd:attribute name="mimetype" type="xsd:string" msdata:Ordinal="4" />
              <xsd:attribute ref="xml:space" />
            </xsd:complexType>
          </xsd:element>
          <xsd:element name="resheader">
            <xsd:complexType>
              <xsd:sequence>
                <xsd:element name="value" type="xsd:string" minOccurs="0" msdata:Ordinal="1" />
              </xsd:sequence>
              <xsd:attribute name="name" type="xsd:string" use="required" />
            </xsd:complexType>
          </xsd:element>
        </xsd:choice>
      </xsd:complexType>
    </xsd:element>
  </xsd:schema>
  <resheader name="resmimetype">
    <value>text/microsoft-resx</value>
  </resheader>
  <resheader name="version">
    <value>2.0</value>
  </resheader>
  <resheader name="reader">
    <value>System.Resources.ResXResourceReader, System.Windows.Forms, Version=4.0.0.0, Culture=neutral, PublicKeyToken=b77a5c561934e089</value>
  </resheader>
  <resheader name="writer">
    <value>System.Resources.ResXResourceWriter, System.Windows.Forms, Version=4.0.0.0, Culture=neutral, PublicKeyToken=b77a5c561934e089</value>
  </resheader>
  <data name="IDS_NULL" xml:space="preserve">
    <value>&lt;null&gt;</value>
  </data>
  <data name="IDS_RELATEDERROR" xml:space="preserve">
    <value>(Location of symbol related to previous error)</value>
  </data>
  <data name="IDS_RELATEDWARNING" xml:space="preserve">
    <value>(Location of symbol related to previous warning)</value>
  </data>
  <data name="IDS_XMLIGNORED" xml:space="preserve">
    <value>&lt;!-- Badly formed XML comment ignored for member "{0}" --&gt;</value>
  </data>
  <data name="IDS_XMLIGNORED2" xml:space="preserve">
    <value> Badly formed XML file "{0}" cannot be included </value>
  </data>
  <data name="IDS_XMLFAILEDINCLUDE" xml:space="preserve">
    <value> Failed to insert some or all of included XML </value>
  </data>
  <data name="IDS_XMLBADINCLUDE" xml:space="preserve">
    <value> Include tag is invalid </value>
  </data>
  <data name="IDS_XMLNOINCLUDE" xml:space="preserve">
    <value> No matching elements were found for the following include tag </value>
  </data>
  <data name="IDS_XMLMISSINGINCLUDEFILE" xml:space="preserve">
    <value>Missing file attribute</value>
  </data>
  <data name="IDS_XMLMISSINGINCLUDEPATH" xml:space="preserve">
    <value>Missing path attribute</value>
  </data>
  <data name="IDS_GlobalNamespace" xml:space="preserve">
    <value>&lt;global namespace&gt;</value>
  </data>
  <data name="IDS_FeatureGenerics" xml:space="preserve">
    <value>generics</value>
  </data>
  <data name="IDS_FeatureAnonDelegates" xml:space="preserve">
    <value>anonymous methods</value>
  </data>
  <data name="IDS_FeatureModuleAttrLoc" xml:space="preserve">
    <value>module as an attribute target specifier</value>
  </data>
  <data name="IDS_FeatureGlobalNamespace" xml:space="preserve">
    <value>namespace alias qualifier</value>
  </data>
  <data name="IDS_FeatureFixedBuffer" xml:space="preserve">
    <value>fixed size buffers</value>
  </data>
  <data name="IDS_FeaturePragma" xml:space="preserve">
    <value>#pragma</value>
  </data>
  <data name="IDS_FeatureStaticClasses" xml:space="preserve">
    <value>static classes</value>
  </data>
  <data name="IDS_FeaturePartialTypes" xml:space="preserve">
    <value>partial types</value>
  </data>
  <data name="IDS_FeatureAsync" xml:space="preserve">
    <value>async function</value>
  </data>
  <data name="IDS_FeatureSwitchOnBool" xml:space="preserve">
    <value>switch on boolean type</value>
  </data>
  <data name="IDS_MethodGroup" xml:space="preserve">
    <value>method group</value>
  </data>
  <data name="IDS_AnonMethod" xml:space="preserve">
    <value>anonymous method</value>
  </data>
  <data name="IDS_Lambda" xml:space="preserve">
    <value>lambda expression</value>
  </data>
  <data name="IDS_Collection" xml:space="preserve">
    <value>collection</value>
  </data>
  <data name="IDS_FeaturePropertyAccessorMods" xml:space="preserve">
    <value>access modifiers on properties</value>
  </data>
  <data name="IDS_FeatureExternAlias" xml:space="preserve">
    <value>extern alias</value>
  </data>
  <data name="IDS_FeatureIterators" xml:space="preserve">
    <value>iterators</value>
  </data>
  <data name="IDS_FeatureDefault" xml:space="preserve">
    <value>default operator</value>
  </data>
  <data name="IDS_FeatureNullable" xml:space="preserve">
    <value>nullable types</value>
  </data>
  <data name="IDS_FeaturePatternMatching" xml:space="preserve">
    <value>pattern matching</value>
  </data>
  <data name="IDS_FeatureImplicitArray" xml:space="preserve">
    <value>implicitly typed array</value>
  </data>
  <data name="IDS_FeatureImplicitLocal" xml:space="preserve">
    <value>implicitly typed local variable</value>
  </data>
  <data name="IDS_FeatureAnonymousTypes" xml:space="preserve">
    <value>anonymous types</value>
  </data>
  <data name="IDS_FeatureAutoImplementedProperties" xml:space="preserve">
    <value>automatically implemented properties</value>
  </data>
  <data name="IDS_FeatureReadonlyAutoImplementedProperties" xml:space="preserve">
    <value>readonly automatically implemented properties</value>
  </data>
  <data name="IDS_FeatureObjectInitializer" xml:space="preserve">
    <value>object initializer</value>
  </data>
  <data name="IDS_FeatureCollectionInitializer" xml:space="preserve">
    <value>collection initializer</value>
  </data>
  <data name="IDS_FeatureQueryExpression" xml:space="preserve">
    <value>query expression</value>
  </data>
  <data name="IDS_FeatureExtensionMethod" xml:space="preserve">
    <value>extension method</value>
  </data>
  <data name="IDS_FeaturePartialMethod" xml:space="preserve">
    <value>partial method</value>
  </data>
  <data name="IDS_FeatureReplace" xml:space="preserve">
    <value>replaced members</value>
  </data>  
  <data name="IDS_SK_METHOD" xml:space="preserve">
    <value>method</value>
  </data>
  <data name="IDS_SK_TYPE" xml:space="preserve">
    <value>type</value>
  </data>
  <data name="IDS_SK_NAMESPACE" xml:space="preserve">
    <value>namespace</value>
  </data>
  <data name="IDS_SK_FIELD" xml:space="preserve">
    <value>field</value>
  </data>
  <data name="IDS_SK_PROPERTY" xml:space="preserve">
    <value>property</value>
  </data>
  <data name="IDS_SK_UNKNOWN" xml:space="preserve">
    <value>element</value>
  </data>
  <data name="IDS_SK_VARIABLE" xml:space="preserve">
    <value>variable</value>
  </data>
  <data name="IDS_SK_LABEL" xml:space="preserve">
    <value>label</value>
  </data>
  <data name="IDS_SK_EVENT" xml:space="preserve">
    <value>event</value>
  </data>
  <data name="IDS_SK_TYVAR" xml:space="preserve">
    <value>type parameter</value>
  </data>
  <data name="IDS_SK_ALIAS" xml:space="preserve">
    <value>using alias</value>
  </data>
  <data name="IDS_SK_EXTERNALIAS" xml:space="preserve">
    <value>extern alias</value>
  </data>
  <data name="IDS_FOREACHLOCAL" xml:space="preserve">
    <value>foreach iteration variable</value>
  </data>
  <data name="IDS_FIXEDLOCAL" xml:space="preserve">
    <value>fixed variable</value>
  </data>
  <data name="IDS_USINGLOCAL" xml:space="preserve">
    <value>using variable</value>
  </data>
  <data name="IDS_Contravariant" xml:space="preserve">
    <value>contravariant</value>
  </data>
  <data name="IDS_Contravariantly" xml:space="preserve">
    <value>contravariantly</value>
  </data>
  <data name="IDS_Covariant" xml:space="preserve">
    <value>covariant</value>
  </data>
  <data name="IDS_Covariantly" xml:space="preserve">
    <value>covariantly</value>
  </data>
  <data name="IDS_Invariantly" xml:space="preserve">
    <value>invariantly</value>
  </data>
  <data name="IDS_FeatureDynamic" xml:space="preserve">
    <value>dynamic</value>
  </data>
  <data name="IDS_FeatureNamedArgument" xml:space="preserve">
    <value>named argument</value>
  </data>
  <data name="IDS_FeatureOptionalParameter" xml:space="preserve">
    <value>optional parameter</value>
  </data>
  <data name="IDS_FeatureExceptionFilter" xml:space="preserve">
    <value>exception filter</value>
  </data>
  <data name="IDS_FeatureTypeVariance" xml:space="preserve">
    <value>type variance</value>
  </data>
  <data name="XML_InvalidToken" xml:space="preserve">
    <value>The character(s) '{0}' cannot be used at this location.</value>
  </data>
  <data name="XML_IncorrectComment" xml:space="preserve">
    <value>Incorrect syntax was used in a comment.</value>
  </data>
  <data name="XML_InvalidCharEntity" xml:space="preserve">
    <value>An invalid character was found inside an entity reference.</value>
  </data>
  <data name="XML_ExpectedEndOfTag" xml:space="preserve">
    <value>Expected '&gt;' or '/&gt;' to close tag '{0}'.</value>
  </data>
  <data name="XML_ExpectedIdentifier" xml:space="preserve">
    <value>An identifier was expected.</value>
  </data>
  <data name="XML_InvalidUnicodeChar" xml:space="preserve">
    <value>Invalid unicode character.</value>
  </data>
  <data name="XML_InvalidWhitespace" xml:space="preserve">
    <value>Whitespace is not allowed at this location.</value>
  </data>
  <data name="XML_LessThanInAttributeValue" xml:space="preserve">
    <value>The character '&lt;' cannot be used in an attribute value.</value>
  </data>
  <data name="XML_MissingEqualsAttribute" xml:space="preserve">
    <value>Missing equals sign between attribute and attribute value.</value>
  </data>
  <data name="XML_RefUndefinedEntity_1" xml:space="preserve">
    <value>Reference to undefined entity '{0}'.</value>
  </data>
  <data name="XML_StringLiteralNoStartQuote" xml:space="preserve">
    <value>A string literal was expected, but no opening quotation mark was found.</value>
  </data>
  <data name="XML_StringLiteralNoEndQuote" xml:space="preserve">
    <value>Missing closing quotation mark for string literal.</value>
  </data>
  <data name="XML_StringLiteralNonAsciiQuote" xml:space="preserve">
    <value>Non-ASCII quotations marks may not be used around string literals.</value>
  </data>
  <data name="XML_EndTagNotExpected" xml:space="preserve">
    <value>End tag was not expected at this location.</value>
  </data>
  <data name="XML_ElementTypeMatch" xml:space="preserve">
    <value>End tag '{0}' does not match the start tag '{1}'.</value>
  </data>
  <data name="XML_EndTagExpected" xml:space="preserve">
    <value>Expected an end tag for element '{0}'.</value>
  </data>
  <data name="XML_WhitespaceMissing" xml:space="preserve">
    <value>Required white space was missing.</value>
  </data>
  <data name="XML_ExpectedEndOfXml" xml:space="preserve">
    <value>Unexpected character at this location.</value>
  </data>
  <data name="XML_CDataEndTagNotAllowed" xml:space="preserve">
    <value>The literal string ']]&gt;' is not allowed in element content.</value>
  </data>
  <data name="XML_DuplicateAttribute" xml:space="preserve">
    <value>Duplicate '{0}' attribute</value>
  </data>
  <data name="ERR_NoMetadataFile" xml:space="preserve">
    <value>Metadata file '{0}' could not be found</value>
  </data>
  <data name="ERR_MetadataReferencesNotSupported" xml:space="preserve">
    <value>Metadata references are not supported.</value>
  </data>
  <data name="FTL_MetadataCantOpenFile" xml:space="preserve">
    <value>Metadata file '{0}' could not be opened -- {1}</value>
  </data>
  <data name="ERR_NoTypeDef" xml:space="preserve">
    <value>The type '{0}' is defined in an assembly that is not referenced. You must add a reference to assembly '{1}'.</value>
  </data>
  <data name="ERR_NoTypeDefFromModule" xml:space="preserve">
    <value>The type '{0}' is defined in a module that has not been added. You must add the module '{1}'.</value>
  </data>
  <data name="ERR_OutputWriteFailed" xml:space="preserve">
    <value>Could not write to output file '{0}' -- '{1}'</value>
  </data>
  <data name="ERR_MultipleEntryPoints" xml:space="preserve">
    <value>Program has more than one entry point defined. Compile with /main to specify the type that contains the entry point.</value>
  </data>
  <data name="ERR_BadBinaryOps" xml:space="preserve">
    <value>Operator '{0}' cannot be applied to operands of type '{1}' and '{2}'</value>
  </data>
  <data name="ERR_IntDivByZero" xml:space="preserve">
    <value>Division by constant zero</value>
  </data>
  <data name="ERR_BadIndexLHS" xml:space="preserve">
    <value>Cannot apply indexing with [] to an expression of type '{0}'</value>
  </data>
  <data name="ERR_BadIndexCount" xml:space="preserve">
    <value>Wrong number of indices inside []; expected {0}</value>
  </data>
  <data name="ERR_BadUnaryOp" xml:space="preserve">
    <value>Operator '{0}' cannot be applied to operand of type '{1}'</value>
  </data>
  <data name="ERR_ThisInStaticMeth" xml:space="preserve">
    <value>Keyword 'this' is not valid in a static property, static method, or static field initializer</value>
  </data>
  <data name="ERR_ThisInBadContext" xml:space="preserve">
    <value>Keyword 'this' is not available in the current context</value>
  </data>
  <data name="WRN_InvalidMainSig" xml:space="preserve">
    <value>'{0}' has the wrong signature to be an entry point</value>
  </data>
  <data name="WRN_InvalidMainSig_Title" xml:space="preserve">
    <value>Method has the wrong signature to be an entry point</value>
  </data>
  <data name="ERR_NoImplicitConv" xml:space="preserve">
    <value>Cannot implicitly convert type '{0}' to '{1}'</value>
  </data>
  <data name="ERR_NoExplicitConv" xml:space="preserve">
    <value>Cannot convert type '{0}' to '{1}'</value>
  </data>
  <data name="ERR_ConstOutOfRange" xml:space="preserve">
    <value>Constant value '{0}' cannot be converted to a '{1}'</value>
  </data>
  <data name="ERR_AmbigBinaryOps" xml:space="preserve">
    <value>Operator '{0}' is ambiguous on operands of type '{1}' and '{2}'</value>
  </data>
  <data name="ERR_AmbigUnaryOp" xml:space="preserve">
    <value>Operator '{0}' is ambiguous on an operand of type '{1}'</value>
  </data>
  <data name="ERR_InAttrOnOutParam" xml:space="preserve">
    <value>An out parameter cannot have the In attribute</value>
  </data>
  <data name="ERR_ValueCantBeNull" xml:space="preserve">
    <value>Cannot convert null to '{0}' because it is a non-nullable value type</value>
  </data>
  <data name="ERR_NoExplicitBuiltinConv" xml:space="preserve">
    <value>Cannot convert type '{0}' to '{1}' via a reference conversion, boxing conversion, unboxing conversion, wrapping conversion, or null type conversion</value>
  </data>
  <data name="FTL_DebugEmitFailure" xml:space="preserve">
    <value>Unexpected error writing debug information -- '{0}'</value>
  </data>
  <data name="ERR_BadVisReturnType" xml:space="preserve">
    <value>Inconsistent accessibility: return type '{1}' is less accessible than method '{0}'</value>
  </data>
  <data name="ERR_BadVisParamType" xml:space="preserve">
    <value>Inconsistent accessibility: parameter type '{1}' is less accessible than method '{0}'</value>
  </data>
  <data name="ERR_BadVisFieldType" xml:space="preserve">
    <value>Inconsistent accessibility: field type '{1}' is less accessible than field '{0}'</value>
  </data>
  <data name="ERR_BadVisPropertyType" xml:space="preserve">
    <value>Inconsistent accessibility: property type '{1}' is less accessible than property '{0}'</value>
  </data>
  <data name="ERR_BadVisIndexerReturn" xml:space="preserve">
    <value>Inconsistent accessibility: indexer return type '{1}' is less accessible than indexer '{0}'</value>
  </data>
  <data name="ERR_BadVisIndexerParam" xml:space="preserve">
    <value>Inconsistent accessibility: parameter type '{1}' is less accessible than indexer '{0}'</value>
  </data>
  <data name="ERR_BadVisOpReturn" xml:space="preserve">
    <value>Inconsistent accessibility: return type '{1}' is less accessible than operator '{0}'</value>
  </data>
  <data name="ERR_BadVisOpParam" xml:space="preserve">
    <value>Inconsistent accessibility: parameter type '{1}' is less accessible than operator '{0}'</value>
  </data>
  <data name="ERR_BadVisDelegateReturn" xml:space="preserve">
    <value>Inconsistent accessibility: return type '{1}' is less accessible than delegate '{0}'</value>
  </data>
  <data name="ERR_BadVisDelegateParam" xml:space="preserve">
    <value>Inconsistent accessibility: parameter type '{1}' is less accessible than delegate '{0}'</value>
  </data>
  <data name="ERR_BadVisBaseClass" xml:space="preserve">
    <value>Inconsistent accessibility: base class '{1}' is less accessible than class '{0}'</value>
  </data>
  <data name="ERR_BadVisBaseInterface" xml:space="preserve">
    <value>Inconsistent accessibility: base interface '{1}' is less accessible than interface '{0}'</value>
  </data>
  <data name="ERR_EventNeedsBothAccessors" xml:space="preserve">
    <value>'{0}': event property must have both add and remove accessors</value>
  </data>
  <data name="ERR_EventNotDelegate" xml:space="preserve">
    <value>'{0}': event must be of a delegate type</value>
  </data>
  <data name="WRN_UnreferencedEvent" xml:space="preserve">
    <value>The event '{0}' is never used</value>
  </data>
  <data name="WRN_UnreferencedEvent_Title" xml:space="preserve">
    <value>Event is never used</value>
  </data>
  <data name="ERR_InterfaceEventInitializer" xml:space="preserve">
    <value>'{0}': event in interface cannot have initializer</value>
  </data>
  <data name="ERR_EventPropertyInInterface" xml:space="preserve">
    <value>An event in an interface cannot have add or remove accessors</value>
  </data>
  <data name="ERR_BadEventUsage" xml:space="preserve">
    <value>The event '{0}' can only appear on the left hand side of += or -= (except when used from within the type '{1}')</value>
  </data>
  <data name="ERR_ExplicitEventFieldImpl" xml:space="preserve">
    <value>An explicit interface implementation of an event must use event accessor syntax</value>
  </data>
  <data name="ERR_CantOverrideNonEvent" xml:space="preserve">
    <value>'{0}': cannot override; '{1}' is not an event</value>
  </data>
  <data name="ERR_AddRemoveMustHaveBody" xml:space="preserve">
    <value>An add or remove accessor must have a body</value>
  </data>
  <data name="ERR_AbstractEventInitializer" xml:space="preserve">
    <value>'{0}': abstract event cannot have initializer</value>
  </data>
  <data name="ERR_ReservedAssemblyName" xml:space="preserve">
    <value>The assembly name '{0}' is reserved and cannot be used as a reference in an interactive session</value>
  </data>
  <data name="ERR_ReservedEnumerator" xml:space="preserve">
    <value>The enumerator name '{0}' is reserved and cannot be used</value>
  </data>
  <data name="ERR_AsMustHaveReferenceType" xml:space="preserve">
    <value>The as operator must be used with a reference type or nullable type ('{0}' is a non-nullable value type)</value>
  </data>
  <data name="WRN_LowercaseEllSuffix" xml:space="preserve">
    <value>The 'l' suffix is easily confused with the digit '1' -- use 'L' for clarity</value>
  </data>
  <data name="WRN_LowercaseEllSuffix_Title" xml:space="preserve">
    <value>The 'l' suffix is easily confused with the digit '1'</value>
  </data>
  <data name="ERR_BadEventUsageNoField" xml:space="preserve">
    <value>The event '{0}' can only appear on the left hand side of += or -=</value>
  </data>
  <data name="ERR_ConstraintOnlyAllowedOnGenericDecl" xml:space="preserve">
    <value>Constraints are not allowed on non-generic declarations</value>
  </data>
  <data name="ERR_TypeParamMustBeIdentifier" xml:space="preserve">
    <value>Type parameter declaration must be an identifier not a type</value>
  </data>
  <data name="ERR_MemberReserved" xml:space="preserve">
    <value>Type '{1}' already reserves a member called '{0}' with the same parameter types</value>
  </data>
  <data name="ERR_DuplicateParamName" xml:space="preserve">
    <value>The parameter name '{0}' is a duplicate</value>
  </data>
  <data name="ERR_DuplicateNameInNS" xml:space="preserve">
    <value>The namespace '{1}' already contains a definition for '{0}'</value>
  </data>
  <data name="ERR_DuplicateNameInClass" xml:space="preserve">
    <value>The type '{0}' already contains a definition for '{1}'</value>
  </data>
  <data name="ERR_NameNotInContext" xml:space="preserve">
    <value>The name '{0}' does not exist in the current context</value>
  </data>
  <data name="ERR_NameNotInContextPossibleMissingReference" xml:space="preserve">
    <value>The name '{0}' does not exist in the current context (are you missing a reference to assembly '{1}'?)</value>
  </data>
  <data name="ERR_AmbigContext" xml:space="preserve">
    <value>'{0}' is an ambiguous reference between '{1}' and '{2}'</value>
  </data>
  <data name="WRN_DuplicateUsing" xml:space="preserve">
    <value>The using directive for '{0}' appeared previously in this namespace</value>
  </data>
  <data name="WRN_DuplicateUsing_Title" xml:space="preserve">
    <value>Using directive appeared previously in this namespace</value>
  </data>
  <data name="ERR_BadMemberFlag" xml:space="preserve">
    <value>The modifier '{0}' is not valid for this item</value>
  </data>
  <data name="ERR_BadMemberProtection" xml:space="preserve">
    <value>More than one protection modifier</value>
  </data>
  <data name="WRN_NewRequired" xml:space="preserve">
    <value>'{0}' hides inherited member '{1}'. Use the new keyword if hiding was intended.</value>
  </data>
  <data name="WRN_NewRequired_Title" xml:space="preserve">
    <value>Member hides inherited member; missing new keyword</value>
  </data>
  <data name="WRN_NewRequired_Description" xml:space="preserve">
    <value>A variable was declared with the same name as a variable in a base class. However, the new keyword was not used. This warning informs you that you should use new; the variable is declared as if new had been used in the declaration.</value>
  </data>
  <data name="WRN_NewNotRequired" xml:space="preserve">
    <value>The member '{0}' does not hide an inherited member. The new keyword is not required.</value>
  </data>
  <data name="WRN_NewNotRequired_Title" xml:space="preserve">
    <value>Member does not hide an inherited member; new keyword is not required</value>
  </data>
  <data name="ERR_CircConstValue" xml:space="preserve">
    <value>The evaluation of the constant value for '{0}' involves a circular definition</value>
  </data>
  <data name="ERR_MemberAlreadyExists" xml:space="preserve">
    <value>Type '{1}' already defines a member called '{0}' with the same parameter types</value>
  </data>
  <data name="ERR_StaticNotVirtual" xml:space="preserve">
    <value>A static member '{0}' cannot be marked as override, virtual, or abstract</value>
  </data>
  <data name="ERR_OverrideNotNew" xml:space="preserve">
    <value>A member '{0}' marked as override cannot be marked as new or virtual</value>
  </data>
  <data name="WRN_NewOrOverrideExpected" xml:space="preserve">
    <value>'{0}' hides inherited member '{1}'. To make the current member override that implementation, add the override keyword. Otherwise add the new keyword.</value>
  </data>
  <data name="WRN_NewOrOverrideExpected_Title" xml:space="preserve">
    <value>Member hides inherited member; missing override keyword</value>
  </data>
  <data name="ERR_OverrideNotExpected" xml:space="preserve">
    <value>'{0}': no suitable method found to override</value>
  </data>
  <data name="ERR_NamespaceUnexpected" xml:space="preserve">
    <value>A namespace cannot directly contain members such as fields or methods</value>
  </data>
  <data name="ERR_NoSuchMember" xml:space="preserve">
    <value>'{0}' does not contain a definition for '{1}'</value>
  </data>
  <data name="ERR_BadSKknown" xml:space="preserve">
    <value>'{0}' is a {1} but is used like a {2}</value>
  </data>
  <data name="ERR_BadSKunknown" xml:space="preserve">
    <value>'{0}' is a {1}, which is not valid in the given context</value>
  </data>
  <data name="ERR_ObjectRequired" xml:space="preserve">
    <value>An object reference is required for the non-static field, method, or property '{0}'</value>
  </data>
  <data name="ERR_AmbigCall" xml:space="preserve">
    <value>The call is ambiguous between the following methods or properties: '{0}' and '{1}'</value>
  </data>
  <data name="ERR_BadAccess" xml:space="preserve">
    <value>'{0}' is inaccessible due to its protection level</value>
  </data>
  <data name="ERR_MethDelegateMismatch" xml:space="preserve">
    <value>No overload for '{0}' matches delegate '{1}'</value>
  </data>
  <data name="ERR_RetObjectRequired" xml:space="preserve">
    <value>An object of a type convertible to '{0}' is required</value>
  </data>
  <data name="ERR_RetNoObjectRequired" xml:space="preserve">
    <value>Since '{0}' returns void, a return keyword must not be followed by an object expression</value>
  </data>
  <data name="ERR_LocalDuplicate" xml:space="preserve">
    <value>A local variable named '{0}' is already defined in this scope</value>
  </data>
  <data name="ERR_AssgLvalueExpected" xml:space="preserve">
    <value>The left-hand side of an assignment must be a variable, property or indexer</value>
  </data>
  <data name="ERR_StaticConstParam" xml:space="preserve">
    <value>'{0}': a static constructor must be parameterless</value>
  </data>
  <data name="ERR_NotConstantExpression" xml:space="preserve">
    <value>The expression being assigned to '{0}' must be constant</value>
  </data>
  <data name="ERR_NotNullConstRefField" xml:space="preserve">
    <value>'{0}' is of type '{1}'. A const field of a reference type other than string can only be initialized with null.</value>
  </data>
  <data name="ERR_LocalIllegallyOverrides" xml:space="preserve">
    <value>A local or parameter named '{0}' cannot be declared in this scope because that name is used in an enclosing local scope to define a local or parameter</value>
  </data>
  <data name="ERR_BadUsingNamespace" xml:space="preserve">
    <value>A 'using namespace' directive can only be applied to namespaces; '{0}' is a type not a namespace. Consider a 'using static' directive instead</value>
  </data>
  <data name="ERR_BadUsingType" xml:space="preserve">
    <value>A 'using static' directive can only be applied to types; '{0}' is a namespace not a type. Consider a 'using namespace' directive instead</value>
  </data>
  <data name="ERR_NoAliasHere" xml:space="preserve">
    <value>A 'using static' directive cannot be used to declare an alias</value>
  </data>
  <data name="ERR_NoBreakOrCont" xml:space="preserve">
    <value>No enclosing loop out of which to break or continue</value>
  </data>
  <data name="ERR_DuplicateLabel" xml:space="preserve">
    <value>The label '{0}' is a duplicate</value>
  </data>
  <data name="ERR_NoConstructors" xml:space="preserve">
    <value>The type '{0}' has no constructors defined</value>
  </data>
  <data name="ERR_NoNewAbstract" xml:space="preserve">
    <value>Cannot create an instance of the abstract class or interface '{0}'</value>
  </data>
  <data name="ERR_ConstValueRequired" xml:space="preserve">
    <value>A const field requires a value to be provided</value>
  </data>
  <data name="ERR_CircularBase" xml:space="preserve">
    <value>Circular base class dependency involving '{0}' and '{1}'</value>
  </data>
  <data name="ERR_BadDelegateConstructor" xml:space="preserve">
    <value>The delegate '{0}' does not have a valid constructor</value>
  </data>
  <data name="ERR_MethodNameExpected" xml:space="preserve">
    <value>Method name expected</value>
  </data>
  <data name="ERR_ConstantExpected" xml:space="preserve">
    <value>A constant value is expected</value>
  </data>
  <data name="ERR_SwitchGoverningTypeValueExpected" xml:space="preserve">
    <value>A switch expression or case label must be a bool, char, string, integral, enum, or corresponding nullable type</value>
  </data>
  <data name="ERR_IntegralTypeValueExpected" xml:space="preserve">
    <value>A value of an integral type expected</value>
  </data>
  <data name="ERR_DuplicateCaseLabel" xml:space="preserve">
    <value>The switch statement contains multiple cases with the label value '{0}'</value>
  </data>
  <data name="ERR_InvalidGotoCase" xml:space="preserve">
    <value>A goto case is only valid inside a switch statement</value>
  </data>
  <data name="ERR_PropertyLacksGet" xml:space="preserve">
    <value>The property or indexer '{0}' cannot be used in this context because it lacks the get accessor</value>
  </data>
  <data name="ERR_BadExceptionType" xml:space="preserve">
    <value>The type caught or thrown must be derived from System.Exception</value>
  </data>
  <data name="ERR_BadEmptyThrow" xml:space="preserve">
    <value>A throw statement with no arguments is not allowed outside of a catch clause</value>
  </data>
  <data name="ERR_BadFinallyLeave" xml:space="preserve">
    <value>Control cannot leave the body of a finally clause</value>
  </data>
  <data name="ERR_LabelShadow" xml:space="preserve">
    <value>The label '{0}' shadows another label by the same name in a contained scope</value>
  </data>
  <data name="ERR_LabelNotFound" xml:space="preserve">
    <value>No such label '{0}' within the scope of the goto statement</value>
  </data>
  <data name="ERR_UnreachableCatch" xml:space="preserve">
    <value>A previous catch clause already catches all exceptions of this or of a super type ('{0}')</value>
  </data>
  <data name="WRN_FilterIsConstant" xml:space="preserve">
    <value>Filter expression is a constant, consider removing the filter</value>
  </data>
  <data name="WRN_FilterIsConstant_Title" xml:space="preserve">
    <value>Filter expression is a constant</value>
  </data>
  <data name="ERR_ReturnExpected" xml:space="preserve">
    <value>'{0}': not all code paths return a value</value>
  </data>
  <data name="WRN_UnreachableCode" xml:space="preserve">
    <value>Unreachable code detected</value>
  </data>
  <data name="WRN_UnreachableCode_Title" xml:space="preserve">
    <value>Unreachable code detected</value>
  </data>
  <data name="ERR_SwitchFallThrough" xml:space="preserve">
    <value>Control cannot fall through from one case label ('{0}') to another</value>
  </data>
  <data name="WRN_UnreferencedLabel" xml:space="preserve">
    <value>This label has not been referenced</value>
  </data>
  <data name="WRN_UnreferencedLabel_Title" xml:space="preserve">
    <value>This label has not been referenced</value>
  </data>
  <data name="ERR_UseDefViolation" xml:space="preserve">
    <value>Use of unassigned local variable '{0}'</value>
  </data>
  <data name="WRN_UnreferencedVar" xml:space="preserve">
    <value>The variable '{0}' is declared but never used</value>
  </data>
  <data name="WRN_UnreferencedVar_Title" xml:space="preserve">
    <value>Variable is declared but never used</value>
  </data>
  <data name="WRN_UnreferencedField" xml:space="preserve">
    <value>The field '{0}' is never used</value>
  </data>
  <data name="WRN_UnreferencedField_Title" xml:space="preserve">
    <value>Field is never used</value>
  </data>
  <data name="ERR_UseDefViolationField" xml:space="preserve">
    <value>Use of possibly unassigned field '{0}'</value>
  </data>
  <data name="ERR_UseDefViolationProperty" xml:space="preserve">
    <value>Use of possibly unassigned auto-implemented property '{0}'</value>
  </data>
  <data name="ERR_UnassignedThis" xml:space="preserve">
    <value>Field '{0}' must be fully assigned before control is returned to the caller</value>
  </data>
  <data name="ERR_AmbigQM" xml:space="preserve">
    <value>Type of conditional expression cannot be determined because '{0}' and '{1}' implicitly convert to one another</value>
  </data>
  <data name="ERR_InvalidQM" xml:space="preserve">
    <value>Type of conditional expression cannot be determined because there is no implicit conversion between '{0}' and '{1}'</value>
  </data>
  <data name="ERR_NoBaseClass" xml:space="preserve">
    <value>A base class is required for a 'base' reference</value>
  </data>
  <data name="ERR_BaseIllegal" xml:space="preserve">
    <value>Use of keyword 'base' is not valid in this context</value>
  </data>
  <data name="ERR_ObjectProhibited" xml:space="preserve">
    <value>Member '{0}' cannot be accessed with an instance reference; qualify it with a type name instead</value>
  </data>
  <data name="ERR_ParamUnassigned" xml:space="preserve">
    <value>The out parameter '{0}' must be assigned to before control leaves the current method</value>
  </data>
  <data name="ERR_InvalidArray" xml:space="preserve">
    <value>Invalid rank specifier: expected ',' or ']'</value>
  </data>
  <data name="ERR_ExternHasBody" xml:space="preserve">
    <value>'{0}' cannot be extern and declare a body</value>
  </data>
  <data name="ERR_ExternHasConstructorInitializer" xml:space="preserve">
    <value>'{0}' cannot be extern and have a constructor initializer</value>
  </data>
  <data name="ERR_AbstractAndExtern" xml:space="preserve">
    <value>'{0}' cannot be both extern and abstract</value>
  </data>
  <data name="ERR_BadAttributeParamType" xml:space="preserve">
    <value>Attribute constructor parameter '{0}' has type '{1}', which is not a valid attribute parameter type</value>
  </data>
  <data name="ERR_BadAttributeArgument" xml:space="preserve">
    <value>An attribute argument must be a constant expression, typeof expression or array creation expression of an attribute parameter type</value>
  </data>
  <data name="ERR_BadAttributeParamDefaultArgument" xml:space="preserve">
    <value>Attribute constructor parameter '{0}' is optional, but no default parameter value was specified.</value>
  </data>
  <data name="WRN_IsAlwaysTrue" xml:space="preserve">
    <value>The given expression is always of the provided ('{0}') type</value>
  </data>
  <data name="WRN_IsAlwaysTrue_Title" xml:space="preserve">
    <value>'is' expression's given expression is always of the provided type</value>
  </data>
  <data name="WRN_IsAlwaysFalse" xml:space="preserve">
    <value>The given expression is never of the provided ('{0}') type</value>
  </data>
  <data name="WRN_IsAlwaysFalse_Title" xml:space="preserve">
    <value>'is' expression's given expression is never of the provided type</value>
  </data>
  <data name="ERR_LockNeedsReference" xml:space="preserve">
    <value>'{0}' is not a reference type as required by the lock statement</value>
  </data>
  <data name="ERR_NullNotValid" xml:space="preserve">
    <value>Use of null is not valid in this context</value>
  </data>
  <data name="ERR_UseDefViolationThis" xml:space="preserve">
    <value>The 'this' object cannot be used before all of its fields are assigned to</value>
  </data>
  <data name="ERR_ArgsInvalid" xml:space="preserve">
    <value>The __arglist construct is valid only within a variable argument method</value>
  </data>
  <data name="ERR_AssgReadonly" xml:space="preserve">
    <value>A readonly field cannot be assigned to (except in a constructor or a variable initializer)</value>
  </data>
  <data name="ERR_RefReadonly" xml:space="preserve">
    <value>A readonly field cannot be used as a ref or out value (except in a constructor)</value>
  </data>
  <data name="ERR_PtrExpected" xml:space="preserve">
    <value>The * or -&gt; operator must be applied to a pointer</value>
  </data>
  <data name="ERR_PtrIndexSingle" xml:space="preserve">
    <value>A pointer must be indexed by only one value</value>
  </data>
  <data name="WRN_ByRefNonAgileField" xml:space="preserve">
    <value>Using '{0}' as a ref or out value or taking its address may cause a runtime exception because it is a field of a marshal-by-reference class</value>
  </data>
  <data name="WRN_ByRefNonAgileField_Title" xml:space="preserve">
    <value>Using a field of a marshal-by-reference class as a ref or out value or taking its address may cause a runtime exception</value>
  </data>
  <data name="ERR_AssgReadonlyStatic" xml:space="preserve">
    <value>A static readonly field cannot be assigned to (except in a static constructor or a variable initializer)</value>
  </data>
  <data name="ERR_RefReadonlyStatic" xml:space="preserve">
    <value>A static readonly field cannot be used as a ref or out value (except in a static constructor)</value>
  </data>
  <data name="ERR_AssgReadonlyProp" xml:space="preserve">
    <value>Property or indexer '{0}' cannot be assigned to -- it is read only</value>
  </data>
  <data name="ERR_IllegalStatement" xml:space="preserve">
    <value>Only assignment, call, increment, decrement, and new object expressions can be used as a statement</value>
  </data>
  <data name="ERR_BadGetEnumerator" xml:space="preserve">
    <value>foreach requires that the return type '{0}' of '{1}' must have a suitable public MoveNext method and public Current property</value>
  </data>
  <data name="ERR_TooManyLocals" xml:space="preserve">
    <value>Only 65534 locals, including those generated by the compiler, are allowed</value>
  </data>
  <data name="ERR_AbstractBaseCall" xml:space="preserve">
    <value>Cannot call an abstract base member: '{0}'</value>
  </data>
  <data name="ERR_RefProperty" xml:space="preserve">
    <value>A property or indexer may not be passed as an out or ref parameter</value>
  </data>
  <data name="ERR_ManagedAddr" xml:space="preserve">
    <value>Cannot take the address of, get the size of, or declare a pointer to a managed type ('{0}')</value>
  </data>
  <data name="ERR_BadFixedInitType" xml:space="preserve">
    <value>The type of a local declared in a fixed statement must be a pointer type</value>
  </data>
  <data name="ERR_FixedMustInit" xml:space="preserve">
    <value>You must provide an initializer in a fixed or using statement declaration</value>
  </data>
  <data name="ERR_InvalidAddrOp" xml:space="preserve">
    <value>Cannot take the address of the given expression</value>
  </data>
  <data name="ERR_FixedNeeded" xml:space="preserve">
    <value>You can only take the address of an unfixed expression inside of a fixed statement initializer</value>
  </data>
  <data name="ERR_FixedNotNeeded" xml:space="preserve">
    <value>You cannot use the fixed statement to take the address of an already fixed expression</value>
  </data>
  <data name="ERR_UnsafeNeeded" xml:space="preserve">
    <value>Pointers and fixed size buffers may only be used in an unsafe context</value>
  </data>
  <data name="ERR_OpTFRetType" xml:space="preserve">
    <value>The return type of operator True or False must be bool</value>
  </data>
  <data name="ERR_OperatorNeedsMatch" xml:space="preserve">
    <value>The operator '{0}' requires a matching operator '{1}' to also be defined</value>
  </data>
  <data name="ERR_BadBoolOp" xml:space="preserve">
    <value>In order to be applicable as a short circuit operator a user-defined logical operator ('{0}') must have the same return type and parameter types</value>
  </data>
  <data name="ERR_MustHaveOpTF" xml:space="preserve">
    <value>In order for '{0}' to be applicable as a short circuit operator, its declaring type '{1}' must define operator true and operator false</value>
  </data>
  <data name="WRN_UnreferencedVarAssg" xml:space="preserve">
    <value>The variable '{0}' is assigned but its value is never used</value>
  </data>
  <data name="WRN_UnreferencedVarAssg_Title" xml:space="preserve">
    <value>Variable is assigned but its value is never used</value>
  </data>
  <data name="ERR_CheckedOverflow" xml:space="preserve">
    <value>The operation overflows at compile time in checked mode</value>
  </data>
  <data name="ERR_ConstOutOfRangeChecked" xml:space="preserve">
    <value>Constant value '{0}' cannot be converted to a '{1}' (use 'unchecked' syntax to override)</value>
  </data>
  <data name="ERR_BadVarargs" xml:space="preserve">
    <value>A method with vararg cannot be generic, be in a generic type, or have a params parameter</value>
  </data>
  <data name="ERR_ParamsMustBeArray" xml:space="preserve">
    <value>The params parameter must be a single dimensional array</value>
  </data>
  <data name="ERR_IllegalArglist" xml:space="preserve">
    <value>An __arglist expression may only appear inside of a call or new expression</value>
  </data>
  <data name="ERR_IllegalUnsafe" xml:space="preserve">
    <value>Unsafe code may only appear if compiling with /unsafe</value>
  </data>
  <data name="ERR_AmbigMember" xml:space="preserve">
    <value>Ambiguity between '{0}' and '{1}'</value>
  </data>
  <data name="ERR_BadForeachDecl" xml:space="preserve">
    <value>Type and identifier are both required in a foreach statement</value>
  </data>
  <data name="ERR_ParamsLast" xml:space="preserve">
    <value>A params parameter must be the last parameter in a formal parameter list</value>
  </data>
  <data name="ERR_SizeofUnsafe" xml:space="preserve">
    <value>'{0}' does not have a predefined size, therefore sizeof can only be used in an unsafe context (consider using System.Runtime.InteropServices.Marshal.SizeOf)</value>
  </data>
  <data name="ERR_DottedTypeNameNotFoundInNS" xml:space="preserve">
    <value>The type or namespace name '{0}' does not exist in the namespace '{1}' (are you missing an assembly reference?)</value>
  </data>
  <data name="ERR_FieldInitRefNonstatic" xml:space="preserve">
    <value>A field initializer cannot reference the non-static field, method, or property '{0}'</value>
  </data>
  <data name="ERR_SealedNonOverride" xml:space="preserve">
    <value>'{0}' cannot be sealed because it is not an override</value>
  </data>
  <data name="ERR_CantOverrideSealed" xml:space="preserve">
    <value>'{0}': cannot override inherited member '{1}' because it is sealed</value>
  </data>
  <data name="ERR_VoidError" xml:space="preserve">
    <value>The operation in question is undefined on void pointers</value>
  </data>
  <data name="ERR_ConditionalOnOverride" xml:space="preserve">
    <value>The Conditional attribute is not valid on '{0}' because it is an override method</value>
  </data>
  <data name="ERR_PointerInAsOrIs" xml:space="preserve">
    <value>Neither 'is' nor 'as' is valid on pointer types</value>
  </data>
  <data name="ERR_CallingFinalizeDeprecated" xml:space="preserve">
    <value>Destructors and object.Finalize cannot be called directly. Consider calling IDisposable.Dispose if available.</value>
  </data>
  <data name="ERR_SingleTypeNameNotFound" xml:space="preserve">
    <value>The type or namespace name '{0}' could not be found (are you missing a using directive or an assembly reference?)</value>
  </data>
  <data name="ERR_NegativeStackAllocSize" xml:space="preserve">
    <value>Cannot use a negative size with stackalloc</value>
  </data>
  <data name="ERR_NegativeArraySize" xml:space="preserve">
    <value>Cannot create an array with a negative size</value>
  </data>
  <data name="ERR_OverrideFinalizeDeprecated" xml:space="preserve">
    <value>Do not override object.Finalize. Instead, provide a destructor.</value>
  </data>
  <data name="ERR_CallingBaseFinalizeDeprecated" xml:space="preserve">
    <value>Do not directly call your base class Finalize method. It is called automatically from your destructor.</value>
  </data>
  <data name="WRN_NegativeArrayIndex" xml:space="preserve">
    <value>Indexing an array with a negative index (array indices always start at zero)</value>
  </data>
  <data name="WRN_NegativeArrayIndex_Title" xml:space="preserve">
    <value>Indexing an array with a negative index</value>
  </data>
  <data name="WRN_BadRefCompareLeft" xml:space="preserve">
    <value>Possible unintended reference comparison; to get a value comparison, cast the left hand side to type '{0}'</value>
  </data>
  <data name="WRN_BadRefCompareLeft_Title" xml:space="preserve">
    <value>Possible unintended reference comparison; left hand side needs cast</value>
  </data>
  <data name="WRN_BadRefCompareRight" xml:space="preserve">
    <value>Possible unintended reference comparison; to get a value comparison, cast the right hand side to type '{0}'</value>
  </data>
  <data name="WRN_BadRefCompareRight_Title" xml:space="preserve">
    <value>Possible unintended reference comparison; right hand side needs cast</value>
  </data>
  <data name="ERR_BadCastInFixed" xml:space="preserve">
    <value>The right hand side of a fixed statement assignment may not be a cast expression</value>
  </data>
  <data name="ERR_StackallocInCatchFinally" xml:space="preserve">
    <value>stackalloc may not be used in a catch or finally block</value>
  </data>
  <data name="ERR_VarargsLast" xml:space="preserve">
    <value>An __arglist parameter must be the last parameter in a formal parameter list</value>
  </data>
  <data name="ERR_MissingPartial" xml:space="preserve">
    <value>Missing partial modifier on declaration of type '{0}'; another partial declaration of this type exists</value>
  </data>
  <data name="ERR_PartialTypeKindConflict" xml:space="preserve">
    <value>Partial declarations of '{0}' must be all classes, all structs, or all interfaces</value>
  </data>
  <data name="ERR_PartialModifierConflict" xml:space="preserve">
    <value>Partial declarations of '{0}' have conflicting accessibility modifiers</value>
  </data>
  <data name="ERR_PartialMultipleBases" xml:space="preserve">
    <value>Partial declarations of '{0}' must not specify different base classes</value>
  </data>
  <data name="ERR_PartialWrongTypeParams" xml:space="preserve">
    <value>Partial declarations of '{0}' must have the same type parameter names in the same order</value>
  </data>
  <data name="ERR_PartialWrongConstraints" xml:space="preserve">
    <value>Partial declarations of '{0}' have inconsistent constraints for type parameter '{1}'</value>
  </data>
  <data name="ERR_NoImplicitConvCast" xml:space="preserve">
    <value>Cannot implicitly convert type '{0}' to '{1}'. An explicit conversion exists (are you missing a cast?)</value>
  </data>
  <data name="ERR_PartialMisplaced" xml:space="preserve">
    <value>The 'partial' modifier can only appear immediately before 'class', 'struct', 'interface', or 'void'</value>
  </data>
  <data name="ERR_ImportedCircularBase" xml:space="preserve">
    <value>Imported type '{0}' is invalid. It contains a circular base class dependency.</value>
  </data>
  <data name="ERR_UseDefViolationOut" xml:space="preserve">
    <value>Use of unassigned out parameter '{0}'</value>
  </data>
  <data name="ERR_ArraySizeInDeclaration" xml:space="preserve">
    <value>Array size cannot be specified in a variable declaration (try initializing with a 'new' expression)</value>
  </data>
  <data name="ERR_InaccessibleGetter" xml:space="preserve">
    <value>The property or indexer '{0}' cannot be used in this context because the get accessor is inaccessible</value>
  </data>
  <data name="ERR_InaccessibleSetter" xml:space="preserve">
    <value>The property or indexer '{0}' cannot be used in this context because the set accessor is inaccessible</value>
  </data>
  <data name="ERR_InvalidPropertyAccessMod" xml:space="preserve">
    <value>The accessibility modifier of the '{0}' accessor must be more restrictive than the property or indexer '{1}'</value>
  </data>
  <data name="ERR_DuplicatePropertyAccessMods" xml:space="preserve">
    <value>Cannot specify accessibility modifiers for both accessors of the property or indexer '{0}'</value>
  </data>
  <data name="ERR_PropertyAccessModInInterface" xml:space="preserve">
    <value>'{0}': accessibility modifiers may not be used on accessors in an interface</value>
  </data>
  <data name="ERR_AccessModMissingAccessor" xml:space="preserve">
    <value>'{0}': accessibility modifiers on accessors may only be used if the property or indexer has both a get and a set accessor</value>
  </data>
  <data name="ERR_UnimplementedInterfaceAccessor" xml:space="preserve">
    <value>'{0}' does not implement interface member '{1}'. '{2}' is not public.</value>
  </data>
  <data name="WRN_PatternIsAmbiguous" xml:space="preserve">
    <value>'{0}' does not implement the '{1}' pattern. '{2}' is ambiguous with '{3}'.</value>
  </data>
  <data name="WRN_PatternIsAmbiguous_Title" xml:space="preserve">
    <value>Type does not implement the collection pattern; members are ambiguous</value>
  </data>
  <data name="WRN_PatternStaticOrInaccessible" xml:space="preserve">
    <value>'{0}' does not implement the '{1}' pattern. '{2}' is either static or not public.</value>
  </data>
  <data name="WRN_PatternStaticOrInaccessible_Title" xml:space="preserve">
    <value>Type does not implement the collection pattern; member is either static or not public</value>
  </data>
  <data name="WRN_PatternBadSignature" xml:space="preserve">
    <value>'{0}' does not implement the '{1}' pattern. '{2}' has the wrong signature.</value>
  </data>
  <data name="WRN_PatternBadSignature_Title" xml:space="preserve">
    <value>Type does not implement the collection pattern; member has the wrong signature</value>
  </data>
  <data name="ERR_FriendRefNotEqualToThis" xml:space="preserve">
    <value>Friend access was granted by '{0}', but the public key of the output assembly does not match that specified by the attribute in the granting assembly.</value>
  </data>
  <data name="ERR_FriendRefSigningMismatch" xml:space="preserve">
    <value>Friend access was granted by '{0}', but the strong name signing state of the output assembly does not match that of the granting assembly.</value>
  </data>
  <data name="WRN_SequentialOnPartialClass" xml:space="preserve">
    <value>There is no defined ordering between fields in multiple declarations of partial struct '{0}'. To specify an ordering, all instance fields must be in the same declaration.</value>
  </data>
  <data name="WRN_SequentialOnPartialClass_Title" xml:space="preserve">
    <value>There is no defined ordering between fields in multiple declarations of partial struct</value>
  </data>
  <data name="ERR_BadConstType" xml:space="preserve">
    <value>The type '{0}' cannot be declared const</value>
  </data>
  <data name="ERR_NoNewTyvar" xml:space="preserve">
    <value>Cannot create an instance of the variable type '{0}' because it does not have the new() constraint</value>
  </data>
  <data name="ERR_BadArity" xml:space="preserve">
    <value>Using the generic {1} '{0}' requires {2} type arguments</value>
  </data>
  <data name="ERR_BadTypeArgument" xml:space="preserve">
    <value>The type '{0}' may not be used as a type argument</value>
  </data>
  <data name="ERR_TypeArgsNotAllowed" xml:space="preserve">
    <value>The {1} '{0}' cannot be used with type arguments</value>
  </data>
  <data name="ERR_HasNoTypeVars" xml:space="preserve">
    <value>The non-generic {1} '{0}' cannot be used with type arguments</value>
  </data>
  <data name="ERR_NewConstraintNotSatisfied" xml:space="preserve">
    <value>'{2}' must be a non-abstract type with a public parameterless constructor in order to use it as parameter '{1}' in the generic type or method '{0}'</value>
  </data>
  <data name="ERR_GenericConstraintNotSatisfiedRefType" xml:space="preserve">
    <value>The type '{3}' cannot be used as type parameter '{2}' in the generic type or method '{0}'. There is no implicit reference conversion from '{3}' to '{1}'.</value>
  </data>
  <data name="ERR_GenericConstraintNotSatisfiedNullableEnum" xml:space="preserve">
    <value>The type '{3}' cannot be used as type parameter '{2}' in the generic type or method '{0}'. The nullable type '{3}' does not satisfy the constraint of '{1}'.</value>
  </data>
  <data name="ERR_GenericConstraintNotSatisfiedNullableInterface" xml:space="preserve">
    <value>The type '{3}' cannot be used as type parameter '{2}' in the generic type or method '{0}'. The nullable type '{3}' does not satisfy the constraint of '{1}'. Nullable types can not satisfy any interface constraints.</value>
  </data>
  <data name="ERR_GenericConstraintNotSatisfiedTyVar" xml:space="preserve">
    <value>The type '{3}' cannot be used as type parameter '{2}' in the generic type or method '{0}'. There is no boxing conversion or type parameter conversion from '{3}' to '{1}'.</value>
  </data>
  <data name="ERR_GenericConstraintNotSatisfiedValType" xml:space="preserve">
    <value>The type '{3}' cannot be used as type parameter '{2}' in the generic type or method '{0}'. There is no boxing conversion from '{3}' to '{1}'.</value>
  </data>
  <data name="ERR_DuplicateGeneratedName" xml:space="preserve">
    <value>The parameter name '{0}' conflicts with an automatically-generated parameter name</value>
  </data>
  <data name="ERR_GlobalSingleTypeNameNotFound" xml:space="preserve">
    <value>The type or namespace name '{0}' could not be found in the global namespace (are you missing an assembly reference?)</value>
  </data>
  <data name="ERR_NewBoundMustBeLast" xml:space="preserve">
    <value>The new() constraint must be the last constraint specified</value>
  </data>
  <data name="WRN_MainCantBeGeneric" xml:space="preserve">
    <value>'{0}': an entry point cannot be generic or in a generic type</value>
  </data>
  <data name="WRN_MainCantBeGeneric_Title" xml:space="preserve">
    <value>An entry point cannot be generic or in a generic type</value>
  </data>
  <data name="ERR_TypeVarCantBeNull" xml:space="preserve">
    <value>Cannot convert null to type parameter '{0}' because it could be a non-nullable value type. Consider using 'default({0})' instead.</value>
  </data>
  <data name="ERR_AttributeCantBeGeneric" xml:space="preserve">
    <value>Cannot apply attribute class '{0}' because it is generic</value>
  </data>
  <data name="ERR_DuplicateBound" xml:space="preserve">
    <value>Duplicate constraint '{0}' for type parameter '{1}'</value>
  </data>
  <data name="ERR_ClassBoundNotFirst" xml:space="preserve">
    <value>The class type constraint '{0}' must come before any other constraints</value>
  </data>
  <data name="ERR_BadRetType" xml:space="preserve">
    <value>'{1} {0}' has the wrong return type</value>
  </data>
  <data name="ERR_DuplicateConstraintClause" xml:space="preserve">
    <value>A constraint clause has already been specified for type parameter '{0}'. All of the constraints for a type parameter must be specified in a single where clause.</value>
  </data>
  <data name="ERR_CantInferMethTypeArgs" xml:space="preserve">
    <value>The type arguments for method '{0}' cannot be inferred from the usage. Try specifying the type arguments explicitly.</value>
  </data>
  <data name="ERR_LocalSameNameAsTypeParam" xml:space="preserve">
    <value>'{0}': a parameter or local variable cannot have the same name as a method type parameter</value>
  </data>
  <data name="ERR_AsWithTypeVar" xml:space="preserve">
    <value>The type parameter '{0}' cannot be used with the 'as' operator because it does not have a class type constraint nor a 'class' constraint</value>
  </data>
  <data name="WRN_UnreferencedFieldAssg" xml:space="preserve">
    <value>The field '{0}' is assigned but its value is never used</value>
  </data>
  <data name="WRN_UnreferencedFieldAssg_Title" xml:space="preserve">
    <value>Field is assigned but its value is never used</value>
  </data>
  <data name="ERR_BadIndexerNameAttr" xml:space="preserve">
    <value>The '{0}' attribute is valid only on an indexer that is not an explicit interface member declaration</value>
  </data>
  <data name="ERR_AttrArgWithTypeVars" xml:space="preserve">
    <value>'{0}': an attribute argument cannot use type parameters</value>
  </data>
  <data name="ERR_NewTyvarWithArgs" xml:space="preserve">
    <value>'{0}': cannot provide arguments when creating an instance of a variable type</value>
  </data>
  <data name="ERR_AbstractSealedStatic" xml:space="preserve">
    <value>'{0}': an abstract class cannot be sealed or static</value>
  </data>
  <data name="WRN_AmbiguousXMLReference" xml:space="preserve">
    <value>Ambiguous reference in cref attribute: '{0}'. Assuming '{1}', but could have also matched other overloads including '{2}'.</value>
  </data>
  <data name="WRN_AmbiguousXMLReference_Title" xml:space="preserve">
    <value>Ambiguous reference in cref attribute</value>
  </data>
  <data name="WRN_VolatileByRef" xml:space="preserve">
    <value>'{0}': a reference to a volatile field will not be treated as volatile</value>
  </data>
  <data name="WRN_VolatileByRef_Title" xml:space="preserve">
    <value>A reference to a volatile field will not be treated as volatile</value>
  </data>
  <data name="WRN_VolatileByRef_Description" xml:space="preserve">
    <value>A volatile field should not normally be used as a ref or out value, since it will not be treated as volatile. There are exceptions to this, such as when calling an interlocked API.</value>
  </data>
  <data name="ERR_ComImportWithImpl" xml:space="preserve">
    <value>Since '{1}' has the ComImport attribute, '{0}' must be extern or abstract</value>
  </data>
  <data name="ERR_ComImportWithBase" xml:space="preserve">
    <value>'{0}': a class with the ComImport attribute cannot specify a base class</value>
  </data>
  <data name="ERR_ImplBadConstraints" xml:space="preserve">
    <value>The constraints for type parameter '{0}' of method '{1}' must match the constraints for type parameter '{2}' of interface method '{3}'. Consider using an explicit interface implementation instead.</value>
  </data>
  <data name="ERR_DottedTypeNameNotFoundInAgg" xml:space="preserve">
    <value>The type name '{0}' does not exist in the type '{1}'</value>
  </data>
  <data name="ERR_MethGrpToNonDel" xml:space="preserve">
    <value>Cannot convert method group '{0}' to non-delegate type '{1}'. Did you intend to invoke the method?</value>
  </data>
  <data name="ERR_BadExternAlias" xml:space="preserve">
    <value>The extern alias '{0}' was not specified in a /reference option</value>
  </data>
  <data name="ERR_ColColWithTypeAlias" xml:space="preserve">
    <value>Cannot use alias '{0}' with '::' since the alias references a type. Use '.' instead.</value>
  </data>
  <data name="ERR_AliasNotFound" xml:space="preserve">
    <value>Alias '{0}' not found</value>
  </data>
  <data name="ERR_SameFullNameAggAgg" xml:space="preserve">
    <value>The type '{1}' exists in both '{0}' and '{2}'</value>
  </data>
  <data name="ERR_SameFullNameNsAgg" xml:space="preserve">
    <value>The namespace '{1}' in '{0}' conflicts with the type '{3}' in '{2}'</value>
  </data>
  <data name="WRN_SameFullNameThisNsAgg" xml:space="preserve">
    <value>The namespace '{1}' in '{0}' conflicts with the imported type '{3}' in '{2}'. Using the namespace defined in '{0}'.</value>
  </data>
  <data name="WRN_SameFullNameThisNsAgg_Title" xml:space="preserve">
    <value>Namespace conflicts with imported type</value>
  </data>
  <data name="WRN_SameFullNameThisAggAgg" xml:space="preserve">
    <value>The type '{1}' in '{0}' conflicts with the imported type '{3}' in '{2}'. Using the type defined in '{0}'.</value>
  </data>
  <data name="WRN_SameFullNameThisAggAgg_Title" xml:space="preserve">
    <value>Type conflicts with imported type</value>
  </data>
  <data name="WRN_SameFullNameThisAggNs" xml:space="preserve">
    <value>The type '{1}' in '{0}' conflicts with the imported namespace '{3}' in '{2}'. Using the type defined in '{0}'.</value>
  </data>
  <data name="WRN_SameFullNameThisAggNs_Title" xml:space="preserve">
    <value>Type conflicts with imported namespace</value>
  </data>
  <data name="ERR_SameFullNameThisAggThisNs" xml:space="preserve">
    <value>The type '{1}' in '{0}' conflicts with the namespace '{3}' in '{2}'</value>
  </data>
  <data name="ERR_ExternAfterElements" xml:space="preserve">
    <value>An extern alias declaration must precede all other elements defined in the namespace</value>
  </data>
  <data name="WRN_GlobalAliasDefn" xml:space="preserve">
    <value>Defining an alias named 'global' is ill-advised since 'global::' always references the global namespace and not an alias</value>
  </data>
  <data name="WRN_GlobalAliasDefn_Title" xml:space="preserve">
    <value>Defining an alias named 'global' is ill-advised</value>
  </data>
  <data name="ERR_SealedStaticClass" xml:space="preserve">
    <value>'{0}': a class cannot be both static and sealed</value>
  </data>
  <data name="ERR_PrivateAbstractAccessor" xml:space="preserve">
    <value>'{0}': abstract properties cannot have private accessors</value>
  </data>
  <data name="ERR_ValueExpected" xml:space="preserve">
    <value>Syntax error; value expected</value>
  </data>
  <data name="ERR_UnboxNotLValue" xml:space="preserve">
    <value>Cannot modify the result of an unboxing conversion</value>
  </data>
  <data name="ERR_AnonMethGrpInForEach" xml:space="preserve">
    <value>Foreach cannot operate on a '{0}'. Did you intend to invoke the '{0}'?</value>
  </data>
  <data name="ERR_BadIncDecRetType" xml:space="preserve">
    <value>The return type for ++ or -- operator must match the parameter type or be derived from the parameter type</value>
  </data>
  <data name="ERR_RefValBoundMustBeFirst" xml:space="preserve">
    <value>The 'class' or 'struct' constraint must come before any other constraints</value>
  </data>
  <data name="ERR_RefValBoundWithClass" xml:space="preserve">
    <value>'{0}': cannot specify both a constraint class and the 'class' or 'struct' constraint</value>
  </data>
  <data name="ERR_NewBoundWithVal" xml:space="preserve">
    <value>The 'new()' constraint cannot be used with the 'struct' constraint</value>
  </data>
  <data name="ERR_RefConstraintNotSatisfied" xml:space="preserve">
    <value>The type '{2}' must be a reference type in order to use it as parameter '{1}' in the generic type or method '{0}'</value>
  </data>
  <data name="ERR_ValConstraintNotSatisfied" xml:space="preserve">
    <value>The type '{2}' must be a non-nullable value type in order to use it as parameter '{1}' in the generic type or method '{0}'</value>
  </data>
  <data name="ERR_CircularConstraint" xml:space="preserve">
    <value>Circular constraint dependency involving '{0}' and '{1}'</value>
  </data>
  <data name="ERR_BaseConstraintConflict" xml:space="preserve">
    <value>Type parameter '{0}' inherits conflicting constraints '{1}' and '{2}'</value>
  </data>
  <data name="ERR_ConWithValCon" xml:space="preserve">
    <value>Type parameter '{1}' has the 'struct' constraint so '{1}' cannot be used as a constraint for '{0}'</value>
  </data>
  <data name="ERR_AmbigUDConv" xml:space="preserve">
    <value>Ambiguous user defined conversions '{0}' and '{1}' when converting from '{2}' to '{3}'</value>
  </data>
  <data name="WRN_AlwaysNull" xml:space="preserve">
    <value>The result of the expression is always 'null' of type '{0}'</value>
  </data>
  <data name="WRN_AlwaysNull_Title" xml:space="preserve">
    <value>The result of the expression is always 'null'</value>
  </data>
  <data name="ERR_AddrOnReadOnlyLocal" xml:space="preserve">
    <value>Cannot take the address of a read-only local variable</value>
  </data>
  <data name="ERR_OverrideWithConstraints" xml:space="preserve">
    <value>Constraints for override and explicit interface implementation methods are inherited from the base method, so they cannot be specified directly</value>
  </data>
  <data name="ERR_AmbigOverride" xml:space="preserve">
    <value>The inherited members '{0}' and '{1}' have the same signature in type '{2}', so they cannot be overridden</value>
  </data>
  <data name="ERR_DecConstError" xml:space="preserve">
    <value>Evaluation of the decimal constant expression failed</value>
  </data>
  <data name="WRN_CmpAlwaysFalse" xml:space="preserve">
    <value>Comparing with null of type '{0}' always produces 'false'</value>
  </data>
  <data name="WRN_CmpAlwaysFalse_Title" xml:space="preserve">
    <value>Comparing with null of struct type always produces 'false'</value>
  </data>
  <data name="WRN_FinalizeMethod" xml:space="preserve">
    <value>Introducing a 'Finalize' method can interfere with destructor invocation. Did you intend to declare a destructor?</value>
  </data>
  <data name="WRN_FinalizeMethod_Title" xml:space="preserve">
    <value>Introducing a 'Finalize' method can interfere with destructor invocation</value>
  </data>
  <data name="WRN_FinalizeMethod_Description" xml:space="preserve">
    <value>This warning occurs when you create a class with a method whose signature is public virtual void Finalize.

If such a class is used as a base class and if the deriving class defines a destructor, the destructor will override the base class Finalize method, not Finalize.</value>
  </data>
  <data name="ERR_ExplicitImplParams" xml:space="preserve">
    <value>'{0}' should not have a params parameter since '{1}' does not</value>
  </data>
  <data name="WRN_GotoCaseShouldConvert" xml:space="preserve">
    <value>The 'goto case' value is not implicitly convertible to type '{0}'</value>
  </data>
  <data name="WRN_GotoCaseShouldConvert_Title" xml:space="preserve">
    <value>The 'goto case' value is not implicitly convertible to the switch type</value>
  </data>
  <data name="ERR_MethodImplementingAccessor" xml:space="preserve">
    <value>Method '{0}' cannot implement interface accessor '{1}' for type '{2}'. Use an explicit interface implementation.</value>
  </data>
  <data name="WRN_NubExprIsConstBool" xml:space="preserve">
    <value>The result of the expression is always '{0}' since a value of type '{1}' is never equal to 'null' of type '{2}'</value>
  </data>
  <data name="WRN_NubExprIsConstBool_Title" xml:space="preserve">
    <value>The result of the expression is always the same since a value of this type is never equal to 'null'</value>
  </data>
  <data name="WRN_NubExprIsConstBool2" xml:space="preserve">
    <value>The result of the expression is always '{0}' since a value of type '{1}' is never equal to 'null' of type '{2}'</value>
  </data>
  <data name="WRN_NubExprIsConstBool2_Title" xml:space="preserve">
    <value>The result of the expression is always the same since a value of this type is never equal to 'null'</value>
  </data>
  <data name="WRN_ExplicitImplCollision" xml:space="preserve">
    <value>Explicit interface implementation '{0}' matches more than one interface member. Which interface member is actually chosen is implementation-dependent. Consider using a non-explicit implementation instead.</value>
  </data>
  <data name="WRN_ExplicitImplCollision_Title" xml:space="preserve">
    <value>Explicit interface implementation matches more than one interface member</value>
  </data>
  <data name="ERR_AbstractHasBody" xml:space="preserve">
    <value>'{0}' cannot declare a body because it is marked abstract</value>
  </data>
  <data name="ERR_ConcreteMissingBody" xml:space="preserve">
    <value>'{0}' must declare a body because it is not marked abstract, extern, or partial</value>
  </data>
  <data name="ERR_AbstractAndSealed" xml:space="preserve">
    <value>'{0}' cannot be both abstract and sealed</value>
  </data>
  <data name="ERR_AbstractNotVirtual" xml:space="preserve">
    <value>The abstract method '{0}' cannot be marked virtual</value>
  </data>
  <data name="ERR_StaticConstant" xml:space="preserve">
    <value>The constant '{0}' cannot be marked static</value>
  </data>
  <data name="ERR_CantOverrideNonFunction" xml:space="preserve">
    <value>'{0}': cannot override because '{1}' is not a function</value>
  </data>
  <data name="ERR_CantOverrideNonVirtual" xml:space="preserve">
    <value>'{0}': cannot override inherited member '{1}' because it is not marked virtual, abstract, or override</value>
  </data>
  <data name="ERR_CantChangeAccessOnOverride" xml:space="preserve">
    <value>'{0}': cannot change access modifiers when overriding '{1}' inherited member '{2}'</value>
  </data>
  <data name="ERR_CantChangeReturnTypeOnOverride" xml:space="preserve">
    <value>'{0}': return type must be '{2}' to match overridden member '{1}'</value>
  </data>
  <data name="ERR_CantDeriveFromSealedType" xml:space="preserve">
    <value>'{0}': cannot derive from sealed type '{1}'</value>
  </data>
  <data name="ERR_AbstractInConcreteClass" xml:space="preserve">
    <value>'{0}' is abstract but it is contained in non-abstract class '{1}'</value>
  </data>
  <data name="ERR_StaticConstructorWithExplicitConstructorCall" xml:space="preserve">
    <value>'{0}': static constructor cannot have an explicit 'this' or 'base' constructor call</value>
  </data>
  <data name="ERR_StaticConstructorWithAccessModifiers" xml:space="preserve">
    <value>'{0}': access modifiers are not allowed on static constructors</value>
  </data>
  <data name="ERR_RecursiveConstructorCall" xml:space="preserve">
    <value>Constructor '{0}' cannot call itself</value>
  </data>
  <data name="ERR_IndirectRecursiveConstructorCall" xml:space="preserve">
    <value>Constructor '{0}' cannot call itself through another constructor</value>
  </data>
  <data name="ERR_ObjectCallingBaseConstructor" xml:space="preserve">
    <value>'{0}' has no base class and cannot call a base constructor</value>
  </data>
  <data name="ERR_PredefinedTypeNotFound" xml:space="preserve">
    <value>Predefined type '{0}' is not defined or imported</value>
  </data>
  <data name="ERR_StructWithBaseConstructorCall" xml:space="preserve">
    <value>'{0}': structs cannot call base class constructors</value>
  </data>
  <data name="ERR_StructLayoutCycle" xml:space="preserve">
    <value>Struct member '{0}' of type '{1}' causes a cycle in the struct layout</value>
  </data>
  <data name="ERR_InterfacesCannotContainTypes" xml:space="preserve">
    <value>'{0}': interfaces cannot declare types</value>
  </data>
  <data name="ERR_InterfacesCantContainFields" xml:space="preserve">
    <value>Interfaces cannot contain fields</value>
  </data>
  <data name="ERR_InterfacesCantContainConstructors" xml:space="preserve">
    <value>Interfaces cannot contain constructors</value>
  </data>
  <data name="ERR_NonInterfaceInInterfaceList" xml:space="preserve">
    <value>Type '{0}' in interface list is not an interface</value>
  </data>
  <data name="ERR_DuplicateInterfaceInBaseList" xml:space="preserve">
    <value>'{0}' is already listed in interface list</value>
  </data>
  <data name="ERR_CycleInInterfaceInheritance" xml:space="preserve">
    <value>Inherited interface '{1}' causes a cycle in the interface hierarchy of '{0}'</value>
  </data>
  <data name="ERR_InterfaceMemberHasBody" xml:space="preserve">
    <value>'{0}': interface members cannot have a definition</value>
  </data>
  <data name="ERR_HidingAbstractMethod" xml:space="preserve">
    <value>'{0}' hides inherited abstract member '{1}'</value>
  </data>
  <data name="ERR_UnimplementedAbstractMethod" xml:space="preserve">
    <value>'{0}' does not implement inherited abstract member '{1}'</value>
  </data>
  <data name="ERR_UnimplementedInterfaceMember" xml:space="preserve">
    <value>'{0}' does not implement interface member '{1}'</value>
  </data>
  <data name="ERR_ObjectCantHaveBases" xml:space="preserve">
    <value>The class System.Object cannot have a base class or implement an interface</value>
  </data>
  <data name="ERR_ExplicitInterfaceImplementationNotInterface" xml:space="preserve">
    <value>'{0}' in explicit interface declaration is not an interface</value>
  </data>
  <data name="ERR_InterfaceMemberNotFound" xml:space="preserve">
    <value>'{0}' in explicit interface declaration is not a member of interface</value>
  </data>
  <data name="ERR_ClassDoesntImplementInterface" xml:space="preserve">
    <value>'{0}': containing type does not implement interface '{1}'</value>
  </data>
  <data name="ERR_ExplicitInterfaceImplementationInNonClassOrStruct" xml:space="preserve">
    <value>'{0}': explicit interface declaration can only be declared in a class or struct</value>
  </data>
  <data name="ERR_MemberNameSameAsType" xml:space="preserve">
    <value>'{0}': member names cannot be the same as their enclosing type</value>
  </data>
  <data name="ERR_EnumeratorOverflow" xml:space="preserve">
    <value>'{0}': the enumerator value is too large to fit in its type</value>
  </data>
  <data name="ERR_CantOverrideNonProperty" xml:space="preserve">
    <value>'{0}': cannot override because '{1}' is not a property</value>
  </data>
  <data name="ERR_NoGetToOverride" xml:space="preserve">
    <value>'{0}': cannot override because '{1}' does not have an overridable get accessor</value>
  </data>
  <data name="ERR_NoSetToOverride" xml:space="preserve">
    <value>'{0}': cannot override because '{1}' does not have an overridable set accessor</value>
  </data>
  <data name="ERR_PropertyCantHaveVoidType" xml:space="preserve">
    <value>'{0}': property or indexer cannot have void type</value>
  </data>
  <data name="ERR_PropertyWithNoAccessors" xml:space="preserve">
    <value>'{0}': property or indexer must have at least one accessor</value>
  </data>
  <data name="ERR_NewVirtualInSealed" xml:space="preserve">
    <value>'{0}' is a new virtual member in sealed class '{1}'</value>
  </data>
  <data name="ERR_ExplicitPropertyAddingAccessor" xml:space="preserve">
    <value>'{0}' adds an accessor not found in interface member '{1}'</value>
  </data>
  <data name="ERR_ExplicitPropertyMissingAccessor" xml:space="preserve">
    <value>Explicit interface implementation '{0}' is missing accessor '{1}'</value>
  </data>
  <data name="ERR_ConversionWithInterface" xml:space="preserve">
    <value>'{0}': user-defined conversions to or from an interface are not allowed</value>
  </data>
  <data name="ERR_ConversionWithBase" xml:space="preserve">
    <value>'{0}': user-defined conversions to or from a base class are not allowed</value>
  </data>
  <data name="ERR_ConversionWithDerived" xml:space="preserve">
    <value>'{0}': user-defined conversions to or from a derived class are not allowed</value>
  </data>
  <data name="ERR_IdentityConversion" xml:space="preserve">
    <value>User-defined operator cannot take an object of the enclosing type and convert to an object of the enclosing type</value>
  </data>
  <data name="ERR_ConversionNotInvolvingContainedType" xml:space="preserve">
    <value>User-defined conversion must convert to or from the enclosing type</value>
  </data>
  <data name="ERR_DuplicateConversionInClass" xml:space="preserve">
    <value>Duplicate user-defined conversion in type '{0}'</value>
  </data>
  <data name="ERR_OperatorsMustBeStatic" xml:space="preserve">
    <value>User-defined operator '{0}' must be declared static and public</value>
  </data>
  <data name="ERR_BadIncDecSignature" xml:space="preserve">
    <value>The parameter type for ++ or -- operator must be the containing type</value>
  </data>
  <data name="ERR_BadUnaryOperatorSignature" xml:space="preserve">
    <value>The parameter of a unary operator must be the containing type</value>
  </data>
  <data name="ERR_BadBinaryOperatorSignature" xml:space="preserve">
    <value>One of the parameters of a binary operator must be the containing type</value>
  </data>
  <data name="ERR_BadShiftOperatorSignature" xml:space="preserve">
    <value>The first operand of an overloaded shift operator must have the same type as the containing type, and the type of the second operand must be int</value>
  </data>
  <data name="ERR_InterfacesCantContainOperators" xml:space="preserve">
    <value>Interfaces cannot contain operators</value>
  </data>
  <data name="ERR_StructsCantContainDefaultConstructor" xml:space="preserve">
    <value>Structs cannot contain explicit parameterless constructors</value>
  </data>
  <data name="ERR_EnumsCantContainDefaultConstructor" xml:space="preserve">
    <value>Enums cannot contain explicit parameterless constructors</value>
  </data>
  <data name="ERR_CantOverrideBogusMethod" xml:space="preserve">
    <value>'{0}': cannot override '{1}' because it is not supported by the language</value>
  </data>
  <data name="ERR_BindToBogus" xml:space="preserve">
    <value>'{0}' is not supported by the language</value>
  </data>
  <data name="ERR_CantCallSpecialMethod" xml:space="preserve">
    <value>'{0}': cannot explicitly call operator or accessor</value>
  </data>
  <data name="ERR_BadTypeReference" xml:space="preserve">
    <value>'{0}': cannot reference a type through an expression; try '{1}' instead</value>
  </data>
  <data name="ERR_FieldInitializerInStruct" xml:space="preserve">
    <value>'{0}': cannot have instance property or field initializers in structs</value>
  </data>
  <data name="ERR_BadDestructorName" xml:space="preserve">
    <value>Name of destructor must match name of class</value>
  </data>
  <data name="ERR_OnlyClassesCanContainDestructors" xml:space="preserve">
    <value>Only class types can contain destructors</value>
  </data>
  <data name="ERR_ConflictAliasAndMember" xml:space="preserve">
    <value>Namespace '{1}' contains a definition conflicting with alias '{0}'</value>
  </data>
  <data name="ERR_ConflictingAliasAndDefinition" xml:space="preserve">
    <value>Alias '{0}' conflicts with {1} definition</value>
  </data>
  <data name="ERR_ConditionalOnSpecialMethod" xml:space="preserve">
    <value>The Conditional attribute is not valid on '{0}' because it is a constructor, destructor, operator, or explicit interface implementation</value>
  </data>
  <data name="ERR_ConditionalMustReturnVoid" xml:space="preserve">
    <value>The Conditional attribute is not valid on '{0}' because its return type is not void</value>
  </data>
  <data name="ERR_DuplicateAttribute" xml:space="preserve">
    <value>Duplicate '{0}' attribute</value>
  </data>
  <data name="ERR_DuplicateAttributeInNetModule" xml:space="preserve">
    <value>Duplicate '{0}' attribute in '{1}'</value>
  </data>
  <data name="ERR_ConditionalOnInterfaceMethod" xml:space="preserve">
    <value>The Conditional attribute is not valid on interface members</value>
  </data>
  <data name="ERR_OperatorCantReturnVoid" xml:space="preserve">
    <value>User-defined operators cannot return void</value>
  </data>
  <data name="ERR_BadDynamicConversion" xml:space="preserve">
    <value>'{0}': user-defined conversions to or from the dynamic type are not allowed</value>
  </data>
  <data name="ERR_InvalidAttributeArgument" xml:space="preserve">
    <value>Invalid value for argument to '{0}' attribute</value>
  </data>
  <data name="ERR_ParameterNotValidForType" xml:space="preserve">
    <value>Parameter not valid for the specified unmanaged type.</value>
  </data>
  <data name="ERR_AttributeParameterRequired1" xml:space="preserve">
    <value>Attribute parameter '{0}' must be specified.</value>
  </data>
  <data name="ERR_AttributeParameterRequired2" xml:space="preserve">
    <value>Attribute parameter '{0}' or '{1}' must be specified.</value>
  </data>
  <data name="ERR_MarshalUnmanagedTypeNotValidForFields" xml:space="preserve">
    <value>Unmanaged type '{0}' not valid for fields.</value>
  </data>
  <data name="ERR_MarshalUnmanagedTypeOnlyValidForFields" xml:space="preserve">
    <value>Unmanaged type '{0}' is only valid for fields.</value>
  </data>
  <data name="ERR_AttributeOnBadSymbolType" xml:space="preserve">
    <value>Attribute '{0}' is not valid on this declaration type. It is only valid on '{1}' declarations.</value>
  </data>
  <data name="ERR_FloatOverflow" xml:space="preserve">
    <value>Floating-point constant is outside the range of type '{0}'</value>
  </data>
  <data name="ERR_ComImportWithoutUuidAttribute" xml:space="preserve">
    <value>The Guid attribute must be specified with the ComImport attribute</value>
  </data>
  <data name="ERR_InvalidNamedArgument" xml:space="preserve">
    <value>Invalid value for named attribute argument '{0}'</value>
  </data>
  <data name="ERR_DllImportOnInvalidMethod" xml:space="preserve">
    <value>The DllImport attribute must be specified on a method marked 'static' and 'extern'</value>
  </data>
  <data name="ERR_DllImportOnGenericMethod" xml:space="preserve">
    <value>The DllImport attribute cannot be applied to a method that is generic or contained in a generic type.</value>
  </data>
  <data name="ERR_FieldCantBeRefAny" xml:space="preserve">
    <value>Field or property cannot be of type '{0}'</value>
  </data>
  <data name="ERR_ArrayElementCantBeRefAny" xml:space="preserve">
    <value>Array elements cannot be of type '{0}'</value>
  </data>
  <data name="WRN_DeprecatedSymbol" xml:space="preserve">
    <value>'{0}' is obsolete</value>
  </data>
  <data name="WRN_DeprecatedSymbol_Title" xml:space="preserve">
    <value>Type or member is obsolete</value>
  </data>
  <data name="ERR_NotAnAttributeClass" xml:space="preserve">
    <value>'{0}' is not an attribute class</value>
  </data>
  <data name="ERR_BadNamedAttributeArgument" xml:space="preserve">
    <value>'{0}' is not a valid named attribute argument. Named attribute arguments must be fields which are not readonly, static, or const, or read-write properties which are public and not static.</value>
  </data>
  <data name="WRN_DeprecatedSymbolStr" xml:space="preserve">
    <value>'{0}' is obsolete: '{1}'</value>
  </data>
  <data name="WRN_DeprecatedSymbolStr_Title" xml:space="preserve">
    <value>Type or member is obsolete</value>
  </data>
  <data name="ERR_DeprecatedSymbolStr" xml:space="preserve">
    <value>'{0}' is obsolete: '{1}'</value>
  </data>
  <data name="ERR_IndexerCantHaveVoidType" xml:space="preserve">
    <value>Indexers cannot have void type</value>
  </data>
  <data name="ERR_VirtualPrivate" xml:space="preserve">
    <value>'{0}': virtual or abstract members cannot be private</value>
  </data>
  <data name="ERR_ArrayInitToNonArrayType" xml:space="preserve">
    <value>Can only use array initializer expressions to assign to array types. Try using a new expression instead.</value>
  </data>
  <data name="ERR_ArrayInitInBadPlace" xml:space="preserve">
    <value>Array initializers can only be used in a variable or field initializer. Try using a new expression instead.</value>
  </data>
  <data name="ERR_MissingStructOffset" xml:space="preserve">
    <value>'{0}': instance field types marked with StructLayout(LayoutKind.Explicit) must have a FieldOffset attribute</value>
  </data>
  <data name="WRN_ExternMethodNoImplementation" xml:space="preserve">
    <value>Method, operator, or accessor '{0}' is marked external and has no attributes on it. Consider adding a DllImport attribute to specify the external implementation.</value>
  </data>
  <data name="WRN_ExternMethodNoImplementation_Title" xml:space="preserve">
    <value>Method, operator, or accessor is marked external and has no attributes on it</value>
  </data>
  <data name="WRN_ProtectedInSealed" xml:space="preserve">
    <value>'{0}': new protected member declared in sealed class</value>
  </data>
  <data name="WRN_ProtectedInSealed_Title" xml:space="preserve">
    <value>New protected member declared in sealed class</value>
  </data>
  <data name="ERR_InterfaceImplementedByConditional" xml:space="preserve">
    <value>Conditional member '{0}' cannot implement interface member '{1}' in type '{2}'</value>
  </data>
  <data name="ERR_IllegalRefParam" xml:space="preserve">
    <value>ref and out are not valid in this context</value>
  </data>
  <data name="ERR_BadArgumentToAttribute" xml:space="preserve">
    <value>The argument to the '{0}' attribute must be a valid identifier</value>
  </data>
  <data name="ERR_StructOffsetOnBadStruct" xml:space="preserve">
    <value>The FieldOffset attribute can only be placed on members of types marked with the StructLayout(LayoutKind.Explicit)</value>
  </data>
  <data name="ERR_StructOffsetOnBadField" xml:space="preserve">
    <value>The FieldOffset attribute is not allowed on static or const fields</value>
  </data>
  <data name="ERR_AttributeUsageOnNonAttributeClass" xml:space="preserve">
    <value>Attribute '{0}' is only valid on classes derived from System.Attribute</value>
  </data>
  <data name="WRN_PossibleMistakenNullStatement" xml:space="preserve">
    <value>Possible mistaken empty statement</value>
  </data>
  <data name="WRN_PossibleMistakenNullStatement_Title" xml:space="preserve">
    <value>Possible mistaken empty statement</value>
  </data>
  <data name="ERR_DuplicateNamedAttributeArgument" xml:space="preserve">
    <value>'{0}' duplicate named attribute argument</value>
  </data>
  <data name="ERR_DeriveFromEnumOrValueType" xml:space="preserve">
    <value>'{0}' cannot derive from special class '{1}'</value>
  </data>
  <data name="ERR_DefaultMemberOnIndexedType" xml:space="preserve">
    <value>Cannot specify the DefaultMember attribute on a type containing an indexer</value>
  </data>
  <data name="ERR_BogusType" xml:space="preserve">
    <value>'{0}' is a type not supported by the language</value>
  </data>
  <data name="WRN_UnassignedInternalField" xml:space="preserve">
    <value>Field '{0}' is never assigned to, and will always have its default value {1}</value>
  </data>
  <data name="WRN_UnassignedInternalField_Title" xml:space="preserve">
    <value>Field is never assigned to, and will always have its default value</value>
  </data>
  <data name="ERR_CStyleArray" xml:space="preserve">
    <value>Bad array declarator: To declare a managed array the rank specifier precedes the variable's identifier. To declare a fixed size buffer field, use the fixed keyword before the field type.</value>
  </data>
  <data name="WRN_VacuousIntegralComp" xml:space="preserve">
    <value>Comparison to integral constant is useless; the constant is outside the range of type '{0}'</value>
  </data>
  <data name="WRN_VacuousIntegralComp_Title" xml:space="preserve">
    <value>Comparison to integral constant is useless; the constant is outside the range of the type</value>
  </data>
  <data name="ERR_AbstractAttributeClass" xml:space="preserve">
    <value>Cannot apply attribute class '{0}' because it is abstract</value>
  </data>
  <data name="ERR_BadNamedAttributeArgumentType" xml:space="preserve">
    <value>'{0}' is not a valid named attribute argument because it is not a valid attribute parameter type</value>
  </data>
  <data name="ERR_MissingPredefinedMember" xml:space="preserve">
    <value>Missing compiler required member '{0}.{1}'</value>
  </data>
  <data name="WRN_AttributeLocationOnBadDeclaration" xml:space="preserve">
    <value>'{0}' is not a valid attribute location for this declaration. Valid attribute locations for this declaration are '{1}'. All attributes in this block will be ignored.</value>
  </data>
  <data name="WRN_AttributeLocationOnBadDeclaration_Title" xml:space="preserve">
    <value>Not a valid attribute location for this declaration</value>
  </data>
  <data name="WRN_InvalidAttributeLocation" xml:space="preserve">
    <value>'{0}' is not a recognized attribute location. Valid attribute locations for this declaration are '{1}'. All attributes in this block will be ignored.</value>
  </data>
  <data name="WRN_InvalidAttributeLocation_Title" xml:space="preserve">
    <value>Not a recognized attribute location</value>
  </data>
  <data name="WRN_EqualsWithoutGetHashCode" xml:space="preserve">
    <value>'{0}' overrides Object.Equals(object o) but does not override Object.GetHashCode()</value>
  </data>
  <data name="WRN_EqualsWithoutGetHashCode_Title" xml:space="preserve">
    <value>Type overrides Object.Equals(object o) but does not override Object.GetHashCode()</value>
  </data>
  <data name="WRN_EqualityOpWithoutEquals" xml:space="preserve">
    <value>'{0}' defines operator == or operator != but does not override Object.Equals(object o)</value>
  </data>
  <data name="WRN_EqualityOpWithoutEquals_Title" xml:space="preserve">
    <value>Type defines operator == or operator != but does not override Object.Equals(object o)</value>
  </data>
  <data name="WRN_EqualityOpWithoutGetHashCode" xml:space="preserve">
    <value>'{0}' defines operator == or operator != but does not override Object.GetHashCode()</value>
  </data>
  <data name="WRN_EqualityOpWithoutGetHashCode_Title" xml:space="preserve">
    <value>Type defines operator == or operator != but does not override Object.GetHashCode()</value>
  </data>
  <data name="ERR_OutAttrOnRefParam" xml:space="preserve">
    <value>Cannot specify only Out attribute on a ref parameter. Use both In and Out attributes, or neither.</value>
  </data>
  <data name="ERR_OverloadRefOut" xml:space="preserve">
    <value>'{0}' cannot define overloaded methods that differ only on ref and out</value>
  </data>
  <data name="ERR_LiteralDoubleCast" xml:space="preserve">
    <value>Literal of type double cannot be implicitly converted to type '{1}'; use an '{0}' suffix to create a literal of this type</value>
  </data>
  <data name="WRN_IncorrectBooleanAssg" xml:space="preserve">
    <value>Assignment in conditional expression is always constant; did you mean to use == instead of = ?</value>
  </data>
  <data name="WRN_IncorrectBooleanAssg_Title" xml:space="preserve">
    <value>Assignment in conditional expression is always constant</value>
  </data>
  <data name="ERR_ProtectedInStruct" xml:space="preserve">
    <value>'{0}': new protected member declared in struct</value>
  </data>
  <data name="ERR_InconsistentIndexerNames" xml:space="preserve">
    <value>Two indexers have different names; the IndexerName attribute must be used with the same name on every indexer within a type</value>
  </data>
  <data name="ERR_ComImportWithUserCtor" xml:space="preserve">
    <value>A class with the ComImport attribute cannot have a user-defined constructor</value>
  </data>
  <data name="ERR_FieldCantHaveVoidType" xml:space="preserve">
    <value>Field cannot have void type</value>
  </data>
  <data name="WRN_NonObsoleteOverridingObsolete" xml:space="preserve">
    <value>Member '{0}' overrides obsolete member '{1}'. Add the Obsolete attribute to '{0}'.</value>
  </data>
  <data name="WRN_NonObsoleteOverridingObsolete_Title" xml:space="preserve">
    <value>Member overrides obsolete member</value>
  </data>
  <data name="ERR_SystemVoid" xml:space="preserve">
    <value>System.Void cannot be used from C# -- use typeof(void) to get the void type object</value>
  </data>
  <data name="ERR_ExplicitParamArray" xml:space="preserve">
    <value>Do not use 'System.ParamArrayAttribute'. Use the 'params' keyword instead.</value>
  </data>
  <data name="WRN_BitwiseOrSignExtend" xml:space="preserve">
    <value>Bitwise-or operator used on a sign-extended operand; consider casting to a smaller unsigned type first</value>
  </data>
  <data name="WRN_BitwiseOrSignExtend_Title" xml:space="preserve">
    <value>Bitwise-or operator used on a sign-extended operand</value>
  </data>
  <data name="WRN_BitwiseOrSignExtend_Description" xml:space="preserve">
    <value>The compiler implicitly widened and sign-extended a variable, and then used the resulting value in a bitwise OR operation. This can result in unexpected behavior.</value>
  </data>
  <data name="ERR_VolatileStruct" xml:space="preserve">
    <value>'{0}': a volatile field cannot be of the type '{1}'</value>
  </data>
  <data name="ERR_VolatileAndReadonly" xml:space="preserve">
    <value>'{0}': a field cannot be both volatile and readonly</value>
  </data>
  <data name="ERR_AbstractField" xml:space="preserve">
    <value>The modifier 'abstract' is not valid on fields. Try using a property instead.</value>
  </data>
  <data name="ERR_BogusExplicitImpl" xml:space="preserve">
    <value>'{0}' cannot implement '{1}' because it is not supported by the language</value>
  </data>
  <data name="ERR_ExplicitMethodImplAccessor" xml:space="preserve">
    <value>'{0}' explicit method implementation cannot implement '{1}' because it is an accessor</value>
  </data>
  <data name="WRN_CoClassWithoutComImport" xml:space="preserve">
    <value>'{0}' interface marked with 'CoClassAttribute' not marked with 'ComImportAttribute'</value>
  </data>
  <data name="WRN_CoClassWithoutComImport_Title" xml:space="preserve">
    <value>Interface marked with 'CoClassAttribute' not marked with 'ComImportAttribute'</value>
  </data>
  <data name="ERR_ConditionalWithOutParam" xml:space="preserve">
    <value>Conditional member '{0}' cannot have an out parameter</value>
  </data>
  <data name="ERR_AccessorImplementingMethod" xml:space="preserve">
    <value>Accessor '{0}' cannot implement interface member '{1}' for type '{2}'. Use an explicit interface implementation.</value>
  </data>
  <data name="ERR_AliasQualAsExpression" xml:space="preserve">
    <value>The namespace alias qualifier '::' always resolves to a type or namespace so is illegal here. Consider using '.' instead.</value>
  </data>
  <data name="ERR_DerivingFromATyVar" xml:space="preserve">
    <value>Cannot derive from '{0}' because it is a type parameter</value>
  </data>
  <data name="ERR_DuplicateTypeParameter" xml:space="preserve">
    <value>Duplicate type parameter '{0}'</value>
  </data>
  <data name="WRN_TypeParameterSameAsOuterTypeParameter" xml:space="preserve">
    <value>Type parameter '{0}' has the same name as the type parameter from outer type '{1}'</value>
  </data>
  <data name="WRN_TypeParameterSameAsOuterTypeParameter_Title" xml:space="preserve">
    <value>Type parameter has the same name as the type parameter from outer type</value>
  </data>
  <data name="ERR_TypeVariableSameAsParent" xml:space="preserve">
    <value>Type parameter '{0}' has the same name as the containing type, or method</value>
  </data>
  <data name="ERR_UnifyingInterfaceInstantiations" xml:space="preserve">
    <value>'{0}' cannot implement both '{1}' and '{2}' because they may unify for some type parameter substitutions</value>
  </data>
  <data name="ERR_GenericDerivingFromAttribute" xml:space="preserve">
    <value>A generic type cannot derive from '{0}' because it is an attribute class</value>
  </data>
  <data name="ERR_TyVarNotFoundInConstraint" xml:space="preserve">
    <value>'{1}' does not define type parameter '{0}'</value>
  </data>
  <data name="ERR_BadBoundType" xml:space="preserve">
    <value>'{0}' is not a valid constraint. A type used as a constraint must be an interface, a non-sealed class or a type parameter.</value>
  </data>
  <data name="ERR_SpecialTypeAsBound" xml:space="preserve">
    <value>Constraint cannot be special class '{0}'</value>
  </data>
  <data name="ERR_BadVisBound" xml:space="preserve">
    <value>Inconsistent accessibility: constraint type '{1}' is less accessible than '{0}'</value>
  </data>
  <data name="ERR_LookupInTypeVariable" xml:space="preserve">
    <value>Cannot do member lookup in '{0}' because it is a type parameter</value>
  </data>
  <data name="ERR_BadConstraintType" xml:space="preserve">
    <value>Invalid constraint type. A type used as a constraint must be an interface, a non-sealed class or a type parameter.</value>
  </data>
  <data name="ERR_InstanceMemberInStaticClass" xml:space="preserve">
    <value>'{0}': cannot declare instance members in a static class</value>
  </data>
  <data name="ERR_StaticBaseClass" xml:space="preserve">
    <value>'{1}': cannot derive from static class '{0}'</value>
  </data>
  <data name="ERR_ConstructorInStaticClass" xml:space="preserve">
    <value>Static classes cannot have instance constructors</value>
  </data>
  <data name="ERR_DestructorInStaticClass" xml:space="preserve">
    <value>Static classes cannot contain destructors</value>
  </data>
  <data name="ERR_InstantiatingStaticClass" xml:space="preserve">
    <value>Cannot create an instance of the static class '{0}'</value>
  </data>
  <data name="ERR_StaticDerivedFromNonObject" xml:space="preserve">
    <value>Static class '{0}' cannot derive from type '{1}'. Static classes must derive from object.</value>
  </data>
  <data name="ERR_StaticClassInterfaceImpl" xml:space="preserve">
    <value>'{0}': static classes cannot implement interfaces</value>
  </data>
  <data name="ERR_OperatorInStaticClass" xml:space="preserve">
    <value>'{0}': static classes cannot contain user-defined operators</value>
  </data>
  <data name="ERR_ConvertToStaticClass" xml:space="preserve">
    <value>Cannot convert to static type '{0}'</value>
  </data>
  <data name="ERR_ConstraintIsStaticClass" xml:space="preserve">
    <value>'{0}': static classes cannot be used as constraints</value>
  </data>
  <data name="ERR_GenericArgIsStaticClass" xml:space="preserve">
    <value>'{0}': static types cannot be used as type arguments</value>
  </data>
  <data name="ERR_ArrayOfStaticClass" xml:space="preserve">
    <value>'{0}': array elements cannot be of static type</value>
  </data>
  <data name="ERR_IndexerInStaticClass" xml:space="preserve">
    <value>'{0}': cannot declare indexers in a static class</value>
  </data>
  <data name="ERR_ParameterIsStaticClass" xml:space="preserve">
    <value>'{0}': static types cannot be used as parameters</value>
  </data>
  <data name="ERR_ReturnTypeIsStaticClass" xml:space="preserve">
    <value>'{0}': static types cannot be used as return types</value>
  </data>
  <data name="ERR_VarDeclIsStaticClass" xml:space="preserve">
    <value>Cannot declare a variable of static type '{0}'</value>
  </data>
  <data name="ERR_BadEmptyThrowInFinally" xml:space="preserve">
    <value>A throw statement with no arguments is not allowed in a finally clause that is nested inside the nearest enclosing catch clause</value>
  </data>
  <data name="ERR_InvalidSpecifier" xml:space="preserve">
    <value>'{0}' is not a valid format specifier</value>
  </data>
  <data name="WRN_AssignmentToLockOrDispose" xml:space="preserve">
    <value>Possibly incorrect assignment to local '{0}' which is the argument to a using or lock statement. The Dispose call or unlocking will happen on the original value of the local.</value>
  </data>
  <data name="WRN_AssignmentToLockOrDispose_Title" xml:space="preserve">
    <value>Possibly incorrect assignment to local which is the argument to a using or lock statement</value>
  </data>
  <data name="ERR_ForwardedTypeInThisAssembly" xml:space="preserve">
    <value>Type '{0}' is defined in this assembly, but a type forwarder is specified for it</value>
  </data>
  <data name="ERR_ForwardedTypeIsNested" xml:space="preserve">
    <value>Cannot forward type '{0}' because it is a nested type of '{1}'</value>
  </data>
  <data name="ERR_CycleInTypeForwarder" xml:space="preserve">
    <value>The type forwarder for type '{0}' in assembly '{1}' causes a cycle</value>
  </data>
  <data name="ERR_AssemblyNameOnNonModule" xml:space="preserve">
    <value>The /moduleassemblyname option may only be specified when building a target type of 'module'</value>
  </data>
  <data name="ERR_InvalidAssemblyName" xml:space="preserve">
    <value>Assembly reference '{0}' is invalid and cannot be resolved</value>
  </data>
  <data name="ERR_InvalidFwdType" xml:space="preserve">
    <value>Invalid type specified as an argument for TypeForwardedTo attribute</value>
  </data>
  <data name="ERR_CloseUnimplementedInterfaceMemberStatic" xml:space="preserve">
    <value>'{0}' does not implement interface member '{1}'. '{2}' cannot implement an interface member because it is static.</value>
  </data>
  <data name="ERR_CloseUnimplementedInterfaceMemberNotPublic" xml:space="preserve">
    <value>'{0}' does not implement interface member '{1}'. '{2}' cannot implement an interface member because it is not public.</value>
  </data>
  <data name="ERR_CloseUnimplementedInterfaceMemberWrongReturnType" xml:space="preserve">
    <value>'{0}' does not implement interface member '{1}'. '{2}' cannot implement '{1}' because it does not have the matching return type of '{3}'.</value>
  </data>
  <data name="ERR_DuplicateTypeForwarder" xml:space="preserve">
    <value>'{0}' duplicate TypeForwardedToAttribute</value>
  </data>
  <data name="ERR_ExpectedSelectOrGroup" xml:space="preserve">
    <value>A query body must end with a select clause or a group clause</value>
  </data>
  <data name="ERR_ExpectedContextualKeywordOn" xml:space="preserve">
    <value>Expected contextual keyword 'on'</value>
  </data>
  <data name="ERR_ExpectedContextualKeywordEquals" xml:space="preserve">
    <value>Expected contextual keyword 'equals'</value>
  </data>
  <data name="ERR_ExpectedContextualKeywordBy" xml:space="preserve">
    <value>Expected contextual keyword 'by'</value>
  </data>
  <data name="ERR_InvalidAnonymousTypeMemberDeclarator" xml:space="preserve">
    <value>Invalid anonymous type member declarator. Anonymous type members must be declared with a member assignment, simple name or member access.</value>
  </data>
  <data name="ERR_InvalidInitializerElementInitializer" xml:space="preserve">
    <value>Invalid initializer member declarator</value>
  </data>
  <data name="ERR_InconsistentLambdaParameterUsage" xml:space="preserve">
    <value>Inconsistent lambda parameter usage; parameter types must be all explicit or all implicit</value>
  </data>
  <data name="ERR_PartialMethodInvalidModifier" xml:space="preserve">
    <value>A partial method cannot have access modifiers or the virtual, abstract, override, new, sealed, or extern modifiers</value>
  </data>
  <data name="ERR_PartialMethodOnlyInPartialClass" xml:space="preserve">
    <value>A partial method must be declared within a partial class or partial struct</value>
  </data>
  <data name="ERR_PartialMethodCannotHaveOutParameters" xml:space="preserve">
    <value>A partial method cannot have out parameters</value>
  </data>
  <data name="ERR_PartialMethodOnlyMethods" xml:space="preserve">
    <value>Only methods, classes, structs, or interfaces may be partial</value>
  </data>
  <data name="ERR_PartialMethodNotExplicit" xml:space="preserve">
    <value>A partial method may not explicitly implement an interface method</value>
  </data>
  <data name="ERR_PartialMethodExtensionDifference" xml:space="preserve">
    <value>Both partial method declarations must be extension methods or neither may be an extension method</value>
  </data>
  <data name="ERR_PartialMethodOnlyOneLatent" xml:space="preserve">
    <value>A partial method may not have multiple defining declarations</value>
  </data>
  <data name="ERR_PartialMethodOnlyOneActual" xml:space="preserve">
    <value>A partial method may not have multiple implementing declarations</value>
  </data>
  <data name="ERR_PartialMethodParamsDifference" xml:space="preserve">
    <value>Both partial method declarations must use a params parameter or neither may use a params parameter</value>
  </data>
  <data name="ERR_PartialMethodMustHaveLatent" xml:space="preserve">
    <value>No defining declaration found for implementing declaration of partial method '{0}'</value>
  </data>
  <data name="ERR_PartialMethodInconsistentConstraints" xml:space="preserve">
    <value>Partial method declarations of '{0}' have inconsistent type parameter constraints</value>
  </data>
  <data name="ERR_PartialMethodToDelegate" xml:space="preserve">
    <value>Cannot create delegate from method '{0}' because it is a partial method without an implementing declaration</value>
  </data>
  <data name="ERR_PartialMethodStaticDifference" xml:space="preserve">
    <value>Both partial method declarations must be static or neither may be static</value>
  </data>
  <data name="ERR_PartialMethodUnsafeDifference" xml:space="preserve">
    <value>Both partial method declarations must be unsafe or neither may be unsafe</value>
  </data>
  <data name="ERR_PartialMethodInExpressionTree" xml:space="preserve">
    <value>Partial methods with only a defining declaration or removed conditional methods cannot be used in expression trees</value>
  </data>
  <data name="ERR_PartialMethodMustReturnVoid" xml:space="preserve">
    <value>Partial methods must have a void return type</value>
  </data>
  <data name="WRN_ObsoleteOverridingNonObsolete" xml:space="preserve">
    <value>Obsolete member '{0}' overrides non-obsolete member '{1}'</value>
  </data>
  <data name="WRN_ObsoleteOverridingNonObsolete_Title" xml:space="preserve">
    <value>Obsolete member overrides non-obsolete member</value>
  </data>
  <data name="WRN_DebugFullNameTooLong" xml:space="preserve">
    <value>The fully qualified name for '{0}' is too long for debug information. Compile without '/debug' option.</value>
  </data>
  <data name="WRN_DebugFullNameTooLong_Title" xml:space="preserve">
    <value>Fully qualified name is too long for debug information</value>
  </data>
  <data name="ERR_ImplicitlyTypedVariableAssignedBadValue" xml:space="preserve">
    <value>Cannot assign {0} to an implicitly-typed variable</value>
  </data>
  <data name="ERR_ImplicitlyTypedVariableWithNoInitializer" xml:space="preserve">
    <value>Implicitly-typed variables must be initialized</value>
  </data>
  <data name="ERR_ImplicitlyTypedVariableMultipleDeclarator" xml:space="preserve">
    <value>Implicitly-typed variables cannot have multiple declarators</value>
  </data>
  <data name="ERR_ImplicitlyTypedVariableAssignedArrayInitializer" xml:space="preserve">
    <value>Cannot initialize an implicitly-typed variable with an array initializer</value>
  </data>
  <data name="ERR_ImplicitlyTypedLocalCannotBeFixed" xml:space="preserve">
    <value>Implicitly-typed local variables cannot be fixed</value>
  </data>
  <data name="ERR_ImplicitlyTypedVariableCannotBeConst" xml:space="preserve">
    <value>Implicitly-typed variables cannot be constant</value>
  </data>
  <data name="WRN_ExternCtorNoImplementation" xml:space="preserve">
    <value>Constructor '{0}' is marked external</value>
  </data>
  <data name="WRN_ExternCtorNoImplementation_Title" xml:space="preserve">
    <value>Constructor is marked external</value>
  </data>
  <data name="ERR_TypeVarNotFound" xml:space="preserve">
    <value>The contextual keyword 'var' may only appear within a local variable declaration or in script code</value>
  </data>
  <data name="ERR_ImplicitlyTypedArrayNoBestType" xml:space="preserve">
    <value>No best type found for implicitly-typed array</value>
  </data>
  <data name="ERR_AnonymousTypePropertyAssignedBadValue" xml:space="preserve">
    <value>Cannot assign {0} to anonymous type property</value>
  </data>
  <data name="ERR_ExpressionTreeContainsBaseAccess" xml:space="preserve">
    <value>An expression tree may not contain a base access</value>
  </data>
  <data name="ERR_ExpressionTreeContainsAssignment" xml:space="preserve">
    <value>An expression tree may not contain an assignment operator</value>
  </data>
  <data name="ERR_AnonymousTypeDuplicatePropertyName" xml:space="preserve">
    <value>An anonymous type cannot have multiple properties with the same name</value>
  </data>
  <data name="ERR_StatementLambdaToExpressionTree" xml:space="preserve">
    <value>A lambda expression with a statement body cannot be converted to an expression tree</value>
  </data>
  <data name="ERR_ExpressionTreeMustHaveDelegate" xml:space="preserve">
    <value>Cannot convert lambda to an expression tree whose type argument '{0}' is not a delegate type</value>
  </data>
  <data name="ERR_AnonymousTypeNotAvailable" xml:space="preserve">
    <value>Cannot use anonymous type in a constant expression</value>
  </data>
  <data name="ERR_LambdaInIsAs" xml:space="preserve">
    <value>The first operand of an 'is' or 'as' operator may not be a lambda expression, anonymous method, or method group.</value>
  </data>
  <data name="ERR_ExpressionTreeContainsMultiDimensionalArrayInitializer" xml:space="preserve">
    <value>An expression tree may not contain a multidimensional array initializer</value>
  </data>
  <data name="ERR_MissingArgument" xml:space="preserve">
    <value>Argument missing</value>
  </data>
  <data name="ERR_VariableUsedBeforeDeclaration" xml:space="preserve">
    <value>Cannot use local variable '{0}' before it is declared</value>
  </data>
  <data name="ERR_RecursivelyTypedVariable" xml:space="preserve">
    <value>Type of '{0}' cannot be inferred since its initializer directly or indirectly refers to the definition.</value>
  </data>
  <data name="ERR_ExplicitLayoutAndAutoImplementedProperty" xml:space="preserve">
    <value>'{0}': Auto-implemented properties cannot be used inside a type marked with StructLayout(LayoutKind.Explicit)</value>
  </data>
  <data name="ERR_UnassignedThisAutoProperty" xml:space="preserve">
    <value>Auto-implemented property '{0}' must be fully assigned before control is returned to the caller.</value>
  </data>
  <data name="ERR_VariableUsedBeforeDeclarationAndHidesField" xml:space="preserve">
    <value>Cannot use local variable '{0}' before it is declared. The declaration of the local variable hides the field '{1}'.</value>
  </data>
  <data name="ERR_ExpressionTreeContainsBadCoalesce" xml:space="preserve">
    <value>An expression tree lambda may not contain a coalescing operator with a null literal left-hand side</value>
  </data>
  <data name="ERR_IdentifierExpected" xml:space="preserve">
    <value>Identifier expected</value>
  </data>
  <data name="ERR_SemicolonExpected" xml:space="preserve">
    <value>; expected</value>
  </data>
  <data name="ERR_SyntaxError" xml:space="preserve">
    <value>Syntax error, '{0}' expected</value>
  </data>
  <data name="ERR_DuplicateModifier" xml:space="preserve">
    <value>Duplicate '{0}' modifier</value>
  </data>
  <data name="ERR_DuplicateAccessor" xml:space="preserve">
    <value>Property accessor already defined</value>
  </data>
  <data name="ERR_IntegralTypeExpected" xml:space="preserve">
    <value>Type byte, sbyte, short, ushort, int, uint, long, or ulong expected</value>
  </data>
  <data name="ERR_IllegalEscape" xml:space="preserve">
    <value>Unrecognized escape sequence</value>
  </data>
  <data name="ERR_NewlineInConst" xml:space="preserve">
    <value>Newline in constant</value>
  </data>
  <data name="ERR_EmptyCharConst" xml:space="preserve">
    <value>Empty character literal</value>
  </data>
  <data name="ERR_TooManyCharsInConst" xml:space="preserve">
    <value>Too many characters in character literal</value>
  </data>
  <data name="ERR_InvalidNumber" xml:space="preserve">
    <value>Invalid number</value>
  </data>
  <data name="ERR_GetOrSetExpected" xml:space="preserve">
    <value>A get or set accessor expected</value>
  </data>
  <data name="ERR_ClassTypeExpected" xml:space="preserve">
    <value>An object, string, or class type expected</value>
  </data>
  <data name="ERR_NamedArgumentExpected" xml:space="preserve">
    <value>Named attribute argument expected</value>
  </data>
  <data name="ERR_TooManyCatches" xml:space="preserve">
    <value>Catch clauses cannot follow the general catch clause of a try statement</value>
  </data>
  <data name="ERR_ThisOrBaseExpected" xml:space="preserve">
    <value>Keyword 'this' or 'base' expected</value>
  </data>
  <data name="ERR_OvlUnaryOperatorExpected" xml:space="preserve">
    <value>Overloadable unary operator expected</value>
  </data>
  <data name="ERR_OvlBinaryOperatorExpected" xml:space="preserve">
    <value>Overloadable binary operator expected</value>
  </data>
  <data name="ERR_IntOverflow" xml:space="preserve">
    <value>Integral constant is too large</value>
  </data>
  <data name="ERR_EOFExpected" xml:space="preserve">
    <value>Type or namespace definition, or end-of-file expected</value>
  </data>
  <data name="ERR_GlobalDefinitionOrStatementExpected" xml:space="preserve">
    <value>Member definition, statement, or end-of-file expected</value>
  </data>
  <data name="ERR_BadEmbeddedStmt" xml:space="preserve">
    <value>Embedded statement cannot be a declaration or labeled statement</value>
  </data>
  <data name="ERR_PPDirectiveExpected" xml:space="preserve">
    <value>Preprocessor directive expected</value>
  </data>
  <data name="ERR_EndOfPPLineExpected" xml:space="preserve">
    <value>Single-line comment or end-of-line expected</value>
  </data>
  <data name="ERR_CloseParenExpected" xml:space="preserve">
    <value>) expected</value>
  </data>
  <data name="ERR_EndifDirectiveExpected" xml:space="preserve">
    <value>#endif directive expected</value>
  </data>
  <data name="ERR_UnexpectedDirective" xml:space="preserve">
    <value>Unexpected preprocessor directive</value>
  </data>
  <data name="ERR_ErrorDirective" xml:space="preserve">
    <value>#error: '{0}'</value>
  </data>
  <data name="WRN_WarningDirective" xml:space="preserve">
    <value>#warning: '{0}'</value>
  </data>
  <data name="WRN_WarningDirective_Title" xml:space="preserve">
    <value>#warning directive</value>
  </data>
  <data name="ERR_TypeExpected" xml:space="preserve">
    <value>Type expected</value>
  </data>
  <data name="ERR_PPDefFollowsToken" xml:space="preserve">
    <value>Cannot define/undefine preprocessor symbols after first token in file</value>
  </data>
  <data name="ERR_PPReferenceFollowsToken" xml:space="preserve">
    <value>Cannot use #r after first token in file</value>
  </data>
  <data name="ERR_OpenEndedComment" xml:space="preserve">
    <value>End-of-file found, '*/' expected</value>
  </data>
  <data name="ERR_OvlOperatorExpected" xml:space="preserve">
    <value>Overloadable operator expected</value>
  </data>
  <data name="ERR_EndRegionDirectiveExpected" xml:space="preserve">
    <value>#endregion directive expected</value>
  </data>
  <data name="ERR_UnterminatedStringLit" xml:space="preserve">
    <value>Unterminated string literal</value>
  </data>
  <data name="ERR_BadDirectivePlacement" xml:space="preserve">
    <value>Preprocessor directives must appear as the first non-whitespace character on a line</value>
  </data>
  <data name="ERR_IdentifierExpectedKW" xml:space="preserve">
    <value>Identifier expected; '{1}' is a keyword</value>
  </data>
  <data name="ERR_SemiOrLBraceExpected" xml:space="preserve">
    <value>{ or ; expected</value>
  </data>
  <data name="ERR_MultiTypeInDeclaration" xml:space="preserve">
    <value>Cannot use more than one type in a for, using, fixed, or declaration statement</value>
  </data>
  <data name="ERR_AddOrRemoveExpected" xml:space="preserve">
    <value>An add or remove accessor expected</value>
  </data>
  <data name="ERR_UnexpectedCharacter" xml:space="preserve">
    <value>Unexpected character '{0}'</value>
  </data>
  <data name="ERR_UnexpectedToken" xml:space="preserve">
    <value>Unexpected token '{0}'</value>
  </data>
  <data name="ERR_ProtectedInStatic" xml:space="preserve">
    <value>'{0}': static classes cannot contain protected members</value>
  </data>
  <data name="WRN_UnreachableGeneralCatch" xml:space="preserve">
    <value>A previous catch clause already catches all exceptions. All non-exceptions thrown will be wrapped in a System.Runtime.CompilerServices.RuntimeWrappedException.</value>
  </data>
  <data name="WRN_UnreachableGeneralCatch_Title" xml:space="preserve">
    <value>A previous catch clause already catches all exceptions</value>
  </data>
  <data name="WRN_UnreachableGeneralCatch_Description" xml:space="preserve">
    <value>This warning is caused when a catch() block has no specified exception type after a catch (System.Exception e) block. The warning advises that the catch() block will not catch any exceptions.

A catch() block after a catch (System.Exception e) block can catch non-CLS exceptions if the RuntimeCompatibilityAttribute is set to false in the AssemblyInfo.cs file: [assembly: RuntimeCompatibilityAttribute(WrapNonExceptionThrows = false)]. If this attribute is not set explicitly to false, all thrown non-CLS exceptions are wrapped as Exceptions and the catch (System.Exception e) block catches them.</value>
  </data>
  <data name="ERR_IncrementLvalueExpected" xml:space="preserve">
    <value>The operand of an increment or decrement operator must be a variable, property or indexer</value>
  </data>
  <data name="ERR_NoSuchMemberOrExtension" xml:space="preserve">
    <value>'{0}' does not contain a definition for '{1}' and no extension method '{1}' accepting a first argument of type '{0}' could be found (are you missing a using directive or an assembly reference?)</value>
  </data>
  <data name="ERR_NoSuchMemberOrExtensionNeedUsing" xml:space="preserve">
    <value>'{0}' does not contain a definition for '{1}' and no extension method '{1}' accepting a first argument of type '{0}' could be found (are you missing a using directive for '{2}'?)</value>
  </data>
  <data name="ERR_BadThisParam" xml:space="preserve">
    <value>Method '{0}' has a parameter modifier 'this' which is not on the first parameter</value>
  </data>
  <data name="ERR_BadRefWithThis" xml:space="preserve">
    <value> The parameter modifier 'ref' cannot be used with 'this' </value>
  </data>
  <data name="ERR_BadOutWithThis" xml:space="preserve">
    <value> The parameter modifier 'out' cannot be used with 'this' </value>
  </data>
  <data name="ERR_BadTypeforThis" xml:space="preserve">
    <value>The first parameter of an extension method cannot be of type '{0}'</value>
  </data>
  <data name="ERR_BadParamModThis" xml:space="preserve">
    <value>A parameter array cannot be used with 'this' modifier on an extension method</value>
  </data>
  <data name="ERR_BadExtensionMeth" xml:space="preserve">
    <value>Extension method must be static</value>
  </data>
  <data name="ERR_BadExtensionAgg" xml:space="preserve">
    <value>Extension method must be defined in a non-generic static class</value>
  </data>
  <data name="ERR_DupParamMod" xml:space="preserve">
    <value>A parameter can only have one '{0}' modifier</value>
  </data>
  <data name="ERR_MultiParamMod" xml:space="preserve">
    <value>A parameter cannot have all the specified modifiers; there are too many modifiers on the parameter</value>
  </data>
  <data name="ERR_ExtensionMethodsDecl" xml:space="preserve">
    <value>Extension methods must be defined in a top level static class; {0} is a nested class</value>
  </data>
  <data name="ERR_ExtensionAttrNotFound" xml:space="preserve">
    <value>Cannot define a new extension method because the compiler required type '{0}' cannot be found. Are you missing a reference to System.Core.dll?</value>
  </data>
  <data name="ERR_ExplicitExtension" xml:space="preserve">
    <value>Do not use 'System.Runtime.CompilerServices.ExtensionAttribute'. Use the 'this' keyword instead.</value>
  </data>
  <data name="ERR_ExplicitDynamicAttr" xml:space="preserve">
    <value>Do not use 'System.Runtime.CompilerServices.DynamicAttribute'. Use the 'dynamic' keyword instead.</value>
  </data>
  <data name="ERR_NoDynamicPhantomOnBaseCtor" xml:space="preserve">
    <value>The constructor call needs to be dynamically dispatched, but cannot be because it is part of a constructor initializer. Consider casting the dynamic arguments.</value>
  </data>
  <data name="ERR_ValueTypeExtDelegate" xml:space="preserve">
    <value>Extension method '{0}' defined on value type '{1}' cannot be used to create delegates</value>
  </data>
  <data name="ERR_BadArgCount" xml:space="preserve">
    <value>No overload for method '{0}' takes {1} arguments</value>
  </data>
  <data name="ERR_BadArgType" xml:space="preserve">
    <value>Argument {0}: cannot convert from '{1}' to '{2}'</value>
  </data>
  <data name="ERR_NoSourceFile" xml:space="preserve">
    <value>Source file '{0}' could not be opened -- {1}</value>
  </data>
  <data name="ERR_CantRefResource" xml:space="preserve">
    <value>Cannot link resource files when building a module</value>
  </data>
  <data name="ERR_ResourceNotUnique" xml:space="preserve">
    <value>Resource identifier '{0}' has already been used in this assembly</value>
  </data>
  <data name="ERR_ResourceFileNameNotUnique" xml:space="preserve">
    <value>Each linked resource and module must have a unique filename. Filename '{0}' is specified more than once in this assembly</value>
  </data>
  <data name="ERR_ImportNonAssembly" xml:space="preserve">
    <value>The referenced file '{0}' is not an assembly</value>
  </data>
  <data name="ERR_RefLvalueExpected" xml:space="preserve">
    <value>A ref or out value must be an assignable variable</value>
  </data>
  <data name="ERR_BaseInStaticMeth" xml:space="preserve">
    <value>Keyword 'base' is not available in a static method</value>
  </data>
  <data name="ERR_BaseInBadContext" xml:space="preserve">
    <value>Keyword 'base' is not available in the current context</value>
  </data>
  <data name="ERR_RbraceExpected" xml:space="preserve">
    <value>} expected</value>
  </data>
  <data name="ERR_LbraceExpected" xml:space="preserve">
    <value>{ expected</value>
  </data>
  <data name="ERR_InExpected" xml:space="preserve">
    <value>'in' expected</value>
  </data>
  <data name="ERR_InvalidPreprocExpr" xml:space="preserve">
    <value>Invalid preprocessor expression</value>
  </data>
  <data name="ERR_InvalidMemberDecl" xml:space="preserve">
    <value>Invalid token '{0}' in class, struct, or interface member declaration</value>
  </data>
  <data name="ERR_MemberNeedsType" xml:space="preserve">
    <value>Method must have a return type</value>
  </data>
  <data name="ERR_BadBaseType" xml:space="preserve">
    <value>Invalid base type</value>
  </data>
  <data name="WRN_EmptySwitch" xml:space="preserve">
    <value>Empty switch block</value>
  </data>
  <data name="WRN_EmptySwitch_Title" xml:space="preserve">
    <value>Empty switch block</value>
  </data>
  <data name="ERR_ExpectedEndTry" xml:space="preserve">
    <value>Expected catch or finally</value>
  </data>
  <data name="ERR_InvalidExprTerm" xml:space="preserve">
    <value>Invalid expression term '{0}'</value>
  </data>
  <data name="ERR_BadNewExpr" xml:space="preserve">
    <value>A new expression requires (), [], or {} after type</value>
  </data>
  <data name="ERR_NoNamespacePrivate" xml:space="preserve">
    <value>Elements defined in a namespace cannot be explicitly declared as private, protected, or protected internal</value>
  </data>
  <data name="ERR_BadVarDecl" xml:space="preserve">
    <value>Expected ; or = (cannot specify constructor arguments in declaration)</value>
  </data>
  <data name="ERR_UsingAfterElements" xml:space="preserve">
    <value>A using clause must precede all other elements defined in the namespace except extern alias declarations</value>
  </data>
  <data name="ERR_BadBinOpArgs" xml:space="preserve">
    <value>Overloaded binary operator '{0}' takes two parameters</value>
  </data>
  <data name="ERR_BadUnOpArgs" xml:space="preserve">
    <value>Overloaded unary operator '{0}' takes one parameter</value>
  </data>
  <data name="ERR_NoVoidParameter" xml:space="preserve">
    <value>Invalid parameter type 'void'</value>
  </data>
  <data name="ERR_DuplicateAlias" xml:space="preserve">
    <value>The using alias '{0}' appeared previously in this namespace</value>
  </data>
  <data name="ERR_BadProtectedAccess" xml:space="preserve">
    <value>Cannot access protected member '{0}' via a qualifier of type '{1}'; the qualifier must be of type '{2}' (or derived from it)</value>
  </data>
  <data name="ERR_AddModuleAssembly" xml:space="preserve">
    <value>'{0}' cannot be added to this assembly because it already is an assembly</value>
  </data>
  <data name="ERR_BindToBogusProp2" xml:space="preserve">
    <value>Property, indexer, or event '{0}' is not supported by the language; try directly calling accessor methods '{1}' or '{2}'</value>
  </data>
  <data name="ERR_BindToBogusProp1" xml:space="preserve">
    <value>Property, indexer, or event '{0}' is not supported by the language; try directly calling accessor method '{1}'</value>
  </data>
  <data name="ERR_NoVoidHere" xml:space="preserve">
    <value>Keyword 'void' cannot be used in this context</value>
  </data>
  <data name="ERR_IndexerNeedsParam" xml:space="preserve">
    <value>Indexers must have at least one parameter</value>
  </data>
  <data name="ERR_BadArraySyntax" xml:space="preserve">
    <value>Array type specifier, [], must appear before parameter name</value>
  </data>
  <data name="ERR_BadOperatorSyntax" xml:space="preserve">
    <value>Declaration is not valid; use '{0} operator &lt;dest-type&gt; (...' instead</value>
  </data>
  <data name="ERR_MainClassNotFound" xml:space="preserve">
    <value>Could not find '{0}' specified for Main method</value>
  </data>
  <data name="ERR_MainClassNotClass" xml:space="preserve">
    <value>'{0}' specified for Main method must be a valid non-generic class or struct</value>
  </data>
  <data name="ERR_NoMainInClass" xml:space="preserve">
    <value>'{0}' does not have a suitable static Main method</value>
  </data>
  <data name="ERR_MainClassIsImport" xml:space="preserve">
    <value>Cannot use '{0}' for Main method because it is imported</value>
  </data>
  <data name="ERR_OutputNeedsName" xml:space="preserve">
    <value>Outputs without source must have the /out option specified</value>
  </data>
  <data name="ERR_CantHaveWin32ResAndManifest" xml:space="preserve">
    <value>Conflicting options specified: Win32 resource file; Win32 manifest</value>
  </data>
  <data name="ERR_CantHaveWin32ResAndIcon" xml:space="preserve">
    <value>Conflicting options specified: Win32 resource file; Win32 icon</value>
  </data>
  <data name="ERR_CantReadResource" xml:space="preserve">
    <value>Error reading resource '{0}' -- '{1}'</value>
  </data>
  <data name="WRN_XMLParseError" xml:space="preserve">
    <value>XML comment has badly formed XML -- '{0}'</value>
  </data>
  <data name="WRN_XMLParseError_Title" xml:space="preserve">
    <value>XML comment has badly formed XML</value>
  </data>
  <data name="WRN_DuplicateParamTag" xml:space="preserve">
    <value>XML comment has a duplicate param tag for '{0}'</value>
  </data>
  <data name="WRN_DuplicateParamTag_Title" xml:space="preserve">
    <value>XML comment has a duplicate param tag</value>
  </data>
  <data name="WRN_UnmatchedParamTag" xml:space="preserve">
    <value>XML comment has a param tag for '{0}', but there is no parameter by that name</value>
  </data>
  <data name="WRN_UnmatchedParamTag_Title" xml:space="preserve">
    <value>XML comment has a param tag, but there is no parameter by that name</value>
  </data>
  <data name="WRN_UnmatchedParamRefTag" xml:space="preserve">
    <value>XML comment on '{1}' has a paramref tag for '{0}', but there is no parameter by that name</value>
  </data>
  <data name="WRN_UnmatchedParamRefTag_Title" xml:space="preserve">
    <value>XML comment has a paramref tag, but there is no parameter by that name</value>
  </data>
  <data name="WRN_MissingParamTag" xml:space="preserve">
    <value>Parameter '{0}' has no matching param tag in the XML comment for '{1}' (but other parameters do)</value>
  </data>
  <data name="WRN_MissingParamTag_Title" xml:space="preserve">
    <value>Parameter has no matching param tag in the XML comment (but other parameters do)</value>
  </data>
  <data name="WRN_BadXMLRef" xml:space="preserve">
    <value>XML comment has cref attribute '{0}' that could not be resolved</value>
  </data>
  <data name="WRN_BadXMLRef_Title" xml:space="preserve">
    <value>XML comment has cref attribute that could not be resolved</value>
  </data>
  <data name="ERR_BadStackAllocExpr" xml:space="preserve">
    <value>A stackalloc expression requires [] after type</value>
  </data>
  <data name="ERR_InvalidLineNumber" xml:space="preserve">
    <value>The line number specified for #line directive is missing or invalid</value>
  </data>
  <data name="ERR_MissingPPFile" xml:space="preserve">
    <value>Quoted file name, single-line comment or end-of-line expected</value>
  </data>
  <data name="ERR_ExpectedPPFile" xml:space="preserve">
    <value>Quoted file name expected</value>
  </data>
  <data name="ERR_ReferenceDirectiveOnlyAllowedInScripts" xml:space="preserve">
    <value>#r is only allowed in scripts</value>
  </data>
  <data name="ERR_ForEachMissingMember" xml:space="preserve">
    <value>foreach statement cannot operate on variables of type '{0}' because '{0}' does not contain a public definition for '{1}'</value>
  </data>
  <data name="WRN_BadXMLRefParamType" xml:space="preserve">
    <value>Invalid type for parameter {0} in XML comment cref attribute: '{1}'</value>
  </data>
  <data name="WRN_BadXMLRefParamType_Title" xml:space="preserve">
    <value>Invalid type for parameter in XML comment cref attribute</value>
  </data>
  <data name="WRN_BadXMLRefReturnType" xml:space="preserve">
    <value>Invalid return type in XML comment cref attribute</value>
  </data>
  <data name="WRN_BadXMLRefReturnType_Title" xml:space="preserve">
    <value>Invalid return type in XML comment cref attribute</value>
  </data>
  <data name="ERR_BadWin32Res" xml:space="preserve">
    <value>Error reading Win32 resources -- {0}</value>
  </data>
  <data name="WRN_BadXMLRefSyntax" xml:space="preserve">
    <value>XML comment has syntactically incorrect cref attribute '{0}'</value>
  </data>
  <data name="WRN_BadXMLRefSyntax_Title" xml:space="preserve">
    <value>XML comment has syntactically incorrect cref attribute</value>
  </data>
  <data name="ERR_BadModifierLocation" xml:space="preserve">
    <value>Member modifier '{0}' must precede the member type and name</value>
  </data>
  <data name="ERR_MissingArraySize" xml:space="preserve">
    <value>Array creation must have array size or array initializer</value>
  </data>
  <data name="WRN_UnprocessedXMLComment" xml:space="preserve">
    <value>XML comment is not placed on a valid language element</value>
  </data>
  <data name="WRN_UnprocessedXMLComment_Title" xml:space="preserve">
    <value>XML comment is not placed on a valid language element</value>
  </data>
  <data name="WRN_FailedInclude" xml:space="preserve">
    <value>Unable to include XML fragment '{1}' of file '{0}' -- {2}</value>
  </data>
  <data name="WRN_FailedInclude_Title" xml:space="preserve">
    <value>Unable to include XML fragment</value>
  </data>
  <data name="WRN_InvalidInclude" xml:space="preserve">
    <value>Invalid XML include element -- {0}</value>
  </data>
  <data name="WRN_InvalidInclude_Title" xml:space="preserve">
    <value>Invalid XML include element</value>
  </data>
  <data name="WRN_MissingXMLComment" xml:space="preserve">
    <value>Missing XML comment for publicly visible type or member '{0}'</value>
  </data>
  <data name="WRN_MissingXMLComment_Title" xml:space="preserve">
    <value>Missing XML comment for publicly visible type or member</value>
  </data>
  <data name="WRN_MissingXMLComment_Description" xml:space="preserve">
    <value>The /doc compiler option was specified, but one or more constructs did not have comments.</value>
  </data>
  <data name="WRN_XMLParseIncludeError" xml:space="preserve">
    <value>Badly formed XML in included comments file -- '{0}'</value>
  </data>
  <data name="WRN_XMLParseIncludeError_Title" xml:space="preserve">
    <value>Badly formed XML in included comments file</value>
  </data>
  <data name="ERR_BadDelArgCount" xml:space="preserve">
    <value>Delegate '{0}' does not take {1} arguments</value>
  </data>
  <data name="ERR_UnexpectedSemicolon" xml:space="preserve">
    <value>Semicolon after method or accessor block is not valid</value>
  </data>
  <data name="ERR_MethodReturnCantBeRefAny" xml:space="preserve">
    <value>Method or delegate cannot return type '{0}'</value>
  </data>
  <data name="ERR_CompileCancelled" xml:space="preserve">
    <value>Compilation cancelled by user</value>
  </data>
  <data name="ERR_MethodArgCantBeRefAny" xml:space="preserve">
    <value>Cannot make reference to variable of type '{0}'</value>
  </data>
  <data name="ERR_AssgReadonlyLocal" xml:space="preserve">
    <value>Cannot assign to '{0}' because it is read-only</value>
  </data>
  <data name="ERR_RefReadonlyLocal" xml:space="preserve">
    <value>Cannot use '{0}' as a ref or out value because it is read-only</value>
  </data>
  <data name="ERR_CantUseRequiredAttribute" xml:space="preserve">
    <value>The RequiredAttribute attribute is not permitted on C# types</value>
  </data>
  <data name="ERR_NoModifiersOnAccessor" xml:space="preserve">
    <value>Modifiers cannot be placed on event accessor declarations</value>
  </data>
  <data name="ERR_ParamsCantBeRefOut" xml:space="preserve">
    <value>The params parameter cannot be declared as ref or out</value>
  </data>
  <data name="ERR_ReturnNotLValue" xml:space="preserve">
    <value>Cannot modify the return value of '{0}' because it is not a variable</value>
  </data>
  <data name="ERR_MissingCoClass" xml:space="preserve">
    <value>The managed coclass wrapper class '{0}' for interface '{1}' cannot be found (are you missing an assembly reference?)</value>
  </data>
  <data name="ERR_AmbiguousAttribute" xml:space="preserve">
    <value>'{0}' is ambiguous between '{1}' and '{2}'; use either '@{0}' or '{0}Attribute'</value>
  </data>
  <data name="ERR_BadArgExtraRef" xml:space="preserve">
    <value>Argument {0} may not be passed with the '{1}' keyword</value>
  </data>
  <data name="WRN_CmdOptionConflictsSource" xml:space="preserve">
    <value>Option '{0}' overrides attribute '{1}' given in a source file or added module</value>
  </data>
  <data name="WRN_CmdOptionConflictsSource_Title" xml:space="preserve">
    <value>Option overrides attribute given in a source file or added module</value>
  </data>
  <data name="WRN_CmdOptionConflictsSource_Description" xml:space="preserve">
    <value>This warning occurs if the assembly attributes AssemblyKeyFileAttribute or AssemblyKeyNameAttribute found in source conflict with the /keyfile or /keycontainer command line option or key file name or key container specified in the Project Properties.</value>
  </data>
  <data name="ERR_BadCompatMode" xml:space="preserve">
    <value>Invalid option '{0}' for /langversion; must be ISO-1, ISO-2, Default or an integer in range 1 to 6.</value>
  </data>
  <data name="ERR_DelegateOnConditional" xml:space="preserve">
    <value>Cannot create delegate with '{0}' because it or a method it overrides has a Conditional attribute</value>
  </data>
  <data name="ERR_CantMakeTempFile" xml:space="preserve">
    <value>Cannot create temporary file -- {0}</value>
  </data>
  <data name="ERR_BadArgRef" xml:space="preserve">
    <value>Argument {0} must be passed with the '{1}' keyword</value>
  </data>
  <data name="ERR_YieldInAnonMeth" xml:space="preserve">
    <value>The yield statement cannot be used inside an anonymous method or lambda expression</value>
  </data>
  <data name="ERR_ReturnInIterator" xml:space="preserve">
    <value>Cannot return a value from an iterator. Use the yield return statement to return a value, or yield break to end the iteration.</value>
  </data>
  <data name="ERR_BadIteratorArgType" xml:space="preserve">
    <value>Iterators cannot have ref or out parameters</value>
  </data>
  <data name="ERR_BadIteratorReturn" xml:space="preserve">
    <value>The body of '{0}' cannot be an iterator block because '{1}' is not an iterator interface type</value>
  </data>
  <data name="ERR_BadYieldInFinally" xml:space="preserve">
    <value>Cannot yield in the body of a finally clause</value>
  </data>
  <data name="ERR_BadYieldInTryOfCatch" xml:space="preserve">
    <value>Cannot yield a value in the body of a try block with a catch clause</value>
  </data>
  <data name="ERR_EmptyYield" xml:space="preserve">
    <value>Expression expected after yield return</value>
  </data>
  <data name="ERR_AnonDelegateCantUse" xml:space="preserve">
    <value>Cannot use ref or out parameter '{0}' inside an anonymous method, lambda expression, or query expression</value>
  </data>
  <data name="ERR_IllegalInnerUnsafe" xml:space="preserve">
    <value>Unsafe code may not appear in iterators</value>
  </data>
  <data name="ERR_BadYieldInCatch" xml:space="preserve">
    <value>Cannot yield a value in the body of a catch clause</value>
  </data>
  <data name="ERR_BadDelegateLeave" xml:space="preserve">
    <value>Control cannot leave the body of an anonymous method or lambda expression</value>
  </data>
  <data name="WRN_IllegalPragma" xml:space="preserve">
    <value>Unrecognized #pragma directive</value>
  </data>
  <data name="WRN_IllegalPragma_Title" xml:space="preserve">
    <value>Unrecognized #pragma directive</value>
  </data>
  <data name="WRN_IllegalPPWarning" xml:space="preserve">
    <value>Expected disable or restore</value>
  </data>
  <data name="WRN_IllegalPPWarning_Title" xml:space="preserve">
    <value>Expected disable or restore after #pragma warning</value>
  </data>
  <data name="WRN_BadRestoreNumber" xml:space="preserve">
    <value>Cannot restore warning 'CS{0}' because it was disabled globally</value>
  </data>
  <data name="WRN_BadRestoreNumber_Title" xml:space="preserve">
    <value>Cannot restore warning because it was disabled globally</value>
  </data>
  <data name="ERR_VarargsIterator" xml:space="preserve">
    <value>__arglist is not allowed in the parameter list of iterators</value>
  </data>
  <data name="ERR_UnsafeIteratorArgType" xml:space="preserve">
    <value>Iterators cannot have unsafe parameters or yield types</value>
  </data>
  <data name="ERR_BadCoClassSig" xml:space="preserve">
    <value>The managed coclass wrapper class signature '{0}' for interface '{1}' is not a valid class name signature</value>
  </data>
  <data name="ERR_MultipleIEnumOfT" xml:space="preserve">
    <value>foreach statement cannot operate on variables of type '{0}' because it implements multiple instantiations of '{1}'; try casting to a specific interface instantiation</value>
  </data>
  <data name="ERR_FixedDimsRequired" xml:space="preserve">
    <value>A fixed size buffer field must have the array size specifier after the field name</value>
  </data>
  <data name="ERR_FixedNotInStruct" xml:space="preserve">
    <value>Fixed size buffer fields may only be members of structs</value>
  </data>
  <data name="ERR_AnonymousReturnExpected" xml:space="preserve">
    <value>Not all code paths return a value in {0} of type '{1}'</value>
  </data>
  <data name="WRN_NonECMAFeature" xml:space="preserve">
    <value>Feature '{0}' is not part of the standardized ISO C# language specification, and may not be accepted by other compilers</value>
  </data>
  <data name="WRN_NonECMAFeature_Title" xml:space="preserve">
    <value>Feature is not part of the standardized ISO C# language specification, and may not be accepted by other compilers</value>
  </data>
  <data name="ERR_ExpectedVerbatimLiteral" xml:space="preserve">
    <value>Keyword, identifier, or string expected after verbatim specifier: @</value>
  </data>
  <data name="ERR_AssgReadonly2" xml:space="preserve">
    <value>Members of readonly field '{0}' cannot be modified (except in a constructor or a variable initializer)</value>
  </data>
  <data name="ERR_RefReadonly2" xml:space="preserve">
    <value>Members of readonly field '{0}' cannot be used as a ref or out value (except in a constructor)</value>
  </data>
  <data name="ERR_AssgReadonlyStatic2" xml:space="preserve">
    <value>Fields of static readonly field '{0}' cannot be assigned to (except in a static constructor or a variable initializer)</value>
  </data>
  <data name="ERR_RefReadonlyStatic2" xml:space="preserve">
    <value>Fields of static readonly field '{0}' cannot be used as a ref or out value (except in a static constructor)</value>
  </data>
  <data name="ERR_AssgReadonlyLocal2Cause" xml:space="preserve">
    <value>Cannot modify members of '{0}' because it is a '{1}'</value>
  </data>
  <data name="ERR_RefReadonlyLocal2Cause" xml:space="preserve">
    <value>Cannot use fields of '{0}' as a ref or out value because it is a '{1}'</value>
  </data>
  <data name="ERR_AssgReadonlyLocalCause" xml:space="preserve">
    <value>Cannot assign to '{0}' because it is a '{1}'</value>
  </data>
  <data name="ERR_RefReadonlyLocalCause" xml:space="preserve">
    <value>Cannot use '{0}' as a ref or out value because it is a '{1}'</value>
  </data>
  <data name="WRN_ErrorOverride" xml:space="preserve">
    <value>{0}. See also error CS{1}.</value>
  </data>
  <data name="WRN_ErrorOverride_Title" xml:space="preserve">
    <value>Warning is overriding an error</value>
  </data>
  <data name="WRN_ErrorOverride_Description" xml:space="preserve">
    <value>The compiler emits this warning when it overrides an error with a warning. For information about the problem, search for the error code mentioned.</value>
  </data>
  <data name="ERR_AnonMethToNonDel" xml:space="preserve">
    <value>Cannot convert {0} to type '{1}' because it is not a delegate type</value>
  </data>
  <data name="ERR_CantConvAnonMethParams" xml:space="preserve">
    <value>Cannot convert {0} to delegate type '{1}' because the parameter types do not match the delegate parameter types</value>
  </data>
  <data name="ERR_CantConvAnonMethReturns" xml:space="preserve">
    <value>Cannot convert {0} to intended delegate type because some of the return types in the block are not implicitly convertible to the delegate return type</value>
  </data>
  <data name="ERR_BadAsyncReturnExpression" xml:space="preserve">
    <value>Since this is an async method, the return expression must be of type '{0}' rather than 'Task&lt;{0}&gt;'</value>
  </data>
  <data name="ERR_CantConvAsyncAnonFuncReturns" xml:space="preserve">
    <value>Cannot convert async {0} to delegate type '{1}'. An async {0} may return void, Task or Task&lt;T&gt;, none of which are convertible to '{1}'.</value>
  </data>
  <data name="ERR_IllegalFixedType" xml:space="preserve">
    <value>Fixed size buffer type must be one of the following: bool, byte, short, int, long, char, sbyte, ushort, uint, ulong, float or double</value>
  </data>
  <data name="ERR_FixedOverflow" xml:space="preserve">
    <value>Fixed size buffer of length {0} and type '{1}' is too big</value>
  </data>
  <data name="ERR_InvalidFixedArraySize" xml:space="preserve">
    <value>Fixed size buffers must have a length greater than zero</value>
  </data>
  <data name="ERR_FixedBufferNotFixed" xml:space="preserve">
    <value>You cannot use fixed size buffers contained in unfixed expressions. Try using the fixed statement.</value>
  </data>
  <data name="ERR_AttributeNotOnAccessor" xml:space="preserve">
    <value>Attribute '{0}' is not valid on property or event accessors. It is only valid on '{1}' declarations.</value>
  </data>
  <data name="WRN_InvalidSearchPathDir" xml:space="preserve">
    <value>Invalid search path '{0}' specified in '{1}' -- '{2}'</value>
  </data>
  <data name="WRN_InvalidSearchPathDir_Title" xml:space="preserve">
    <value>Invalid search path specified</value>
  </data>
  <data name="ERR_IllegalVarArgs" xml:space="preserve">
    <value>__arglist is not valid in this context</value>
  </data>
  <data name="ERR_IllegalParams" xml:space="preserve">
    <value>params is not valid in this context</value>
  </data>
  <data name="ERR_BadModifiersOnNamespace" xml:space="preserve">
    <value>A namespace declaration cannot have modifiers or attributes</value>
  </data>
  <data name="ERR_BadPlatformType" xml:space="preserve">
    <value>Invalid option '{0}' for /platform; must be anycpu, x86, Itanium or x64</value>
  </data>
  <data name="ERR_ThisStructNotInAnonMeth" xml:space="preserve">
    <value>Anonymous methods, lambda expressions, and query expressions inside structs cannot access instance members of 'this'. Consider copying 'this' to a local variable outside the anonymous method, lambda expression or query expression and using the local instead.</value>
  </data>
  <data name="ERR_NoConvToIDisp" xml:space="preserve">
    <value>'{0}': type used in a using statement must be implicitly convertible to 'System.IDisposable'</value>
  </data>
  <data name="ERR_BadParamRef" xml:space="preserve">
    <value>Parameter {0} must be declared with the '{1}' keyword</value>
  </data>
  <data name="ERR_BadParamExtraRef" xml:space="preserve">
    <value>Parameter {0} should not be declared with the '{1}' keyword</value>
  </data>
  <data name="ERR_BadParamType" xml:space="preserve">
    <value>Parameter {0} is declared as type '{1}{2}' but should be '{3}{4}'</value>
  </data>
  <data name="ERR_BadExternIdentifier" xml:space="preserve">
    <value>Invalid extern alias for '/reference'; '{0}' is not a valid identifier</value>
  </data>
  <data name="ERR_AliasMissingFile" xml:space="preserve">
    <value>Invalid reference alias option: '{0}=' -- missing filename</value>
  </data>
  <data name="ERR_GlobalExternAlias" xml:space="preserve">
    <value>You cannot redefine the global extern alias</value>
  </data>
  <data name="ERR_MissingTypeInSource" xml:space="preserve">
    <value>Reference to type '{0}' claims it is defined in this assembly, but it is not defined in source or any added modules</value>
  </data>
  <data name="ERR_MissingTypeInAssembly" xml:space="preserve">
    <value>Reference to type '{0}' claims it is defined in '{1}', but it could not be found</value>
  </data>
  <data name="WRN_MultiplePredefTypes" xml:space="preserve">
    <value>The predefined type '{0}' is defined in multiple assemblies in the global alias; using definition from '{1}'</value>
  </data>
  <data name="WRN_MultiplePredefTypes_Title" xml:space="preserve">
    <value>Predefined type is defined in multiple assemblies in the global alias</value>
  </data>
  <data name="WRN_MultiplePredefTypes_Description" xml:space="preserve">
    <value>This error occurs when a predefined system type such as System.Int32 is found in two assemblies. One way this can happen is if you are referencing mscorlib or System.Runtime.dll from two different places, such as trying to run two versions of the .NET Framework side-by-side.</value>
  </data>
  <data name="ERR_LocalCantBeFixedAndHoisted" xml:space="preserve">
    <value>Local '{0}' or its members cannot have their address taken and be used inside an anonymous method or lambda expression</value>
  </data>
  <data name="WRN_TooManyLinesForDebugger" xml:space="preserve">
    <value>Source file has exceeded the limit of 16,707,565 lines representable in the PDB; debug information will be incorrect</value>
  </data>
  <data name="WRN_TooManyLinesForDebugger_Title" xml:space="preserve">
    <value>Source file has exceeded the limit of 16,707,565 lines representable in the PDB; debug information will be incorrect</value>
  </data>
  <data name="ERR_CantConvAnonMethNoParams" xml:space="preserve">
    <value>Cannot convert anonymous method block without a parameter list to delegate type '{0}' because it has one or more out parameters</value>
  </data>
  <data name="ERR_ConditionalOnNonAttributeClass" xml:space="preserve">
    <value>Attribute '{0}' is only valid on methods or attribute classes</value>
  </data>
  <data name="WRN_CallOnNonAgileField" xml:space="preserve">
    <value>Accessing a member on '{0}' may cause a runtime exception because it is a field of a marshal-by-reference class</value>
  </data>
  <data name="WRN_CallOnNonAgileField_Title" xml:space="preserve">
    <value>Accessing a member on a field of a marshal-by-reference class may cause a runtime exception</value>
  </data>
  <data name="WRN_CallOnNonAgileField_Description" xml:space="preserve">
    <value>This warning occurs when you try to call a method, property, or indexer on a member of a class that derives from MarshalByRefObject, and the member is a value type. Objects that inherit from MarshalByRefObject are typically intended to be marshaled by reference across an application domain. If any code ever attempts to directly access the value-type member of such an object across an application domain, a runtime exception will occur. To resolve the warning, first copy the member into a local variable and call the method on that variable.</value>
  </data>
  <data name="WRN_BadWarningNumber" xml:space="preserve">
    <value>'{0}' is not a valid warning number</value>
  </data>
  <data name="WRN_BadWarningNumber_Title" xml:space="preserve">
    <value>Not a valid warning number</value>
  </data>
  <data name="WRN_BadWarningNumber_Description" xml:space="preserve">
    <value>A number that was passed to the #pragma warning preprocessor directive was not a valid warning number. Verify that the number represents a warning, not an error.</value>
  </data>
  <data name="WRN_InvalidNumber" xml:space="preserve">
    <value>Invalid number</value>
  </data>
  <data name="WRN_InvalidNumber_Title" xml:space="preserve">
    <value>Invalid number</value>
  </data>
  <data name="WRN_FileNameTooLong" xml:space="preserve">
    <value>Invalid filename specified for preprocessor directive. Filename is too long or not a valid filename.</value>
  </data>
  <data name="WRN_FileNameTooLong_Title" xml:space="preserve">
    <value>Invalid filename specified for preprocessor directive</value>
  </data>
  <data name="WRN_IllegalPPChecksum" xml:space="preserve">
    <value>Invalid #pragma checksum syntax; should be #pragma checksum "filename" "{XXXXXXXX-XXXX-XXXX-XXXX-XXXXXXXXXXXX}" "XXXX..."</value>
  </data>
  <data name="WRN_IllegalPPChecksum_Title" xml:space="preserve">
    <value>Invalid #pragma checksum syntax</value>
  </data>
  <data name="WRN_EndOfPPLineExpected" xml:space="preserve">
    <value>Single-line comment or end-of-line expected</value>
  </data>
  <data name="WRN_EndOfPPLineExpected_Title" xml:space="preserve">
    <value>Single-line comment or end-of-line expected after #pragma directive</value>
  </data>
  <data name="WRN_ConflictingChecksum" xml:space="preserve">
    <value>Different checksum values given for '{0}'</value>
  </data>
  <data name="WRN_ConflictingChecksum_Title" xml:space="preserve">
    <value>Different #pragma checksum values given</value>
  </data>
  <data name="WRN_InvalidAssemblyName" xml:space="preserve">
    <value>Assembly reference '{0}' is invalid and cannot be resolved</value>
  </data>
  <data name="WRN_InvalidAssemblyName_Title" xml:space="preserve">
    <value>Assembly reference is invalid and cannot be resolved</value>
  </data>
  <data name="WRN_InvalidAssemblyName_Description" xml:space="preserve">
    <value>This warning indicates that an attribute, such as InternalsVisibleToAttribute, was not specified correctly.</value>
  </data>
  <data name="WRN_UnifyReferenceMajMin" xml:space="preserve">
    <value>Assuming assembly reference '{0}' used by '{1}' matches identity '{2}' of '{3}', you may need to supply runtime policy</value>
  </data>
  <data name="WRN_UnifyReferenceMajMin_Title" xml:space="preserve">
    <value>Assuming assembly reference matches identity</value>
  </data>
  <data name="WRN_UnifyReferenceMajMin_Description" xml:space="preserve">
    <value>The two assemblies differ in release and/or version number. For unification to occur, you must specify directives in the application's .config file, and you must provide the correct strong name of an assembly.</value>
  </data>
  <data name="WRN_UnifyReferenceBldRev" xml:space="preserve">
    <value>Assuming assembly reference '{0}' used by '{1}' matches identity '{2}' of '{3}', you may need to supply runtime policy</value>
  </data>
  <data name="WRN_UnifyReferenceBldRev_Title" xml:space="preserve">
    <value>Assuming assembly reference matches identity</value>
  </data>
  <data name="WRN_UnifyReferenceBldRev_Description" xml:space="preserve">
    <value>The two assemblies differ in release and/or version number. For unification to occur, you must specify directives in the application's .config file, and you must provide the correct strong name of an assembly.</value>
  </data>
  <data name="ERR_DuplicateImport" xml:space="preserve">
    <value>Multiple assemblies with equivalent identity have been imported: '{0}' and '{1}'. Remove one of the duplicate references.</value>
  </data>
  <data name="ERR_DuplicateImportSimple" xml:space="preserve">
    <value>An assembly with the same simple name '{0}' has already been imported. Try removing one of the references (e.g. '{1}') or sign them to enable side-by-side.</value>
  </data>
  <data name="ERR_AssemblyMatchBadVersion" xml:space="preserve">
    <value>Assembly '{0}' with identity '{1}' uses '{2}' which has a higher version than referenced assembly '{3}' with identity '{4}'</value>
  </data>
  <data name="ERR_FixedNeedsLvalue" xml:space="preserve">
    <value>Fixed size buffers can only be accessed through locals or fields</value>
  </data>
  <data name="WRN_DuplicateTypeParamTag" xml:space="preserve">
    <value>XML comment has a duplicate typeparam tag for '{0}'</value>
  </data>
  <data name="WRN_DuplicateTypeParamTag_Title" xml:space="preserve">
    <value>XML comment has a duplicate typeparam tag</value>
  </data>
  <data name="WRN_UnmatchedTypeParamTag" xml:space="preserve">
    <value>XML comment has a typeparam tag for '{0}', but there is no type parameter by that name</value>
  </data>
  <data name="WRN_UnmatchedTypeParamTag_Title" xml:space="preserve">
    <value>XML comment has a typeparam tag, but there is no type parameter by that name</value>
  </data>
  <data name="WRN_UnmatchedTypeParamRefTag" xml:space="preserve">
    <value>XML comment on '{1}' has a typeparamref tag for '{0}', but there is no type parameter by that name</value>
  </data>
  <data name="WRN_UnmatchedTypeParamRefTag_Title" xml:space="preserve">
    <value>XML comment has a typeparamref tag, but there is no type parameter by that name</value>
  </data>
  <data name="WRN_MissingTypeParamTag" xml:space="preserve">
    <value>Type parameter '{0}' has no matching typeparam tag in the XML comment on '{1}' (but other type parameters do)</value>
  </data>
  <data name="WRN_MissingTypeParamTag_Title" xml:space="preserve">
    <value>Type parameter has no matching typeparam tag in the XML comment (but other type parameters do)</value>
  </data>
  <data name="ERR_CantChangeTypeOnOverride" xml:space="preserve">
    <value>'{0}': type must be '{2}' to match overridden member '{1}'</value>
  </data>
  <data name="ERR_DoNotUseFixedBufferAttr" xml:space="preserve">
    <value>Do not use 'System.Runtime.CompilerServices.FixedBuffer' attribute. Use the 'fixed' field modifier instead.</value>
  </data>
  <data name="WRN_AssignmentToSelf" xml:space="preserve">
    <value>Assignment made to same variable; did you mean to assign something else?</value>
  </data>
  <data name="WRN_AssignmentToSelf_Title" xml:space="preserve">
    <value>Assignment made to same variable</value>
  </data>
  <data name="WRN_ComparisonToSelf" xml:space="preserve">
    <value>Comparison made to same variable; did you mean to compare something else?</value>
  </data>
  <data name="WRN_ComparisonToSelf_Title" xml:space="preserve">
    <value>Comparison made to same variable</value>
  </data>
  <data name="ERR_CantOpenWin32Res" xml:space="preserve">
    <value>Error opening Win32 resource file '{0}' -- '{1}'</value>
  </data>
  <data name="WRN_DotOnDefault" xml:space="preserve">
    <value>Expression will always cause a System.NullReferenceException because the default value of '{0}' is null</value>
  </data>
  <data name="WRN_DotOnDefault_Title" xml:space="preserve">
    <value>Expression will always cause a System.NullReferenceException because the type's default value is null</value>
  </data>
  <data name="ERR_NoMultipleInheritance" xml:space="preserve">
    <value>Class '{0}' cannot have multiple base classes: '{1}' and '{2}'</value>
  </data>
  <data name="ERR_BaseClassMustBeFirst" xml:space="preserve">
    <value>Base class '{0}' must come before any interfaces</value>
  </data>
  <data name="WRN_BadXMLRefTypeVar" xml:space="preserve">
    <value>XML comment has cref attribute '{0}' that refers to a type parameter</value>
  </data>
  <data name="WRN_BadXMLRefTypeVar_Title" xml:space="preserve">
    <value>XML comment has cref attribute that refers to a type parameter</value>
  </data>
  <data name="ERR_FriendAssemblyBadArgs" xml:space="preserve">
    <value>Friend assembly reference '{0}' is invalid. InternalsVisibleTo declarations cannot have a version, culture, public key token, or processor architecture specified.</value>
  </data>
  <data name="ERR_FriendAssemblySNReq" xml:space="preserve">
    <value>Friend assembly reference '{0}' is invalid. Strong-name signed assemblies must specify a public key in their InternalsVisibleTo declarations.</value>
  </data>
  <data name="ERR_DelegateOnNullable" xml:space="preserve">
    <value>Cannot bind delegate to '{0}' because it is a member of 'System.Nullable&lt;T&gt;'</value>
  </data>
  <data name="ERR_BadCtorArgCount" xml:space="preserve">
    <value>'{0}' does not contain a constructor that takes {1} arguments</value>
  </data>
  <data name="ERR_GlobalAttributesNotFirst" xml:space="preserve">
    <value>Assembly and module attributes must precede all other elements defined in a file except using clauses and extern alias declarations</value>
  </data>
  <data name="ERR_ExpressionExpected" xml:space="preserve">
    <value>Expected expression</value>
  </data>
  <data name="ERR_InvalidSubsystemVersion" xml:space="preserve">
    <value>Invalid version {0} for /subsystemversion. The version must be 6.02 or greater for ARM or AppContainerExe, and 4.00 or greater otherwise</value>
  </data>
  <data name="ERR_InteropMethodWithBody" xml:space="preserve">
    <value>Embedded interop method '{0}' contains a body.</value>
  </data>
  <data name="ERR_BadWarningLevel" xml:space="preserve">
    <value>Warning level must be in the range 0-4</value>
  </data>
  <data name="ERR_BadDebugType" xml:space="preserve">
    <value>Invalid option '{0}' for /debug; must be full or pdbonly</value>
  </data>
  <data name="ERR_BadResourceVis" xml:space="preserve">
    <value>Invalid option '{0}'; Resource visibility must be either 'public' or 'private'</value>
  </data>
  <data name="ERR_DefaultValueTypeMustMatch" xml:space="preserve">
    <value>The type of the argument to the DefaultParameterValue attribute must match the parameter type</value>
  </data>
  <data name="ERR_DefaultValueBadValueType" xml:space="preserve">
    <value>Argument of type '{0}' is not applicable for the DefaultParameterValue attribute</value>
  </data>
  <data name="ERR_MemberAlreadyInitialized" xml:space="preserve">
    <value>Duplicate initialization of member '{0}'</value>
  </data>
  <data name="ERR_MemberCannotBeInitialized" xml:space="preserve">
    <value>Member '{0}' cannot be initialized. It is not a field or property.</value>
  </data>
  <data name="ERR_StaticMemberInObjectInitializer" xml:space="preserve">
    <value>Static field or property '{0}' cannot be assigned in an object initializer</value>
  </data>
  <data name="ERR_ReadonlyValueTypeInObjectInitializer" xml:space="preserve">
    <value>Members of readonly field '{0}' of type '{1}' cannot be assigned with an object initializer because it is of a value type</value>
  </data>
  <data name="ERR_ValueTypePropertyInObjectInitializer" xml:space="preserve">
    <value>Members of property '{0}' of type '{1}' cannot be assigned with an object initializer because it is of a value type</value>
  </data>
  <data name="ERR_UnsafeTypeInObjectCreation" xml:space="preserve">
    <value>Unsafe type '{0}' cannot be used in object creation</value>
  </data>
  <data name="ERR_EmptyElementInitializer" xml:space="preserve">
    <value>Element initializer cannot be empty</value>
  </data>
  <data name="ERR_InitializerAddHasWrongSignature" xml:space="preserve">
    <value>The best overloaded method match for '{0}' has wrong signature for the initializer element. The initializable Add must be an accessible instance method.</value>
  </data>
  <data name="ERR_CollectionInitRequiresIEnumerable" xml:space="preserve">
    <value>Cannot initialize type '{0}' with a collection initializer because it does not implement 'System.Collections.IEnumerable'</value>
  </data>
  <data name="ERR_CantSetWin32Manifest" xml:space="preserve">
    <value>Error reading Win32 manifest file '{0}' -- '{1}'</value>
  </data>
  <data name="WRN_CantHaveManifestForModule" xml:space="preserve">
    <value>Ignoring /win32manifest for module because it only applies to assemblies</value>
  </data>
  <data name="WRN_CantHaveManifestForModule_Title" xml:space="preserve">
    <value>Ignoring /win32manifest for module because it only applies to assemblies</value>
  </data>
  <data name="ERR_BadExtensionArgTypes" xml:space="preserve">
    <value>'{0}' does not contain a definition for '{1}' and the best extension method overload '{2}' has some invalid arguments</value>
  </data>
  <data name="ERR_BadInstanceArgType" xml:space="preserve">
    <value>'{0}' does not contain a definition for '{1}' and the best extension method overload '{2}' requires a receiver of type '{3}'</value>
  </data>
  <data name="ERR_QueryDuplicateRangeVariable" xml:space="preserve">
    <value>The range variable '{0}' has already been declared</value>
  </data>
  <data name="ERR_QueryRangeVariableOverrides" xml:space="preserve">
    <value>The range variable '{0}' conflicts with a previous declaration of '{0}'</value>
  </data>
  <data name="ERR_QueryRangeVariableAssignedBadValue" xml:space="preserve">
    <value>Cannot assign {0} to a range variable</value>
  </data>
  <data name="ERR_QueryNoProviderCastable" xml:space="preserve">
    <value>Could not find an implementation of the query pattern for source type '{0}'.  '{1}' not found.  Consider explicitly specifying the type of the range variable '{2}'.</value>
  </data>
  <data name="ERR_QueryNoProviderStandard" xml:space="preserve">
    <value>Could not find an implementation of the query pattern for source type '{0}'.  '{1}' not found.  Are you missing a reference to 'System.Core.dll' or a using directive for 'System.Linq'?</value>
  </data>
  <data name="ERR_QueryNoProvider" xml:space="preserve">
    <value>Could not find an implementation of the query pattern for source type '{0}'.  '{1}' not found.</value>
  </data>
  <data name="ERR_QueryOuterKey" xml:space="preserve">
    <value>The name '{0}' is not in scope on the left side of 'equals'.  Consider swapping the expressions on either side of 'equals'.</value>
  </data>
  <data name="ERR_QueryInnerKey" xml:space="preserve">
    <value>The name '{0}' is not in scope on the right side of 'equals'.  Consider swapping the expressions on either side of 'equals'.</value>
  </data>
  <data name="ERR_QueryOutRefRangeVariable" xml:space="preserve">
    <value>Cannot pass the range variable '{0}' as an out or ref parameter</value>
  </data>
  <data name="ERR_QueryMultipleProviders" xml:space="preserve">
    <value>Multiple implementations of the query pattern were found for source type '{0}'.  Ambiguous call to '{1}'.</value>
  </data>
  <data name="ERR_QueryTypeInferenceFailedMulti" xml:space="preserve">
    <value>The type of one of the expressions in the {0} clause is incorrect.  Type inference failed in the call to '{1}'.</value>
  </data>
  <data name="ERR_QueryTypeInferenceFailed" xml:space="preserve">
    <value>The type of the expression in the {0} clause is incorrect.  Type inference failed in the call to '{1}'.</value>
  </data>
  <data name="ERR_QueryTypeInferenceFailedSelectMany" xml:space="preserve">
    <value>An expression of type '{0}' is not allowed in a subsequent from clause in a query expression with source type '{1}'.  Type inference failed in the call to '{2}'.</value>
  </data>
  <data name="ERR_ExpressionTreeContainsPointerOp" xml:space="preserve">
    <value>An expression tree may not contain an unsafe pointer operation</value>
  </data>
  <data name="ERR_ExpressionTreeContainsAnonymousMethod" xml:space="preserve">
    <value>An expression tree may not contain an anonymous method expression</value>
  </data>
  <data name="ERR_AnonymousMethodToExpressionTree" xml:space="preserve">
    <value>An anonymous method expression cannot be converted to an expression tree</value>
  </data>
  <data name="ERR_QueryRangeVariableReadOnly" xml:space="preserve">
    <value>Range variable '{0}' cannot be assigned to -- it is read only</value>
  </data>
  <data name="ERR_QueryRangeVariableSameAsTypeParam" xml:space="preserve">
    <value>The range variable '{0}' cannot have the same name as a method type parameter</value>
  </data>
  <data name="ERR_TypeVarNotFoundRangeVariable" xml:space="preserve">
    <value>The contextual keyword 'var' cannot be used in a range variable declaration</value>
  </data>
  <data name="ERR_BadArgTypesForCollectionAdd" xml:space="preserve">
    <value>The best overloaded Add method '{0}' for the collection initializer has some invalid arguments</value>
  </data>
  <data name="ERR_ByRefParameterInExpressionTree" xml:space="preserve">
    <value>An expression tree lambda may not contain an out or ref parameter</value>
  </data>
  <data name="ERR_VarArgsInExpressionTree" xml:space="preserve">
    <value>An expression tree lambda may not contain a method with variable arguments</value>
  </data>
  <data name="ERR_MemGroupInExpressionTree" xml:space="preserve">
    <value>An expression tree lambda may not contain a method group</value>
  </data>
  <data name="ERR_InitializerAddHasParamModifiers" xml:space="preserve">
    <value>The best overloaded method match '{0}' for the collection initializer element cannot be used. Collection initializer 'Add' methods cannot have ref or out parameters.</value>
  </data>
  <data name="ERR_NonInvocableMemberCalled" xml:space="preserve">
    <value>Non-invocable member '{0}' cannot be used like a method.</value>
  </data>
  <data name="WRN_MultipleRuntimeImplementationMatches" xml:space="preserve">
    <value>Member '{0}' implements interface member '{1}' in type '{2}'. There are multiple matches for the interface member at run-time. It is implementation dependent which method will be called.</value>
  </data>
  <data name="WRN_MultipleRuntimeImplementationMatches_Title" xml:space="preserve">
    <value>Member implements interface member with multiple matches at run-time</value>
  </data>
  <data name="WRN_MultipleRuntimeImplementationMatches_Description" xml:space="preserve">
    <value>This warning can be generated when two interface methods are differentiated only by whether a particular parameter is marked with ref or with out. It is best to change your code to avoid this warning because it is not obvious or guaranteed which method is called at runtime.

Although C# distinguishes between out and ref, the CLR sees them as the same. When deciding which method implements the interface, the CLR just picks one.

Give the compiler some way to differentiate the methods. For example, you can give them different names or provide an additional parameter on one of them.</value>
  </data>
  <data name="WRN_MultipleRuntimeOverrideMatches" xml:space="preserve">
    <value>Member '{1}' overrides '{0}'. There are multiple override candidates at run-time. It is implementation dependent which method will be called.</value>
  </data>
  <data name="WRN_MultipleRuntimeOverrideMatches_Title" xml:space="preserve">
    <value>Member overrides base member with multiple override candidates at run-time</value>
  </data>
  <data name="ERR_ObjectOrCollectionInitializerWithDelegateCreation" xml:space="preserve">
    <value>Object and collection initializer expressions may not be applied to a delegate creation expression</value>
  </data>
  <data name="ERR_InvalidConstantDeclarationType" xml:space="preserve">
    <value>'{0}' is of type '{1}'. The type specified in a constant declaration must be sbyte, byte, short, ushort, int, uint, long, ulong, char, float, double, decimal, bool, string, an enum-type, or a reference-type.</value>
  </data>
  <data name="ERR_FileNotFound" xml:space="preserve">
    <value>Source file '{0}' could not be found.</value>
  </data>
  <data name="WRN_FileAlreadyIncluded" xml:space="preserve">
    <value>Source file '{0}' specified multiple times</value>
  </data>
  <data name="WRN_FileAlreadyIncluded_Title" xml:space="preserve">
    <value>Source file specified multiple times</value>
  </data>
  <data name="ERR_NoFileSpec" xml:space="preserve">
    <value>Missing file specification for '{0}' option</value>
  </data>
  <data name="ERR_SwitchNeedsString" xml:space="preserve">
    <value>Command-line syntax error: Missing '{0}' for '{1}' option</value>
  </data>
  <data name="ERR_BadSwitch" xml:space="preserve">
    <value>Unrecognized option: '{0}'</value>
  </data>
  <data name="WRN_NoSources" xml:space="preserve">
    <value>No source files specified.</value>
  </data>
  <data name="WRN_NoSources_Title" xml:space="preserve">
    <value>No source files specified</value>
  </data>
  <data name="ERR_ExpectedSingleScript" xml:space="preserve">
    <value>Expected a script (.csx file) but none specified</value>
  </data>
  <data name="ERR_OpenResponseFile" xml:space="preserve">
    <value>Error opening response file '{0}'</value>
  </data>
  <data name="ERR_CantOpenFileWrite" xml:space="preserve">
    <value>Cannot open '{0}' for writing -- '{1}'</value>
  </data>
  <data name="ERR_BadBaseNumber" xml:space="preserve">
    <value>Invalid image base number '{0}'</value>
  </data>
  <data name="ERR_BinaryFile" xml:space="preserve">
    <value>'{0}' is a binary file instead of a text file</value>
  </data>
  <data name="FTL_BadCodepage" xml:space="preserve">
    <value>Code page '{0}' is invalid or not installed</value>
  </data>
  <data name="FTL_BadChecksumAlgorithm" xml:space="preserve">
    <value>Algorithm '{0}' is not supported</value>
  </data>
  <data name="ERR_NoMainOnDLL" xml:space="preserve">
    <value>Cannot specify /main if building a module or library</value>
  </data>
  <data name="FTL_InvalidTarget" xml:space="preserve">
    <value>Invalid target type for /target: must specify 'exe', 'winexe', 'library', or 'module'</value>
  </data>
  <data name="FTL_InputFileNameTooLong" xml:space="preserve">
    <value>File name '{0}' is empty, contains invalid characters, has a drive specification without an absolute path, or is too long</value>
  </data>
  <data name="WRN_NoConfigNotOnCommandLine" xml:space="preserve">
    <value>Ignoring /noconfig option because it was specified in a response file</value>
  </data>
  <data name="WRN_NoConfigNotOnCommandLine_Title" xml:space="preserve">
    <value>Ignoring /noconfig option because it was specified in a response file</value>
  </data>
  <data name="ERR_InvalidFileAlignment" xml:space="preserve">
    <value>Invalid file section alignment '{0}'</value>
  </data>
  <data name="ERR_InvalidOutputName" xml:space="preserve">
    <value>Invalid output name: {0}</value>
  </data>
  <data name="ERR_InvalidDebugInformationFormat" xml:space="preserve">
    <value>Invalid debug information format: {0}</value>
  </data>
  <data name="ERR_LegacyObjectIdSyntax" xml:space="preserve">
    <value>'id#' syntax is no longer supported. Use '$id' instead.</value>
  </data>
  <data name="WRN_DefineIdentifierRequired" xml:space="preserve">
    <value>Invalid value for '/define'; '{0}' is not a valid identifier</value>
  </data>
  <data name="WRN_DefineIdentifierRequired_Title" xml:space="preserve">
    <value>Invalid value for '/define'; not a valid identifier</value>
  </data>
  <data name="FTL_OutputFileExists" xml:space="preserve">
    <value>Cannot create short filename '{0}' when a long filename with the same short filename already exists</value>
  </data>
  <data name="ERR_OneAliasPerReference" xml:space="preserve">
    <value>A /reference option that declares an extern alias can only have one filename. To specify multiple aliases or filenames, use multiple /reference options.</value>
  </data>
  <data name="ERR_SwitchNeedsNumber" xml:space="preserve">
    <value>Command-line syntax error: Missing ':&lt;number&gt;' for '{0}' option</value>
  </data>
  <data name="ERR_MissingDebugSwitch" xml:space="preserve">
    <value>The /pdb option requires that the /debug option also be used</value>
  </data>
  <data name="ERR_ComRefCallInExpressionTree" xml:space="preserve">
    <value>An expression tree lambda may not contain a COM call with ref omitted on arguments</value>
  </data>
  <data name="ERR_InvalidFormatForGuidForOption" xml:space="preserve">
    <value>Command-line syntax error: Invalid Guid format '{0}' for option '{1}'</value>
  </data>
  <data name="ERR_MissingGuidForOption" xml:space="preserve">
    <value>Command-line syntax error: Missing Guid for option '{1}'</value>
  </data>
  <data name="WRN_CLS_NoVarArgs" xml:space="preserve">
    <value>Methods with variable arguments are not CLS-compliant</value>
  </data>
  <data name="WRN_CLS_NoVarArgs_Title" xml:space="preserve">
    <value>Methods with variable arguments are not CLS-compliant</value>
  </data>
  <data name="WRN_CLS_BadArgType" xml:space="preserve">
    <value>Argument type '{0}' is not CLS-compliant</value>
  </data>
  <data name="WRN_CLS_BadArgType_Title" xml:space="preserve">
    <value>Argument type is not CLS-compliant</value>
  </data>
  <data name="WRN_CLS_BadReturnType" xml:space="preserve">
    <value>Return type of '{0}' is not CLS-compliant</value>
  </data>
  <data name="WRN_CLS_BadReturnType_Title" xml:space="preserve">
    <value>Return type is not CLS-compliant</value>
  </data>
  <data name="WRN_CLS_BadFieldPropType" xml:space="preserve">
    <value>Type of '{0}' is not CLS-compliant</value>
  </data>
  <data name="WRN_CLS_BadFieldPropType_Title" xml:space="preserve">
    <value>Type is not CLS-compliant</value>
  </data>
  <data name="WRN_CLS_BadFieldPropType_Description" xml:space="preserve">
    <value>A public, protected, or protected internal variable must be of a type that is compliant with the Common Language Specification (CLS).</value>
  </data>
  <data name="WRN_CLS_BadIdentifierCase" xml:space="preserve">
    <value>Identifier '{0}' differing only in case is not CLS-compliant</value>
  </data>
  <data name="WRN_CLS_BadIdentifierCase_Title" xml:space="preserve">
    <value>Identifier differing only in case is not CLS-compliant</value>
  </data>
  <data name="WRN_CLS_OverloadRefOut" xml:space="preserve">
    <value>Overloaded method '{0}' differing only in ref or out, or in array rank, is not CLS-compliant</value>
  </data>
  <data name="WRN_CLS_OverloadRefOut_Title" xml:space="preserve">
    <value>Overloaded method differing only in ref or out, or in array rank, is not CLS-compliant</value>
  </data>
  <data name="WRN_CLS_OverloadUnnamed" xml:space="preserve">
    <value>Overloaded method '{0}' differing only by unnamed array types is not CLS-compliant</value>
  </data>
  <data name="WRN_CLS_OverloadUnnamed_Title" xml:space="preserve">
    <value>Overloaded method differing only by unnamed array types is not CLS-compliant</value>
  </data>
  <data name="WRN_CLS_OverloadUnnamed_Description" xml:space="preserve">
    <value>This error occurs if you have an overloaded method that takes a jagged array and the only difference between the method signatures is the element type of the array. To avoid this error, consider using a rectangular array rather than a jagged array; use an additional parameter to disambiguate the function call; rename one or more of the overloaded methods; or, if CLS Compliance is not needed, remove the CLSCompliantAttribute attribute.</value>
  </data>
  <data name="WRN_CLS_BadIdentifier" xml:space="preserve">
    <value>Identifier '{0}' is not CLS-compliant</value>
  </data>
  <data name="WRN_CLS_BadIdentifier_Title" xml:space="preserve">
    <value>Identifier is not CLS-compliant</value>
  </data>
  <data name="WRN_CLS_BadBase" xml:space="preserve">
    <value>'{0}': base type '{1}' is not CLS-compliant</value>
  </data>
  <data name="WRN_CLS_BadBase_Title" xml:space="preserve">
    <value>Base type is not CLS-compliant</value>
  </data>
  <data name="WRN_CLS_BadBase_Description" xml:space="preserve">
    <value>A base type was marked as not having to be compliant with the Common Language Specification (CLS) in an assembly that was marked as being CLS compliant. Either remove the attribute that specifies the assembly is CLS compliant or remove the attribute that indicates the type is not CLS compliant.</value>
  </data>
  <data name="WRN_CLS_BadInterfaceMember" xml:space="preserve">
    <value>'{0}': CLS-compliant interfaces must have only CLS-compliant members</value>
  </data>
  <data name="WRN_CLS_BadInterfaceMember_Title" xml:space="preserve">
    <value>CLS-compliant interfaces must have only CLS-compliant members</value>
  </data>
  <data name="WRN_CLS_NoAbstractMembers" xml:space="preserve">
    <value>'{0}': only CLS-compliant members can be abstract</value>
  </data>
  <data name="WRN_CLS_NoAbstractMembers_Title" xml:space="preserve">
    <value>Only CLS-compliant members can be abstract</value>
  </data>
  <data name="WRN_CLS_NotOnModules" xml:space="preserve">
    <value>You must specify the CLSCompliant attribute on the assembly, not the module, to enable CLS compliance checking</value>
  </data>
  <data name="WRN_CLS_NotOnModules_Title" xml:space="preserve">
    <value>You must specify the CLSCompliant attribute on the assembly, not the module, to enable CLS compliance checking</value>
  </data>
  <data name="WRN_CLS_ModuleMissingCLS" xml:space="preserve">
    <value>Added modules must be marked with the CLSCompliant attribute to match the assembly</value>
  </data>
  <data name="WRN_CLS_ModuleMissingCLS_Title" xml:space="preserve">
    <value>Added modules must be marked with the CLSCompliant attribute to match the assembly</value>
  </data>
  <data name="WRN_CLS_AssemblyNotCLS" xml:space="preserve">
    <value>'{0}' cannot be marked as CLS-compliant because the assembly does not have a CLSCompliant attribute</value>
  </data>
  <data name="WRN_CLS_AssemblyNotCLS_Title" xml:space="preserve">
    <value>Type or member cannot be marked as CLS-compliant because the assembly does not have a CLSCompliant attribute</value>
  </data>
  <data name="WRN_CLS_BadAttributeType" xml:space="preserve">
    <value>'{0}' has no accessible constructors which use only CLS-compliant types</value>
  </data>
  <data name="WRN_CLS_BadAttributeType_Title" xml:space="preserve">
    <value>Type has no accessible constructors which use only CLS-compliant types</value>
  </data>
  <data name="WRN_CLS_ArrayArgumentToAttribute" xml:space="preserve">
    <value>Arrays as attribute arguments is not CLS-compliant</value>
  </data>
  <data name="WRN_CLS_ArrayArgumentToAttribute_Title" xml:space="preserve">
    <value>Arrays as attribute arguments is not CLS-compliant</value>
  </data>
  <data name="WRN_CLS_NotOnModules2" xml:space="preserve">
    <value>You cannot specify the CLSCompliant attribute on a module that differs from the CLSCompliant attribute on the assembly</value>
  </data>
  <data name="WRN_CLS_NotOnModules2_Title" xml:space="preserve">
    <value>You cannot specify the CLSCompliant attribute on a module that differs from the CLSCompliant attribute on the assembly</value>
  </data>
  <data name="WRN_CLS_IllegalTrueInFalse" xml:space="preserve">
    <value>'{0}' cannot be marked as CLS-compliant because it is a member of non-CLS-compliant type '{1}'</value>
  </data>
  <data name="WRN_CLS_IllegalTrueInFalse_Title" xml:space="preserve">
    <value>Type cannot be marked as CLS-compliant because it is a member of non-CLS-compliant type</value>
  </data>
  <data name="WRN_CLS_MeaninglessOnPrivateType" xml:space="preserve">
    <value>CLS compliance checking will not be performed on '{0}' because it is not visible from outside this assembly</value>
  </data>
  <data name="WRN_CLS_MeaninglessOnPrivateType_Title" xml:space="preserve">
    <value>CLS compliance checking will not be performed because it is not visible from outside this assembly</value>
  </data>
  <data name="WRN_CLS_AssemblyNotCLS2" xml:space="preserve">
    <value>'{0}' does not need a CLSCompliant attribute because the assembly does not have a CLSCompliant attribute</value>
  </data>
  <data name="WRN_CLS_AssemblyNotCLS2_Title" xml:space="preserve">
    <value>Type or member does not need a CLSCompliant attribute because the assembly does not have a CLSCompliant attribute</value>
  </data>
  <data name="WRN_CLS_MeaninglessOnParam" xml:space="preserve">
    <value>CLSCompliant attribute has no meaning when applied to parameters. Try putting it on the method instead.</value>
  </data>
  <data name="WRN_CLS_MeaninglessOnParam_Title" xml:space="preserve">
    <value>CLSCompliant attribute has no meaning when applied to parameters</value>
  </data>
  <data name="WRN_CLS_MeaninglessOnReturn" xml:space="preserve">
    <value>CLSCompliant attribute has no meaning when applied to return types. Try putting it on the method instead.</value>
  </data>
  <data name="WRN_CLS_MeaninglessOnReturn_Title" xml:space="preserve">
    <value>CLSCompliant attribute has no meaning when applied to return types</value>
  </data>
  <data name="WRN_CLS_BadTypeVar" xml:space="preserve">
    <value>Constraint type '{0}' is not CLS-compliant</value>
  </data>
  <data name="WRN_CLS_BadTypeVar_Title" xml:space="preserve">
    <value>Constraint type is not CLS-compliant</value>
  </data>
  <data name="WRN_CLS_VolatileField" xml:space="preserve">
    <value>CLS-compliant field '{0}' cannot be volatile</value>
  </data>
  <data name="WRN_CLS_VolatileField_Title" xml:space="preserve">
    <value>CLS-compliant field cannot be volatile</value>
  </data>
  <data name="WRN_CLS_BadInterface" xml:space="preserve">
    <value>'{0}' is not CLS-compliant because base interface '{1}' is not CLS-compliant</value>
  </data>
  <data name="WRN_CLS_BadInterface_Title" xml:space="preserve">
    <value>Type is not CLS-compliant because base interface is not CLS-compliant</value>
  </data>
  <data name="ERR_BadAwaitArg" xml:space="preserve">
    <value>'await' requires that the type {0} have a suitable GetAwaiter method</value>
  </data>
  <data name="ERR_BadAwaitArgIntrinsic" xml:space="preserve">
    <value>Cannot await '{0}'</value>
  </data>
  <data name="ERR_BadAwaiterPattern" xml:space="preserve">
    <value>'await' requires that the return type '{0}' of '{1}.GetAwaiter()' have suitable IsCompleted, OnCompleted, and GetResult members, and implement INotifyCompletion or ICriticalNotifyCompletion</value>
  </data>
  <data name="ERR_BadAwaitArg_NeedSystem" xml:space="preserve">
    <value>'await' requires that the type '{0}' have a suitable GetAwaiter method. Are you missing a using directive for 'System'?</value>
  </data>
  <data name="ERR_BadAwaitArgVoidCall" xml:space="preserve">
    <value>Cannot await 'void'</value>
  </data>
  <data name="ERR_BadAwaitAsIdentifier" xml:space="preserve">
    <value>'await' cannot be used as an identifier within an async method or lambda expression</value>
  </data>
  <data name="ERR_DoesntImplementAwaitInterface" xml:space="preserve">
    <value>'{0}' does not implement '{1}'</value>
  </data>
  <data name="ERR_TaskRetNoObjectRequired" xml:space="preserve">
    <value>Since '{0}' is an async method that returns 'Task', a return keyword must not be followed by an object expression. Did you intend to return 'Task&lt;T&gt;'?</value>
  </data>
  <data name="ERR_BadAsyncReturn" xml:space="preserve">
    <value>The return type of an async method must be void, Task or Task&lt;T&gt;</value>
  </data>
  <data name="ERR_CantReturnVoid" xml:space="preserve">
    <value>Cannot return an expression of type 'void'</value>
  </data>
  <data name="ERR_VarargsAsync" xml:space="preserve">
    <value>__arglist is not allowed in the parameter list of async methods</value>
  </data>
  <data name="ERR_ByRefTypeAndAwait" xml:space="preserve">
    <value>'await' cannot be used in an expression containing the type '{0}'</value>
  </data>
  <data name="ERR_UnsafeAsyncArgType" xml:space="preserve">
    <value>Async methods cannot have unsafe parameters or return types</value>
  </data>
  <data name="ERR_BadAsyncArgType" xml:space="preserve">
    <value>Async methods cannot have ref or out parameters</value>
  </data>
  <data name="ERR_BadAwaitWithoutAsync" xml:space="preserve">
    <value>The 'await' operator can only be used when contained within a method or lambda expression marked with the 'async' modifier</value>
  </data>
  <data name="ERR_BadAwaitWithoutAsyncLambda" xml:space="preserve">
    <value>The 'await' operator can only be used within an async {0}. Consider marking this {0} with the 'async' modifier.</value>
  </data>
  <data name="ERR_BadAwaitWithoutAsyncMethod" xml:space="preserve">
    <value>The 'await' operator can only be used within an async method. Consider marking this method with the 'async' modifier and changing its return type to 'Task&lt;{0}&gt;'.</value>
  </data>
  <data name="ERR_BadAwaitWithoutVoidAsyncMethod" xml:space="preserve">
    <value>The 'await' operator can only be used within an async method. Consider marking this method with the 'async' modifier and changing its return type to 'Task'.</value>
  </data>
  <data name="ERR_BadAwaitInFinally" xml:space="preserve">
    <value>Cannot await in the body of a finally clause</value>
  </data>
  <data name="ERR_BadAwaitInCatch" xml:space="preserve">
    <value>Cannot await in a catch clause</value>
  </data>
  <data name="ERR_BadAwaitInCatchFilter" xml:space="preserve">
    <value>Cannot await in the filter expression of a catch clause</value>
  </data>
  <data name="ERR_BadAwaitInLock" xml:space="preserve">
    <value>Cannot await in the body of a lock statement</value>
  </data>
  <data name="ERR_BadAwaitInStaticVariableInitializer" xml:space="preserve">
    <value>The 'await' operator cannot be used in a static script variable initializer.</value>
  </data>
  <data name="ERR_AwaitInUnsafeContext" xml:space="preserve">
    <value>Cannot await in an unsafe context</value>
  </data>
  <data name="ERR_BadAsyncLacksBody" xml:space="preserve">
    <value>The 'async' modifier can only be used in methods that have a body.</value>
  </data>
  <data name="ERR_BadSpecialByRefLocal" xml:space="preserve">
    <value>Parameters or locals of type '{0}' cannot be declared in async methods or lambda expressions.</value>
  </data>
  <data name="ERR_SecurityCriticalOrSecuritySafeCriticalOnAsync" xml:space="preserve">
    <value>Security attribute '{0}' cannot be applied to an Async method.</value>
  </data>
  <data name="ERR_SecurityCriticalOrSecuritySafeCriticalOnAsyncInClassOrStruct" xml:space="preserve">
    <value>Async methods are not allowed in an Interface, Class, or Structure which has the 'SecurityCritical' or 'SecuritySafeCritical' attribute.</value>
  </data>
  <data name="ERR_MainCantBeAsync" xml:space="preserve">
    <value>'{0}': an entry point cannot be marked with the 'async' modifier</value>
  </data>
  <data name="ERR_BadAwaitInQuery" xml:space="preserve">
    <value>The 'await' operator may only be used in a query expression within the first collection expression of the initial 'from' clause or within the collection expression of a 'join' clause</value>
  </data>
  <data name="WRN_AsyncLacksAwaits" xml:space="preserve">
    <value>This async method lacks 'await' operators and will run synchronously. Consider using the 'await' operator to await non-blocking API calls, or 'await Task.Run(...)' to do CPU-bound work on a background thread.</value>
  </data>
  <data name="WRN_AsyncLacksAwaits_Title" xml:space="preserve">
    <value>Async method lacks 'await' operators and will run synchronously</value>
  </data>
  <data name="WRN_UnobservedAwaitableExpression" xml:space="preserve">
    <value>Because this call is not awaited, execution of the current method continues before the call is completed. Consider applying the 'await' operator to the result of the call.</value>
  </data>
  <data name="WRN_UnobservedAwaitableExpression_Title" xml:space="preserve">
    <value>Because this call is not awaited, execution of the current method continues before the call is completed</value>
  </data>
  <data name="WRN_UnobservedAwaitableExpression_Description" xml:space="preserve">
    <value>The current method calls an async method that returns a Task or a Task&lt;TResult&gt; and doesn't apply the await operator to the result. The call to the async method starts an asynchronous task. However, because no await operator is applied, the program continues without waiting for the task to complete. In most cases, that behavior isn't what you expect. Usually other aspects of the calling method depend on the results of the call or, minimally, the called method is expected to complete before you return from the method that contains the call.

An equally important issue is what happens to exceptions that are raised in the called async method. An exception that's raised in a method that returns a Task or Task&lt;TResult&gt; is stored in the returned task. If you don't await the task or explicitly check for exceptions, the exception is lost. If you await the task, its exception is rethrown.

As a best practice, you should always await the call.

You should consider suppressing the warning only if you're sure that you don't want to wait for the asynchronous call to complete and that the called method won't raise any exceptions. In that case, you can suppress the warning by assigning the task result of the call to a variable.</value>
  </data>
  <data name="ERR_SynchronizedAsyncMethod" xml:space="preserve">
    <value>'MethodImplOptions.Synchronized' cannot be applied to an async method</value>
  </data>
  <data name="ERR_NoConversionForCallerLineNumberParam" xml:space="preserve">
    <value>CallerLineNumberAttribute cannot be applied because there are no standard conversions from type '{0}' to type '{1}'</value>
  </data>
  <data name="ERR_NoConversionForCallerFilePathParam" xml:space="preserve">
    <value>CallerFilePathAttribute cannot be applied because there are no standard conversions from type '{0}' to type '{1}'</value>
  </data>
  <data name="ERR_NoConversionForCallerMemberNameParam" xml:space="preserve">
    <value>CallerMemberNameAttribute cannot be applied because there are no standard conversions from type '{0}' to type '{1}'</value>
  </data>
  <data name="ERR_BadCallerLineNumberParamWithoutDefaultValue" xml:space="preserve">
    <value>The CallerLineNumberAttribute may only be applied to parameters with default values</value>
  </data>
  <data name="ERR_BadCallerFilePathParamWithoutDefaultValue" xml:space="preserve">
    <value>The CallerFilePathAttribute may only be applied to parameters with default values</value>
  </data>
  <data name="ERR_BadCallerMemberNameParamWithoutDefaultValue" xml:space="preserve">
    <value>The CallerMemberNameAttribute may only be applied to parameters with default values</value>
  </data>
  <data name="WRN_CallerLineNumberParamForUnconsumedLocation" xml:space="preserve">
    <value>The CallerLineNumberAttribute applied to parameter '{0}' will have no effect because it applies to a member that is used in contexts that do not allow optional arguments</value>
  </data>
  <data name="WRN_CallerLineNumberParamForUnconsumedLocation_Title" xml:space="preserve">
    <value>The CallerLineNumberAttribute will have no effect because it applies to a member that is used in contexts that do not allow optional arguments</value>
  </data>
  <data name="WRN_CallerFilePathParamForUnconsumedLocation" xml:space="preserve">
    <value>The CallerFilePathAttribute applied to parameter '{0}' will have no effect because it applies to a member that is used in contexts that do not allow optional arguments</value>
  </data>
  <data name="WRN_CallerFilePathParamForUnconsumedLocation_Title" xml:space="preserve">
    <value>The CallerFilePathAttribute will have no effect because it applies to a member that is used in contexts that do not allow optional arguments</value>
  </data>
  <data name="WRN_CallerMemberNameParamForUnconsumedLocation" xml:space="preserve">
    <value>The CallerMemberNameAttribute applied to parameter '{0}' will have no effect because it applies to a member that is used in contexts that do not allow optional arguments</value>
  </data>
  <data name="WRN_CallerMemberNameParamForUnconsumedLocation_Title" xml:space="preserve">
    <value>The CallerMemberNameAttribute will have no effect because it applies to a member that is used in contexts that do not allow optional arguments</value>
  </data>
  <data name="ERR_NoEntryPoint" xml:space="preserve">
    <value>Program does not contain a static 'Main' method suitable for an entry point</value>
  </data>
  <data name="ERR_ArrayInitializerIncorrectLength" xml:space="preserve">
    <value>An array initializer of length '{0}' is expected</value>
  </data>
  <data name="ERR_ArrayInitializerExpected" xml:space="preserve">
    <value>A nested array initializer is expected</value>
  </data>
  <data name="ERR_IllegalVarianceSyntax" xml:space="preserve">
    <value>Invalid variance modifier. Only interface and delegate type parameters can be specified as variant.</value>
  </data>
  <data name="ERR_UnexpectedAliasedName" xml:space="preserve">
    <value>Unexpected use of an aliased name</value>
  </data>
  <data name="ERR_UnexpectedGenericName" xml:space="preserve">
    <value>Unexpected use of a generic name</value>
  </data>
  <data name="ERR_UnexpectedUnboundGenericName" xml:space="preserve">
    <value>Unexpected use of an unbound generic name</value>
  </data>
  <data name="ERR_GlobalStatement" xml:space="preserve">
    <value>Expressions and statements can only occur in a method body</value>
  </data>
  <data name="ERR_NamedArgumentForArray" xml:space="preserve">
    <value>An array access may not have a named argument specifier</value>
  </data>
  <data name="ERR_NotYetImplementedInRoslyn" xml:space="preserve">
    <value>This language feature ('{0}') is not yet implemented.</value>
  </data>
  <data name="ERR_DefaultValueNotAllowed" xml:space="preserve">
    <value>Default values are not valid in this context.</value>
  </data>
  <data name="ERR_CantOpenIcon" xml:space="preserve">
    <value>Error opening icon file {0} -- {1}</value>
  </data>
  <data name="ERR_CantOpenWin32Manifest" xml:space="preserve">
    <value>Error opening Win32 manifest file {0} -- {1}</value>
  </data>
  <data name="ERR_ErrorBuildingWin32Resources" xml:space="preserve">
    <value>Error building Win32 resources -- {0}</value>
  </data>
  <data name="ERR_DefaultValueBeforeRequiredValue" xml:space="preserve">
    <value>Optional parameters must appear after all required parameters</value>
  </data>
  <data name="ERR_ExplicitImplCollisionOnRefOut" xml:space="preserve">
    <value>Cannot inherit interface '{0}' with the specified type parameters because it causes method '{1}' to contain overloads which differ only on ref and out</value>
  </data>
  <data name="ERR_PartialWrongTypeParamsVariance" xml:space="preserve">
    <value>Partial declarations of '{0}' must have the same type parameter names and variance modifiers in the same order</value>
  </data>
  <data name="ERR_UnexpectedVariance" xml:space="preserve">
    <value>Invalid variance: The type parameter '{1}' must be {3} valid on '{0}'. '{1}' is {2}.</value>
  </data>
  <data name="ERR_DeriveFromDynamic" xml:space="preserve">
    <value>'{0}': cannot derive from the dynamic type</value>
  </data>
  <data name="ERR_DeriveFromConstructedDynamic" xml:space="preserve">
    <value>'{0}': cannot implement a dynamic interface '{1}'</value>
  </data>
  <data name="ERR_DynamicTypeAsBound" xml:space="preserve">
    <value>Constraint cannot be the dynamic type</value>
  </data>
  <data name="ERR_ConstructedDynamicTypeAsBound" xml:space="preserve">
    <value>Constraint cannot be a dynamic type '{0}'</value>
  </data>
  <data name="ERR_DynamicRequiredTypesMissing" xml:space="preserve">
    <value>One or more types required to compile a dynamic expression cannot be found. Are you missing a reference?</value>
  </data>
  <data name="ERR_MetadataNameTooLong" xml:space="preserve">
    <value>Name '{0}' exceeds the maximum length allowed in metadata.</value>
  </data>
  <data name="ERR_AttributesNotAllowed" xml:space="preserve">
    <value>Attributes are not valid in this context.</value>
  </data>
  <data name="ERR_ExternAliasNotAllowed" xml:space="preserve">
    <value>'extern alias' is not valid in this context</value>
  </data>
  <data name="WRN_IsDynamicIsConfusing" xml:space="preserve">
    <value>Using '{0}' to test compatibility with '{1}' is essentially identical to testing compatibility with '{2}' and will succeed for all non-null values</value>
  </data>
  <data name="WRN_IsDynamicIsConfusing_Title" xml:space="preserve">
    <value>Using 'is' to test compatibility with 'dynamic' is essentially identical to testing compatibility with 'Object'</value>
  </data>
  <data name="ERR_OverloadRefOutCtor" xml:space="preserve">
    <value>Cannot define overloaded constructor '{0}' because it differs from another constructor only on ref and out</value>
  </data>
  <data name="ERR_YieldNotAllowedInScript" xml:space="preserve">
    <value>Cannot use 'yield' in top-level script code</value>
  </data>
  <data name="ERR_NamespaceNotAllowedInScript" xml:space="preserve">
    <value>Cannot declare namespace in script code</value>
  </data>
  <data name="ERR_GlobalAttributesNotAllowed" xml:space="preserve">
    <value>Assembly and module attributes are not allowed in this context</value>
  </data>
  <data name="ERR_InvalidDelegateType" xml:space="preserve">
    <value>Delegate '{0}' has no invoke method or an invoke method with a return type or parameter types that are not supported.</value>
  </data>
  <data name="WRN_MainIgnored" xml:space="preserve">
    <value>The entry point of the program is global script code; ignoring '{0}' entry point.</value>
  </data>
  <data name="WRN_MainIgnored_Title" xml:space="preserve">
    <value>The entry point of the program is global script code; ignoring entry point</value>
  </data>
  <data name="ERR_StaticInAsOrIs" xml:space="preserve">
    <value>The second operand of an 'is' or 'as' operator may not be static type '{0}'</value>
  </data>
  <data name="ERR_BadVisEventType" xml:space="preserve">
    <value>Inconsistent accessibility: event type '{1}' is less accessible than event '{0}'</value>
  </data>
  <data name="ERR_NamedArgumentSpecificationBeforeFixedArgument" xml:space="preserve">
    <value>Named argument specifications must appear after all fixed arguments have been specified</value>
  </data>
  <data name="ERR_BadNamedArgument" xml:space="preserve">
    <value>The best overload for '{0}' does not have a parameter named '{1}'</value>
  </data>
  <data name="ERR_BadNamedArgumentForDelegateInvoke" xml:space="preserve">
    <value>The delegate '{0}' does not have a parameter named '{1}'</value>
  </data>
  <data name="ERR_DuplicateNamedArgument" xml:space="preserve">
    <value>Named argument '{0}' cannot be specified multiple times</value>
  </data>
  <data name="ERR_NamedArgumentUsedInPositional" xml:space="preserve">
    <value>Named argument '{0}' specifies a parameter for which a positional argument has already been given</value>
  </data>
  <data name="ERR_DefaultValueUsedWithAttributes" xml:space="preserve">
    <value>Cannot specify default parameter value in conjunction with DefaultParameterAttribute or OptionalAttribute</value>
  </data>
  <data name="ERR_DefaultValueMustBeConstant" xml:space="preserve">
    <value>Default parameter value for '{0}' must be a compile-time constant</value>
  </data>
  <data name="ERR_RefOutDefaultValue" xml:space="preserve">
    <value>A ref or out parameter cannot have a default value</value>
  </data>
  <data name="ERR_DefaultValueForExtensionParameter" xml:space="preserve">
    <value>Cannot specify a default value for the 'this' parameter</value>
  </data>
  <data name="ERR_DefaultValueForParamsParameter" xml:space="preserve">
    <value>Cannot specify a default value for a parameter array</value>
  </data>
  <data name="ERR_NoConversionForDefaultParam" xml:space="preserve">
    <value>A value of type '{0}' cannot be used as a default parameter because there are no standard conversions to type '{1}'</value>
  </data>
  <data name="ERR_NoConversionForNubDefaultParam" xml:space="preserve">
    <value>A value of type '{0}' cannot be used as default parameter for nullable parameter '{1}' because '{0}' is not a simple type</value>
  </data>
  <data name="ERR_NotNullRefDefaultParameter" xml:space="preserve">
    <value>'{0}' is of type '{1}'. A default parameter value of a reference type other than string can only be initialized with null</value>
  </data>
  <data name="WRN_DefaultValueForUnconsumedLocation" xml:space="preserve">
    <value>The default value specified for parameter '{0}' will have no effect because it applies to a member that is used in contexts that do not allow optional arguments</value>
  </data>
  <data name="WRN_DefaultValueForUnconsumedLocation_Title" xml:space="preserve">
    <value>The default value specified will have no effect because it applies to a member that is used in contexts that do not allow optional arguments</value>
  </data>
  <data name="ERR_PublicKeyFileFailure" xml:space="preserve">
    <value>Error signing output with public key from file '{0}' -- {1}</value>
  </data>
  <data name="ERR_PublicKeyContainerFailure" xml:space="preserve">
    <value>Error signing output with public key from container '{0}' -- {1}</value>
  </data>
  <data name="ERR_BadDynamicTypeof" xml:space="preserve">
    <value>The typeof operator cannot be used on the dynamic type</value>
  </data>
  <data name="ERR_ExpressionTreeContainsDynamicOperation" xml:space="preserve">
    <value>An expression tree may not contain a dynamic operation</value>
  </data>
  <data name="ERR_BadAsyncExpressionTree" xml:space="preserve">
    <value>Async lambda expressions cannot be converted to expression trees</value>
  </data>
  <data name="ERR_DynamicAttributeMissing" xml:space="preserve">
    <value>Cannot define a class or member that utilizes 'dynamic' because the compiler required type '{0}' cannot be found. Are you missing a reference?</value>
  </data>
  <data name="ERR_CannotPassNullForFriendAssembly" xml:space="preserve">
    <value>Cannot pass null for friend assembly name</value>
  </data>
  <data name="ERR_SignButNoPrivateKey" xml:space="preserve">
    <value>Key file '{0}' is missing the private key needed for signing</value>
  </data>
  <data name="ERR_PublicSignButNoKey" xml:space="preserve">
    <value>Public signing was specified and requires a public key, but no public key was specified.</value>
  </data>
  <data name="WRN_DelaySignButNoKey" xml:space="preserve">
    <value>Delay signing was specified and requires a public key, but no public key was specified</value>
  </data>
  <data name="WRN_DelaySignButNoKey_Title" xml:space="preserve">
    <value>Delay signing was specified and requires a public key, but no public key was specified</value>
  </data>
  <data name="ERR_InvalidVersionFormat" xml:space="preserve">
    <value>The specified version string does not conform to the required format - major[.minor[.build[.revision]]]</value>
  </data>
  <data name="ERR_InvalidVersionFormat2" xml:space="preserve">
    <value>The specified version string does not conform to the required format - major.minor.build.revision</value>
  </data>
  <data name="WRN_InvalidVersionFormat" xml:space="preserve">
    <value>The specified version string does not conform to the recommended format - major.minor.build.revision</value>
  </data>
  <data name="WRN_InvalidVersionFormat_Title" xml:space="preserve">
    <value>The specified version string does not conform to the recommended format - major.minor.build.revision</value>
  </data>
  <data name="ERR_InvalidAssemblyCultureForExe" xml:space="preserve">
    <value>Executables cannot be satellite assemblies; culture should always be empty</value>
  </data>
  <data name="ERR_NoCorrespondingArgument" xml:space="preserve">
    <value>There is no argument given that corresponds to the required formal parameter '{0}' of '{1}'</value>
  </data>
  <data name="WRN_UnimplementedCommandLineSwitch" xml:space="preserve">
    <value>The command line switch '{0}' is not yet implemented and was ignored.</value>
  </data>
  <data name="WRN_UnimplementedCommandLineSwitch_Title" xml:space="preserve">
    <value>Command line switch is not yet implemented</value>
  </data>
  <data name="ERR_ModuleEmitFailure" xml:space="preserve">
    <value>Failed to emit module '{0}'.</value>
  </data>
  <data name="ERR_FixedLocalInLambda" xml:space="preserve">
    <value>Cannot use fixed local '{0}' inside an anonymous method, lambda expression, or query expression</value>
  </data>
  <data name="ERR_EncUpdateFailedMissingAttribute" xml:space="preserve">
    <value>Cannot update '{0}'; attribute '{1}' is missing.</value>
  </data>
  <data name="ERR_ExpressionTreeContainsNamedArgument" xml:space="preserve">
    <value>An expression tree may not contain a named argument specification</value>
  </data>
  <data name="ERR_ExpressionTreeContainsOptionalArgument" xml:space="preserve">
    <value>An expression tree may not contain a call or invocation that uses optional arguments</value>
  </data>
  <data name="ERR_ExpressionTreeContainsIndexedProperty" xml:space="preserve">
    <value>An expression tree may not contain an indexed property</value>
  </data>
  <data name="ERR_IndexedPropertyRequiresParams" xml:space="preserve">
    <value>Indexed property '{0}' has non-optional arguments which must be provided</value>
  </data>
  <data name="ERR_IndexedPropertyMustHaveAllOptionalParams" xml:space="preserve">
    <value>Indexed property '{0}' must have all arguments optional</value>
  </data>
  <data name="ERR_SpecialByRefInLambda" xml:space="preserve">
    <value>Instance of type '{0}' cannot be used inside an anonymous function, query expression, iterator block or async method</value>
  </data>
  <data name="ERR_SecurityAttributeMissingAction" xml:space="preserve">
    <value>First argument to a security attribute must be a valid SecurityAction</value>
  </data>
  <data name="ERR_SecurityAttributeInvalidAction" xml:space="preserve">
    <value>Security attribute '{0}' has an invalid SecurityAction value '{1}'</value>
  </data>
  <data name="ERR_SecurityAttributeInvalidActionAssembly" xml:space="preserve">
    <value>SecurityAction value '{0}' is invalid for security attributes applied to an assembly</value>
  </data>
  <data name="ERR_SecurityAttributeInvalidActionTypeOrMethod" xml:space="preserve">
    <value>SecurityAction value '{0}' is invalid for security attributes applied to a type or a method</value>
  </data>
  <data name="ERR_PrincipalPermissionInvalidAction" xml:space="preserve">
    <value>SecurityAction value '{0}' is invalid for PrincipalPermission attribute</value>
  </data>
  <data name="ERR_FeatureNotValidInExpressionTree" xml:space="preserve">
    <value>An expression tree may not contain '{0}'</value>
  </data>
  <data name="ERR_PermissionSetAttributeInvalidFile" xml:space="preserve">
    <value>Unable to resolve file path '{0}' specified for the named argument '{1}' for PermissionSet attribute</value>
  </data>
  <data name="ERR_PermissionSetAttributeFileReadError" xml:space="preserve">
    <value>Error reading file '{0}' specified for the named argument '{1}' for PermissionSet attribute: '{2}'</value>
  </data>
  <data name="ERR_GlobalSingleTypeNameNotFoundFwd" xml:space="preserve">
    <value>The type name '{0}' could not be found in the global namespace. This type has been forwarded to assembly '{1}' Consider adding a reference to that assembly.</value>
  </data>
  <data name="ERR_DottedTypeNameNotFoundInNSFwd" xml:space="preserve">
    <value>The type name '{0}' could not be found in the namespace '{1}'. This type has been forwarded to assembly '{2}' Consider adding a reference to that assembly.</value>
  </data>
  <data name="ERR_SingleTypeNameNotFoundFwd" xml:space="preserve">
    <value>The type name '{0}' could not be found. This type has been forwarded to assembly '{1}'. Consider adding a reference to that assembly.</value>
  </data>
  <data name="ERR_AssemblySpecifiedForLinkAndRef" xml:space="preserve">
    <value>Assemblies '{0}' and '{1}' refer to the same metadata but only one is a linked reference (specified using /link option); consider removing one of the references.</value>
  </data>
  <data name="WRN_DeprecatedCollectionInitAdd" xml:space="preserve">
    <value>The best overloaded Add method '{0}' for the collection initializer element is obsolete.</value>
  </data>
  <data name="WRN_DeprecatedCollectionInitAdd_Title" xml:space="preserve">
    <value>The best overloaded Add method for the collection initializer element is obsolete</value>
  </data>
  <data name="WRN_DeprecatedCollectionInitAddStr" xml:space="preserve">
    <value>The best overloaded Add method '{0}' for the collection initializer element is obsolete. {1}</value>
  </data>
  <data name="WRN_DeprecatedCollectionInitAddStr_Title" xml:space="preserve">
    <value>The best overloaded Add method for the collection initializer element is obsolete</value>
  </data>
  <data name="ERR_DeprecatedCollectionInitAddStr" xml:space="preserve">
    <value>The best overloaded Add method '{0}' for the collection initializer element is obsolete. {1}</value>
  </data>
  <data name="ERR_IteratorInInteractive" xml:space="preserve">
    <value>Yield statements may not appear at the top level in interactive code.</value>
  </data>
  <data name="ERR_SecurityAttributeInvalidTarget" xml:space="preserve">
    <value>Security attribute '{0}' is not valid on this declaration type. Security attributes are only valid on assembly, type and method declarations.</value>
  </data>
  <data name="ERR_BadDynamicMethodArg" xml:space="preserve">
    <value>Cannot use an expression of type '{0}' as an argument to a dynamically dispatched operation.</value>
  </data>
  <data name="ERR_BadDynamicMethodArgLambda" xml:space="preserve">
    <value>Cannot use a lambda expression as an argument to a dynamically dispatched operation without first casting it to a delegate or expression tree type.</value>
  </data>
  <data name="ERR_BadDynamicMethodArgMemgrp" xml:space="preserve">
    <value>Cannot use a method group as an argument to a dynamically dispatched operation. Did you intend to invoke the method?</value>
  </data>
  <data name="ERR_NoDynamicPhantomOnBase" xml:space="preserve">
    <value>The call to method '{0}' needs to be dynamically dispatched, but cannot be because it is part of a base access expression. Consider casting the dynamic arguments or eliminating the base access.</value>
  </data>
  <data name="ERR_BadDynamicQuery" xml:space="preserve">
    <value>Query expressions over source type 'dynamic' or with a join sequence of type 'dynamic' are not allowed</value>
  </data>
  <data name="ERR_NoDynamicPhantomOnBaseIndexer" xml:space="preserve">
    <value>The indexer access needs to be dynamically dispatched, but cannot be because it is part of a base access expression. Consider casting the dynamic arguments or eliminating the base access.</value>
  </data>
  <data name="WRN_DynamicDispatchToConditionalMethod" xml:space="preserve">
    <value>The dynamically dispatched call to method '{0}' may fail at runtime because one or more applicable overloads are conditional methods.</value>
  </data>
  <data name="WRN_DynamicDispatchToConditionalMethod_Title" xml:space="preserve">
    <value>Dynamically dispatched call may fail at runtime because one or more applicable overloads are conditional methods</value>
  </data>
  <data name="ERR_BadArgTypeDynamicExtension" xml:space="preserve">
    <value>'{0}' has no applicable method named '{1}' but appears to have an extension method by that name. Extension methods cannot be dynamically dispatched. Consider casting the dynamic arguments or calling the extension method without the extension method syntax.</value>
  </data>
  <data name="WRN_CallerFilePathPreferredOverCallerMemberName" xml:space="preserve">
    <value>The CallerMemberNameAttribute applied to parameter '{0}' will have no effect. It is overridden by the CallerFilePathAttribute.</value>
  </data>
  <data name="WRN_CallerFilePathPreferredOverCallerMemberName_Title" xml:space="preserve">
    <value>The CallerMemberNameAttribute will have no effect; it is overridden by the CallerFilePathAttribute</value>
  </data>
  <data name="WRN_CallerLineNumberPreferredOverCallerMemberName" xml:space="preserve">
    <value>The CallerMemberNameAttribute applied to parameter '{0}' will have no effect. It is overridden by the CallerLineNumberAttribute.</value>
  </data>
  <data name="WRN_CallerLineNumberPreferredOverCallerMemberName_Title" xml:space="preserve">
    <value>The CallerMemberNameAttribute will have no effect; it is overridden by the CallerLineNumberAttribute</value>
  </data>
  <data name="WRN_CallerLineNumberPreferredOverCallerFilePath" xml:space="preserve">
    <value>The CallerFilePathAttribute applied to parameter '{0}' will have no effect. It is overridden by the CallerLineNumberAttribute.</value>
  </data>
  <data name="WRN_CallerLineNumberPreferredOverCallerFilePath_Title" xml:space="preserve">
    <value>The CallerFilePathAttribute will have no effect; it is overridden by the CallerLineNumberAttribute</value>
  </data>
  <data name="ERR_InvalidDynamicCondition" xml:space="preserve">
    <value>Expression must be implicitly convertible to Boolean or its type '{0}' must define operator '{1}'.</value>
  </data>
  <data name="ERR_MixingWinRTEventWithRegular" xml:space="preserve">
    <value>'{0}' cannot implement '{1}' because '{2}' is a Windows Runtime event and '{3}' is a regular .NET event.</value>
  </data>
  <data name="WRN_CA2000_DisposeObjectsBeforeLosingScope1" xml:space="preserve">
    <value>Call System.IDisposable.Dispose() on allocated instance of {0} before all references to it are out of scope.</value>
  </data>
  <data name="WRN_CA2000_DisposeObjectsBeforeLosingScope1_Title" xml:space="preserve">
    <value>Call System.IDisposable.Dispose() on allocated instance before all references to it are out of scope</value>
  </data>
  <data name="WRN_CA2000_DisposeObjectsBeforeLosingScope2" xml:space="preserve">
    <value>Allocated instance of {0} is not disposed along all exception paths.  Call System.IDisposable.Dispose() before all references to it are out of scope.</value>
  </data>
  <data name="WRN_CA2000_DisposeObjectsBeforeLosingScope2_Title" xml:space="preserve">
    <value>Allocated instance is not disposed along all exception paths</value>
  </data>
  <data name="WRN_CA2202_DoNotDisposeObjectsMultipleTimes" xml:space="preserve">
    <value>Object '{0}' can be disposed more than once.</value>
  </data>
  <data name="WRN_CA2202_DoNotDisposeObjectsMultipleTimes_Title" xml:space="preserve">
    <value>Object can be disposed more than once</value>
  </data>
  <data name="ERR_NewCoClassOnLink" xml:space="preserve">
    <value>Interop type '{0}' cannot be embedded. Use the applicable interface instead.</value>
  </data>
  <data name="ERR_NoPIANestedType" xml:space="preserve">
    <value>Type '{0}' cannot be embedded because it is a nested type. Consider setting the 'Embed Interop Types' property to false.</value>
  </data>
  <data name="ERR_GenericsUsedInNoPIAType" xml:space="preserve">
    <value>Type '{0}' cannot be embedded because it has a generic argument. Consider setting the 'Embed Interop Types' property to false.</value>
  </data>
  <data name="ERR_InteropStructContainsMethods" xml:space="preserve">
    <value>Embedded interop struct '{0}' can contain only public instance fields.</value>
  </data>
  <data name="ERR_WinRtEventPassedByRef" xml:space="preserve">
    <value>A Windows Runtime event may not be passed as an out or ref parameter.</value>
  </data>
  <data name="ERR_MissingMethodOnSourceInterface" xml:space="preserve">
    <value>Source interface '{0}' is missing method '{1}' which is required to embed event '{2}'.</value>
  </data>
  <data name="ERR_MissingSourceInterface" xml:space="preserve">
    <value>Interface '{0}' has an invalid source interface which is required to embed event '{1}'.</value>
  </data>
  <data name="ERR_InteropTypeMissingAttribute" xml:space="preserve">
    <value>Interop type '{0}' cannot be embedded because it is missing the required '{1}' attribute.</value>
  </data>
  <data name="ERR_NoPIAAssemblyMissingAttribute" xml:space="preserve">
    <value>Cannot embed interop types from assembly '{0}' because it is missing the '{1}' attribute.</value>
  </data>
  <data name="ERR_NoPIAAssemblyMissingAttributes" xml:space="preserve">
    <value>Cannot embed interop types from assembly '{0}' because it is missing either the '{1}' attribute or the '{2}' attribute.</value>
  </data>
  <data name="ERR_InteropTypesWithSameNameAndGuid" xml:space="preserve">
    <value>Cannot embed interop type '{0}' found in both assembly '{1}' and '{2}'. Consider setting the 'Embed Interop Types' property to false.</value>
  </data>
  <data name="ERR_LocalTypeNameClash" xml:space="preserve">
    <value>Embedding the interop type '{0}' from assembly '{1}' causes a name clash in the current assembly. Consider setting the 'Embed Interop Types' property to false.</value>
  </data>
  <data name="WRN_ReferencedAssemblyReferencesLinkedPIA" xml:space="preserve">
    <value>A reference was created to embedded interop assembly '{0}' because of an indirect reference to that assembly created by assembly '{1}'. Consider changing the 'Embed Interop Types' property on either assembly.</value>
  </data>
  <data name="WRN_ReferencedAssemblyReferencesLinkedPIA_Title" xml:space="preserve">
    <value>A reference was created to embedded interop assembly because of an indirect assembly reference</value>
  </data>
  <data name="WRN_ReferencedAssemblyReferencesLinkedPIA_Description" xml:space="preserve">
    <value>You have added a reference to an assembly using /link (Embed Interop Types property set to True). This instructs the compiler to embed interop type information from that assembly. However, the compiler cannot embed interop type information from that assembly because another assembly that you have referenced also references that assembly using /reference (Embed Interop Types property set to False).

To embed interop type information for both assemblies, use /link for references to each assembly (set the Embed Interop Types property to True).

To remove the warning, you can use /reference instead (set the Embed Interop Types property to False). In this case, a primary interop assembly (PIA) provides interop type information.</value>
  </data>
  <data name="ERR_GenericsUsedAcrossAssemblies" xml:space="preserve">
    <value>Type '{0}' from assembly '{1}' cannot be used across assembly boundaries because it has a generic type parameter that is an embedded interop type.</value>
  </data>
  <data name="ERR_NoCanonicalView" xml:space="preserve">
    <value>Cannot find the interop type that matches the embedded interop type '{0}'. Are you missing an assembly reference?</value>
  </data>
  <data name="ERR_ByRefReturnUnsupported" xml:space="preserve">
    <value>By-reference return type 'ref {0}' is not supported.</value>
  </data>
  <data name="ERR_NetModuleNameMismatch" xml:space="preserve">
    <value>Module name '{0}' stored in '{1}' must match its filename.</value>
  </data>
  <data name="ERR_BadCompilationOption" xml:space="preserve">
    <value>{0}</value>
  </data>
  <data name="ERR_BadCompilationOptionValue" xml:space="preserve">
    <value>Invalid '{0}' value: '{1}'.</value>
  </data>
  <data name="ERR_BadAppConfigPath" xml:space="preserve">
    <value>AppConfigPath must be absolute.</value>
  </data>
  <data name="WRN_AssemblyAttributeFromModuleIsOverridden" xml:space="preserve">
    <value>Attribute '{0}' from module '{1}' will be ignored in favor of the instance appearing in source</value>
  </data>
  <data name="WRN_AssemblyAttributeFromModuleIsOverridden_Title" xml:space="preserve">
    <value>Attribute will be ignored in favor of the instance appearing in source</value>
  </data>
  <data name="ERR_CmdOptionConflictsSource" xml:space="preserve">
    <value>Attribute '{0}' given in a source file conflicts with option '{1}'.</value>
  </data>
  <data name="ERR_FixedBufferTooManyDimensions" xml:space="preserve">
    <value>A fixed buffer may only have one dimension.</value>
  </data>
  <data name="WRN_ReferencedAssemblyDoesNotHaveStrongName" xml:space="preserve">
    <value>Referenced assembly '{0}' does not have a strong name.</value>
  </data>
  <data name="WRN_ReferencedAssemblyDoesNotHaveStrongName_Title" xml:space="preserve">
    <value>Referenced assembly does not have a strong name</value>
  </data>
  <data name="ERR_InvalidSignaturePublicKey" xml:space="preserve">
    <value>Invalid signature public key specified in AssemblySignatureKeyAttribute.</value>
  </data>
  <data name="ERR_ExportedTypeConflictsWithDeclaration" xml:space="preserve">
    <value>Type '{0}' exported from module '{1}' conflicts with type declared in primary module of this assembly.</value>
  </data>
  <data name="ERR_ExportedTypesConflict" xml:space="preserve">
    <value>Type '{0}' exported from module '{1}' conflicts with type '{2}' exported from module '{3}'.</value>
  </data>
  <data name="ERR_ForwardedTypeConflictsWithDeclaration" xml:space="preserve">
    <value>Forwarded type '{0}' conflicts with type declared in primary module of this assembly.</value>
  </data>
  <data name="ERR_ForwardedTypesConflict" xml:space="preserve">
    <value>Type '{0}' forwarded to assembly '{1}' conflicts with type '{2}' forwarded to assembly '{3}'.</value>
  </data>
  <data name="ERR_ForwardedTypeConflictsWithExportedType" xml:space="preserve">
    <value>Type '{0}' forwarded to assembly '{1}' conflicts with type '{2}' exported from module '{3}'.</value>
  </data>
  <data name="WRN_RefCultureMismatch" xml:space="preserve">
    <value>Referenced assembly '{0}' has different culture setting of '{1}'.</value>
  </data>
  <data name="WRN_RefCultureMismatch_Title" xml:space="preserve">
    <value>Referenced assembly has different culture setting</value>
  </data>
  <data name="ERR_AgnosticToMachineModule" xml:space="preserve">
    <value>Agnostic assembly cannot have a processor specific module '{0}'.</value>
  </data>
  <data name="ERR_ConflictingMachineModule" xml:space="preserve">
    <value>Assembly and module '{0}' cannot target different processors.</value>
  </data>
  <data name="WRN_ConflictingMachineAssembly" xml:space="preserve">
    <value>Referenced assembly '{0}' targets a different processor.</value>
  </data>
  <data name="WRN_ConflictingMachineAssembly_Title" xml:space="preserve">
    <value>Referenced assembly targets a different processor</value>
  </data>
  <data name="ERR_CryptoHashFailed" xml:space="preserve">
    <value>Cryptographic failure while creating hashes.</value>
  </data>
  <data name="ERR_MissingNetModuleReference" xml:space="preserve">
    <value>Reference to '{0}' netmodule missing.</value>
  </data>
  <data name="ERR_NetModuleNameMustBeUnique" xml:space="preserve">
    <value>Module '{0}' is already defined in this assembly. Each module must have a unique filename.</value>
  </data>
  <data name="ERR_CantReadConfigFile" xml:space="preserve">
    <value>Cannot read config file '{0}' -- '{1}'</value>
  </data>
  <data name="ERR_EncNoPIAReference" xml:space="preserve">
    <value>Cannot continue since the edit includes a reference to an embedded type: '{0}'.</value>
  </data>
  <data name="ERR_EncReferenceToAddedMember" xml:space="preserve">
    <value>Member '{0}' added during the current debug session can only be accessed from within its declaring assembly '{1}'.</value>
  </data>
  <data name="ERR_MutuallyExclusiveOptions" xml:space="preserve">
    <value>Compilation options '{0}' and '{1}' can't both be specified at the same time.</value>
  </data>
  <data name="ERR_LinkedNetmoduleMetadataMustProvideFullPEImage" xml:space="preserve">
    <value>Linked netmodule metadata must provide a full PE image: '{0}'.</value>
  </data>
  <data name="ERR_BadPrefer32OnLib" xml:space="preserve">
    <value>/platform:anycpu32bitpreferred can only be used with /t:exe, /t:winexe and /t:appcontainerexe</value>
  </data>
  <data name="IDS_PathList" xml:space="preserve">
    <value>&lt;path list&gt;</value>
  </data>
  <data name="IDS_Text" xml:space="preserve">
    <value>&lt;text&gt;</value>
  </data>
  <data name="IDS_FeatureDeclarationExpression" xml:space="preserve">
    <value>declaration expression</value>
  </data>
  <data name="IDS_FeatureNullPropagatingOperator" xml:space="preserve">
    <value>null propagating operator</value>
  </data>
  <data name="IDS_FeatureExpressionBodiedMethod" xml:space="preserve">
    <value>expression-bodied method</value>
  </data>
  <data name="IDS_FeatureExpressionBodiedProperty" xml:space="preserve">
    <value>expression-bodied property</value>
  </data>
  <data name="IDS_FeatureExpressionBodiedIndexer" xml:space="preserve">
    <value>expression-bodied indexer</value>
  </data>
  <data name="IDS_FeatureAutoPropertyInitializer" xml:space="preserve">
    <value>auto property initializer</value>
  </data>
  <data name="IDS_Namespace1" xml:space="preserve">
    <value>&lt;namespace&gt;</value>
  </data>
  <data name="IDS_FeatureRefLocalsReturns" xml:space="preserve">
    <value>byref locals and returns</value>
  </data>
  <data name="IDS_ThrowExpression" xml:space="preserve">
    <value>&lt;throw&gt;</value>
  </data>
  <data name="CompilationC" xml:space="preserve">
    <value>Compilation (C#): </value>
  </data>
  <data name="SyntaxNodeIsNotWithinSynt" xml:space="preserve">
    <value>Syntax node is not within syntax tree</value>
  </data>
  <data name="LocationMustBeProvided" xml:space="preserve">
    <value>Location must be provided in order to provide minimal type qualification.</value>
  </data>
  <data name="SyntaxTreeSemanticModelMust" xml:space="preserve">
    <value>SyntaxTreeSemanticModel must be provided in order to provide minimal type qualification.</value>
  </data>
  <data name="CantReferenceCompilationOf" xml:space="preserve">
    <value>Can't reference compilation of type '{0}' from {1} compilation.</value>
  </data>
  <data name="SyntaxTreeAlreadyPresent" xml:space="preserve">
    <value>Syntax tree already present</value>
  </data>
  <data name="SubmissionCanOnlyInclude" xml:space="preserve">
    <value>Submission can only include script code.</value>
  </data>
  <data name="SubmissionCanHaveAtMostOne" xml:space="preserve">
    <value>Submission can have at most one syntax tree.</value>
  </data>
  <data name="SyntaxTreeNotFoundTo" xml:space="preserve">
    <value>SyntaxTree '{0}' not found to remove</value>
  </data>
  <data name="TreeMustHaveARootNodeWith" xml:space="preserve">
    <value>tree must have a root node with SyntaxKind.CompilationUnit</value>
  </data>
  <data name="TypeArgumentCannotBeNull" xml:space="preserve">
    <value>Type argument cannot be null</value>
  </data>
  <data name="WrongNumberOfTypeArguments" xml:space="preserve">
    <value>Wrong number of type arguments</value>
  </data>
  <data name="TheStreamCannotBeWritten" xml:space="preserve">
    <value>The stream cannot be written to.</value>
  </data>
  <data name="TheStreamCannotBeReadFrom" xml:space="preserve">
    <value>The stream cannot be read from.</value>
  </data>
  <data name="NameConflictForName" xml:space="preserve">
    <value>Name conflict for name {0}</value>
  </data>
  <data name="LookupOptionsHasInvalidCombo" xml:space="preserve">
    <value>LookupOptions has an invalid combination of options</value>
  </data>
  <data name="ItemsMustBeNonEmpty" xml:space="preserve">
    <value>items: must be non-empty</value>
  </data>
  <data name="UseVerbatimIdentifier" xml:space="preserve">
    <value>Use Microsoft.CodeAnalysis.CSharp.SyntaxFactory.Identifier or Microsoft.CodeAnalysis.CSharp.SyntaxFactory.VerbatimIdentifier to create identifier tokens.</value>
  </data>
  <data name="UseLiteralForTokens" xml:space="preserve">
    <value>Use Microsoft.CodeAnalysis.CSharp.SyntaxFactory.Literal to create character literal tokens.</value>
  </data>
  <data name="UseLiteralForNumeric" xml:space="preserve">
    <value>Use Microsoft.CodeAnalysis.CSharp.SyntaxFactory.Literal to create numeric literal tokens.</value>
  </data>
  <data name="ThisMethodCanOnlyBeUsedToCreateTokens" xml:space="preserve">
    <value>This method can only be used to create tokens - {0} is not a token kind.</value>
  </data>
  <data name="SeparatorIsExpected" xml:space="preserve">
    <value>separator is expected</value>
  </data>
  <data name="ElementIsExpected" xml:space="preserve">
    <value>element is expected</value>
  </data>
  <data name="GenericParameterDefinition" xml:space="preserve">
    <value>Generic parameter is definition when expected to be reference {0}</value>
  </data>
  <data name="InvalidGetDeclarationNameMultipleDeclarators" xml:space="preserve">
    <value>Called GetDeclarationName for a declaration node that can possibly contain multiple variable declarators.</value>
  </data>
  <data name="TreeNotPartOfCompilation" xml:space="preserve">
    <value>tree not part of compilation</value>
  </data>
  <data name="PositionIsNotWithinSyntax" xml:space="preserve">
    <value>Position is not within syntax tree with full span {0}</value>
  </data>
  <data name="WRN_BadUILang" xml:space="preserve">
    <value>The language name '{0}' is invalid.</value>
  </data>
  <data name="WRN_BadUILang_Title" xml:space="preserve">
    <value>The language name is invalid</value>
  </data>
  <data name="ERR_UnsupportedTransparentIdentifierAccess" xml:space="preserve">
    <value>Transparent identifier member access failed for field '{0}' of '{1}'.  Does the data being queried implement the query pattern?</value>
  </data>
  <data name="ERR_ParamDefaultValueDiffersFromAttribute" xml:space="preserve">
    <value>The parameter has multiple distinct default values.</value>
  </data>
  <data name="ERR_FieldHasMultipleDistinctConstantValues" xml:space="preserve">
    <value>The field has multiple distinct constant values.</value>
  </data>
  <data name="WRN_UnqualifiedNestedTypeInCref" xml:space="preserve">
    <value>Within cref attributes, nested types of generic types should be qualified.</value>
  </data>
  <data name="WRN_UnqualifiedNestedTypeInCref_Title" xml:space="preserve">
    <value>Within cref attributes, nested types of generic types should be qualified</value>
  </data>
  <data name="NotACSharpSymbol" xml:space="preserve">
    <value>Not a C# symbol.</value>
  </data>
  <data name="HDN_UnusedUsingDirective" xml:space="preserve">
    <value>Unnecessary using directive.</value>
  </data>
  <data name="HDN_UnusedExternAlias" xml:space="preserve">
    <value>Unused extern alias.</value>
  </data>
  <data name="ElementsCannotBeNull" xml:space="preserve">
    <value>Elements cannot be null.</value>
  </data>
  <data name="IDS_LIB_ENV" xml:space="preserve">
    <value>LIB environment variable</value>
  </data>
  <data name="IDS_LIB_OPTION" xml:space="preserve">
    <value>/LIB option</value>
  </data>
  <data name="IDS_REFERENCEPATH_OPTION" xml:space="preserve">
    <value>/REFERENCEPATH option</value>
  </data>
  <data name="IDS_DirectoryDoesNotExist" xml:space="preserve">
    <value>directory does not exist</value>
  </data>
  <data name="IDS_DirectoryHasInvalidPath" xml:space="preserve">
    <value>path is too long or invalid</value>
  </data>
  <data name="WRN_NoRuntimeMetadataVersion" xml:space="preserve">
    <value>No value for RuntimeMetadataVersion found. No assembly containing System.Object was found nor was a value for RuntimeMetadataVersion specified through options.</value>
  </data>
  <data name="WRN_NoRuntimeMetadataVersion_Title" xml:space="preserve">
    <value>No value for RuntimeMetadataVersion found</value>
  </data>
  <data name="WrongSemanticModelType" xml:space="preserve">
    <value>Expected a {0} SemanticModel.</value>
  </data>
  <data name="IDS_FeatureLambda" xml:space="preserve">
    <value>lambda expression</value>
  </data>
  <data name="ERR_FeatureNotAvailableInVersion1" xml:space="preserve">
    <value>Feature '{0}' is not available in C# 1.  Please use language version {1} or greater.</value>
  </data>
  <data name="ERR_FeatureNotAvailableInVersion2" xml:space="preserve">
    <value>Feature '{0}' is not available in C# 2.  Please use language version {1} or greater.</value>
  </data>
  <data name="ERR_FeatureNotAvailableInVersion3" xml:space="preserve">
    <value>Feature '{0}' is not available in C# 3.  Please use language version {1} or greater.</value>
  </data>
  <data name="ERR_FeatureNotAvailableInVersion4" xml:space="preserve">
    <value>Feature '{0}' is not available in C# 4.  Please use language version {1} or greater.</value>
  </data>
  <data name="ERR_FeatureNotAvailableInVersion5" xml:space="preserve">
    <value>Feature '{0}' is not available in C# 5.  Please use language version {1} or greater.</value>
  </data>
  <data name="ERR_FeatureNotAvailableInVersion6" xml:space="preserve">
    <value>Feature '{0}' is not available in C# 6.  Please use language version {1} or greater.</value>
  </data>
  <data name="ERR_FeatureIsExperimental" xml:space="preserve">
    <value>Feature '{0}' is experimental and unsupported; use '/features:{1}' to enable.</value>
  </data>
  <data name="ERR_FeatureIsUnimplemented" xml:space="preserve">
    <value>Feature '{0}' is not implemented in this compiler.</value>
  </data>
  <data name="IDS_VersionExperimental" xml:space="preserve">
    <value>'experimental'</value>
  </data>
  <data name="PositionNotWithinTree" xml:space="preserve">
    <value>Position must be within span of the syntax tree.</value>
  </data>
  <data name="SpeculatedSyntaxNodeCannotBelongToCurrentCompilation" xml:space="preserve">
    <value>Syntax node to be speculated cannot belong to a syntax tree from the current compilation.</value>
  </data>
  <data name="ChainingSpeculativeModelIsNotSupported" xml:space="preserve">
    <value>Chaining speculative semantic model is not supported. You should create a speculative model from the non-speculative ParentModel.</value>
  </data>
  <data name="IDS_ToolName" xml:space="preserve">
    <value>Microsoft (R) Visual C# Compiler</value>
  </data>
  <data name="IDS_LogoLine1" xml:space="preserve">
    <value>{0} version {1}</value>
  </data>
  <data name="IDS_LogoLine2" xml:space="preserve">
    <value>Copyright (C) Microsoft Corporation. All rights reserved.</value>
  </data>
  <data name="IDS_CSCHelp" xml:space="preserve">
    <value>
                              Visual C# Compiler Options

                        - OUTPUT FILES -
 /out:&lt;file&gt;                   Specify output file name (default: base name of 
                               file with main class or first file)
 /target:exe                   Build a console executable (default) (Short 
                               form: /t:exe)
 /target:winexe                Build a Windows executable (Short form: 
                               /t:winexe)
 /target:library               Build a library (Short form: /t:library)
 /target:module                Build a module that can be added to another 
                               assembly (Short form: /t:module)
 /target:appcontainerexe       Build an Appcontainer executable (Short form: 
                               /t:appcontainerexe)
 /target:winmdobj              Build a Windows Runtime intermediate file that 
                               is consumed by WinMDExp (Short form: /t:winmdobj)
 /doc:&lt;file&gt;                   XML Documentation file to generate
 /platform:&lt;string&gt;            Limit which platforms this code can run on: x86,
                               Itanium, x64, arm, anycpu32bitpreferred, or 
                               anycpu. The default is anycpu.

                        - INPUT FILES -
 /recurse:&lt;wildcard&gt;           Include all files in the current directory and 
                               subdirectories according to the wildcard 
                               specifications
 /reference:&lt;alias&gt;=&lt;file&gt;     Reference metadata from the specified assembly 
                               file using the given alias (Short form: /r)
 /reference:&lt;file list&gt;        Reference metadata from the specified assembly 
                               files (Short form: /r)
 /addmodule:&lt;file list&gt;        Link the specified modules into this assembly
 /link:&lt;file list&gt;             Embed metadata from the specified interop 
                               assembly files (Short form: /l)
 /analyzer:&lt;file list&gt;         Run the analyzers from this assembly
                               (Short form: /a)
 /additionalfile:&lt;file list&gt;   Additional files that don't directly affect code
                               generation but may be used by analyzers for producing
                               errors or warnings.

                        - RESOURCES -
 /win32res:&lt;file&gt;              Specify a Win32 resource file (.res)
 /win32icon:&lt;file&gt;             Use this icon for the output
 /win32manifest:&lt;file&gt;         Specify a Win32 manifest file (.xml)
 /nowin32manifest              Do not include the default Win32 manifest
 /resource:&lt;resinfo&gt;           Embed the specified resource (Short form: /res)
 /linkresource:&lt;resinfo&gt;       Link the specified resource to this assembly 
                               (Short form: /linkres) Where the resinfo format 
                               is &lt;file&gt;[,&lt;string name&gt;[,public|private]]

                        - CODE GENERATION -
 /debug[+|-]                   Emit debugging information
 /debug:{full|pdbonly|portable}
                               Specify debugging type ('full' is default, and 
                               enables attaching a debugger to a running 
                               program. 'portable' is a cross-platform format)
 /optimize[+|-]                Enable optimizations (Short form: /o)
 /deterministic                Produce a deterministic assembly
                               (including module version GUID and timestamp)

                        - ERRORS AND WARNINGS -
 /warnaserror[+|-]             Report all warnings as errors
 /warnaserror[+|-]:&lt;warn list&gt; Report specific warnings as errors
 /warn:&lt;n&gt;                     Set warning level (0-4) (Short form: /w)
 /nowarn:&lt;warn list&gt;           Disable specific warning messages
 /ruleset:&lt;file&gt;               Specify a ruleset file that disables specific
                               diagnostics.
 /errorlog:&lt;file&gt;              Specify a file to log all compiler and analyzer
                               diagnostics.
 /reportanalyzer               Report additional analyzer information, such as
                               execution time.
 
                        - LANGUAGE -
 /checked[+|-]                 Generate overflow checks
 /unsafe[+|-]                  Allow 'unsafe' code
 /define:&lt;symbol list&gt;         Define conditional compilation symbol(s) (Short 
                               form: /d)
 /langversion:&lt;string&gt;         Specify language version mode: ISO-1, ISO-2, 3, 
                               4, 5, 6, or Default

                        - SECURITY -
 /delaysign[+|-]               Delay-sign the assembly using only the public 
                               portion of the strong name key
 /publicsign[+|-]              Public-sign the assembly using only the public
                               portion of the strong name key
 /keyfile:&lt;file&gt;               Specify a strong name key file
 /keycontainer:&lt;string&gt;        Specify a strong name key container
 /highentropyva[+|-]           Enable high-entropy ASLR

                        - MISCELLANEOUS -
 @&lt;file&gt;                       Read response file for more options
 /help                         Display this usage message (Short form: /?)
 /nologo                       Suppress compiler copyright message
 /noconfig                     Do not auto include CSC.RSP file
 /parallel[+|-]                Concurrent build. 

                        - ADVANCED -
 /baseaddress:&lt;address&gt;        Base address for the library to be built
 /bugreport:&lt;file&gt;             Create a 'Bug Report' file
 /checksumalgorithm:&lt;alg&gt;      Specify algorithm for calculating source file 
                               checksum stored in PDB. Supported values are:
                               SHA1 (default) or SHA256.
 /codepage:&lt;n&gt;                 Specify the codepage to use when opening source 
                               files
 /utf8output                   Output compiler messages in UTF-8 encoding
 /main:&lt;type&gt;                  Specify the type that contains the entry point 
                               (ignore all other possible entry points) (Short 
                               form: /m)
 /fullpaths                    Compiler generates fully qualified paths
 /filealign:&lt;n&gt;                Specify the alignment used for output file 
                               sections
 /pathmap:&lt;K1&gt;=&lt;V1&gt;,&lt;K2&gt;=&lt;V2&gt;,...
                               Specify a mapping for source path names output by
                               the compiler.
 /pdb:&lt;file&gt;                   Specify debug information file name (default: 
                               output file name with .pdb extension)
 /errorendlocation             Output line and column of the end location of 
                               each error
 /preferreduilang              Specify the preferred output language name.
 /nostdlib[+|-]                Do not reference standard library (mscorlib.dll)
 /subsystemversion:&lt;string&gt;    Specify subsystem version of this assembly
 /lib:&lt;file list&gt;              Specify additional directories to search in for 
                               references
 /errorreport:&lt;string&gt;         Specify how to handle internal compiler errors: 
                               prompt, send, queue, or none. The default is 
                               queue.
 /appconfig:&lt;file&gt;             Specify an application configuration file 
                               containing assembly binding settings
 /moduleassemblyname:&lt;string&gt;  Name of the assembly which this module will be 
                               a part of
 /modulename:&lt;string&gt;          Specify the name of the source module
</value>
    <comment>Visual C# Compiler Options</comment>
  </data>
  <data name="ERR_ComImportWithInitializers" xml:space="preserve">
    <value>'{0}': a class with the ComImport attribute cannot specify field initializers.</value>
  </data>
  <data name="WRN_PdbLocalNameTooLong" xml:space="preserve">
    <value>Local name '{0}' is too long for PDB.  Consider shortening or compiling without /debug.</value>
  </data>
  <data name="WRN_PdbLocalNameTooLong_Title" xml:space="preserve">
    <value>Local name is too long for PDB</value>
  </data>
  <data name="ERR_RetNoObjectRequiredLambda" xml:space="preserve">
    <value>Anonymous function converted to a void returning delegate cannot return a value</value>
  </data>
  <data name="ERR_TaskRetNoObjectRequiredLambda" xml:space="preserve">
    <value>Async lambda expression converted to a 'Task' returning delegate cannot return a value. Did you intend to return 'Task&lt;T&gt;'?</value>
  </data>
  <data name="WRN_AnalyzerCannotBeCreated" xml:space="preserve">
    <value>An instance of analyzer {0} cannot be created from {1} : {2}.</value>
  </data>
  <data name="WRN_AnalyzerCannotBeCreated_Title" xml:space="preserve">
    <value>An analyzer instance cannot be created</value>
  </data>
  <data name="WRN_NoAnalyzerInAssembly" xml:space="preserve">
    <value>The assembly {0} does not contain any analyzers.</value>
  </data>
  <data name="WRN_NoAnalyzerInAssembly_Title" xml:space="preserve">
    <value>Assembly does not contain any analyzers</value>
  </data>
  <data name="WRN_UnableToLoadAnalyzer" xml:space="preserve">
    <value>Unable to load Analyzer assembly {0} : {1}</value>
  </data>
  <data name="WRN_UnableToLoadAnalyzer_Title" xml:space="preserve">
    <value>Unable to load Analyzer assembly</value>
  </data>
  <data name="INF_UnableToLoadSomeTypesInAnalyzer" xml:space="preserve">
    <value>Skipping some types in analyzer assembly {0} due to a ReflectionTypeLoadException : {1}.</value>
  </data>
  <data name="ERR_CantReadRulesetFile" xml:space="preserve">
    <value>Error reading ruleset file {0} - {1}</value>
  </data>
  <data name="ERR_BadPdbData" xml:space="preserve">
    <value>Error reading debug information for '{0}'</value>
  </data>
  <data name="IDS_OperationCausedStackOverflow" xml:space="preserve">
    <value>Operation caused a stack overflow.</value>
  </data>
  <data name="WRN_IdentifierOrNumericLiteralExpected" xml:space="preserve">
    <value>Expected identifier or numeric literal.</value>
  </data>
  <data name="WRN_IdentifierOrNumericLiteralExpected_Title" xml:space="preserve">
    <value>Expected identifier or numeric literal</value>
  </data>
  <data name="ERR_InitializerOnNonAutoProperty" xml:space="preserve">
    <value>Only auto-implemented properties can have initializers.</value>
  </data>
  <data name="ERR_AutoPropertyMustHaveGetAccessor" xml:space="preserve">
    <value>Auto-implemented properties must have get accessors.</value>
  </data>
  <data name="ERR_AutoPropertyMustOverrideSet" xml:space="preserve">
    <value>Auto-implemented properties must override all accessors of the overridden property.</value>
  </data>
  <data name="ERR_AutoPropertyInitializerInInterface" xml:space="preserve">
    <value>Auto-implemented properties inside interfaces cannot have initializers.</value>
  </data>
  <data name="ERR_InitializerInStructWithoutExplicitConstructor" xml:space="preserve">
    <value>Structs without explicit constructors cannot contain members with initializers.</value>
  </data>
  <data name="ERR_EncodinglessSyntaxTree" xml:space="preserve">
    <value>Cannot emit debug information for a source text without encoding.</value>
  </data>
  <data name="ERR_AccessorListAndExpressionBody" xml:space="preserve">
    <value>Properties cannot combine accessor lists with expression bodies.</value>
  </data>
  <data name="ERR_BlockBodyAndExpressionBody" xml:space="preserve">
    <value>Methods cannot combine block bodies with expression bodies.</value>
  </data>
  <data name="ERR_SwitchFallOut" xml:space="preserve">
    <value>Control cannot fall out of switch from final case label ('{0}')</value>
  </data>
  <data name="ERR_UnexpectedBoundGenericName" xml:space="preserve">
    <value>Type arguments are not allowed in the nameof operator.</value>
  </data>
  <data name="ERR_NullPropagatingOpInExpressionTree" xml:space="preserve">
    <value>An expression tree lambda may not contain a null propagating operator.</value>
  </data>
  <data name="ERR_DictionaryInitializerInExpressionTree" xml:space="preserve">
    <value>An expression tree lambda may not contain a dictionary initializer.</value>
  </data>
  <data name="ERR_ExtensionCollectionElementInitializerInExpressionTree" xml:space="preserve">
    <value>An extension Add method is not supported for a collection initializer in an expression lambda.</value>
  </data>
  <data name="IDS_FeatureNameof" xml:space="preserve">
    <value>nameof operator</value>
  </data>
  <data name="IDS_FeatureDictionaryInitializer" xml:space="preserve">
    <value>dictionary initializer</value>
  </data>
  <data name="ERR_UnclosedExpressionHole" xml:space="preserve">
    <value>Missing close delimiter '}' for interpolated expression started with '{'.</value>
  </data>
  <data name="ERR_SingleLineCommentInExpressionHole" xml:space="preserve">
    <value>A single-line comment may not be used in an interpolated string.</value>
  </data>
  <data name="ERR_InsufficientStack" xml:space="preserve">
    <value>An expression is too long or complex to compile</value>
  </data>
  <data name="ERR_ExpressionHasNoName" xml:space="preserve">
    <value>Expression does not have a name.</value>
  </data>
  <data name="ERR_SubexpressionNotInNameof" xml:space="preserve">
    <value>Sub-expression cannot be used in an argument to nameof.</value>
  </data>
  <data name="ERR_AliasQualifiedNameNotAnExpression" xml:space="preserve">
    <value>An alias-qualified name is not an expression.</value>
  </data>
  <data name="ERR_NameofMethodGroupWithTypeParameters" xml:space="preserve">
    <value>Type parameters are not allowed on a method group as an argument to 'nameof'.</value>
  </data>
  <data name="NoNoneSearchCriteria" xml:space="preserve">
    <value>SearchCriteria is expected.</value>
  </data>
  <data name="ERR_InvalidAssemblyCulture" xml:space="preserve">
    <value>Assembly culture strings may not contain embedded NUL characters.</value>
  </data>
  <data name="IDS_FeatureUsingStatic" xml:space="preserve">
    <value>using static</value>
  </data>
  <data name="IDS_FeatureInterpolatedStrings" xml:space="preserve">
    <value>interpolated strings</value>
  </data>
  <data name="IDS_AwaitInCatchAndFinally" xml:space="preserve">
    <value>await in catch blocks and finally blocks</value>
  </data>
  <data name="IDS_FeatureBinaryLiteral" xml:space="preserve">
    <value>binary literals</value>
  </data>
  <data name="IDS_FeatureDigitSeparator" xml:space="preserve">
    <value>digit separators</value>
  </data>
  <data name="IDS_FeatureLocalFunctions" xml:space="preserve">
    <value>local functions</value>
  </data>
  <data name="ERR_UnescapedCurly" xml:space="preserve">
    <value>A '{0}' character must be escaped (by doubling) in an interpolated string.</value>
  </data>
  <data name="ERR_EscapedCurly" xml:space="preserve">
    <value>A '{0}' character may only be escaped by doubling '{0}{0}' in an interpolated string.</value>
  </data>
  <data name="ERR_TrailingWhitespaceInFormatSpecifier" xml:space="preserve">
    <value>A format specifier may not contain trailing whitespace.</value>
  </data>
  <data name="ERR_EmptyFormatSpecifier" xml:space="preserve">
    <value>Empty format specifier.</value>
  </data>
  <data name="ERR_ErrorInReferencedAssembly" xml:space="preserve">
    <value>There is an error in a referenced assembly '{0}'.</value>
  </data>
  <data name="ERR_ExpressionOrDeclarationExpected" xml:space="preserve">
    <value>Expression or declaration statement expected.</value>
  </data>
  <data name="ERR_NameofExtensionMethod" xml:space="preserve">
    <value>Extension method groups are not allowed as an argument to 'nameof'.</value>
  </data>
  <data name="WRN_AlignmentMagnitude" xml:space="preserve">
    <value>Alignment value {0} has a magnitude greater than {1} and may result in a large formatted string.</value>
  </data>
  <data name="HDN_UnusedExternAlias_Title" xml:space="preserve">
    <value>Unused extern alias</value>
  </data>
  <data name="HDN_UnusedUsingDirective_Title" xml:space="preserve">
    <value>Unnecessary using directive</value>
  </data>
  <data name="INF_UnableToLoadSomeTypesInAnalyzer_Title" xml:space="preserve">
    <value>Skip loading types in analyzer assembly that fail due to a ReflectionTypeLoadException</value>
  </data>
  <data name="WRN_AlignmentMagnitude_Title" xml:space="preserve">
    <value>Alignment value has a magnitude that may result in a large formatted string</value>
  </data>
  <data name="ERR_ConstantStringTooLong" xml:space="preserve">
    <value>Length of String constant exceeds current memory limit.  Try splitting the string into multiple constants.</value>
  </data>
  <data name="ERR_TupleTooFewElements" xml:space="preserve">
    <value>Tuple must contain at least two elements.</value>
  </data>
  <data name="ERR_DebugEntryPointNotSourceMethodDefinition" xml:space="preserve">
    <value>Debug entry point must be a definition of a method declared in the current compilation.</value>
  </data>
  <data name="ERR_LoadDirectiveOnlyAllowedInScripts" xml:space="preserve">
    <value>#load is only allowed in scripts</value>
  </data>
  <data name="ERR_PPLoadFollowsToken" xml:space="preserve">
    <value>Cannot use #load after first token in file</value>
  </data>
  <data name="CouldNotFindFile" xml:space="preserve">
    <value>Could not find file.</value>
    <comment>File path referenced in source (#load) could not be resolved.</comment>
  </data>
  <data name="SyntaxTreeFromLoadNoRemoveReplace" xml:space="preserve">
    <value>SyntaxTree '{0}' resulted from a #load directive and cannot be removed or replaced directly.</value>
  </data>
  <data name="ERR_SourceFileReferencesNotSupported" xml:space="preserve">
    <value>Source file references are not supported.</value>
  </data>
  <data name="ERR_InvalidPathMap" xml:space="preserve">
    <value>The pathmap option was incorrectly formatted.</value>
  </data>
  <data name="ERR_InvalidReal" xml:space="preserve">
    <value>Invalid real literal.</value>
  </data>
  <data name="ERR_AutoPropertyCannotBeRefReturning" xml:space="preserve">
    <value>Auto-implemented properties cannot return by reference</value>
  </data>
  <data name="ERR_RefPropertyMustHaveGetAccessor" xml:space="preserve">
    <value>Properties which return by reference must have a get accessor</value>
  </data>
  <data name="ERR_RefPropertyCannotHaveSetAccessor" xml:space="preserve">
    <value>Properties which return by reference cannot have set accessors</value>
  </data>
  <data name="ERR_CantChangeRefReturnOnOverride" xml:space="preserve">
    <value>'{0}' must {2}return by reference to match overridden member '{1}'</value>
  </data>
  <data name="ERR_MustNotHaveRefReturn" xml:space="preserve">
    <value>By-reference returns may only be used in methods that return by reference</value>
  </data>
  <data name="ERR_MustHaveRefReturn" xml:space="preserve">
    <value>By-value returns may only be used in methods that return by value</value>
  </data>
  <data name="ERR_RefReturnMustHaveIdentityConversion" xml:space="preserve">
    <value>The return expression must be of type '{0}' because this method returns by reference</value>
  </data>
  <data name="ERR_CloseUnimplementedInterfaceMemberWrongRefReturn" xml:space="preserve">
    <value>'{0}' does not implement interface member '{1}'. '{2}' cannot implement '{1}' because it does not return by {3}</value>
  </data>
  <data name="ERR_VoidReturningMethodCannotReturnByRef" xml:space="preserve">
    <value>Void-returning methods cannot return by reference</value>
  </data>
  <data name="ERR_BadIteratorReturnRef" xml:space="preserve">
    <value>The body of '{0}' cannot be an iterator block because '{0}' returns by reference</value>
  </data>
  <data name="ERR_BadRefReturnExpressionTree" xml:space="preserve">
    <value>Lambda expressions that return by reference cannot be converted to expression trees</value>
  </data>
  <data name="ERR_RefReturningCallInExpressionTree" xml:space="preserve">
    <value>An expression tree lambda may not contain a call to a method, property, or indexer that returns by reference</value>
  </data>
  <data name="ERR_RefReturnLvalueExpected" xml:space="preserve">
    <value>An expression cannot be used in this context because it may not be returned by reference</value>
  </data>
  <data name="ERR_RefReturnNonreturnableLocal" xml:space="preserve">
    <value>Cannot return '{0}' by reference because it was initialized to a value that cannot be returned by reference</value>
  </data>
  <data name="ERR_RefReturnNonreturnableLocal2" xml:space="preserve">
    <value>Cannot return by reference a member of '{0}' because it was initialized to a value that cannot be returned by reference</value>
  </data>
  <data name="ERR_RefReturnReadonlyLocal" xml:space="preserve">
    <value>Cannot return '{0}' by reference because it is read-only</value>
  </data>
  <data name="ERR_RefReturnRangeVariable" xml:space="preserve">
    <value>Cannot return the range variable '{0}' by reference</value>
  </data>
  <data name="ERR_RefReturnReadonlyLocalCause" xml:space="preserve">
    <value>Cannot return '{0}' by reference because it is a '{1}'</value>
  </data>
  <data name="ERR_RefReturnReadonlyLocal2Cause" xml:space="preserve">
    <value>Cannot return fields of '{0}' by reference because it is a '{1}'</value>
  </data>
  <data name="ERR_RefReturnReadonly" xml:space="preserve">
    <value>A readonly field cannot be returned by reference</value>
  </data>
  <data name="ERR_RefReturnReadonlyStatic" xml:space="preserve">
    <value>A static readonly field cannot be returned by reference</value>
  </data>
  <data name="ERR_RefReturnReadonly2" xml:space="preserve">
    <value>Members of readonly field '{0}' cannot be returned by reference</value>
  </data>
  <data name="ERR_RefReturnReadonlyStatic2" xml:space="preserve">
    <value>Fields of static readonly field '{0}' cannot be returned by reference</value>
  </data>
  <data name="ERR_RefReturnCall" xml:space="preserve">
    <value>Cannot return by reference a result of '{0}' because the argument passed to parameter '{1}' cannot be returned by reference</value>
  </data>
  <data name="ERR_RefReturnCall2" xml:space="preserve">
    <value>Cannot return by reference a member of result of '{0}' because the argument passed to parameter '{1}' cannot be returned by reference</value>
  </data>
  <data name="ERR_RefReturnParameter" xml:space="preserve">
    <value>Cannot return a parameter by reference '{0}' because it is not a ref or out parameter</value>
  </data>
  <data name="ERR_RefReturnParameter2" xml:space="preserve">
    <value>Cannot return or a member of parameter '{0}' by reference because it is not a ref or out parameter</value>
  </data>
  <data name="ERR_RefReturnLocal" xml:space="preserve">
    <value>Cannot return local '{0}' by reference because it is not a ref local</value>
  </data>
  <data name="ERR_RefReturnLocal2" xml:space="preserve">
    <value>Cannot return a member of local '{0}' by reference because it is not a ref local</value>
  </data>
  <data name="ERR_RefReturnReceiver" xml:space="preserve">
    <value>Cannot return '{0}' by reference because its receiver may not be returned by reference</value>
  </data>
  <data name="ERR_RefReturnStructThis" xml:space="preserve">
    <value>Struct members cannot return 'this' or other instance members by reference</value>
  </data>
  <data name="ERR_MustBeRefAssignable" xml:space="preserve">
    <value>'{0}' cannot be assigned a reference because it is not a by-reference local</value>
  </data>
  <data name="ERR_MustBeRefAssignableLocal" xml:space="preserve">
    <value>Expected a by-reference local</value>
  </data>
  <data name="ERR_InitializeByValueVariableWithReference" xml:space="preserve">
    <value>Cannot initialize a by-value variable with a reference</value>
  </data>
  <data name="ERR_InitializeByReferenceVariableWithValue" xml:space="preserve">
    <value>Cannot initialize a by-reference variable with a value</value>
  </data>
  <data name="ERR_RefAssignmentMustHaveIdentityConversion" xml:space="preserve">
    <value>The expression must be of type '{0}' because it is being assigned by reference</value>
  </data>
  <data name="ERR_ByReferenceVariableMustBeInitialized" xml:space="preserve">
    <value>A declaration of a by-reference variable must have an initializer</value>
  </data>
  <data name="ERR_AnonDelegateCantUseLocal" xml:space="preserve">
    <value>Cannot use ref local '{0}' inside an anonymous method, lambda expression, or query expression</value>
  </data>
  <data name="ERR_BadIteratorLocalType" xml:space="preserve">
    <value>Iterators cannot have by reference locals</value>
  </data>
  <data name="ERR_BadAsyncLocalType" xml:space="preserve">
    <value>Async methods cannot have by reference locals</value>
  </data>
  <data name="ERR_RefReturningCallAndAwait" xml:space="preserve">
    <value>'await' cannot be used in an expression containing a call to '{0}' because it returns by reference</value>
  </data>
  <data name="ERR_NoOriginalMember" xml:space="preserve">
    <value>No original member for '{0}'</value>
  </data>
  <data name="ERR_DuplicateReplace" xml:space="preserve">
    <value>Type already contains a replacement for '{0}'</value>
  </data>
  <data name="ERR_PartialReplace" xml:space="preserve">
    <value>Replacement methods cannot be partial</value>
  </data>
  <data name="ERR_ExpressionTreeContainsLocalFunction" xml:space="preserve">
    <value>An expression tree may not contain a reference to a local function</value>
  </data>
  <data name="ERR_ReturnTypesDontMatch" xml:space="preserve">
    <value>Cannot infer the return type of '{0}' due to differing return types.</value>
  </data>
  <data name="ERR_DynamicLocalFunctionParamsParameter" xml:space="preserve">
    <value>Cannot pass argument with dynamic type to params parameter '{0}' of local function '{1}'.</value>
  </data>
  <data name="ERR_CantInferVoid" xml:space="preserve">
    <value>Cannot infer the type of '{0}' as it does not return a value.</value>
  </data>
  <data name="SyntaxTreeIsNotASubmission" xml:space="preserve">
    <value>Syntax tree should be created from a submission.</value>
  </data>
  <data name="ERR_TooManyUserStrings" xml:space="preserve">
    <value>Combined length of user strings used by the program exceeds allowed limit. Try to decrease use of string literals.</value>
  </data>
  <data name="ERR_PatternNullableType" xml:space="preserve">
    <value>It is not legal to use nullable type '{0}' in a pattern; use the underlying type '{1}' instead.</value>
  </data>
  <data name="ERR_BadIsPatternExpression" xml:space="preserve">
    <value>Invalid operand for pattern match.</value>
  </data>
  <data name="ERR_PeWritingFailure" xml:space="preserve">
    <value>An error occurred while writing the output file: {0}.</value>
  </data>
  <data name="ERR_TupleDuplicateMemberName" xml:space="preserve">
    <value>Tuple member names must be unique.</value>
  </data>
  <data name="ERR_TupleExplicitNamesOnAllMembersOrNone" xml:space="preserve">
    <value>Tuple member names must all be provided, if any one is provided.</value>
  </data>
  <data name="ERR_TupleReservedMemberName" xml:space="preserve">
    <value>Tuple member name '{0}' is only allowed at position {1}.</value>
  </data>
  <data name="ERR_TupleReservedMemberNameAnyPosition" xml:space="preserve">
    <value>Tuple membername '{0}' is disallowed at any position.</value>
  </data>
  <data name="ERR_PredefinedTypeMemberNotFoundInAssembly" xml:space="preserve">
    <value>Member '{0}' was not found on type '{1}' from assembly '{2}'.</value>
  </data>
  <data name="IDS_FeatureTuples" xml:space="preserve">
    <value>tuples</value>
  </data>
<<<<<<< HEAD
  <data name="IDS_FeatureOutVar" xml:space="preserve">
    <value>out variable declaration</value>
  </data>
  <data name="ERR_ImplicitlyTypedOutVariableUsedInTheSameArgumentList" xml:space="preserve">
    <value>Reference to an implicitly-typed out variable '{0}' is not permitted in the same argument list.</value>
  </data>
  <data name="ERR_TypeInferenceFailedForImplicitlyTypedOutVariable" xml:space="preserve">
    <value>Cannot infer the type of implicitly-typed out variable.</value>
  </data>
  <data name="ERR_OutVarInConstructorInitializer" xml:space="preserve">
    <value>Out variable declarations are not allowed within constructor initializers.</value>
=======
  <data name="WRN_AttributeIgnoredWhenPublicSigning" xml:space="preserve">
    <value>Attribute '{0}' is ignored when public signing is specified.</value>
  </data>
  <data name="WRN_AttributeIgnoredWhenPublicSigning_Title" xml:space="preserve">
    <value>Attribute is ignored when public signing is specified.</value>
  </data>
  <data name="ERR_OptionMustBeAbsolutePath" xml:space="preserve">
    <value>Option '{0}' must be an absolute path.</value>
>>>>>>> b532942b
  </data>
</root><|MERGE_RESOLUTION|>--- conflicted
+++ resolved
@@ -4875,7 +4875,15 @@
   <data name="IDS_FeatureTuples" xml:space="preserve">
     <value>tuples</value>
   </data>
-<<<<<<< HEAD
+  <data name="WRN_AttributeIgnoredWhenPublicSigning" xml:space="preserve">
+    <value>Attribute '{0}' is ignored when public signing is specified.</value>
+  </data>
+  <data name="WRN_AttributeIgnoredWhenPublicSigning_Title" xml:space="preserve">
+    <value>Attribute is ignored when public signing is specified.</value>
+  </data>
+  <data name="ERR_OptionMustBeAbsolutePath" xml:space="preserve">
+    <value>Option '{0}' must be an absolute path.</value>
+  </data>
   <data name="IDS_FeatureOutVar" xml:space="preserve">
     <value>out variable declaration</value>
   </data>
@@ -4887,15 +4895,5 @@
   </data>
   <data name="ERR_OutVarInConstructorInitializer" xml:space="preserve">
     <value>Out variable declarations are not allowed within constructor initializers.</value>
-=======
-  <data name="WRN_AttributeIgnoredWhenPublicSigning" xml:space="preserve">
-    <value>Attribute '{0}' is ignored when public signing is specified.</value>
-  </data>
-  <data name="WRN_AttributeIgnoredWhenPublicSigning_Title" xml:space="preserve">
-    <value>Attribute is ignored when public signing is specified.</value>
-  </data>
-  <data name="ERR_OptionMustBeAbsolutePath" xml:space="preserve">
-    <value>Option '{0}' must be an absolute path.</value>
->>>>>>> b532942b
   </data>
 </root>