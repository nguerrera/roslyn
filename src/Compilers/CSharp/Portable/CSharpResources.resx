--- conflicted
+++ resolved
@@ -4938,12 +4938,10 @@
   <data name="ERR_DeconstructCouldNotInferMergedType" xml:space="preserve">
     <value>The type information on the left-hand-side '{0}' and right-hand-side '{1}' of the deconstruction was insufficient to infer a merged type.</value>
   </data>
-<<<<<<< HEAD
+  <data name="ERR_SourceLinkRequiresPortablePdb" xml:space="preserve">
+    <value>/sourcelink switch is only supported when emitting Portable PDB (/debug:portable or /debug:embedded must be specified).</value>
+  </data>
   <data name="ERR_CannotEmbedWithoutPdb" xml:space="preserve">
     <value>/embed switch is only supported when emitting Portable PDB (/debug:portable or /debug:embedded).</value>
-=======
-  <data name="ERR_SourceLinkRequiresPortablePdb" xml:space="preserve">
-    <value>/sourcelink switch is only supported when emitting Portable PDB (/debug:portable or /debug:embedded must be specified).</value>
->>>>>>> 4bd2cd39
   </data>
 </root>