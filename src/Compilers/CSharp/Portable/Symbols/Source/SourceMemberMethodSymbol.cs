﻿// Copyright (c) Microsoft.  All Rights Reserved.  Licensed under the Apache License, Version 2.0.  See License.txt in the project root for license information.

using System;
using System.Collections.Generic;
using System.Collections.Immutable;
using System.Diagnostics;
using System.Globalization;
using System.Linq;
using System.Runtime.InteropServices;
using System.Threading;
using Microsoft.CodeAnalysis.CSharp.Syntax;
using Microsoft.CodeAnalysis.PooledObjects;
using Roslyn.Utilities;

namespace Microsoft.CodeAnalysis.CSharp.Symbols
{
    internal abstract class SourceMemberMethodSymbol : SourceMethodSymbol, IAttributeTargetSymbol
    {
        // The flags type is used to compact many different bits of information.
        protected struct Flags
        {
            // We currently pack everything into a 32 bit int with the following layout:
            //
            // |   |s|r|q|z|y|xxxxxxxxxxxxxxxxxxxxx|wwwww|
            // 
            // w = method kind.  5 bits.
            //
            // x = modifiers.  21 bits.
            //
            // y = returnsVoid. 1 bit.
            //
            // z = isExtensionMethod. 1 bit.
            //
            // q = isMetadataVirtualIgnoringInterfaceChanges. 1 bit.
            //
            // r = isMetadataVirtual. 1 bit. (At least as true as isMetadataVirtualIgnoringInterfaceChanges.)
            //
            // s = isMetadataVirtualLocked. 1 bit.

            private const int MethodKindOffset = 0;
            private const int DeclarationModifiersOffset = 5;

<<<<<<< HEAD
            bool hasBlockBody = syntax.Body != null;
            _isExpressionBodied = !hasBlockBody && syntax.ExpressionBody != null;
            bool hasBody = hasBlockBody || _isExpressionBodied;

            bool modifierErrors;
            var declarationModifiers = this.MakeModifiers(modifiers, methodKind, hasBody, location, diagnostics, out modifierErrors);
=======
            private const int MethodKindMask = 0x1F;
            private const int DeclarationModifiersMask = 0x1FFFFF;
>>>>>>> 058e6edd

            private const int ReturnsVoidBit = 1 << 26;
            private const int IsExtensionMethodBit = 1 << 27;
            private const int IsMetadataVirtualIgnoringInterfaceChangesBit = 1 << 28;
            private const int IsMetadataVirtualBit = 1 << 29;
            private const int IsMetadataVirtualLockedBit = 1 << 30;

            private int _flags;

            public bool ReturnsVoid
            {
                get { return (_flags & ReturnsVoidBit) != 0; }
                set { _flags = value ? (_flags | ReturnsVoidBit) : (_flags & ~ReturnsVoidBit); }
            }
<<<<<<< HEAD
            else
            {
                _typeParameters = MakeTypeParameters(syntax, diagnostics);
            }

            syntax.ReturnType.SkipRef(out _refKind);

            CheckFeatureAvailabilityAndRuntimeSupport(syntax, location, hasBody, diagnostics);

            if (hasBody)
            {
                CheckModifiersForBody(syntax, location, diagnostics);
=======

            public MethodKind MethodKind
            {
                get { return (MethodKind)((_flags >> MethodKindOffset) & MethodKindMask); }
>>>>>>> 058e6edd
            }

            public bool IsExtensionMethod
            {
                get { return (_flags & IsExtensionMethodBit) != 0; }
            }

            public bool IsMetadataVirtualLocked
            {
                get { return (_flags & IsMetadataVirtualLockedBit) != 0; }
            }

            public DeclarationModifiers DeclarationModifiers
            {
                get { return (DeclarationModifiers)((_flags >> DeclarationModifiersOffset) & DeclarationModifiersMask); }
            }

#if DEBUG
            static Flags()
            {
                // Verify a few things about the values we combine into flags.  This way, if they ever
                // change, this will get hit and you will know you have to update this type as well.

                // 1) Verify that the range of method kinds doesn't fall outside the bounds of the
                // method kind mask.
                var methodKinds = EnumExtensions.GetValues<MethodKind>();
                var maxMethodKind = (int)methodKinds.Aggregate((m1, m2) => m1 | m2);
                Debug.Assert((maxMethodKind & MethodKindMask) == maxMethodKind);

                // 2) Verify that the range of declaration modifiers doesn't fall outside the bounds of
                // the declaration modifier mask.
                var declarationModifiers = EnumExtensions.GetValues<DeclarationModifiers>();
                var maxDeclarationModifier = (int)declarationModifiers.Aggregate((d1, d2) => d1 | d2);
                Debug.Assert((maxDeclarationModifier & DeclarationModifiersMask) == maxDeclarationModifier);
            }
#endif

            private static bool ModifiersRequireMetadataVirtual(DeclarationModifiers modifiers)
            {
                return (modifiers & (DeclarationModifiers.Abstract | DeclarationModifiers.Virtual | DeclarationModifiers.Override)) != 0;
            }

            public Flags(
                MethodKind methodKind,
                DeclarationModifiers declarationModifiers,
                bool returnsVoid,
                bool isExtensionMethod,
                bool isMetadataVirtualIgnoringModifiers = false)
            {
                bool isMetadataVirtual = isMetadataVirtualIgnoringModifiers || ModifiersRequireMetadataVirtual(declarationModifiers);

                int methodKindInt = ((int)methodKind & MethodKindMask) << MethodKindOffset;
                int declarationModifiersInt = ((int)declarationModifiers & DeclarationModifiersMask) << DeclarationModifiersOffset;
                int returnsVoidInt = returnsVoid ? ReturnsVoidBit : 0;
                int isExtensionMethodInt = isExtensionMethod ? IsExtensionMethodBit : 0;
                int isMetadataVirtualIgnoringInterfaceImplementationChangesInt = isMetadataVirtual ? IsMetadataVirtualIgnoringInterfaceChangesBit : 0;
                int isMetadataVirtualInt = isMetadataVirtual ? IsMetadataVirtualBit : 0;

                _flags = methodKindInt | declarationModifiersInt | returnsVoidInt | isExtensionMethodInt | isMetadataVirtualIgnoringInterfaceImplementationChangesInt | isMetadataVirtualInt;
            }

            public bool IsMetadataVirtual(bool ignoreInterfaceImplementationChanges = false)
            {
                // This flag is immutable, so there's no reason to set a lock bit, as we do below.
                if (ignoreInterfaceImplementationChanges)
                {
                    return (_flags & IsMetadataVirtualIgnoringInterfaceChangesBit) != 0;
                }

                if (!IsMetadataVirtualLocked)
                {
                    ThreadSafeFlagOperations.Set(ref _flags, IsMetadataVirtualLockedBit);
                }

                return (_flags & IsMetadataVirtualBit) != 0;
            }

            public void EnsureMetadataVirtual()
            {
                // ACASEY: This assert is here to check that we're not mutating the value of IsMetadataVirtual after
                // someone has consumed it.  The best practice is to not access IsMetadataVirtual before ForceComplete
                // has been called on all SourceNamedTypeSymbols.  If it is necessary to do so, then you can pass
                // ignoreInterfaceImplementationChanges: true, but you must be conscious that seeing "false" may not
                // reflect the final, emitted modifier.
                Debug.Assert(!IsMetadataVirtualLocked);
                if ((_flags & IsMetadataVirtualBit) == 0)
                {
                    ThreadSafeFlagOperations.Set(ref _flags, IsMetadataVirtualBit);
                }
            }
        }

        protected SymbolCompletionState state;

        protected Flags flags;

        private readonly NamedTypeSymbol _containingType;
        private ParameterSymbol _lazyThisParameter;
        private TypeSymbol _iteratorElementType;

        private CustomAttributesBag<CSharpAttributeData> _lazyCustomAttributesBag;
        private CustomAttributesBag<CSharpAttributeData> _lazyReturnTypeCustomAttributesBag;

        private OverriddenOrHiddenMembersResult _lazyOverriddenOrHiddenMembers;

        // some symbols may not have a syntax (e.g. lambdas, synthesized event accessors)
        protected readonly SyntaxReference syntaxReferenceOpt;

        // some symbols may not have a body syntax (e.g. abstract and extern members, primary constructors, synthesized event accessors, etc.)
        protected readonly SyntaxReference bodySyntaxReferenceOpt;

        protected ImmutableArray<Location> locations;
        protected string lazyDocComment;

        //null if has never been computed. Initial binding diagnostics
        //are stashed here in service of API usage patterns
        //where method body diagnostics are requested multiple times.
        private ImmutableArray<Diagnostic> _cachedDiagnostics;
        internal ImmutableArray<Diagnostic> Diagnostics
        {
            get { return _cachedDiagnostics; }
        }

        internal ImmutableArray<Diagnostic> SetDiagnostics(ImmutableArray<Diagnostic> newSet, out bool diagsWritten)
        {
            //return the diagnostics that were actually saved in the event that there were two threads racing. 
            diagsWritten = ImmutableInterlocked.InterlockedInitialize(ref _cachedDiagnostics, newSet);
            return _cachedDiagnostics;
        }

        protected SourceMemberMethodSymbol(NamedTypeSymbol containingType, SyntaxReference syntaxReferenceOpt, SyntaxReference bodySyntaxReferenceOpt, Location location)
            : this(containingType, syntaxReferenceOpt, bodySyntaxReferenceOpt, ImmutableArray.Create(location))
        {
        }

        protected SourceMemberMethodSymbol(NamedTypeSymbol containingType, SyntaxReference syntaxReferenceOpt, SyntaxReference bodySyntaxReferenceOpt, ImmutableArray<Location> locations)
        {
            Debug.Assert((object)containingType != null);
            Debug.Assert(!locations.IsEmpty);

            _containingType = containingType;
            this.syntaxReferenceOpt = syntaxReferenceOpt;
            this.bodySyntaxReferenceOpt = bodySyntaxReferenceOpt;
            this.locations = locations;
        }

        protected void CheckEffectiveAccessibility(TypeSymbol returnType, ImmutableArray<ParameterSymbol> parameters, DiagnosticBag diagnostics)
        {
            if (this.DeclaredAccessibility <= Accessibility.Private)
            {
                return;
            }

            ErrorCode code = (this.MethodKind == MethodKind.Conversion || this.MethodKind == MethodKind.UserDefinedOperator) ?
                ErrorCode.ERR_BadVisOpReturn :
                ErrorCode.ERR_BadVisReturnType;

            HashSet<DiagnosticInfo> useSiteDiagnostics = null;
            if (!this.IsNoMoreVisibleThan(returnType, ref useSiteDiagnostics))
            {
                // Inconsistent accessibility: return type '{1}' is less accessible than method '{0}'
                diagnostics.Add(code, Locations[0], this, returnType);
            }

            code = (this.MethodKind == MethodKind.Conversion || this.MethodKind == MethodKind.UserDefinedOperator) ?
                ErrorCode.ERR_BadVisOpParam :
                ErrorCode.ERR_BadVisParamType;

            foreach (var parameter in parameters)
            {
                if (!parameter.Type.IsAtLeastAsVisibleAs(this, ref useSiteDiagnostics))
                {
                    // Inconsistent accessibility: parameter type '{1}' is less accessible than method '{0}'
                    diagnostics.Add(code, Locations[0], this, parameter.Type);
                }
            }

            diagnostics.Add(Locations[0], useSiteDiagnostics);
        }

        protected void MakeFlags(
            MethodKind methodKind,
            DeclarationModifiers declarationModifiers,
            bool returnsVoid,
            bool isExtensionMethod,
            bool isMetadataVirtualIgnoringModifiers = false)
        {
            this.flags = new Flags(methodKind, declarationModifiers, returnsVoid, isExtensionMethod, isMetadataVirtualIgnoringModifiers);
        }

        protected void SetReturnsVoid(bool returnsVoid)
        {
            this.flags.ReturnsVoid = returnsVoid;
        }

        /// <remarks>
        /// Implementers should assume that a lock has been taken on MethodChecksLockObject.
        /// In particular, it should not (generally) be necessary to use CompareExchange to
        /// protect assignments to fields.
        /// </remarks>
        protected abstract void MethodChecks(DiagnosticBag diagnostics);

        /// <summary>
        /// We can usually lock on the syntax reference of this method, but it turns
        /// out that some synthesized methods (e.g. field-like event accessors) also
        /// need to do method checks.  This property allows such methods to supply
        /// their own lock objects, so that we don't have to add a new field to every
        /// SourceMethodSymbol.
        /// </summary>
        protected virtual object MethodChecksLockObject
        {
            get { return this.syntaxReferenceOpt; }
        }

        protected void LazyMethodChecks()
        {
            if (!state.HasComplete(CompletionPart.FinishMethodChecks))
            {
                // TODO: if this lock ever encloses a potential call to Debugger.NotifyOfCrossThreadDependency,
                // then we should call DebuggerUtilities.CallBeforeAcquiringLock() (see method comment for more
                // details).

                object lockObject = MethodChecksLockObject;
                Debug.Assert(lockObject != null);
                lock (lockObject)
                {
                    if (state.NotePartComplete(CompletionPart.StartMethodChecks))
                    {
                        // By setting StartMethodChecks, we've committed to doing the checks and setting
                        // FinishMethodChecks.  So there is no cancellation supported between one and the other.
                        var diagnostics = DiagnosticBag.GetInstance();
                        try
                        {
                            MethodChecks(diagnostics);
                            AddDeclarationDiagnostics(diagnostics);
                        }
                        finally
                        {
                            state.NotePartComplete(CompletionPart.FinishMethodChecks);
                            diagnostics.Free();
                        }
                    }
                    else
                    {
                        // Either (1) this thread is in the process of completing the method,
                        // or (2) some other thread has beat us to the punch and completed the method.
                        // We can distinguish the two cases here by checking for the FinishMethodChecks
                        // part to be complete, which would only occur if another thread completed this
                        // method.
                        //
                        // The other case, in which this thread is in the process of completing the method,
                        // requires that we return here even though the checks are not complete.  That's because
                        // methods are processed by first populating the return type and parameters by binding
                        // the syntax from source.  Those values are visible to the same thread for the purpose
                        // of computing which methods are implemented and overridden.  But then those values
                        // may be rewritten (by the same thread) to copy down custom modifiers.  In order to
                        // allow the same thread to see the return type and parameters from the syntax (though
                        // they do not yet take on their final values), we return here.

                        // Due to the fact that LazyMethodChecks is potentially reentrant, we must use a 
                        // reentrant lock to avoid deadlock and cannot assert that at this point method checks
                        // have completed (state.HasComplete(CompletionPart.FinishMethodChecks)).
                    }
                }
            }
        }

        protected virtual void LazyAsyncMethodChecks(CancellationToken cancellationToken)
        {
            state.NotePartComplete(CompletionPart.StartAsyncMethodChecks);
            state.NotePartComplete(CompletionPart.FinishAsyncMethodChecks);
        }

        public sealed override Symbol ContainingSymbol
        {
            get
            {
                return _containingType;
            }
        }

        public override NamedTypeSymbol ContainingType
        {
            get
            {
                return _containingType;
            }
        }

        public override Symbol AssociatedSymbol
        {
            get
            {
                return null;
            }
        }

        #region Flags

        public override bool ReturnsVoid
        {
            get
            {
                return this.flags.ReturnsVoid;
            }
        }

        public sealed override MethodKind MethodKind
        {
            get
            {
                return this.flags.MethodKind;
            }
        }

        public override bool IsExtensionMethod
        {
            get
            {
                return this.flags.IsExtensionMethod;
            }
        }

        private bool IsMetadataVirtualLocked
        {
            get
            {
                return this.flags.IsMetadataVirtualLocked;
            }
        }

        // TODO (tomat): sealed
        internal override bool IsMetadataNewSlot(bool ignoreInterfaceImplementationChanges = false)
        {
            // If C# and the runtime don't agree on the overridden method,
            // then we will mark the method as newslot and specify the
            // override explicitly (see GetExplicitImplementationOverrides
            // in NamedTypeSymbolAdapter.cs).
            return this.IsOverride ?
                this.RequiresExplicitOverride() :
                this.IsMetadataVirtual(ignoreInterfaceImplementationChanges);
        }

        // TODO (tomat): sealed?
        internal override bool IsMetadataVirtual(bool ignoreInterfaceImplementationChanges = false)
        {
            return this.flags.IsMetadataVirtual(ignoreInterfaceImplementationChanges);
        }

        internal void EnsureMetadataVirtual()
        {
            this.flags.EnsureMetadataVirtual();
        }


        protected DeclarationModifiers DeclarationModifiers
        {
            get
            {
                return this.flags.DeclarationModifiers;
            }
        }

        // TODO (tomat): sealed?
        public override Accessibility DeclaredAccessibility
        {
            get
            {
                return ModifierUtils.EffectiveAccessibility(this.DeclarationModifiers);
            }
        }

        public sealed override bool IsExtern
        {
            get
            {
                return (this.DeclarationModifiers & DeclarationModifiers.Extern) != 0;
            }
        }

        public sealed override bool IsSealed
        {
            get
            {
                return (this.DeclarationModifiers & DeclarationModifiers.Sealed) != 0;
            }
        }

        public sealed override bool IsAbstract
        {
            get
            {
                return (this.DeclarationModifiers & DeclarationModifiers.Abstract) != 0;
            }
        }

        public sealed override bool IsOverride
        {
            get
            {
                return (this.DeclarationModifiers & DeclarationModifiers.Override) != 0;
            }
        }

        internal bool IsPartial
        {
            get
            {
                return (this.DeclarationModifiers & DeclarationModifiers.Partial) != 0;
            }
        }

        public sealed override bool IsVirtual
        {
            get
            {
                return (this.DeclarationModifiers & DeclarationModifiers.Virtual) != 0;
            }
        }

        internal bool IsNew
        {
            get
            {
                return (this.DeclarationModifiers & DeclarationModifiers.New) != 0;
            }
        }

        public sealed override bool IsStatic
        {
            get
            {
                return (this.DeclarationModifiers & DeclarationModifiers.Static) != 0;
            }
        }

        internal bool IsUnsafe
        {
            get
            {
                return (this.DeclarationModifiers & DeclarationModifiers.Unsafe) != 0;
            }
        }

        public sealed override bool IsAsync
        {
            get
            {
                return (this.DeclarationModifiers & DeclarationModifiers.Async) != 0;
            }
        }

        internal sealed override Cci.CallingConvention CallingConvention
        {
            get
            {
                var cc = IsVararg ? Cci.CallingConvention.ExtraArguments : Cci.CallingConvention.Default;

                if (IsGenericMethod)
                {
                    cc |= Cci.CallingConvention.Generic;
                }

                if (!IsStatic)
                {
                    cc |= Cci.CallingConvention.HasThis;
                }

                return cc;
            }
        }

        #endregion

        #region Syntax

        internal SyntaxNode BodySyntax
        {
            get
            {
                return (this.bodySyntaxReferenceOpt == null) ? null : this.bodySyntaxReferenceOpt.GetSyntax();
            }
        }

        internal SyntaxReference SyntaxRef
        {
            get
            {
                return this.syntaxReferenceOpt;
            }
        }

        internal CSharpSyntaxNode SyntaxNode
        {
            get
            {
                return (this.syntaxReferenceOpt == null) ? null : (CSharpSyntaxNode)this.syntaxReferenceOpt.GetSyntax();
            }
        }

        internal SyntaxTree SyntaxTree
        {
            get
            {
                return this.syntaxReferenceOpt == null ? null : this.syntaxReferenceOpt.SyntaxTree;
            }
        }

        /// <summary>
        /// Overridden by <see cref="SourceOrdinaryMethodSymbol"/>, 
        /// which might return locations of partial methods.
        /// </summary>
        public override ImmutableArray<Location> Locations
        {
            get
            {
                return this.locations;
            }
        }

        public sealed override ImmutableArray<SyntaxReference> DeclaringSyntaxReferences
        {
            get
            {
                return (this.syntaxReferenceOpt == null) ? ImmutableArray<SyntaxReference>.Empty : ImmutableArray.Create(this.syntaxReferenceOpt);
            }
        }

<<<<<<< HEAD
        private DeclarationModifiers MakeModifiers(SyntaxTokenList modifiers, MethodKind methodKind, bool hasBody, Location location, DiagnosticBag diagnostics, out bool modifierErrors)
        {
            bool isInterface = this.ContainingType.IsInterface;
            bool isExplicitInterfaceImplementation = methodKind == MethodKind.ExplicitInterfaceImplementation;
            var defaultAccess = isInterface && !isExplicitInterfaceImplementation ? DeclarationModifiers.Public : DeclarationModifiers.Private;

            // Check that the set of modifiers is allowed
            var allowedModifiers = DeclarationModifiers.Partial | DeclarationModifiers.Unsafe;
            var defaultInterfaceImplementationModifiers = DeclarationModifiers.None;

            if (!isExplicitInterfaceImplementation)
            {
                allowedModifiers |= DeclarationModifiers.New |
                                    DeclarationModifiers.Sealed |
                                    DeclarationModifiers.Abstract |
                                    DeclarationModifiers.Static |
                                    DeclarationModifiers.Virtual;

                if (!isInterface)
                {
                    allowedModifiers |=
                        DeclarationModifiers.AccessibilityMask |
                        DeclarationModifiers.Override;
                }
                else
                {
                    const DeclarationModifiers allowedAccess = (DeclarationModifiers.AccessibilityMask & ~(DeclarationModifiers.Protected | DeclarationModifiers.ProtectedInternal));

                    // This is needed to make sure we can detect 'public' modifier specified explicitly and
                    // check it against language version below.
                    defaultAccess = DeclarationModifiers.None;

                    allowedModifiers |= allowedAccess;
                    defaultInterfaceImplementationModifiers |= DeclarationModifiers.Sealed |
                                                               DeclarationModifiers.Abstract |
                                                               DeclarationModifiers.Static |
                                                               DeclarationModifiers.Virtual |
                                                               DeclarationModifiers.Extern | 
                                                               DeclarationModifiers.Async |
                                                               allowedAccess;
                }
=======
        public override string GetDocumentationCommentXml(CultureInfo preferredCulture = null, bool expandIncludes = false, CancellationToken cancellationToken = default(CancellationToken))
        {
            return SourceDocumentationCommentUtils.GetAndCacheDocumentationComment(this, expandIncludes, ref lazyDocComment);
        }

        #endregion

        public override ImmutableArray<CustomModifier> ReturnTypeCustomModifiers
        {
            get
            {
                return ImmutableArray<CustomModifier>.Empty;
            }
        }

        public override ImmutableArray<CustomModifier> RefCustomModifiers
        {
            get
            {
                return ImmutableArray<CustomModifier>.Empty;
>>>>>>> 058e6edd
            }
        }

<<<<<<< HEAD
            allowedModifiers |= DeclarationModifiers.Extern | DeclarationModifiers.Async;
=======
        public sealed override ImmutableArray<TypeSymbol> TypeArguments
        {
            get
            {
                return TypeParameters.Cast<TypeParameterSymbol, TypeSymbol>();
            }
        }
>>>>>>> 058e6edd

        public sealed override int Arity
        {
            get
            {
                return TypeParameters.Length;
            }
        }

        internal sealed override bool TryGetThisParameter(out ParameterSymbol thisParameter)
        {
            thisParameter = _lazyThisParameter;
            if ((object)thisParameter != null || IsStatic)
            {
                return true;
            }

<<<<<<< HEAD
            ModifierUtils.ReportDefaultInterfaceImplementationModifiers(hasBody, mods, 
                                                                        defaultInterfaceImplementationModifiers, 
                                                                        location, diagnostics);

            mods = AddImpliedModifiers(mods, isInterface, methodKind, hasBody);
            return mods;
        }

        private static DeclarationModifiers AddImpliedModifiers(DeclarationModifiers mods, bool containingTypeIsInterface, MethodKind methodKind, bool hasBody)
=======
            Interlocked.CompareExchange(ref _lazyThisParameter, new ThisParameterSymbol(this), null);
            thisParameter = _lazyThisParameter;
            return true;
        }

        internal override TypeSymbol IteratorElementType
>>>>>>> 058e6edd
        {
            get
            {
<<<<<<< HEAD
                mods = ModifierUtils.AdjustModifiersForAnInterfaceMember(mods, hasBody,
                                                                         methodKind == MethodKind.ExplicitInterfaceImplementation);
=======
                return _iteratorElementType;
>>>>>>> 058e6edd
            }
            set
            {
                Debug.Assert((object)_iteratorElementType == null || _iteratorElementType == value);
                Interlocked.CompareExchange(ref _iteratorElementType, value, null);
            }
        }

        //overridden appropriately in SourceMemberMethodSymbol
        public override ImmutableArray<MethodSymbol> ExplicitInterfaceImplementations
        {
            get
            {
                return ImmutableArray<MethodSymbol>.Empty;
            }
        }

        internal sealed override OverriddenOrHiddenMembersResult OverriddenOrHiddenMembers
        {
            get
            {
                this.LazyMethodChecks();
                if (_lazyOverriddenOrHiddenMembers == null)
                {
                    Interlocked.CompareExchange(ref _lazyOverriddenOrHiddenMembers, this.MakeOverriddenOrHiddenMembers(), null);
                }

                return _lazyOverriddenOrHiddenMembers;
            }
        }

        internal sealed override bool RequiresCompletion
        {
            get { return true; }
        }

        internal sealed override bool HasComplete(CompletionPart part)
        {
            return state.HasComplete(part);
        }

        internal override void ForceComplete(SourceLocation locationOpt, CancellationToken cancellationToken)
        {
            while (true)
            {
                cancellationToken.ThrowIfCancellationRequested();
                var incompletePart = state.NextIncompletePart;
                switch (incompletePart)
                {
                    case CompletionPart.Attributes:
                        GetAttributes();
                        break;

                    case CompletionPart.ReturnTypeAttributes:
                        this.GetReturnTypeAttributes();
                        break;

                    case CompletionPart.Type:
                        var unusedType = this.ReturnType;
                        state.NotePartComplete(CompletionPart.Type);
                        break;

                    case CompletionPart.Parameters:
                        foreach (var parameter in this.Parameters)
                        {
                            parameter.ForceComplete(locationOpt, cancellationToken);
                        }

                        state.NotePartComplete(CompletionPart.Parameters);
                        break;

                    case CompletionPart.TypeParameters:
                        foreach (var typeParameter in this.TypeParameters)
                        {
                            typeParameter.ForceComplete(locationOpt, cancellationToken);
                        }

                        state.NotePartComplete(CompletionPart.TypeParameters);
                        break;

                    case CompletionPart.StartAsyncMethodChecks:
                    case CompletionPart.FinishAsyncMethodChecks:
                        LazyAsyncMethodChecks(cancellationToken);
                        break;

                    case CompletionPart.StartMethodChecks:
                    case CompletionPart.FinishMethodChecks:
                        LazyMethodChecks();
                        goto done;

                    case CompletionPart.None:
                        return;

                    default:
                        // any other values are completion parts intended for other kinds of symbols
                        state.NotePartComplete(CompletionPart.All & ~CompletionPart.MethodSymbolAll);
                        break;
                }

                state.SpinWaitComplete(incompletePart, cancellationToken);
            }

        done:
            // Don't return until we've seen all of the CompletionParts. This ensures all
            // diagnostics have been reported (not necessarily on this thread).
            CompletionPart allParts = CompletionPart.MethodSymbolAll;
            state.SpinWaitComplete(allParts, cancellationToken);
        }

        #region Attributes

        /// <summary>
        /// Symbol to copy bound attributes from, or null if the attributes are not shared among multiple source method symbols.
        /// </summary>
        /// <remarks>
        /// Used for example for event accessors. The "remove" method delegates attribute binding to the "add" method. 
        /// The bound attribute data are then applied to both accessors.
        /// </remarks>
        protected virtual SourceMemberMethodSymbol BoundAttributesSource
        {
            get
            {
                return null;
            }
        }

        protected virtual IAttributeTargetSymbol AttributeOwner
        {
            get { return this; }
        }

        IAttributeTargetSymbol IAttributeTargetSymbol.AttributesOwner
        {
            get { return this.AttributeOwner; }
        }

        AttributeLocation IAttributeTargetSymbol.DefaultAttributeLocation
        {
            get { return AttributeLocation.Method; }
        }

        AttributeLocation IAttributeTargetSymbol.AllowedAttributeLocations
        {
            get
            {
                switch (MethodKind)
                {
                    case MethodKind.Constructor:
                    case MethodKind.Destructor:
                    case MethodKind.StaticConstructor:
                        return AttributeLocation.Method;

                    case MethodKind.PropertySet:
                    case MethodKind.EventRemove:
                    case MethodKind.EventAdd:
                        return AttributeLocation.Method | AttributeLocation.Return | AttributeLocation.Parameter;

                    default:
                        return AttributeLocation.Method | AttributeLocation.Return;
                }
            }
        }

        /// <summary>
        /// Gets the syntax list of custom attributes that declares attributes for this method symbol.
        /// </summary>
        internal virtual OneOrMany<SyntaxList<AttributeListSyntax>> GetAttributeDeclarations()
        {
            return OneOrMany.Create(default(SyntaxList<AttributeListSyntax>));
        }

        /// <summary>
        /// Gets the syntax list of custom attributes that declares attributes for return type of this method.
        /// </summary>
        internal virtual OneOrMany<SyntaxList<AttributeListSyntax>> GetReturnTypeAttributeDeclarations()
        {
            // Usually the same list as other attributes applied on the method, but e.g.
            // constructors and destructors do not allow return-type attributes, so this is empty.
            return GetAttributeDeclarations();
        }

        /// <summary>
        /// Returns data decoded from special early bound well-known attributes applied to the symbol or null if there are no applied attributes.
        /// </summary>
        /// <remarks>
        /// Forces binding and decoding of attributes.
        /// </remarks>
        internal CommonMethodEarlyWellKnownAttributeData GetEarlyDecodedWellKnownAttributeData()
        {
            var attributesBag = _lazyCustomAttributesBag;
            if (attributesBag == null || !attributesBag.IsEarlyDecodedWellKnownAttributeDataComputed)
            {
                attributesBag = this.GetAttributesBag();
            }

            return (CommonMethodEarlyWellKnownAttributeData)attributesBag.EarlyDecodedWellKnownAttributeData;
        }

        /// <summary>
        /// Returns data decoded from well-known attributes applied to the symbol or null if there are no applied attributes.
        /// </summary>
        /// <remarks>
        /// Forces binding and decoding of attributes.
        /// </remarks>
        protected CommonMethodWellKnownAttributeData GetDecodedWellKnownAttributeData()
        {
            var attributesBag = _lazyCustomAttributesBag;
            if (attributesBag == null || !attributesBag.IsDecodedWellKnownAttributeDataComputed)
            {
                attributesBag = this.GetAttributesBag();
            }

            return (CommonMethodWellKnownAttributeData)attributesBag.DecodedWellKnownAttributeData;
        }

        /// <summary>
        /// Returns information retrieved from custom attributes on return type in source, or null if the symbol is not source symbol or there are none.
        /// </summary>
        /// <remarks>
        /// Forces binding and decoding of attributes.
        /// </remarks>
        internal CommonReturnTypeWellKnownAttributeData GetDecodedReturnTypeWellKnownAttributeData()
        {
            var attributesBag = _lazyReturnTypeCustomAttributesBag;
            if (attributesBag == null || !attributesBag.IsDecodedWellKnownAttributeDataComputed)
            {
                attributesBag = this.GetReturnTypeAttributesBag();
            }

            return (CommonReturnTypeWellKnownAttributeData)attributesBag.DecodedWellKnownAttributeData;
        }

        /// <summary>
        /// Returns a bag of applied custom attributes and data decoded from well-known attributes. Returns null if there are no attributes applied on the symbol.
        /// </summary>
        /// <remarks>
        /// Forces binding and decoding of attributes.
        /// </remarks>
        private CustomAttributesBag<CSharpAttributeData> GetAttributesBag()
        {
            var bag = _lazyCustomAttributesBag;
            if (bag != null && bag.IsSealed)
            {
                return bag;
            }

            return GetAttributesBag(ref _lazyCustomAttributesBag, forReturnType: false);
        }

        /// <summary>
        /// Returns a bag of custom attributes applied on the method return value and data decoded from well-known attributes. Returns null if there are no attributes.
        /// </summary>
        /// <remarks>
        /// Forces binding and decoding of attributes.
        /// </remarks>
        private CustomAttributesBag<CSharpAttributeData> GetReturnTypeAttributesBag()
        {
            var bag = _lazyReturnTypeCustomAttributesBag;
            if (bag != null && bag.IsSealed)
            {
                return bag;
            }

            return GetAttributesBag(ref _lazyReturnTypeCustomAttributesBag, forReturnType: true);
        }

        private CustomAttributesBag<CSharpAttributeData> GetAttributesBag(ref CustomAttributesBag<CSharpAttributeData> lazyCustomAttributesBag, bool forReturnType)
        {
            SourceMemberMethodSymbol copyFrom = this.BoundAttributesSource;

            // prevent infinite recursion:
            Debug.Assert(!ReferenceEquals(copyFrom, this));

            bool bagCreatedOnThisThread;
            if ((object)copyFrom != null)
            {
                var attributesBag = forReturnType ? copyFrom.GetReturnTypeAttributesBag() : copyFrom.GetAttributesBag();
                bagCreatedOnThisThread = Interlocked.CompareExchange(ref lazyCustomAttributesBag, attributesBag, null) == null;
            }
            else if (forReturnType)
            {
                bagCreatedOnThisThread = LoadAndValidateAttributes(
                    this.GetReturnTypeAttributeDeclarations(),
                    ref lazyCustomAttributesBag,
                    symbolPart: AttributeLocation.Return);
            }
            else
            {
                bagCreatedOnThisThread = LoadAndValidateAttributes(this.GetAttributeDeclarations(), ref lazyCustomAttributesBag);
            }

            if (bagCreatedOnThisThread)
            {
                var part = forReturnType ? CompletionPart.ReturnTypeAttributes : CompletionPart.Attributes;
                state.NotePartComplete(part);
            }

            return lazyCustomAttributesBag;
        }

        /// <summary>
        /// Gets the attributes applied on this symbol.
        /// Returns an empty array if there are no attributes.
        /// </summary>
        public sealed override ImmutableArray<CSharpAttributeData> GetAttributes()
        {
            return this.GetAttributesBag().Attributes;
        }

        /// <summary>
        /// Gets the attributes applied on the return value of this method symbol.
        /// Returns an empty array if there are no attributes.
        /// </summary>
        public sealed override ImmutableArray<CSharpAttributeData> GetReturnTypeAttributes()
        {
            return this.GetReturnTypeAttributesBag().Attributes;
        }

        internal override void AddSynthesizedReturnTypeAttributes(ref ArrayBuilder<SynthesizedAttributeData> attributes)
        {
            base.AddSynthesizedReturnTypeAttributes(ref attributes);

            if (this.ReturnType.ContainsDynamic())
            {
                var compilation = this.DeclaringCompilation;
                AddSynthesizedAttribute(ref attributes, compilation.SynthesizeDynamicAttribute(this.ReturnType, this.ReturnTypeCustomModifiers.Length + this.RefCustomModifiers.Length, this.RefKind));
            }

            if (ReturnType.ContainsTupleNames())
            {
                AddSynthesizedAttribute(ref attributes,
                    DeclaringCompilation.SynthesizeTupleNamesAttribute(ReturnType));
            }
        }

        internal override CSharpAttributeData EarlyDecodeWellKnownAttribute(ref EarlyDecodeWellKnownAttributeArguments<EarlyWellKnownAttributeBinder, NamedTypeSymbol, AttributeSyntax, AttributeLocation> arguments)
        {
            Debug.Assert(arguments.SymbolPart == AttributeLocation.None || arguments.SymbolPart == AttributeLocation.Return);

            bool hasAnyDiagnostics;

            if (arguments.SymbolPart == AttributeLocation.None)
            {
                if (CSharpAttributeData.IsTargetEarlyAttribute(arguments.AttributeType, arguments.AttributeSyntax, AttributeDescription.ConditionalAttribute))
                {
                    var boundAttribute = arguments.Binder.GetAttribute(arguments.AttributeSyntax, arguments.AttributeType, out hasAnyDiagnostics);
                    if (!boundAttribute.HasErrors)
                    {
                        string name = boundAttribute.GetConstructorArgument<string>(0, SpecialType.System_String);
                        arguments.GetOrCreateData<CommonMethodEarlyWellKnownAttributeData>().AddConditionalSymbol(name);
                        if (!hasAnyDiagnostics)
                        {
                            return boundAttribute;
                        }
                    }

                    return null;
                }
                else
                {
                    CSharpAttributeData boundAttribute;
                    ObsoleteAttributeData obsoleteData;

                    if (EarlyDecodeDeprecatedOrExperimentalOrObsoleteAttribute(ref arguments, out boundAttribute, out obsoleteData))
                    {
                        if (obsoleteData != null)
                        {
                            arguments.GetOrCreateData<CommonMethodEarlyWellKnownAttributeData>().ObsoleteAttributeData = obsoleteData;
                        }

                        return boundAttribute;
                    }
                }
            }

            return base.EarlyDecodeWellKnownAttribute(ref arguments);
        }

        /// <summary>
        /// Returns data decoded from Obsolete attribute or null if there is no Obsolete attribute.
        /// This property returns ObsoleteAttributeData.Uninitialized if attribute arguments haven't been decoded yet.
        /// </summary>
        internal override ObsoleteAttributeData ObsoleteAttributeData
        {
            get
            {
                var sourceContainer = ContainingType as SourceMemberContainerTypeSymbol;
                if ((object)sourceContainer == null || !sourceContainer.AnyMemberHasAttributes)
                {
                    return null;
                }

                var lazyCustomAttributesBag = _lazyCustomAttributesBag;
                if (lazyCustomAttributesBag != null && lazyCustomAttributesBag.IsEarlyDecodedWellKnownAttributeDataComputed)
                {
                    var data = (CommonMethodEarlyWellKnownAttributeData)lazyCustomAttributesBag.EarlyDecodedWellKnownAttributeData;
                    return data != null ? data.ObsoleteAttributeData : null;
                }

                var reference = this.syntaxReferenceOpt;
                if (reference == null)
                {
                    // no references -> no attributes
                    return null;
                }

                return ObsoleteAttributeData.Uninitialized;
            }
        }

        internal sealed override ImmutableArray<string> GetAppliedConditionalSymbols()
        {
            CommonMethodEarlyWellKnownAttributeData data = this.GetEarlyDecodedWellKnownAttributeData();
            return data != null ? data.ConditionalSymbols : ImmutableArray<string>.Empty;
        }

        internal override void DecodeWellKnownAttribute(ref DecodeWellKnownAttributeArguments<AttributeSyntax, CSharpAttributeData, AttributeLocation> arguments)
        {
            Debug.Assert(!arguments.Attribute.HasErrors);
            Debug.Assert(arguments.SymbolPart == AttributeLocation.None || arguments.SymbolPart == AttributeLocation.Return);

            if (arguments.SymbolPart == AttributeLocation.None)
            {
                DecodeWellKnownAttributeAppliedToMethod(ref arguments);
            }
            else
            {
                DecodeWellKnownAttributeAppliedToReturnValue(ref arguments);
            }
        }

        private void DecodeWellKnownAttributeAppliedToMethod(ref DecodeWellKnownAttributeArguments<AttributeSyntax, CSharpAttributeData, AttributeLocation> arguments)
        {
            Debug.Assert((object)arguments.AttributeSyntaxOpt != null);

            var attribute = arguments.Attribute;
            Debug.Assert(!attribute.HasErrors);

            if (attribute.IsTargetAttribute(this, AttributeDescription.PreserveSigAttribute))
            {
                arguments.GetOrCreateData<CommonMethodWellKnownAttributeData>().SetPreserveSignature(arguments.Index);
            }
            else if (attribute.IsTargetAttribute(this, AttributeDescription.MethodImplAttribute))
            {
                AttributeData.DecodeMethodImplAttribute<CommonMethodWellKnownAttributeData, AttributeSyntax, CSharpAttributeData, AttributeLocation>(ref arguments, MessageProvider.Instance);
            }
            else if (attribute.IsTargetAttribute(this, AttributeDescription.DllImportAttribute))
            {
                DecodeDllImportAttribute(ref arguments);
            }
            else if (attribute.IsTargetAttribute(this, AttributeDescription.SpecialNameAttribute))
            {
                arguments.GetOrCreateData<CommonMethodWellKnownAttributeData>().HasSpecialNameAttribute = true;
            }
            else if (attribute.IsTargetAttribute(this, AttributeDescription.ExcludeFromCodeCoverageAttribute))
            {
                arguments.GetOrCreateData<CommonMethodWellKnownAttributeData>().HasExcludeFromCodeCoverageAttribute = true;
            }
            else if (attribute.IsTargetAttribute(this, AttributeDescription.ConditionalAttribute))
            {
                ValidateConditionalAttribute(attribute, arguments.AttributeSyntaxOpt, arguments.Diagnostics);
            }
            else if (attribute.IsTargetAttribute(this, AttributeDescription.SuppressUnmanagedCodeSecurityAttribute))
            {
                arguments.GetOrCreateData<CommonMethodWellKnownAttributeData>().HasSuppressUnmanagedCodeSecurityAttribute = true;
            }
            else if (attribute.IsTargetAttribute(this, AttributeDescription.DynamicSecurityMethodAttribute))
            {
                arguments.GetOrCreateData<CommonMethodWellKnownAttributeData>().HasDynamicSecurityMethodAttribute = true;
            }
            else if (VerifyObsoleteAttributeAppliedToMethod(ref arguments, AttributeDescription.ObsoleteAttribute))
            {
            }
            else if (VerifyObsoleteAttributeAppliedToMethod(ref arguments, AttributeDescription.DeprecatedAttribute))
            {
            }
            else if (attribute.IsTargetAttribute(this, AttributeDescription.CaseSensitiveExtensionAttribute))
            {
                // [Extension] attribute should not be set explicitly.
                arguments.Diagnostics.Add(ErrorCode.ERR_ExplicitExtension, arguments.AttributeSyntaxOpt.Location);
            }
            else if (attribute.IsTargetAttribute(this, AttributeDescription.SecurityCriticalAttribute)
                || attribute.IsTargetAttribute(this, AttributeDescription.SecuritySafeCriticalAttribute))
            {
                if (IsAsync)
                {
                    arguments.Diagnostics.Add(ErrorCode.ERR_SecurityCriticalOrSecuritySafeCriticalOnAsync, arguments.AttributeSyntaxOpt.Location, arguments.AttributeSyntaxOpt.GetErrorDisplayName());
                }
            }
            else
            {
                var compilation = this.DeclaringCompilation;
                if (attribute.IsSecurityAttribute(compilation))
                {
                    attribute.DecodeSecurityAttribute<CommonMethodWellKnownAttributeData>(this, compilation, ref arguments);
                }
            }
        }

        private bool VerifyObsoleteAttributeAppliedToMethod(
            ref DecodeWellKnownAttributeArguments<AttributeSyntax, CSharpAttributeData, AttributeLocation> arguments,
            AttributeDescription description)
        {
            if (arguments.Attribute.IsTargetAttribute(this, description))
            {
                if (this.IsAccessor())
                {
                    // CS1667: Attribute '{0}' is not valid on property or event accessors. It is only valid on '{1}' declarations.
                    AttributeUsageInfo attributeUsage = arguments.Attribute.AttributeClass.GetAttributeUsageInfo();
                    arguments.Diagnostics.Add(ErrorCode.ERR_AttributeNotOnAccessor, arguments.AttributeSyntaxOpt.Name.Location, description.FullName, attributeUsage.GetValidTargetsErrorArgument());
                }

                return true;
            }

            return false;
        }

        private void ValidateConditionalAttribute(CSharpAttributeData attribute, AttributeSyntax node, DiagnosticBag diagnostics)
        {
            Debug.Assert(this.IsConditional);

            if (this.IsAccessor())
            {
                // CS1667: Attribute '{0}' is not valid on property or event accessors. It is only valid on '{1}' declarations.
                AttributeUsageInfo attributeUsage = attribute.AttributeClass.GetAttributeUsageInfo();
                diagnostics.Add(ErrorCode.ERR_AttributeNotOnAccessor, node.Name.Location, node.GetErrorDisplayName(), attributeUsage.GetValidTargetsErrorArgument());
            }
            else if (this.ContainingType.IsInterfaceType())
            {
                // CS0582: The Conditional attribute is not valid on interface members
                diagnostics.Add(ErrorCode.ERR_ConditionalOnInterfaceMethod, node.Location);
            }
            else if (this.IsOverride)
            {
                // CS0243: The Conditional attribute is not valid on '{0}' because it is an override method
                diagnostics.Add(ErrorCode.ERR_ConditionalOnOverride, node.Location, this);
            }
            else if (!this.CanBeReferencedByName || this.MethodKind == MethodKind.Destructor)
            {
                // CS0577: The Conditional attribute is not valid on '{0}' because it is a constructor, destructor, operator, or explicit interface implementation
                diagnostics.Add(ErrorCode.ERR_ConditionalOnSpecialMethod, node.Location, this);
            }
            else if (!this.ReturnsVoid)
            {
                // CS0578: The Conditional attribute is not valid on '{0}' because its return type is not void
                diagnostics.Add(ErrorCode.ERR_ConditionalMustReturnVoid, node.Location, this);
            }
            else if (this.HasAnyOutParameter())
            {
                // CS0685: Conditional member '{0}' cannot have an out parameter
                diagnostics.Add(ErrorCode.ERR_ConditionalWithOutParam, node.Location, this);
            }
            else
            {
                string name = attribute.GetConstructorArgument<string>(0, SpecialType.System_String);

                if (name == null || !SyntaxFacts.IsValidIdentifier(name))
                {
                    // CS0633: The argument to the '{0}' attribute must be a valid identifier
                    CSharpSyntaxNode attributeArgumentSyntax = attribute.GetAttributeArgumentSyntax(0, node);
                    diagnostics.Add(ErrorCode.ERR_BadArgumentToAttribute, attributeArgumentSyntax.Location, node.GetErrorDisplayName());
                }
            }
        }

        private bool HasAnyOutParameter()
        {
            foreach (var param in this.Parameters)
            {
                if (param.RefKind == RefKind.Out)
                {
                    return true;
                }
            }

            return false;
        }

        private void DecodeWellKnownAttributeAppliedToReturnValue(ref DecodeWellKnownAttributeArguments<AttributeSyntax, CSharpAttributeData, AttributeLocation> arguments)
        {
            Debug.Assert((object)arguments.AttributeSyntaxOpt != null);

            var attribute = arguments.Attribute;
            Debug.Assert(!attribute.HasErrors);

            if (attribute.IsTargetAttribute(this, AttributeDescription.MarshalAsAttribute))
            {
                // MarshalAs applied to the return value:
                MarshalAsAttributeDecoder<CommonReturnTypeWellKnownAttributeData, AttributeSyntax, CSharpAttributeData, AttributeLocation>.Decode(ref arguments, AttributeTargets.ReturnValue, MessageProvider.Instance);
            }
            else if (attribute.IsTargetAttribute(this, AttributeDescription.DynamicAttribute))
            {
                // DynamicAttribute should not be set explicitly.
                arguments.Diagnostics.Add(ErrorCode.ERR_ExplicitDynamicAttr, arguments.AttributeSyntaxOpt.Location);
            }
            else if (attribute.IsTargetAttribute(this, AttributeDescription.TupleElementNamesAttribute))
            {
                arguments.Diagnostics.Add(ErrorCode.ERR_ExplicitTupleElementNamesAttribute, arguments.AttributeSyntaxOpt.Location);
            }
        }

        private void DecodeDllImportAttribute(ref DecodeWellKnownAttributeArguments<AttributeSyntax, CSharpAttributeData, AttributeLocation> arguments)
        {
            Debug.Assert((object)arguments.AttributeSyntaxOpt != null);

            var attribute = arguments.Attribute;
            Debug.Assert(!attribute.HasErrors);
            bool hasErrors = false;

            if (!this.IsExtern || !this.IsStatic)
            {
                arguments.Diagnostics.Add(ErrorCode.ERR_DllImportOnInvalidMethod, arguments.AttributeSyntaxOpt.Name.Location);
                hasErrors = true;
            }

            if (this.IsGenericMethod || (object)_containingType != null && _containingType.IsGenericType)
            {
                arguments.Diagnostics.Add(ErrorCode.ERR_DllImportOnGenericMethod, arguments.AttributeSyntaxOpt.Name.Location);
                hasErrors = true;
            }

            string moduleName = attribute.GetConstructorArgument<string>(0, SpecialType.System_String);
            if (!MetadataHelpers.IsValidMetadataIdentifier(moduleName))
            {
                // Dev10 reports CS0647: "Error emitting attribute ..."
                CSharpSyntaxNode attributeArgumentSyntax = attribute.GetAttributeArgumentSyntax(0, arguments.AttributeSyntaxOpt);
                arguments.Diagnostics.Add(ErrorCode.ERR_InvalidAttributeArgument, attributeArgumentSyntax.Location, arguments.AttributeSyntaxOpt.GetErrorDisplayName());
                hasErrors = true;
                moduleName = null;
            }

            // Default value of charset is inherited from the module (only if specified).
            // This might be different from ContainingType.DefaultMarshallingCharSet. If the charset is not specified on module
            // ContainingType.DefaultMarshallingCharSet would be Ansi (the class is emitted with "Ansi" charset metadata flag) 
            // while the charset in P/Invoke metadata should be "None".
            CharSet charSet = this.GetEffectiveDefaultMarshallingCharSet() ?? Cci.Constants.CharSet_None;

            string importName = null;
            bool preserveSig = true;
            CallingConvention callingConvention = System.Runtime.InteropServices.CallingConvention.Winapi;
            bool setLastError = false;
            bool exactSpelling = false;  // C#: ExactSpelling=false for any charset
            bool? bestFitMapping = null;
            bool? throwOnUnmappable = null;

            int position = 1;
            foreach (var namedArg in attribute.CommonNamedArguments)
            {
                switch (namedArg.Key)
                {
                    case "EntryPoint":
                        importName = namedArg.Value.Value as string;
                        if (!MetadataHelpers.IsValidMetadataIdentifier(importName))
                        {
                            // Dev10 reports CS0647: "Error emitting attribute ..."
                            arguments.Diagnostics.Add(ErrorCode.ERR_InvalidNamedArgument, arguments.AttributeSyntaxOpt.ArgumentList.Arguments[position].Location, namedArg.Key);
                            hasErrors = true;
                            importName = null;
                        }

                        break;

                    case "CharSet":
                        // invalid values will be ignored
                        charSet = namedArg.Value.DecodeValue<CharSet>(SpecialType.System_Enum);
                        break;

                    case "SetLastError":
                        // invalid values will be ignored
                        setLastError = namedArg.Value.DecodeValue<bool>(SpecialType.System_Boolean);
                        break;

                    case "ExactSpelling":
                        // invalid values will be ignored
                        exactSpelling = namedArg.Value.DecodeValue<bool>(SpecialType.System_Boolean);
                        break;

                    case "PreserveSig":
                        preserveSig = namedArg.Value.DecodeValue<bool>(SpecialType.System_Boolean);
                        break;

                    case "CallingConvention":
                        // invalid values will be ignored
                        callingConvention = namedArg.Value.DecodeValue<CallingConvention>(SpecialType.System_Enum);
                        break;

                    case "BestFitMapping":
                        bestFitMapping = namedArg.Value.DecodeValue<bool>(SpecialType.System_Boolean);
                        break;

                    case "ThrowOnUnmappableChar":
                        throwOnUnmappable = namedArg.Value.DecodeValue<bool>(SpecialType.System_Boolean);
                        break;
                }

                position++;
            }

            if (!hasErrors)
            {
                arguments.GetOrCreateData<CommonMethodWellKnownAttributeData>().SetDllImport(
                    arguments.Index,
                    moduleName,
                    importName,
                    DllImportData.MakeFlags(
                        exactSpelling,
                        charSet,
                        setLastError,
                        callingConvention,
                        bestFitMapping,
                        throwOnUnmappable),
                    preserveSig);
            }
        }

        internal override void PostDecodeWellKnownAttributes(ImmutableArray<CSharpAttributeData> boundAttributes, ImmutableArray<AttributeSyntax> allAttributeSyntaxNodes, DiagnosticBag diagnostics, AttributeLocation symbolPart, WellKnownAttributeData decodedData)
        {
            Debug.Assert(!boundAttributes.IsDefault);
            Debug.Assert(!allAttributeSyntaxNodes.IsDefault);
            Debug.Assert(boundAttributes.Length == allAttributeSyntaxNodes.Length);
            Debug.Assert(symbolPart == AttributeLocation.None || symbolPart == AttributeLocation.Return);

            if (symbolPart != AttributeLocation.Return)
            {
                Debug.Assert(_lazyCustomAttributesBag != null);
                Debug.Assert(_lazyCustomAttributesBag.IsDecodedWellKnownAttributeDataComputed);

                if (_containingType.IsComImport && _containingType.TypeKind == TypeKind.Class)
                {
                    switch (this.MethodKind)
                    {
                        case MethodKind.Constructor:
                        case MethodKind.StaticConstructor:
                            if (!this.IsImplicitlyDeclared)
                            {
                                // CS0669: A class with the ComImport attribute cannot have a user-defined constructor
                                diagnostics.Add(ErrorCode.ERR_ComImportWithUserCtor, this.Locations[0]);
                            }

                            break;

                        default:
                            if (!this.IsAbstract && !this.IsExtern)
                            {
                                // CS0423: Since '{1}' has the ComImport attribute, '{0}' must be extern or abstract
                                diagnostics.Add(ErrorCode.ERR_ComImportWithImpl, this.Locations[0], this, _containingType);
                            }

                            break;
                    }
                }
            }

            base.PostDecodeWellKnownAttributes(boundAttributes, allAttributeSyntaxNodes, diagnostics, symbolPart, decodedData);
        }

        public sealed override bool HidesBaseMethodsByName
        {
            get
            {
                return false;
            }
        }

        internal override bool HasRuntimeSpecialName
        {
            get
            {
                return base.HasRuntimeSpecialName || IsVtableGapInterfaceMethod();
            }
        }

        private bool IsVtableGapInterfaceMethod()
        {
            return this.ContainingType.IsInterface &&
                   ModuleExtensions.GetVTableGapSize(this.MetadataName) > 0;
        }

        internal sealed override bool HasSpecialName
        {
            get
            {
                switch (this.MethodKind)
                {
                    case MethodKind.Constructor:
                    case MethodKind.StaticConstructor:
                    case MethodKind.PropertyGet:
                    case MethodKind.PropertySet:
                    case MethodKind.EventAdd:
                    case MethodKind.EventRemove:
                    case MethodKind.UserDefinedOperator:
                    case MethodKind.Conversion:
                        return true;
                }

                if (IsVtableGapInterfaceMethod())
                {
                    return true;
                }

                var data = GetDecodedWellKnownAttributeData();
                return data != null && data.HasSpecialNameAttribute;
            }
        }

        internal sealed override bool IsDirectlyExcludedFromCodeCoverage =>
            GetDecodedWellKnownAttributeData()?.HasExcludeFromCodeCoverageAttribute == true;

        internal sealed override bool RequiresSecurityObject
        {
            get
            {
                var data = GetDecodedWellKnownAttributeData();
                return data != null && data.HasDynamicSecurityMethodAttribute;
            }
        }

        internal sealed override bool HasDeclarativeSecurity
        {
            get
            {
                var data = this.GetDecodedWellKnownAttributeData();
                return data != null && data.HasDeclarativeSecurity;
            }
        }

        internal sealed override IEnumerable<Cci.SecurityAttribute> GetSecurityInformation()
        {
            var attributesBag = this.GetAttributesBag();
            var wellKnownData = (CommonMethodWellKnownAttributeData)attributesBag.DecodedWellKnownAttributeData;
            if (wellKnownData != null)
            {
                SecurityWellKnownAttributeData securityData = wellKnownData.SecurityInformation;
                if (securityData != null)
                {
                    return securityData.GetSecurityAttributes(attributesBag.Attributes);
                }
            }

            return SpecializedCollections.EmptyEnumerable<Cci.SecurityAttribute>();
        }

        public sealed override DllImportData GetDllImportData()
        {
            var data = this.GetDecodedWellKnownAttributeData();
            return data != null ? data.DllImportPlatformInvokeData : null;
        }

        internal sealed override MarshalPseudoCustomAttributeData ReturnValueMarshallingInformation
        {
            get
            {
                var data = this.GetDecodedReturnTypeWellKnownAttributeData();
                return data != null ? data.MarshallingInformation : null;
            }
        }

        internal override System.Reflection.MethodImplAttributes ImplementationAttributes
        {
            get
            {
                var data = GetDecodedWellKnownAttributeData();
                var result = (data != null) ? data.MethodImplAttributes : default(System.Reflection.MethodImplAttributes);

                if (this.ContainingType.IsComImport && this.MethodKind == MethodKind.Constructor)
                {
                    // Synthesized constructor of ComImport types is marked as Runtime implemented and InternalCall
                    result |= (System.Reflection.MethodImplAttributes.Runtime | System.Reflection.MethodImplAttributes.InternalCall);
                }

                return result;
            }
        }

        #endregion

        internal override void AddSynthesizedAttributes(ModuleCompilationState compilationState, ref ArrayBuilder<SynthesizedAttributeData> attributes)
        {
            base.AddSynthesizedAttributes(compilationState, ref attributes);

            if (this.IsAsync || this.IsIterator)
            {
                var compilation = this.DeclaringCompilation;

                // The async state machine type is not synthesized until the async method body is rewritten. If we are
                // only emitting metadata the method body will not have been rewritten, and the async state machine
                // type will not have been created. In this case, omit the attribute.
                NamedTypeSymbol stateMachineType;
                if (compilationState.TryGetStateMachineType(this, out stateMachineType))
                {
                    WellKnownMember ctor = this.IsAsync ?
                        WellKnownMember.System_Runtime_CompilerServices_AsyncStateMachineAttribute__ctor :
                        WellKnownMember.System_Runtime_CompilerServices_IteratorStateMachineAttribute__ctor;

                    var arg = new TypedConstant(compilation.GetWellKnownType(WellKnownType.System_Type), TypedConstantKind.Type, stateMachineType.GetUnboundGenericTypeOrSelf());

                    AddSynthesizedAttribute(ref attributes, compilation.TrySynthesizeAttribute(ctor, ImmutableArray.Create(arg)));
                }

                if (this.IsAsync)
                {
                    // Async kick-off method calls MoveNext, which contains user code. 
                    // This means we need to emit DebuggerStepThroughAttribute in order
                    // to have correct stepping behavior during debugging.
                    AddSynthesizedAttribute(ref attributes, compilation.SynthesizeDebuggerStepThroughAttribute());
                }
            }
        }

        /// <summary>
        /// Checks to see if a body is legal given the current modifiers.
        /// If it is not, a diagnostic is added with the current type.
        /// </summary>
        protected void CheckModifiersForBody(Location location, DiagnosticBag diagnostics)
        {
            if (_containingType.IsInterface)
            {
                diagnostics.Add(ErrorCode.ERR_InterfaceMemberHasBody, location, this);
            }
            else if (IsExtern && !IsAbstract)
            {
                diagnostics.Add(ErrorCode.ERR_ExternHasBody, location, this);
            }
            else if (IsAbstract && !IsExtern)
            {
                diagnostics.Add(ErrorCode.ERR_AbstractHasBody, location, this);
            }
            // Do not report error for IsAbstract && IsExtern. Dev10 reports CS0180 only
            // in that case ("member cannot be both extern and abstract").
        }

        /// <summary>
        /// Returns true if the method body is an expression, as expressed
        /// by the <see cref="ArrowExpressionClauseSyntax"/> syntax. False
        /// otherwise.
        /// </summary>
        /// <remarks>
        /// If the method has both block body and an expression body
        /// present, this is not treated as expression-bodied.
        /// </remarks>
        internal abstract bool IsExpressionBodied { get; }

        internal override int CalculateLocalSyntaxOffset(int localPosition, SyntaxTree localTree)
        {
            // Method without body doesn't declare locals.
            Debug.Assert(this.BodySyntax != null);
            Debug.Assert(this.BodySyntax.SyntaxTree == localTree);

            // All locals are declared within the body of the method.
            Debug.Assert(this.BodySyntax.Span.Contains(localPosition));

            return localPosition - this.BodySyntax.SpanStart;
        }
    }
}<|MERGE_RESOLUTION|>--- conflicted
+++ resolved
@@ -40,17 +40,8 @@
             private const int MethodKindOffset = 0;
             private const int DeclarationModifiersOffset = 5;
 
-<<<<<<< HEAD
-            bool hasBlockBody = syntax.Body != null;
-            _isExpressionBodied = !hasBlockBody && syntax.ExpressionBody != null;
-            bool hasBody = hasBlockBody || _isExpressionBodied;
-
-            bool modifierErrors;
-            var declarationModifiers = this.MakeModifiers(modifiers, methodKind, hasBody, location, diagnostics, out modifierErrors);
-=======
             private const int MethodKindMask = 0x1F;
             private const int DeclarationModifiersMask = 0x1FFFFF;
->>>>>>> 058e6edd
 
             private const int ReturnsVoidBit = 1 << 26;
             private const int IsExtensionMethodBit = 1 << 27;
@@ -65,25 +56,10 @@
                 get { return (_flags & ReturnsVoidBit) != 0; }
                 set { _flags = value ? (_flags | ReturnsVoidBit) : (_flags & ~ReturnsVoidBit); }
             }
-<<<<<<< HEAD
-            else
-            {
-                _typeParameters = MakeTypeParameters(syntax, diagnostics);
-            }
-
-            syntax.ReturnType.SkipRef(out _refKind);
-
-            CheckFeatureAvailabilityAndRuntimeSupport(syntax, location, hasBody, diagnostics);
-
-            if (hasBody)
-            {
-                CheckModifiersForBody(syntax, location, diagnostics);
-=======
 
             public MethodKind MethodKind
             {
                 get { return (MethodKind)((_flags >> MethodKindOffset) & MethodKindMask); }
->>>>>>> 058e6edd
             }
 
             public bool IsExtensionMethod
@@ -418,6 +394,12 @@
         // TODO (tomat): sealed
         internal override bool IsMetadataNewSlot(bool ignoreInterfaceImplementationChanges = false)
         {
+            if (IsExplicitInterfaceImplementation && _containingType.IsInterface)
+            {
+                // All implementations of methods from base interfaces should omit the newslot bit to ensure no new vtable slot is allocated.
+                return false;
+            }
+
             // If C# and the runtime don't agree on the overridden method,
             // then we will mark the method as newslot and specify the
             // override explicitly (see GetExplicitImplementationOverrides
@@ -612,49 +594,6 @@
             }
         }
 
-<<<<<<< HEAD
-        private DeclarationModifiers MakeModifiers(SyntaxTokenList modifiers, MethodKind methodKind, bool hasBody, Location location, DiagnosticBag diagnostics, out bool modifierErrors)
-        {
-            bool isInterface = this.ContainingType.IsInterface;
-            bool isExplicitInterfaceImplementation = methodKind == MethodKind.ExplicitInterfaceImplementation;
-            var defaultAccess = isInterface && !isExplicitInterfaceImplementation ? DeclarationModifiers.Public : DeclarationModifiers.Private;
-
-            // Check that the set of modifiers is allowed
-            var allowedModifiers = DeclarationModifiers.Partial | DeclarationModifiers.Unsafe;
-            var defaultInterfaceImplementationModifiers = DeclarationModifiers.None;
-
-            if (!isExplicitInterfaceImplementation)
-            {
-                allowedModifiers |= DeclarationModifiers.New |
-                                    DeclarationModifiers.Sealed |
-                                    DeclarationModifiers.Abstract |
-                                    DeclarationModifiers.Static |
-                                    DeclarationModifiers.Virtual;
-
-                if (!isInterface)
-                {
-                    allowedModifiers |=
-                        DeclarationModifiers.AccessibilityMask |
-                        DeclarationModifiers.Override;
-                }
-                else
-                {
-                    const DeclarationModifiers allowedAccess = (DeclarationModifiers.AccessibilityMask & ~(DeclarationModifiers.Protected | DeclarationModifiers.ProtectedInternal));
-
-                    // This is needed to make sure we can detect 'public' modifier specified explicitly and
-                    // check it against language version below.
-                    defaultAccess = DeclarationModifiers.None;
-
-                    allowedModifiers |= allowedAccess;
-                    defaultInterfaceImplementationModifiers |= DeclarationModifiers.Sealed |
-                                                               DeclarationModifiers.Abstract |
-                                                               DeclarationModifiers.Static |
-                                                               DeclarationModifiers.Virtual |
-                                                               DeclarationModifiers.Extern | 
-                                                               DeclarationModifiers.Async |
-                                                               allowedAccess;
-                }
-=======
         public override string GetDocumentationCommentXml(CultureInfo preferredCulture = null, bool expandIncludes = false, CancellationToken cancellationToken = default(CancellationToken))
         {
             return SourceDocumentationCommentUtils.GetAndCacheDocumentationComment(this, expandIncludes, ref lazyDocComment);
@@ -675,13 +614,9 @@
             get
             {
                 return ImmutableArray<CustomModifier>.Empty;
->>>>>>> 058e6edd
-            }
-        }
-
-<<<<<<< HEAD
-            allowedModifiers |= DeclarationModifiers.Extern | DeclarationModifiers.Async;
-=======
+            }
+        }
+
         public sealed override ImmutableArray<TypeSymbol> TypeArguments
         {
             get
@@ -689,7 +624,6 @@
                 return TypeParameters.Cast<TypeParameterSymbol, TypeSymbol>();
             }
         }
->>>>>>> 058e6edd
 
         public sealed override int Arity
         {
@@ -707,33 +641,16 @@
                 return true;
             }
 
-<<<<<<< HEAD
-            ModifierUtils.ReportDefaultInterfaceImplementationModifiers(hasBody, mods, 
-                                                                        defaultInterfaceImplementationModifiers, 
-                                                                        location, diagnostics);
-
-            mods = AddImpliedModifiers(mods, isInterface, methodKind, hasBody);
-            return mods;
-        }
-
-        private static DeclarationModifiers AddImpliedModifiers(DeclarationModifiers mods, bool containingTypeIsInterface, MethodKind methodKind, bool hasBody)
-=======
             Interlocked.CompareExchange(ref _lazyThisParameter, new ThisParameterSymbol(this), null);
             thisParameter = _lazyThisParameter;
             return true;
         }
 
         internal override TypeSymbol IteratorElementType
->>>>>>> 058e6edd
-        {
-            get
-            {
-<<<<<<< HEAD
-                mods = ModifierUtils.AdjustModifiersForAnInterfaceMember(mods, hasBody,
-                                                                         methodKind == MethodKind.ExplicitInterfaceImplementation);
-=======
+        {
+            get
+            {
                 return _iteratorElementType;
->>>>>>> 058e6edd
             }
             set
             {
@@ -1648,13 +1565,9 @@
         /// Checks to see if a body is legal given the current modifiers.
         /// If it is not, a diagnostic is added with the current type.
         /// </summary>
-        protected void CheckModifiersForBody(Location location, DiagnosticBag diagnostics)
-        {
-            if (_containingType.IsInterface)
-            {
-                diagnostics.Add(ErrorCode.ERR_InterfaceMemberHasBody, location, this);
-            }
-            else if (IsExtern && !IsAbstract)
+        protected void CheckModifiersForBody(SyntaxNode declarationSyntax, Location location, DiagnosticBag diagnostics)
+        {
+            if (IsExtern && !IsAbstract)
             {
                 diagnostics.Add(ErrorCode.ERR_ExternHasBody, location, this);
             }
@@ -1664,6 +1577,22 @@
             }
             // Do not report error for IsAbstract && IsExtern. Dev10 reports CS0180 only
             // in that case ("member cannot be both extern and abstract").
+        }
+
+        protected void CheckFeatureAvailabilityAndRuntimeSupport(SyntaxNode declarationSyntax, Location location, bool hasBody, DiagnosticBag diagnostics)
+        {
+            if (_containingType.IsInterface)
+            {
+                if (hasBody || IsExplicitInterfaceImplementation)
+                {
+                    Binder.CheckFeatureAvailability(declarationSyntax, MessageID.IDS_DefaultInterfaceImplementation, diagnostics, location);
+                }
+
+                if ((hasBody || IsExtern) && !IsStatic && !ContainingAssembly.RuntimeSupportsDefaultInterfaceImplementation)
+                {
+                    diagnostics.Add(ErrorCode.ERR_RuntimeDoesNotSupportDefaultInterfaceImplementation, location);
+                }
+            }
         }
 
         /// <summary>
