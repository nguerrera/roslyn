--- conflicted
+++ resolved
@@ -100,24 +100,7 @@
 
             internal override ImmutableArray<TypeSymbolWithAnnotations> TypeArgumentsNoUseSiteDiagnostics
             {
-<<<<<<< HEAD
                 get { return ImmutableArray<TypeSymbolWithAnnotations>.Empty; }
-=======
-                get { return ImmutableArray<TypeSymbol>.Empty; }
-            }
-
-            internal override bool HasTypeArgumentsCustomModifiers
-            {
-                get
-                {
-                    return false;
-                }
-            }
-
-            public override ImmutableArray<CustomModifier> GetTypeArgumentCustomModifiers(int ordinal)
-            {
-                return GetEmptyTypeArgumentCustomModifiers(ordinal);
->>>>>>> 2355a7be
             }
 
             public override ImmutableArray<Symbol> GetMembers(string name)
