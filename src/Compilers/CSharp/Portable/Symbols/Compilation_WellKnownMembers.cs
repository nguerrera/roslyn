﻿// Copyright (c) Microsoft.  All Rights Reserved.  Licensed under the Apache License, Version 2.0.  See License.txt in the project root for license information.

using System;
using System.Collections.Generic;
using System.Collections.Immutable;
using System.Diagnostics;
using System.Threading;
using Microsoft.CodeAnalysis.CSharp.Symbols;
using Microsoft.CodeAnalysis.RuntimeMembers;
using Roslyn.Utilities;

namespace Microsoft.CodeAnalysis.CSharp
{
    // TODO: (tomat) translated 1:1 from VB, might need adjustments
    // TODO: (tomat) can we share more with VB?

    public partial class CSharpCompilation
    {
        internal readonly WellKnownMembersSignatureComparer WellKnownMemberSignatureComparer;

        /// <summary>
        /// An array of cached well known types available for use in this Compilation.
        /// Lazily filled by GetWellKnownType method.
        /// </summary>
        private NamedTypeSymbol[] _lazyWellKnownTypes;

        /// <summary>
        /// Lazy cache of well known members.
        /// Not yet known value is represented by ErrorTypeSymbol.UnknownResultType
        /// </summary>
        private Symbol[] _lazyWellKnownTypeMembers;

        /// <summary>
        /// Lookup member declaration in well known type used by this Compilation.
        /// </summary>
        /// <remarks>
        /// If a well-known member of a generic type instantiation is needed use this method to get the corresponding generic definition and 
        /// <see cref="MethodSymbol.AsMember"/> to construct an instantiation.
        /// </remarks>
        internal Symbol GetWellKnownTypeMember(WellKnownMember member)
        {
            Debug.Assert(member >= 0 && member < WellKnownMember.Count);

            // Test hook: if a member is marked missing, then return null.
            if (IsMemberMissing(member)) return null;

            if (_lazyWellKnownTypeMembers == null || ReferenceEquals(_lazyWellKnownTypeMembers[(int)member], ErrorTypeSymbol.UnknownResultType))
            {
                if (_lazyWellKnownTypeMembers == null)
                {
                    var wellKnownTypeMembers = new Symbol[(int)WellKnownMember.Count];

                    for (int i = 0; i < wellKnownTypeMembers.Length; i++)
                    {
                        wellKnownTypeMembers[i] = ErrorTypeSymbol.UnknownResultType;
                    }

                    Interlocked.CompareExchange(ref _lazyWellKnownTypeMembers, wellKnownTypeMembers, null);
                }

                MemberDescriptor descriptor = WellKnownMembers.GetDescriptor(member);
                NamedTypeSymbol type = descriptor.DeclaringTypeId <= (int)SpecialType.Count
                                            ? this.GetSpecialType((SpecialType)descriptor.DeclaringTypeId)
                                            : this.GetWellKnownType((WellKnownType)descriptor.DeclaringTypeId);
                Symbol result = null;

                if (!type.IsErrorType())
                {
                    result = GetRuntimeMember(type, ref descriptor, WellKnownMemberSignatureComparer, accessWithinOpt: this.Assembly);
                }

                Interlocked.CompareExchange(ref _lazyWellKnownTypeMembers[(int)member], result, ErrorTypeSymbol.UnknownResultType);
            }

            return _lazyWellKnownTypeMembers[(int)member];
        }

        /// <summary>
        /// This method handles duplicate types in a few different ways:
        /// - for types before C# 7, the first candidate is returned with a warning
        /// - for types after C# 7, the type is considered missing
        /// - in both cases, when BinderFlags.IgnoreCorLibraryDuplicatedTypes is set, any duplicate coming from corlib will be ignored (ie not count as a duplicate)
        /// </summary>
        internal NamedTypeSymbol GetWellKnownType(WellKnownType type)
        {
            Debug.Assert(type.IsValid());

            bool ignoreCorLibraryDuplicatedTypes = this.Options.TopLevelBinderFlags.Includes(BinderFlags.IgnoreCorLibraryDuplicatedTypes);

            int index = (int)type - (int)WellKnownType.First;
            if (_lazyWellKnownTypes == null || (object)_lazyWellKnownTypes[index] == null)
            {
                if (_lazyWellKnownTypes == null)
                {
                    Interlocked.CompareExchange(ref _lazyWellKnownTypes, new NamedTypeSymbol[(int)WellKnownTypes.Count], null);
                }

                string mdName = type.GetMetadataName();
                var warnings = DiagnosticBag.GetInstance();
                NamedTypeSymbol result;

                if (IsTypeMissing(type))
                {
                    result = null;
                }
                else
                {
                    // well-known types introduced before CSharp7 allow lookup ambiguity and report a warning
                    DiagnosticBag legacyWarnings = (type <= WellKnownType.CSharp7Sentinel) ? warnings : null;

                    result = this.Assembly.GetTypeByMetadataName(
                        mdName, includeReferences: true, useCLSCompliantNameArityEncoding: true, isWellKnownType: true,
                        warnings: legacyWarnings, ignoreCorLibraryDuplicatedTypes: ignoreCorLibraryDuplicatedTypes);
                }

                if ((object)result == null)
                {
                    // TODO: should GetTypeByMetadataName rather return a missing symbol?
                    MetadataTypeName emittedName = MetadataTypeName.FromFullName(mdName, useCLSCompliantNameArityEncoding: true);
                    if (type.IsValueTupleType())
                    {
                        result = new MissingMetadataTypeSymbol.TopLevelWithCustomErrorInfo(this.Assembly.Modules[0], ref emittedName,
                                           new CSDiagnosticInfo(ErrorCode.ERR_PredefinedValueTupleTypeNotFound, emittedName.FullName), type);
                    }
                    else
                    {
                        result = new MissingMetadataTypeSymbol.TopLevel(this.Assembly.Modules[0], ref emittedName, type);
                    }
                }

                if ((object)Interlocked.CompareExchange(ref _lazyWellKnownTypes[index], result, null) != null)
                {
                    Debug.Assert(
                        result == _lazyWellKnownTypes[index] || (_lazyWellKnownTypes[index].IsErrorType() && result.IsErrorType())
                    );
                }
                else
                {
                    AdditionalCodegenWarnings.AddRange(warnings);
                }

                warnings.Free();
            }

            return _lazyWellKnownTypes[index];
        }

        internal bool IsAttributeType(TypeSymbol type)
        {
            HashSet<DiagnosticInfo> useSiteDiagnostics = null;
            return IsEqualOrDerivedFromWellKnownClass(type, WellKnownType.System_Attribute, ref useSiteDiagnostics);
        }

        internal override bool IsAttributeType(ITypeSymbol type)
        {
            return IsAttributeType((TypeSymbol)type);
        }

        internal bool IsExceptionType(TypeSymbol type, ref HashSet<DiagnosticInfo> useSiteDiagnostics)
        {
            return IsEqualOrDerivedFromWellKnownClass(type, WellKnownType.System_Exception, ref useSiteDiagnostics);
        }

        internal bool IsEqualOrDerivedFromWellKnownClass(TypeSymbol type, WellKnownType wellKnownType, ref HashSet<DiagnosticInfo> useSiteDiagnostics)
        {
            Debug.Assert(wellKnownType == WellKnownType.System_Attribute ||
                         wellKnownType == WellKnownType.System_Exception);

            if (type.Kind != SymbolKind.NamedType || type.TypeKind != TypeKind.Class)
            {
                return false;
            }

            var wkType = GetWellKnownType(wellKnownType);
            return type.Equals(wkType, TypeCompareKind.ConsiderEverything) || type.IsDerivedFrom(wkType, TypeCompareKind.ConsiderEverything, useSiteDiagnostics: ref useSiteDiagnostics);
        }

        internal override bool IsSystemTypeReference(ITypeSymbol type)
        {
            return (TypeSymbol)type == GetWellKnownType(WellKnownType.System_Type);
        }

        internal override ISymbol CommonGetWellKnownTypeMember(WellKnownMember member)
        {
            return GetWellKnownTypeMember(member);
        }

        internal static Symbol GetRuntimeMember(NamedTypeSymbol declaringType, ref MemberDescriptor descriptor, SignatureComparer<MethodSymbol, FieldSymbol, PropertySymbol, TypeSymbol, ParameterSymbol> comparer, AssemblySymbol accessWithinOpt)
        {
            Symbol result = null;
            SymbolKind targetSymbolKind;
            MethodKind targetMethodKind = MethodKind.Ordinary;
            bool isStatic = (descriptor.Flags & MemberFlags.Static) != 0;

            switch (descriptor.Flags & MemberFlags.KindMask)
            {
                case MemberFlags.Constructor:
                    targetSymbolKind = SymbolKind.Method;
                    targetMethodKind = MethodKind.Constructor;
                    //  static constructors are never called explicitly
                    Debug.Assert(!isStatic);
                    break;

                case MemberFlags.Method:
                    targetSymbolKind = SymbolKind.Method;
                    break;

                case MemberFlags.PropertyGet:
                    targetSymbolKind = SymbolKind.Method;
                    targetMethodKind = MethodKind.PropertyGet;
                    break;

                case MemberFlags.Field:
                    targetSymbolKind = SymbolKind.Field;
                    break;

                case MemberFlags.Property:
                    targetSymbolKind = SymbolKind.Property;
                    break;

                default:
                    throw ExceptionUtilities.UnexpectedValue(descriptor.Flags);
            }

            foreach (var member in declaringType.GetMembers(descriptor.Name))
            {
                Debug.Assert(member.Name.Equals(descriptor.Name));

                if (member.Kind != targetSymbolKind || member.IsStatic != isStatic ||
                    !(member.DeclaredAccessibility == Accessibility.Public || ((object)accessWithinOpt != null && Symbol.IsSymbolAccessible(member, accessWithinOpt))))
                {
                    continue;
                }

                switch (targetSymbolKind)
                {
                    case SymbolKind.Method:
                        {
                            MethodSymbol method = (MethodSymbol)member;
                            MethodKind methodKind = method.MethodKind;
                            // Treat user-defined conversions and operators as ordinary methods for the purpose
                            // of matching them here.
                            if (methodKind == MethodKind.Conversion || methodKind == MethodKind.UserDefinedOperator)
                            {
                                methodKind = MethodKind.Ordinary;
                            }

                            if (method.Arity != descriptor.Arity || methodKind != targetMethodKind ||
                                ((descriptor.Flags & MemberFlags.Virtual) != 0) != (method.IsVirtual || method.IsOverride || method.IsAbstract))
                            {
                                continue;
                            }

                            if (!comparer.MatchMethodSignature(method, descriptor.Signature))
                            {
                                continue;
                            }
                        }

                        break;

                    case SymbolKind.Property:
                        {
                            PropertySymbol property = (PropertySymbol)member;
                            if (((descriptor.Flags & MemberFlags.Virtual) != 0) != (property.IsVirtual || property.IsOverride || property.IsAbstract))
                            {
                                continue;
                            }

                            if (!comparer.MatchPropertySignature(property, descriptor.Signature))
                            {
                                continue;
                            }
                        }

                        break;

                    case SymbolKind.Field:
                        if (!comparer.MatchFieldSignature((FieldSymbol)member, descriptor.Signature))
                        {
                            continue;
                        }

                        break;

                    default:
                        throw ExceptionUtilities.UnexpectedValue(targetSymbolKind);
                }

                // ambiguity
                if ((object)result != null)
                {
                    result = null;
                    break;
                }

                result = member;
            }
            return result;
        }

        /// <summary>
        /// Synthesizes a custom attribute. 
        /// Returns null if the <paramref name="constructor"/> symbol is missing,
        /// or any of the members in <paramref name="namedArguments" /> are missing.
        /// The attribute is synthesized only if present.
        /// </summary>
        /// <param name="constructor">
        /// Constructor of the attribute. If it doesn't exist, the attribute is not created.
        /// </param>
        /// <param name="arguments">Arguments to the attribute constructor.</param>
        /// <param name="namedArguments">
        /// Takes a list of pairs of well-known members and constants. The constants
        /// will be passed to the field/property referenced by the well-known member.
        /// If the well-known member does not exist in the compilation then no attribute
        /// will be synthesized.
        /// </param>
        /// <param name="isOptionalUse">
        /// Indicates if this particular attribute application should be considered optional.
        /// </param>
        internal SynthesizedAttributeData TrySynthesizeAttribute(
            WellKnownMember constructor,
            ImmutableArray<TypedConstant> arguments = default(ImmutableArray<TypedConstant>),
            ImmutableArray<KeyValuePair<WellKnownMember, TypedConstant>> namedArguments = default(ImmutableArray<KeyValuePair<WellKnownMember, TypedConstant>>),
            bool isOptionalUse = false)
        {
            DiagnosticInfo diagnosticInfo;
            var ctorSymbol = (MethodSymbol)Binder.GetWellKnownTypeMember(this, constructor, out diagnosticInfo, isOptional: true);

            if ((object)ctorSymbol == null)
            {
                // if this assert fails, UseSiteErrors for "member" have not been checked before emitting ...
                Debug.Assert(isOptionalUse || WellKnownMembers.IsSynthesizedAttributeOptional(constructor));
                return null;
            }

            if (arguments.IsDefault)
            {
                arguments = ImmutableArray<TypedConstant>.Empty;
            }

            ImmutableArray<KeyValuePair<string, TypedConstant>> namedStringArguments;
            if (namedArguments.IsDefault)
            {
                namedStringArguments = ImmutableArray<KeyValuePair<string, TypedConstant>>.Empty;
            }
            else
            {
                var builder = new ArrayBuilder<KeyValuePair<string, TypedConstant>>(namedArguments.Length);
                foreach (var arg in namedArguments)
                {
                    var wellKnownMember = Binder.GetWellKnownTypeMember(this, arg.Key, out diagnosticInfo, isOptional: true);
                    if (wellKnownMember == null || wellKnownMember is ErrorTypeSymbol)
                    {
                        // if this assert fails, UseSiteErrors for "member" have not been checked before emitting ...
                        Debug.Assert(WellKnownMembers.IsSynthesizedAttributeOptional(constructor));
                        return null;
                    }
                    else
                    {
                        builder.Add(new KeyValuePair<string, TypedConstant>(
                            wellKnownMember.Name, arg.Value));
                    }
                }
                namedStringArguments = builder.ToImmutableAndFree();
            }

            return new SynthesizedAttributeData(ctorSymbol, arguments, namedStringArguments);
        }

        internal SynthesizedAttributeData SynthesizeDecimalConstantAttribute(decimal value)
        {
            bool isNegative;
            byte scale;
            uint low, mid, high;
            value.GetBits(out isNegative, out scale, out low, out mid, out high);
            var systemByte = GetSpecialType(SpecialType.System_Byte);
            Debug.Assert(!systemByte.HasUseSiteError);

            var systemUnit32 = GetSpecialType(SpecialType.System_UInt32);
            Debug.Assert(!systemUnit32.HasUseSiteError);

            return TrySynthesizeAttribute(
                WellKnownMember.System_Runtime_CompilerServices_DecimalConstantAttribute__ctor,
                ImmutableArray.Create(
                    new TypedConstant(systemByte, TypedConstantKind.Primitive, scale),
                    new TypedConstant(systemByte, TypedConstantKind.Primitive, (byte)(isNegative ? 128 : 0)),
                    new TypedConstant(systemUnit32, TypedConstantKind.Primitive, high),
                    new TypedConstant(systemUnit32, TypedConstantKind.Primitive, mid),
                    new TypedConstant(systemUnit32, TypedConstantKind.Primitive, low)
                ));
        }

        internal SynthesizedAttributeData SynthesizeDebuggerBrowsableNeverAttribute()
        {
            if (Options.OptimizationLevel != OptimizationLevel.Debug)
            {
                return null;
            }

            return TrySynthesizeAttribute(WellKnownMember.System_Diagnostics_DebuggerBrowsableAttribute__ctor,
                   ImmutableArray.Create(new TypedConstant(
                       GetWellKnownType(WellKnownType.System_Diagnostics_DebuggerBrowsableState),
                       TypedConstantKind.Enum,
                       DebuggerBrowsableState.Never)));
        }

        internal SynthesizedAttributeData SynthesizeDebuggerStepThroughAttribute()
        {
            if (Options.OptimizationLevel != OptimizationLevel.Debug)
            {
                return null;
            }

            return TrySynthesizeAttribute(WellKnownMember.System_Diagnostics_DebuggerStepThroughAttribute__ctor);
        }

        internal SynthesizedAttributeData SynthesizeDebuggableAttribute()
        {
            TypeSymbol debuggableAttribute = GetWellKnownType(WellKnownType.System_Diagnostics_DebuggableAttribute);
            Debug.Assert((object)debuggableAttribute != null, "GetWellKnownType unexpectedly returned null");
            if (debuggableAttribute is MissingMetadataTypeSymbol)
            {
                return null;
            }

            TypeSymbol debuggingModesType = GetWellKnownType(WellKnownType.System_Diagnostics_DebuggableAttribute__DebuggingModes);
            Debug.Assert((object)debuggingModesType != null, "GetWellKnownType unexpectedly returned null");
            if (debuggingModesType is MissingMetadataTypeSymbol)
            {
                return null;
            }

            // IgnoreSymbolStoreDebuggingMode flag is checked by the CLR, it is not referred to by the debugger.
            // It tells the JIT that it doesn't need to load the PDB at the time it generates jitted code. 
            // The PDB would still be used by a debugger, or even by the runtime for putting source line information 
            // on exception stack traces. We always set this flag to avoid overhead of JIT loading the PDB. 
            // The theoretical scenario for not setting it would be a language compiler that wants their sequence points 
            // at specific places, but those places don't match what CLR's heuristics calculate when scanning the IL.
            var ignoreSymbolStoreDebuggingMode = (FieldSymbol)GetWellKnownTypeMember(WellKnownMember.System_Diagnostics_DebuggableAttribute_DebuggingModes__IgnoreSymbolStoreSequencePoints);
            if ((object)ignoreSymbolStoreDebuggingMode == null || !ignoreSymbolStoreDebuggingMode.HasConstantValue)
            {
                return null;
            }

            int constantVal = ignoreSymbolStoreDebuggingMode.GetConstantValue(ConstantFieldsInProgress.Empty, earlyDecodingWellKnownAttributes: false).Int32Value;

            // Since .NET 2.0 the combinations of None, Default and DisableOptimizations have the following effect:
            // 
            // None                                         JIT optimizations enabled
            // Default                                      JIT optimizations enabled
            // DisableOptimizations                         JIT optimizations enabled
            // Default | DisableOptimizations               JIT optimizations disabled
            if (_options.OptimizationLevel == OptimizationLevel.Debug)
            {
                var defaultDebuggingMode = (FieldSymbol)GetWellKnownTypeMember(WellKnownMember.System_Diagnostics_DebuggableAttribute_DebuggingModes__Default);
                if ((object)defaultDebuggingMode == null || !defaultDebuggingMode.HasConstantValue)
                {
                    return null;
                }

                var disableOptimizationsDebuggingMode = (FieldSymbol)GetWellKnownTypeMember(WellKnownMember.System_Diagnostics_DebuggableAttribute_DebuggingModes__DisableOptimizations);
                if ((object)disableOptimizationsDebuggingMode == null || !disableOptimizationsDebuggingMode.HasConstantValue)
                {
                    return null;
                }

                constantVal |= defaultDebuggingMode.GetConstantValue(ConstantFieldsInProgress.Empty, earlyDecodingWellKnownAttributes: false).Int32Value;
                constantVal |= disableOptimizationsDebuggingMode.GetConstantValue(ConstantFieldsInProgress.Empty, earlyDecodingWellKnownAttributes: false).Int32Value;
            }

            if (_options.EnableEditAndContinue)
            {
                var enableEncDebuggingMode = (FieldSymbol)GetWellKnownTypeMember(WellKnownMember.System_Diagnostics_DebuggableAttribute_DebuggingModes__EnableEditAndContinue);
                if ((object)enableEncDebuggingMode == null || !enableEncDebuggingMode.HasConstantValue)
                {
                    return null;
                }

                constantVal |= enableEncDebuggingMode.GetConstantValue(ConstantFieldsInProgress.Empty, earlyDecodingWellKnownAttributes: false).Int32Value;
            }

            var typedConstantDebugMode = new TypedConstant(debuggingModesType, TypedConstantKind.Enum, constantVal);

            return TrySynthesizeAttribute(
                WellKnownMember.System_Diagnostics_DebuggableAttribute__ctorDebuggingModes,
                ImmutableArray.Create(typedConstantDebugMode));
        }

        /// <summary>
        /// Given a type <paramref name="type"/>, which is either dynamic type OR is a constructed type with dynamic type present in it's type argument tree,
        /// returns a synthesized DynamicAttribute with encoded dynamic transforms array.
        /// </summary>
        /// <remarks>This method is port of AttrBind::CompileDynamicAttr from the native C# compiler.</remarks>
        internal SynthesizedAttributeData SynthesizeDynamicAttribute(TypeSymbol type, int customModifiersCount, RefKind refKindOpt = RefKind.None)
        {
            Debug.Assert((object)type != null);
            Debug.Assert(type.ContainsDynamic());

            if (type.IsDynamic() && refKindOpt == RefKind.None && customModifiersCount == 0)
            {
                return TrySynthesizeAttribute(WellKnownMember.System_Runtime_CompilerServices_DynamicAttribute__ctor);
            }
            else
            {
                NamedTypeSymbol booleanType = GetSpecialType(SpecialType.System_Boolean);
                Debug.Assert((object)booleanType != null);
                var transformFlags = DynamicTransformsEncoder.Encode(type, booleanType, customModifiersCount, refKindOpt);
                var boolArray = ArrayTypeSymbol.CreateSZArray(booleanType.ContainingAssembly, TypeSymbolWithAnnotations.Create(booleanType));
                var arguments = ImmutableArray.Create<TypedConstant>(new TypedConstant(boolArray, transformFlags));
                return TrySynthesizeAttribute(WellKnownMember.System_Runtime_CompilerServices_DynamicAttribute__ctorTransformFlags, arguments);
            }
        }

        internal SynthesizedAttributeData SynthesizeTupleNamesAttribute(TypeSymbol type)
        {
            Debug.Assert((object)type != null);
            Debug.Assert(type.ContainsTuple());

            var stringType = GetSpecialType(SpecialType.System_String);
            Debug.Assert((object)stringType != null);
            var names = TupleNamesEncoder.Encode(type, stringType);

            Debug.Assert(!names.IsDefault, "should not need the attribute when no tuple names");

            var stringArray = ArrayTypeSymbol.CreateSZArray(stringType.ContainingAssembly, stringType, customModifiers: ImmutableArray<CustomModifier>.Empty);
            var args = ImmutableArray.Create(new TypedConstant(stringArray, names));
            return TrySynthesizeAttribute(WellKnownMember.System_Runtime_CompilerServices_TupleElementNamesAttribute__ctorTransformNames, args);
        }

        internal static class TupleNamesEncoder
        {
            public static ImmutableArray<string> Encode(TypeSymbol type)
            {
                var namesBuilder = ArrayBuilder<string>.GetInstance();

                if (!TryGetNames(type, namesBuilder))
                {
                    namesBuilder.Free();
                    return default(ImmutableArray<string>);
                }

                return namesBuilder.ToImmutableAndFree();
            }

            public static ImmutableArray<TypedConstant> Encode(TypeSymbol type, TypeSymbol stringType)
            {
                var namesBuilder = ArrayBuilder<string>.GetInstance();

                if (!TryGetNames(type, namesBuilder))
                {
                    namesBuilder.Free();
                    return default(ImmutableArray<TypedConstant>);
                }

                var names = namesBuilder.SelectAsArray((name, constantType) =>
                    new TypedConstant(constantType, TypedConstantKind.Primitive, name), stringType);
                namesBuilder.Free();
                return names;
            }

            internal static bool TryGetNames(TypeSymbol type, ArrayBuilder<string> namesBuilder)
            {
                type.VisitType((t, builder, _ignore) => AddNames(t, builder), namesBuilder);
                return namesBuilder.Any(name => name != null);
            }

            private static bool AddNames(TypeSymbol type, ArrayBuilder<string> namesBuilder)
            {
                if (type.IsTupleType)
                {
                    if (type.TupleElementNames.IsDefaultOrEmpty)
                    {
                        // If none of the tuple elements have names, put
                        // null placeholders in.
                        // TODO(https://github.com/dotnet/roslyn/issues/12347):
                        // A possible optimization could be to emit an empty attribute
                        // if all the names are missing, but that has to be true
                        // recursively.
                        namesBuilder.AddMany(null, type.TupleElementTypes.Length);
                    }
                    else
                    {
                        namesBuilder.AddRange(type.TupleElementNames);
                    }
                }
                // Always recur into nested types
                return false;
            }
        }

        /// <summary>
        /// Used to generate the dynamic attributes for the required typesymbol.
        /// </summary>
        internal static class DynamicTransformsEncoder
        {
            internal static ImmutableArray<TypedConstant> Encode(TypeSymbol type, TypeSymbol booleanType, int customModifiersCount, RefKind refKind)
            {
                var flagsBuilder = ArrayBuilder<bool>.GetInstance();
                Encode(type, customModifiersCount, refKind, flagsBuilder, addCustomModifierFlags: true);
                Debug.Assert(flagsBuilder.Any());
                Debug.Assert(flagsBuilder.Contains(true));

                var constantsBuilder = ArrayBuilder<TypedConstant>.GetInstance(flagsBuilder.Count);
                foreach (bool flag in flagsBuilder)
                {
                    constantsBuilder.Add(new TypedConstant(booleanType, TypedConstantKind.Primitive, flag));
                }

                flagsBuilder.Free();
                return constantsBuilder.ToImmutableAndFree();
            }

            internal static ImmutableArray<bool> EncodeWithoutCustomModifierFlags(TypeSymbol type, RefKind refKind)
            {
                var transformFlagsBuilder = ArrayBuilder<bool>.GetInstance();
                Encode(type, -1, refKind, transformFlagsBuilder, addCustomModifierFlags: false);
                return transformFlagsBuilder.ToImmutableAndFree();
            }

            internal static void Encode(TypeSymbol type, int customModifiersCount, RefKind refKind, ArrayBuilder<bool> transformFlagsBuilder, bool addCustomModifierFlags)
            {
                Debug.Assert(!transformFlagsBuilder.Any());

                if (refKind != RefKind.None)
                {
                    // Native compiler encodes an extra transform flag, always false, for ref/out parameters.
                    transformFlagsBuilder.Add(false);
                }

                if (addCustomModifierFlags)
                {
<<<<<<< HEAD
                // Native compiler encodes an extra transform flag, always false, for each custom modifier.
                HandleCustomModifiers(customModifiersCount, transformFlagsBuilder);
                    type.VisitType((typeSymbol, builder, isNested) => AddFlags(typeSymbol, builder, isNested, addCustomModifierFlags:true), transformFlagsBuilder);
=======
                    // Native compiler encodes an extra transform flag, always false, for each custom modifier.
                    HandleCustomModifiers(customModifiersCount, transformFlagsBuilder);
                    type.VisitType((typeSymbol, builder, isNested) => AddFlags(typeSymbol, builder, isNested, addCustomModifierFlags: true), transformFlagsBuilder);
>>>>>>> 2355a7be
                }
                else
                {
                    type.VisitType((typeSymbol, builder, isNested) => AddFlags(typeSymbol, builder, isNested, addCustomModifierFlags: false), transformFlagsBuilder);
                }
            }

            private static bool AddFlags(TypeSymbol type, ArrayBuilder<bool> transformFlagsBuilder, bool isNestedNamedType, bool addCustomModifierFlags)
            {
                // Encode transforms flag for this type and it's custom modifiers (if any).
                switch (type.TypeKind)
                {
                    case TypeKind.Dynamic:
                        transformFlagsBuilder.Add(true);
                        break;

                    case TypeKind.Array:
                        if (addCustomModifierFlags)
                        {
                            HandleCustomModifiers(((ArrayTypeSymbol)type).ElementType.CustomModifiers.Length, transformFlagsBuilder);
                        }

                        transformFlagsBuilder.Add(false);
                        break;

                    case TypeKind.Pointer:
                        if (addCustomModifierFlags)
                        {
                            HandleCustomModifiers(((PointerTypeSymbol)type).PointedAtType.CustomModifiers.Length, transformFlagsBuilder);
                        }

                        transformFlagsBuilder.Add(false);
                        break;

                    default:
                        // Encode transforms flag for this type.
                        // For nested named types, a single flag (false) is encoded for the entire type name, followed by flags for all of the type arguments.
                        // For example, for type "A<T>.B<dynamic>", encoded transform flags are:
                        //      {
                        //          false,  // Type "A.B"
                        //          false,  // Type parameter "T"
                        //          true,   // Type parameter "dynamic"
                        //      }

                        if (!isNestedNamedType)
                        {
                            transformFlagsBuilder.Add(false);
                        }
                        break;
                }

                // Continue walking types
                return false;
            }

            private static void HandleCustomModifiers(int customModifiersCount, ArrayBuilder<bool> transformFlagsBuilder)
            {
                for (int i = 0; i < customModifiersCount; i++)
                {
                    // Native compiler encodes an extra transforms flag, always false, for each custom modifier.
                    transformFlagsBuilder.Add(false);
                }
            }
        }

        internal class SpecialMembersSignatureComparer : SignatureComparer<MethodSymbol, FieldSymbol, PropertySymbol, TypeSymbol, ParameterSymbol>
        {
            // Fields
            public static readonly SpecialMembersSignatureComparer Instance = new SpecialMembersSignatureComparer();

            // Methods
            protected SpecialMembersSignatureComparer()
            {
            }

            protected override TypeSymbol GetMDArrayElementType(TypeSymbol type)
            {
                if (type.Kind != SymbolKind.ArrayType)
                {
                    return null;
                }
                ArrayTypeSymbol array = (ArrayTypeSymbol)type;
                if (array.IsSZArray)
                {
                    return null;
                }
                return array.ElementType.TypeSymbol;
            }

            protected override TypeSymbol GetFieldType(FieldSymbol field)
            {
                return field.Type.TypeSymbol;
            }

            protected override TypeSymbol GetPropertyType(PropertySymbol property)
            {
                return property.Type.TypeSymbol;
            }

            protected override TypeSymbol GetGenericTypeArgument(TypeSymbol type, int argumentIndex)
            {
                if (type.Kind != SymbolKind.NamedType)
                {
                    return null;
                }
                NamedTypeSymbol named = (NamedTypeSymbol)type;
                if (named.Arity <= argumentIndex)
                {
                    return null;
                }
                if ((object)named.ContainingType != null)
                {
                    return null;
                }
                return named.TypeArgumentsNoUseSiteDiagnostics[argumentIndex].TypeSymbol;
            }

            protected override TypeSymbol GetGenericTypeDefinition(TypeSymbol type)
            {
                if (type.Kind != SymbolKind.NamedType)
                {
                    return null;
                }
                NamedTypeSymbol named = (NamedTypeSymbol)type;
                if ((object)named.ContainingType != null)
                {
                    return null;
                }
                if (named.Arity == 0)
                {
                    return null;
                }
                return (NamedTypeSymbol)named.OriginalDefinition;
            }

            protected override ImmutableArray<ParameterSymbol> GetParameters(MethodSymbol method)
            {
                return method.Parameters;
            }

            protected override ImmutableArray<ParameterSymbol> GetParameters(PropertySymbol property)
            {
                return property.Parameters;
            }

            protected override TypeSymbol GetParamType(ParameterSymbol parameter)
            {
                return parameter.Type.TypeSymbol;
            }

            protected override TypeSymbol GetPointedToType(TypeSymbol type)
            {
                return type.Kind == SymbolKind.PointerType ? ((PointerTypeSymbol)type).PointedAtType.TypeSymbol : null;
            }

            protected override TypeSymbol GetReturnType(MethodSymbol method)
            {
                return method.ReturnType.TypeSymbol;
            }

            protected override TypeSymbol GetSZArrayElementType(TypeSymbol type)
            {
                if (type.Kind != SymbolKind.ArrayType)
                {
                    return null;
                }
                ArrayTypeSymbol array = (ArrayTypeSymbol)type;
                if (!array.IsSZArray)
                {
                    return null;
                }
                return array.ElementType.TypeSymbol;
            }

            protected override bool IsByRefParam(ParameterSymbol parameter)
            {
                return parameter.RefKind != RefKind.None;
            }

            protected override bool IsGenericMethodTypeParam(TypeSymbol type, int paramPosition)
            {
                if (type.Kind != SymbolKind.TypeParameter)
                {
                    return false;
                }
                TypeParameterSymbol typeParam = (TypeParameterSymbol)type;
                if (typeParam.ContainingSymbol.Kind != SymbolKind.Method)
                {
                    return false;
                }
                return (typeParam.Ordinal == paramPosition);
            }

            protected override bool IsGenericTypeParam(TypeSymbol type, int paramPosition)
            {
                if (type.Kind != SymbolKind.TypeParameter)
                {
                    return false;
                }
                TypeParameterSymbol typeParam = (TypeParameterSymbol)type;
                if (typeParam.ContainingSymbol.Kind != SymbolKind.NamedType)
                {
                    return false;
                }
                return (typeParam.Ordinal == paramPosition);
            }

            protected override bool MatchArrayRank(TypeSymbol type, int countOfDimensions)
            {
                if (type.Kind != SymbolKind.ArrayType)
                {
                    return false;
                }

                ArrayTypeSymbol array = (ArrayTypeSymbol)type;
                return (array.Rank == countOfDimensions);
            }

            protected override bool MatchTypeToTypeId(TypeSymbol type, int typeId)
            {
                return (int)type.SpecialType == typeId;
            }
        }

        internal sealed class WellKnownMembersSignatureComparer : SpecialMembersSignatureComparer
        {
            private readonly CSharpCompilation _compilation;

            public WellKnownMembersSignatureComparer(CSharpCompilation compilation)
            {
                _compilation = compilation;
            }

            protected override bool MatchTypeToTypeId(TypeSymbol type, int typeId)
            {
                WellKnownType wellKnownId = (WellKnownType)typeId;
                if (wellKnownId.IsWellKnownType())
                {
                    return (type == _compilation.GetWellKnownType(wellKnownId));
                }

                return base.MatchTypeToTypeId(type, typeId);
            }
        }
    }
}<|MERGE_RESOLUTION|>--- conflicted
+++ resolved
@@ -630,15 +630,9 @@
 
                 if (addCustomModifierFlags)
                 {
-<<<<<<< HEAD
-                // Native compiler encodes an extra transform flag, always false, for each custom modifier.
-                HandleCustomModifiers(customModifiersCount, transformFlagsBuilder);
-                    type.VisitType((typeSymbol, builder, isNested) => AddFlags(typeSymbol, builder, isNested, addCustomModifierFlags:true), transformFlagsBuilder);
-=======
                     // Native compiler encodes an extra transform flag, always false, for each custom modifier.
                     HandleCustomModifiers(customModifiersCount, transformFlagsBuilder);
                     type.VisitType((typeSymbol, builder, isNested) => AddFlags(typeSymbol, builder, isNested, addCustomModifierFlags: true), transformFlagsBuilder);
->>>>>>> 2355a7be
                 }
                 else
                 {
