--- conflicted
+++ resolved
@@ -279,7 +279,6 @@
         public virtual bool IsVoid => TypeSymbol.SpecialType == SpecialType.System_Void;
         public virtual bool IsSZArray() => TypeSymbol.IsSZArray();
 
-<<<<<<< HEAD
         public bool Equals(TypeSymbolWithAnnotations other, TypeSymbolEqualityOptions options)
         {
             if (ReferenceEquals(this, other))
@@ -314,8 +313,6 @@
             return this.TypeSymbol.Equals(other.TypeSymbol, options);
         }
 
-=======
->>>>>>> c28d8bac
         public bool GetUnificationUseSiteDiagnosticRecursive(ref DiagnosticInfo result, Symbol owner, ref HashSet<TypeSymbol> checkedTypes)
         {
             return TypeSymbol.GetUnificationUseSiteDiagnosticRecursive(ref result, owner, ref checkedTypes) ||
