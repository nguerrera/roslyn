--- conflicted
+++ resolved
@@ -387,747 +387,6 @@
         <target state="translated">比较结果可能始终为正确。</target>
         <note />
       </trans-unit>
-<<<<<<< HEAD
-      <trans-unit id="IDS_Disposable">
-        <source>disposable</source>
-        <target state="translated">可处置的</target>
-        <note />
-      </trans-unit>
-      <trans-unit id="IDS_FeatureAltInterpolatedVerbatimStrings">
-        <source>alternative interpolated verbatim strings</source>
-        <target state="translated">可选择的内插逐字字符串</target>
-        <note />
-      </trans-unit>
-      <trans-unit id="IDS_FeatureCoalesceAssignmentExpression">
-        <source>coalescing assignment</source>
-        <target state="translated">合并赋值</target>
-        <note />
-      </trans-unit>
-      <trans-unit id="IDS_FeatureDelegateGenericTypeConstraint">
-        <source>delegate generic type constraints</source>
-        <target state="translated">委托泛型类型约束</target>
-        <note />
-      </trans-unit>
-      <trans-unit id="IDS_FeatureEnumGenericTypeConstraint">
-        <source>enum generic type constraints</source>
-        <target state="translated">枚举泛型类型约束</target>
-        <note />
-      </trans-unit>
-      <trans-unit id="IDS_FeatureExpressionVariablesInQueriesAndInitializers">
-        <source>declaration of expression variables in member initializers and queries</source>
-        <target state="translated">成员初始值设定项和查询中的表达式变量声明</target>
-        <note />
-      </trans-unit>
-      <trans-unit id="IDS_FeatureExtensibleFixedStatement">
-        <source>extensible fixed statement</source>
-        <target state="translated">可扩展 fixed 语句</target>
-        <note />
-      </trans-unit>
-      <trans-unit id="IDS_FeatureIndexOperator">
-        <source>index operator</source>
-        <target state="translated">索引运算符</target>
-        <note />
-      </trans-unit>
-      <trans-unit id="IDS_FeatureIndexingMovableFixedBuffers">
-        <source>indexing movable fixed buffers</source>
-        <target state="translated">正在编制可移动固定缓冲区的索引</target>
-        <note />
-      </trans-unit>
-      <trans-unit id="IDS_FeatureNameShadowingInNestedFunctions">
-        <source>name shadowing in nested functions</source>
-        <target state="new">name shadowing in nested functions</target>
-        <note />
-      </trans-unit>
-      <trans-unit id="IDS_FeatureNullableReferenceTypes">
-        <source>nullable reference types</source>
-        <target state="translated">可为 null 的引用类型</target>
-        <note />
-      </trans-unit>
-      <trans-unit id="IDS_FeatureObjectGenericTypeConstraint">
-        <source>object generic type constraint</source>
-        <target state="translated">对象泛型类型约束</target>
-        <note />
-      </trans-unit>
-      <trans-unit id="IDS_FeaturePragmaWarningEnableOrSafeOnly">
-        <source>warning action enable or safeonly</source>
-        <target state="new">warning action enable or safeonly</target>
-        <note />
-      </trans-unit>
-      <trans-unit id="IDS_FeatureRangeOperator">
-        <source>range operator</source>
-        <target state="translated">范围运算符</target>
-        <note />
-      </trans-unit>
-      <trans-unit id="IDS_FeatureRecursivePatterns">
-        <source>recursive patterns</source>
-        <target state="translated">递归模式</target>
-        <note />
-      </trans-unit>
-      <trans-unit id="IDS_FeatureRefConditional">
-        <source>ref conditional expression</source>
-        <target state="translated">ref 条件表达式</target>
-        <note />
-      </trans-unit>
-      <trans-unit id="IDS_FeatureRefFor">
-        <source>ref for-loop variables</source>
-        <target state="translated">ref for 循环变量</target>
-        <note />
-      </trans-unit>
-      <trans-unit id="IDS_FeatureRefForEach">
-        <source>ref foreach iteration variables</source>
-        <target state="translated">ref foreach 迭代变量</target>
-        <note />
-      </trans-unit>
-      <trans-unit id="IDS_FeatureRefReassignment">
-        <source>ref reassignment</source>
-        <target state="translated">ref 赋值</target>
-        <note />
-      </trans-unit>
-      <trans-unit id="IDS_FeatureStackAllocInitializer">
-        <source>stackalloc initializer</source>
-        <target state="translated">stackalloc 初始值设定项</target>
-        <note />
-      </trans-unit>
-      <trans-unit id="IDS_FeatureStaticLocalFunctions">
-        <source>static local functions</source>
-        <target state="translated">静态本地函数</target>
-        <note />
-      </trans-unit>
-      <trans-unit id="IDS_FeatureTupleEquality">
-        <source>tuple equality</source>
-        <target state="translated">元组相等</target>
-        <note />
-      </trans-unit>
-      <trans-unit id="IDS_FeatureUnconstrainedTypeParameterInNullCoalescingOperator">
-        <source>unconstrained type parameters in null coalescing operator</source>
-        <target state="translated">合并运算符中的无约束类型参数</target>
-        <note />
-      </trans-unit>
-      <trans-unit id="IDS_FeatureUnmanagedConstructedTypes">
-        <source>unmanaged constructed types</source>
-        <target state="new">unmanaged constructed types</target>
-        <note />
-      </trans-unit>
-      <trans-unit id="IDS_FeatureUnmanagedGenericTypeConstraint">
-        <source>unmanaged generic type constraints</source>
-        <target state="translated">非托管泛型类型约束</target>
-        <note />
-      </trans-unit>
-      <trans-unit id="IDS_FeatureUsingDeclarations">
-        <source>using declarations</source>
-        <target state="translated">Using 声明</target>
-        <note />
-      </trans-unit>
-      <trans-unit id="IDS_NULL">
-        <source>&lt;null&gt;</source>
-        <target state="translated">&lt;null&gt;</target>
-        <note />
-      </trans-unit>
-      <trans-unit id="IDS_ThrowExpression">
-        <source>&lt;throw expression&gt;</source>
-        <target state="translated">&lt;throw 表达式&gt;</target>
-        <note />
-      </trans-unit>
-      <trans-unit id="IDS_RELATEDERROR">
-        <source>(Location of symbol related to previous error)</source>
-        <target state="translated">(与前一个错误相关的符号位置)</target>
-        <note />
-      </trans-unit>
-      <trans-unit id="IDS_RELATEDWARNING">
-        <source>(Location of symbol related to previous warning)</source>
-        <target state="translated">(与前一个警告相关的符号位置)</target>
-        <note />
-      </trans-unit>
-      <trans-unit id="IDS_XMLIGNORED">
-        <source>&lt;!-- Badly formed XML comment ignored for member "{0}" --&gt;</source>
-        <target state="translated">&lt;!-- 对于成员“{0}”忽略有格式错误的 XML 注释 --&gt;</target>
-        <note />
-      </trans-unit>
-      <trans-unit id="IDS_XMLIGNORED2">
-        <source> Badly formed XML file "{0}" cannot be included </source>
-        <target state="translated"> 无法包括格式错误的 XML 文件“{0}” </target>
-        <note />
-      </trans-unit>
-      <trans-unit id="IDS_XMLFAILEDINCLUDE">
-        <source> Failed to insert some or all of included XML </source>
-        <target state="translated">未能插入某些或全部所包含的 XML </target>
-        <note />
-      </trans-unit>
-      <trans-unit id="IDS_XMLBADINCLUDE">
-        <source> Include tag is invalid </source>
-        <target state="translated"> 包含标记无效 </target>
-        <note />
-      </trans-unit>
-      <trans-unit id="IDS_XMLNOINCLUDE">
-        <source> No matching elements were found for the following include tag </source>
-        <target state="translated">未找到下列包含标记的匹配元素 </target>
-        <note />
-      </trans-unit>
-      <trans-unit id="IDS_XMLMISSINGINCLUDEFILE">
-        <source>Missing file attribute</source>
-        <target state="translated">缺少文件特性</target>
-        <note />
-      </trans-unit>
-      <trans-unit id="IDS_XMLMISSINGINCLUDEPATH">
-        <source>Missing path attribute</source>
-        <target state="translated">缺少路径特性</target>
-        <note />
-      </trans-unit>
-      <trans-unit id="IDS_GlobalNamespace">
-        <source>&lt;global namespace&gt;</source>
-        <target state="translated">&lt;全局命名空间&gt;</target>
-        <note />
-      </trans-unit>
-      <trans-unit id="IDS_FeatureGenerics">
-        <source>generics</source>
-        <target state="translated">泛型</target>
-        <note />
-      </trans-unit>
-      <trans-unit id="IDS_FeatureAnonDelegates">
-        <source>anonymous methods</source>
-        <target state="translated">匿名方法</target>
-        <note />
-      </trans-unit>
-      <trans-unit id="IDS_FeatureModuleAttrLoc">
-        <source>module as an attribute target specifier</source>
-        <target state="translated">作为特性目标说明符的模块</target>
-        <note />
-      </trans-unit>
-      <trans-unit id="IDS_FeatureGlobalNamespace">
-        <source>namespace alias qualifier</source>
-        <target state="translated">命名空间别名限定符</target>
-        <note />
-      </trans-unit>
-      <trans-unit id="IDS_FeatureFixedBuffer">
-        <source>fixed size buffers</source>
-        <target state="translated">固定大小缓冲区</target>
-        <note />
-      </trans-unit>
-      <trans-unit id="IDS_FeaturePragma">
-        <source>#pragma</source>
-        <target state="translated">#pragma</target>
-        <note />
-      </trans-unit>
-      <trans-unit id="IDS_FeatureStaticClasses">
-        <source>static classes</source>
-        <target state="translated">静态类</target>
-        <note />
-      </trans-unit>
-      <trans-unit id="IDS_FeatureReadOnlyStructs">
-        <source>readonly structs</source>
-        <target state="translated">只读结构</target>
-        <note />
-      </trans-unit>
-      <trans-unit id="IDS_FeaturePartialTypes">
-        <source>partial types</source>
-        <target state="translated">分部类型</target>
-        <note />
-      </trans-unit>
-      <trans-unit id="IDS_FeatureAsync">
-        <source>async function</source>
-        <target state="translated">异步函数</target>
-        <note />
-      </trans-unit>
-      <trans-unit id="IDS_FeatureSwitchOnBool">
-        <source>switch on boolean type</source>
-        <target state="translated">启用布尔值类型</target>
-        <note />
-      </trans-unit>
-      <trans-unit id="IDS_MethodGroup">
-        <source>method group</source>
-        <target state="translated">方法组</target>
-        <note />
-      </trans-unit>
-      <trans-unit id="IDS_AnonMethod">
-        <source>anonymous method</source>
-        <target state="translated">匿名方法</target>
-        <note />
-      </trans-unit>
-      <trans-unit id="IDS_Lambda">
-        <source>lambda expression</source>
-        <target state="translated">lambda 表达式</target>
-        <note />
-      </trans-unit>
-      <trans-unit id="IDS_Collection">
-        <source>collection</source>
-        <target state="translated">集合</target>
-        <note />
-      </trans-unit>
-      <trans-unit id="IDS_FeaturePropertyAccessorMods">
-        <source>access modifiers on properties</source>
-        <target state="translated">属性的访问修饰符</target>
-        <note />
-      </trans-unit>
-      <trans-unit id="IDS_FeatureExternAlias">
-        <source>extern alias</source>
-        <target state="translated">外部别名</target>
-        <note />
-      </trans-unit>
-      <trans-unit id="IDS_FeatureIterators">
-        <source>iterators</source>
-        <target state="translated">迭代器</target>
-        <note />
-      </trans-unit>
-      <trans-unit id="IDS_FeatureDefault">
-        <source>default operator</source>
-        <target state="translated">默认运算符</target>
-        <note />
-      </trans-unit>
-      <trans-unit id="IDS_FeatureDefaultLiteral">
-        <source>default literal</source>
-        <target state="translated">默认文本</target>
-        <note />
-      </trans-unit>
-      <trans-unit id="IDS_FeaturePrivateProtected">
-        <source>private protected</source>
-        <target state="translated">private protected</target>
-        <note />
-      </trans-unit>
-      <trans-unit id="IDS_FeatureNullable">
-        <source>nullable types</source>
-        <target state="translated">可以为 null 的类型</target>
-        <note />
-      </trans-unit>
-      <trans-unit id="IDS_FeaturePatternMatching">
-        <source>pattern matching</source>
-        <target state="translated">模式匹配</target>
-        <note />
-      </trans-unit>
-      <trans-unit id="IDS_FeatureExpressionBodiedAccessor">
-        <source>expression body property accessor</source>
-        <target state="translated">表达式主体属性访问器</target>
-        <note />
-      </trans-unit>
-      <trans-unit id="IDS_FeatureExpressionBodiedDeOrConstructor">
-        <source>expression body constructor and destructor</source>
-        <target state="translated">表达式主体构造函数和析构函数</target>
-        <note />
-      </trans-unit>
-      <trans-unit id="IDS_FeatureThrowExpression">
-        <source>throw expression</source>
-        <target state="translated">throw 表达式</target>
-        <note />
-      </trans-unit>
-      <trans-unit id="IDS_FeatureImplicitArray">
-        <source>implicitly typed array</source>
-        <target state="translated">隐式类型的数组</target>
-        <note />
-      </trans-unit>
-      <trans-unit id="IDS_FeatureImplicitLocal">
-        <source>implicitly typed local variable</source>
-        <target state="translated">隐式类型的局部变量</target>
-        <note />
-      </trans-unit>
-      <trans-unit id="IDS_FeatureAnonymousTypes">
-        <source>anonymous types</source>
-        <target state="translated">匿名类型</target>
-        <note />
-      </trans-unit>
-      <trans-unit id="IDS_FeatureAutoImplementedProperties">
-        <source>automatically implemented properties</source>
-        <target state="translated">自动实现的属性</target>
-        <note />
-      </trans-unit>
-      <trans-unit id="IDS_FeatureReadonlyAutoImplementedProperties">
-        <source>readonly automatically implemented properties</source>
-        <target state="translated">自动实现 readonly 的属性</target>
-        <note />
-      </trans-unit>
-      <trans-unit id="IDS_FeatureObjectInitializer">
-        <source>object initializer</source>
-        <target state="translated">对象初始值设定项</target>
-        <note />
-      </trans-unit>
-      <trans-unit id="IDS_FeatureCollectionInitializer">
-        <source>collection initializer</source>
-        <target state="translated">集合初始值设定项</target>
-        <note />
-      </trans-unit>
-      <trans-unit id="IDS_FeatureQueryExpression">
-        <source>query expression</source>
-        <target state="translated">查询表达式</target>
-        <note />
-      </trans-unit>
-      <trans-unit id="IDS_FeatureExtensionMethod">
-        <source>extension method</source>
-        <target state="translated">扩展方法</target>
-        <note />
-      </trans-unit>
-      <trans-unit id="IDS_FeaturePartialMethod">
-        <source>partial method</source>
-        <target state="translated">分部方法</target>
-        <note />
-      </trans-unit>
-      <trans-unit id="IDS_SK_METHOD">
-        <source>method</source>
-        <target state="translated">方法</target>
-        <note />
-      </trans-unit>
-      <trans-unit id="IDS_SK_TYPE">
-        <source>type</source>
-        <target state="translated">类型</target>
-        <note />
-      </trans-unit>
-      <trans-unit id="IDS_SK_NAMESPACE">
-        <source>namespace</source>
-        <target state="translated">命名空间</target>
-        <note />
-      </trans-unit>
-      <trans-unit id="IDS_SK_FIELD">
-        <source>field</source>
-        <target state="translated">字段</target>
-        <note />
-      </trans-unit>
-      <trans-unit id="IDS_SK_PROPERTY">
-        <source>property</source>
-        <target state="translated">属性</target>
-        <note />
-      </trans-unit>
-      <trans-unit id="IDS_SK_UNKNOWN">
-        <source>element</source>
-        <target state="translated">元素</target>
-        <note />
-      </trans-unit>
-      <trans-unit id="IDS_SK_VARIABLE">
-        <source>variable</source>
-        <target state="translated">变量</target>
-        <note />
-      </trans-unit>
-      <trans-unit id="IDS_SK_LABEL">
-        <source>label</source>
-        <target state="translated">标签</target>
-        <note />
-      </trans-unit>
-      <trans-unit id="IDS_SK_EVENT">
-        <source>event</source>
-        <target state="translated">事件</target>
-        <note />
-      </trans-unit>
-      <trans-unit id="IDS_SK_TYVAR">
-        <source>type parameter</source>
-        <target state="translated">类型形参</target>
-        <note />
-      </trans-unit>
-      <trans-unit id="IDS_SK_ALIAS">
-        <source>using alias</source>
-        <target state="translated">using 别名</target>
-        <note />
-      </trans-unit>
-      <trans-unit id="IDS_SK_EXTERNALIAS">
-        <source>extern alias</source>
-        <target state="translated">外部别名</target>
-        <note />
-      </trans-unit>
-      <trans-unit id="IDS_SK_CONSTRUCTOR">
-        <source>constructor</source>
-        <target state="translated">构造函数</target>
-        <note />
-      </trans-unit>
-      <trans-unit id="IDS_FOREACHLOCAL">
-        <source>foreach iteration variable</source>
-        <target state="translated">foreach 迭代变量</target>
-        <note />
-      </trans-unit>
-      <trans-unit id="IDS_FIXEDLOCAL">
-        <source>fixed variable</source>
-        <target state="translated">固定变量</target>
-        <note />
-      </trans-unit>
-      <trans-unit id="IDS_USINGLOCAL">
-        <source>using variable</source>
-        <target state="translated">using 变量</target>
-        <note />
-      </trans-unit>
-      <trans-unit id="IDS_Contravariant">
-        <source>contravariant</source>
-        <target state="translated">逆变</target>
-        <note />
-      </trans-unit>
-      <trans-unit id="IDS_Contravariantly">
-        <source>contravariantly</source>
-        <target state="translated">逆变式</target>
-        <note />
-      </trans-unit>
-      <trans-unit id="IDS_Covariant">
-        <source>covariant</source>
-        <target state="translated">协变</target>
-        <note />
-      </trans-unit>
-      <trans-unit id="IDS_Covariantly">
-        <source>covariantly</source>
-        <target state="translated">协变式</target>
-        <note />
-      </trans-unit>
-      <trans-unit id="IDS_Invariantly">
-        <source>invariantly</source>
-        <target state="translated">固定式</target>
-        <note />
-      </trans-unit>
-      <trans-unit id="IDS_FeatureDynamic">
-        <source>dynamic</source>
-        <target state="translated">动态</target>
-        <note />
-      </trans-unit>
-      <trans-unit id="IDS_FeatureNamedArgument">
-        <source>named argument</source>
-        <target state="translated">命名参数</target>
-        <note />
-      </trans-unit>
-      <trans-unit id="IDS_FeatureOptionalParameter">
-        <source>optional parameter</source>
-        <target state="translated">可选参数</target>
-        <note />
-      </trans-unit>
-      <trans-unit id="IDS_FeatureExceptionFilter">
-        <source>exception filter</source>
-        <target state="translated">异常筛选器</target>
-        <note />
-      </trans-unit>
-      <trans-unit id="IDS_FeatureTypeVariance">
-        <source>type variance</source>
-        <target state="translated">类型方差</target>
-        <note />
-      </trans-unit>
-      <trans-unit id="SyntaxTreeNotFound">
-        <source>SyntaxTree is not part of the compilation</source>
-        <target state="translated">编译中不包含 SyntaxTree</target>
-        <note />
-      </trans-unit>
-      <trans-unit id="SyntaxTreeNotFoundToRemove">
-        <source>SyntaxTree is not part of the compilation, so it cannot be removed</source>
-        <target state="translated">编译中不包含 SyntaxTree，因此无法将其删除</target>
-        <note />
-      </trans-unit>
-      <trans-unit id="WRN_CaseConstantNamedUnderscore">
-        <source>The name '_' refers to the constant, not the discard pattern. Use 'var _' to discard the value, or '@_' to refer to a constant by that name.</source>
-        <target state="translated">名称 "_" 引用常量，而不引用放弃模式。请使用 "var _" 放弃该值，或使用 "@_" 来引用该名称的常量。</target>
-        <note />
-      </trans-unit>
-      <trans-unit id="WRN_CaseConstantNamedUnderscore_Title">
-        <source>Do not use '_' for a case constant.</source>
-        <target state="translated">不要对大小写常量使用 "_"。</target>
-        <note />
-      </trans-unit>
-      <trans-unit id="WRN_ConvertingNullableToNonNullable">
-        <source>Converting null literal or possible null value to non-nullable type.</source>
-        <target state="translated">将 null 文本或可能的 null 值转换为非 null 类型。</target>
-        <note />
-      </trans-unit>
-      <trans-unit id="WRN_ConvertingNullableToNonNullable_Title">
-        <source>Converting null literal or possible null value to non-nullable type.</source>
-        <target state="translated">将 null 文本或可能的 null 值转换为非 null 类型。</target>
-        <note />
-      </trans-unit>
-      <trans-unit id="WRN_DefaultLiteralConvertedToNullIsNotIntended">
-        <source>'default' is converted to 'null', not 'default({0})'</source>
-        <target state="translated">“default” 被转换为 “null” 而非“default({0})”</target>
-        <note />
-      </trans-unit>
-      <trans-unit id="WRN_DefaultLiteralConvertedToNullIsNotIntended_Title">
-        <source>'default' is converted to 'null'</source>
-        <target state="translated">“default” 被转换为 “null”</target>
-        <note />
-      </trans-unit>
-      <trans-unit id="WRN_DuplicateInterfaceWithNullabilityMismatchInBaseList">
-        <source>'{0}' is already listed in the interface list on type '{1}' with different nullability of reference types.</source>
-        <target state="translated">“{0}”已列入类型“{1}”的接口列表中，其中包含不同引用类型的 Null 性。</target>
-        <note />
-      </trans-unit>
-      <trans-unit id="WRN_DuplicateInterfaceWithNullabilityMismatchInBaseList_Title">
-        <source>Interface is already listed in the interface list with different nullability of reference types.</source>
-        <target state="translated">接口已在接口列表中列出，引用类型具有不同的 Null 性。</target>
-        <note />
-      </trans-unit>
-      <trans-unit id="WRN_GivenExpressionAlwaysMatchesConstant">
-        <source>The given expression always matches the provided constant.</source>
-        <target state="translated">给定的表达式始终与提供的常量匹配。</target>
-        <note />
-      </trans-unit>
-      <trans-unit id="WRN_GivenExpressionAlwaysMatchesConstant_Title">
-        <source>The given expression always matches the provided constant.</source>
-        <target state="translated">给定的表达式始终与提供的常量匹配。</target>
-        <note />
-      </trans-unit>
-      <trans-unit id="WRN_GivenExpressionNeverMatchesPattern">
-        <source>The given expression never matches the provided pattern.</source>
-        <target state="translated">给定的表达式永远不会与提供的模式匹配。</target>
-        <note />
-      </trans-unit>
-      <trans-unit id="WRN_GivenExpressionNeverMatchesPattern_Title">
-        <source>The given expression never matches the provided pattern.</source>
-        <target state="translated">给定的表达式永远不会与提供的模式匹配。</target>
-        <note />
-      </trans-unit>
-      <trans-unit id="WRN_IllegalPPWarningSafeOnly">
-        <source>Expected nullable</source>
-        <target state="new">Expected nullable</target>
-        <note />
-      </trans-unit>
-      <trans-unit id="WRN_IllegalPPWarningSafeOnly_Title">
-        <source>Expected nullable after #pragma warning safeonly</source>
-        <target state="new">Expected nullable after #pragma warning safeonly</target>
-        <note />
-      </trans-unit>
-      <trans-unit id="WRN_IsTypeNamedUnderscore">
-        <source>The name '_' refers to the type '{0}', not the discard pattern. Use '@_' for the type, or 'var _' to discard.</source>
-        <target state="translated">名称 "_" 引用类型“{0}”，而不引用放弃模式。对于类型，请使用 "@_"；对于弃用，请使用 "var _"。</target>
-        <note />
-      </trans-unit>
-      <trans-unit id="WRN_IsTypeNamedUnderscore_Title">
-        <source>Do not use '_' to refer to the type in an is-type expression.</source>
-        <target state="translated">请勿使用 "_" 引用 is-type 表达式中的类型。</target>
-        <note />
-      </trans-unit>
-      <trans-unit id="WRN_MissingNonNullTypesContextForAnnotation">
-        <source>The annotation for nullable reference types should only be used in code within a '#nullable' context.</source>
-        <target state="translated">应仅在 “#nullable” 上下文中的代码中使用可为 null 的引用类型的注释。</target>
-        <note />
-      </trans-unit>
-      <trans-unit id="WRN_MissingNonNullTypesContextForAnnotation_Title">
-        <source>The annotation for nullable reference types should only be used in code within a '#nullable' context.</source>
-        <target state="translated">应仅在 “#nullable” 上下文中的代码中使用可为 null 的引用类型的注释。</target>
-        <note />
-      </trans-unit>
-      <trans-unit id="WRN_NullAsNonNullable">
-        <source>Cannot convert null literal to non-nullable reference or unconstrained type parameter.</source>
-        <target state="translated">无法将 null 文本转换为非 null 引用或无约束类型参数。</target>
-        <note />
-      </trans-unit>
-      <trans-unit id="WRN_NullAsNonNullable_Title">
-        <source>Cannot convert null literal to non-nullable reference or unconstrained type parameter.</source>
-        <target state="translated">无法将 null 文本转换为非 null 引用或无约束类型参数。</target>
-        <note />
-      </trans-unit>
-      <trans-unit id="WRN_NullReferenceArgument">
-        <source>Possible null reference argument for parameter '{0}' in '{1}'.</source>
-        <target state="translated">“{1}”中“{0}”形参的可能的 null 引用实参。</target>
-        <note />
-      </trans-unit>
-      <trans-unit id="WRN_NullReferenceArgument_Title">
-        <source>Possible null reference argument.</source>
-        <target state="translated">可能的 null 引用参数。</target>
-        <note />
-      </trans-unit>
-      <trans-unit id="WRN_NullReferenceAssignment">
-        <source>Possible null reference assignment.</source>
-        <target state="translated">可能的 null 引用赋值。</target>
-        <note />
-      </trans-unit>
-      <trans-unit id="WRN_NullReferenceAssignment_Title">
-        <source>Possible null reference assignment.</source>
-        <target state="translated">可能的 null 引用赋值。</target>
-        <note />
-      </trans-unit>
-      <trans-unit id="WRN_NullReferenceReceiver">
-        <source>Possible dereference of a null reference.</source>
-        <target state="translated">null 引用可能的取消引用。</target>
-        <note />
-      </trans-unit>
-      <trans-unit id="WRN_NullReferenceReceiver_Title">
-        <source>Possible dereference of a null reference.</source>
-        <target state="translated">null 引用可能的取消引用。</target>
-        <note />
-      </trans-unit>
-      <trans-unit id="WRN_NullReferenceReturn">
-        <source>Possible null reference return.</source>
-        <target state="translated">可能的 null 引用返回。</target>
-        <note />
-      </trans-unit>
-      <trans-unit id="WRN_NullReferenceReturn_Title">
-        <source>Possible null reference return.</source>
-        <target state="translated">可能的 null 引用返回。</target>
-        <note />
-      </trans-unit>
-      <trans-unit id="WRN_NullabilityMismatchInArgument">
-        <source>Nullability of reference types in argument of type '{0}' doesn't match target type '{1}' for parameter '{2}' in '{3}'.</source>
-        <target state="translated">类型“{0}”的实参中引用类型的为 Null 性与“{3}”中形参“{2}”的目标类型“{1}”不匹配。</target>
-        <note />
-      </trans-unit>
-      <trans-unit id="WRN_NullabilityMismatchInArgument_Title">
-        <source>Nullability of reference types in argument doesn't match target type.</source>
-        <target state="translated">参数中的引用类型的为 Null 性与目标类型不匹配。</target>
-        <note />
-      </trans-unit>
-      <trans-unit id="WRN_NullabilityMismatchInAssignment">
-        <source>Nullability of reference types in value of type '{0}' doesn't match target type '{1}'.</source>
-        <target state="translated">类型“{0}”的值中引用类型的为 Null 性与目标类型“{1}”不匹配。</target>
-        <note />
-      </trans-unit>
-      <trans-unit id="WRN_NullabilityMismatchInAssignment_Title">
-        <source>Nullability of reference types in value doesn't match target type.</source>
-        <target state="translated">值中的引用类型的为 Null 性与目标类型不匹配。</target>
-        <note />
-      </trans-unit>
-      <trans-unit id="WRN_NullabilityMismatchInConstraintsOnImplicitImplementation">
-        <source>Nullability in constraints for type parameter '{0}' of method '{1}' doesn't match the constraints for type parameter '{2}' of interface method '{3}'. Consider using an explicit interface implementation instead.</source>
-        <target state="translated">方法“{1}”的类型参数“{0}”的约束中的为 Null 性与接口方法“{3}”的类型参数“{2}”的约束不匹配。请考虑改用显式接口实现。</target>
-        <note />
-      </trans-unit>
-      <trans-unit id="WRN_NullabilityMismatchInConstraintsOnImplicitImplementation_Title">
-        <source>Nullability in constraints for type parameter doesn't match the constraints for type parameter in implicitly implemented interface method'.</source>
-        <target state="translated">类型参数的约束中的为 Null 性与隐式实现接口方法中的类型参数的约束不匹配。</target>
-        <note />
-      </trans-unit>
-      <trans-unit id="WRN_NullabilityMismatchInExplicitlyImplementedInterface">
-        <source>Nullability of reference types in explicit interface specifier doesn't match interface implemented by the type.</source>
-        <target state="translated">显式接口说明符中引用类型的 Null 性与该类型实现的接口不匹配。</target>
-        <note />
-      </trans-unit>
-      <trans-unit id="WRN_NullabilityMismatchInExplicitlyImplementedInterface_Title">
-        <source>Nullability of reference types in explicit interface specifier doesn't match interface implemented by the type.</source>
-        <target state="translated">显式接口说明符中引用类型的 Null 性与该类型实现的接口不匹配。</target>
-        <note />
-      </trans-unit>
-      <trans-unit id="WRN_NullabilityMismatchInInterfaceImplementedByBase">
-        <source>'{0}' does not implement interface member '{1}'. Nullability of reference types in interface implemented by the base type doesn't match.</source>
-        <target state="translated">“{0}”不实现接口成员“{1}”。接口中基类型实现的引用类型的 Null 性不匹配。</target>
-        <note />
-      </trans-unit>
-      <trans-unit id="WRN_NullabilityMismatchInInterfaceImplementedByBase_Title">
-        <source>Type does not implement interface member. Nullability of reference types in interface implemented by the base type doesn't match.</source>
-        <target state="translated">类型不实现接口成员。接口中基类型实现的引用类型的 Null 性不匹配。</target>
-        <note />
-      </trans-unit>
-      <trans-unit id="WRN_NullabilityMismatchInParameterTypeOfTargetDelegate">
-        <source>Nullability of reference types in type of parameter '{0}' of '{1}' doesn't match the target delegate '{2}'.</source>
-        <target state="translated">“{1}”的参数“{0}”类型中引用类型的为 Null 性与目标委托“{2}”不匹配。</target>
-        <note />
-      </trans-unit>
-      <trans-unit id="WRN_NullabilityMismatchInParameterTypeOfTargetDelegate_Title">
-        <source>Nullability of reference types in type of parameter doesn't match the target delegate.</source>
-        <target state="translated">参数类型中引用类型的为 Null 性与目标委托不匹配。</target>
-        <note />
-      </trans-unit>
-      <trans-unit id="WRN_NullabilityMismatchInParameterTypeOnExplicitImplementation">
-        <source>Nullability of reference types in type of parameter '{0}' doesn't match implemented member '{1}'.</source>
-        <target state="translated">参数“{0}”类型中引用类型的为 Null 性与实现的成员“{1}”不匹配。</target>
-        <note />
-      </trans-unit>
-      <trans-unit id="WRN_NullabilityMismatchInParameterTypeOnExplicitImplementation_Title">
-        <source>Nullability of reference types in type of parameter doesn't match implemented member.</source>
-        <target state="translated">参数类型中引用类型的为 Null 性与实现的成员不匹配。</target>
-        <note />
-      </trans-unit>
-      <trans-unit id="WRN_NullabilityMismatchInParameterTypeOnImplicitImplementation">
-        <source>Nullability of reference types in type of parameter '{0}' doesn't match implicitly implemented member '{1}'.</source>
-        <target state="translated">参数“{0}”类型中引用类型的为 Null 性与隐式实现的成员“{1}”不匹配。</target>
-        <note />
-      </trans-unit>
-      <trans-unit id="WRN_NullabilityMismatchInParameterTypeOnImplicitImplementation_Title">
-        <source>Nullability of reference types in type of parameter doesn't match implicitly implemented member.</source>
-        <target state="translated">参数类型中引用类型的为 Null 性与隐式实现的成员不匹配。</target>
-        <note />
-      </trans-unit>
-      <trans-unit id="WRN_NullabilityMismatchInParameterTypeOnOverride">
-        <source>Nullability of reference types in type of parameter '{0}' doesn't match overridden member.</source>
-        <target state="translated">参数“{0}”类型中引用类型的为 Null 性与重写成员不匹配。</target>
-        <note />
-      </trans-unit>
-      <trans-unit id="WRN_NullabilityMismatchInParameterTypeOnOverride_Title">
-        <source>Nullability of reference types in type of parameter doesn't match overridden member.</source>
-        <target state="translated">参数类型中引用类型的为 Null 性与重写成员不匹配。</target>
-        <note />
-=======
       <trans-unit id="IDS_CSCHelp">
         <source>
                              Visual C# Compiler Options
@@ -1423,7 +682,6 @@
 -modulename:&lt;string&gt;          指定源模块的名称
 </target>
         <note>Visual C# Compiler Options</note>
->>>>>>> 5a025805
       </trans-unit>
       <trans-unit id="IDS_Disposable">
         <source>disposable</source>
@@ -1535,7 +793,746 @@
         <target state="translated">元组相等</target>
         <note />
       </trans-unit>
-<<<<<<< HEAD
+      <trans-unit id="IDS_FeatureUnconstrainedTypeParameterInNullCoalescingOperator">
+        <source>unconstrained type parameters in null coalescing operator</source>
+        <target state="translated">合并运算符中的无约束类型参数</target>
+        <note />
+      </trans-unit>
+      <trans-unit id="IDS_FeatureUnmanagedConstructedTypes">
+        <source>unmanaged constructed types</source>
+        <target state="new">unmanaged constructed types</target>
+        <note />
+      </trans-unit>
+      <trans-unit id="IDS_FeatureUnmanagedGenericTypeConstraint">
+        <source>unmanaged generic type constraints</source>
+        <target state="translated">非托管泛型类型约束</target>
+        <note />
+      </trans-unit>
+      <trans-unit id="IDS_FeatureUsingDeclarations">
+        <source>using declarations</source>
+        <target state="translated">Using 声明</target>
+        <note />
+      </trans-unit>
+      <trans-unit id="IDS_NULL">
+        <source>&lt;null&gt;</source>
+        <target state="translated">&lt;null&gt;</target>
+        <note />
+      </trans-unit>
+      <trans-unit id="IDS_ThrowExpression">
+        <source>&lt;throw expression&gt;</source>
+        <target state="translated">&lt;throw 表达式&gt;</target>
+        <note />
+      </trans-unit>
+      <trans-unit id="IDS_RELATEDERROR">
+        <source>(Location of symbol related to previous error)</source>
+        <target state="translated">(与前一个错误相关的符号位置)</target>
+        <note />
+      </trans-unit>
+      <trans-unit id="IDS_RELATEDWARNING">
+        <source>(Location of symbol related to previous warning)</source>
+        <target state="translated">(与前一个警告相关的符号位置)</target>
+        <note />
+      </trans-unit>
+      <trans-unit id="IDS_XMLIGNORED">
+        <source>&lt;!-- Badly formed XML comment ignored for member "{0}" --&gt;</source>
+        <target state="translated">&lt;!-- 对于成员“{0}”忽略有格式错误的 XML 注释 --&gt;</target>
+        <note />
+      </trans-unit>
+      <trans-unit id="IDS_XMLIGNORED2">
+        <source> Badly formed XML file "{0}" cannot be included </source>
+        <target state="translated"> 无法包括格式错误的 XML 文件“{0}” </target>
+        <note />
+      </trans-unit>
+      <trans-unit id="IDS_XMLFAILEDINCLUDE">
+        <source> Failed to insert some or all of included XML </source>
+        <target state="translated">未能插入某些或全部所包含的 XML </target>
+        <note />
+      </trans-unit>
+      <trans-unit id="IDS_XMLBADINCLUDE">
+        <source> Include tag is invalid </source>
+        <target state="translated"> 包含标记无效 </target>
+        <note />
+      </trans-unit>
+      <trans-unit id="IDS_XMLNOINCLUDE">
+        <source> No matching elements were found for the following include tag </source>
+        <target state="translated">未找到下列包含标记的匹配元素 </target>
+        <note />
+      </trans-unit>
+      <trans-unit id="IDS_XMLMISSINGINCLUDEFILE">
+        <source>Missing file attribute</source>
+        <target state="translated">缺少文件特性</target>
+        <note />
+      </trans-unit>
+      <trans-unit id="IDS_XMLMISSINGINCLUDEPATH">
+        <source>Missing path attribute</source>
+        <target state="translated">缺少路径特性</target>
+        <note />
+      </trans-unit>
+      <trans-unit id="IDS_GlobalNamespace">
+        <source>&lt;global namespace&gt;</source>
+        <target state="translated">&lt;全局命名空间&gt;</target>
+        <note />
+      </trans-unit>
+      <trans-unit id="IDS_FeatureGenerics">
+        <source>generics</source>
+        <target state="translated">泛型</target>
+        <note />
+      </trans-unit>
+      <trans-unit id="IDS_FeatureAnonDelegates">
+        <source>anonymous methods</source>
+        <target state="translated">匿名方法</target>
+        <note />
+      </trans-unit>
+      <trans-unit id="IDS_FeatureModuleAttrLoc">
+        <source>module as an attribute target specifier</source>
+        <target state="translated">作为特性目标说明符的模块</target>
+        <note />
+      </trans-unit>
+      <trans-unit id="IDS_FeatureGlobalNamespace">
+        <source>namespace alias qualifier</source>
+        <target state="translated">命名空间别名限定符</target>
+        <note />
+      </trans-unit>
+      <trans-unit id="IDS_FeatureFixedBuffer">
+        <source>fixed size buffers</source>
+        <target state="translated">固定大小缓冲区</target>
+        <note />
+      </trans-unit>
+      <trans-unit id="IDS_FeaturePragma">
+        <source>#pragma</source>
+        <target state="translated">#pragma</target>
+        <note />
+      </trans-unit>
+      <trans-unit id="IDS_FeatureStaticClasses">
+        <source>static classes</source>
+        <target state="translated">静态类</target>
+        <note />
+      </trans-unit>
+      <trans-unit id="IDS_FeatureReadOnlyStructs">
+        <source>readonly structs</source>
+        <target state="translated">只读结构</target>
+        <note />
+      </trans-unit>
+      <trans-unit id="IDS_FeaturePartialTypes">
+        <source>partial types</source>
+        <target state="translated">分部类型</target>
+        <note />
+      </trans-unit>
+      <trans-unit id="IDS_FeatureAsync">
+        <source>async function</source>
+        <target state="translated">异步函数</target>
+        <note />
+      </trans-unit>
+      <trans-unit id="IDS_FeatureSwitchOnBool">
+        <source>switch on boolean type</source>
+        <target state="translated">启用布尔值类型</target>
+        <note />
+      </trans-unit>
+      <trans-unit id="IDS_MethodGroup">
+        <source>method group</source>
+        <target state="translated">方法组</target>
+        <note />
+      </trans-unit>
+      <trans-unit id="IDS_AnonMethod">
+        <source>anonymous method</source>
+        <target state="translated">匿名方法</target>
+        <note />
+      </trans-unit>
+      <trans-unit id="IDS_Lambda">
+        <source>lambda expression</source>
+        <target state="translated">lambda 表达式</target>
+        <note />
+      </trans-unit>
+      <trans-unit id="IDS_Collection">
+        <source>collection</source>
+        <target state="translated">集合</target>
+        <note />
+      </trans-unit>
+      <trans-unit id="IDS_FeaturePropertyAccessorMods">
+        <source>access modifiers on properties</source>
+        <target state="translated">属性的访问修饰符</target>
+        <note />
+      </trans-unit>
+      <trans-unit id="IDS_FeatureExternAlias">
+        <source>extern alias</source>
+        <target state="translated">外部别名</target>
+        <note />
+      </trans-unit>
+      <trans-unit id="IDS_FeatureIterators">
+        <source>iterators</source>
+        <target state="translated">迭代器</target>
+        <note />
+      </trans-unit>
+      <trans-unit id="IDS_FeatureDefault">
+        <source>default operator</source>
+        <target state="translated">默认运算符</target>
+        <note />
+      </trans-unit>
+      <trans-unit id="IDS_FeatureDefaultLiteral">
+        <source>default literal</source>
+        <target state="translated">默认文本</target>
+        <note />
+      </trans-unit>
+      <trans-unit id="IDS_FeaturePrivateProtected">
+        <source>private protected</source>
+        <target state="translated">private protected</target>
+        <note />
+      </trans-unit>
+      <trans-unit id="IDS_FeatureNullable">
+        <source>nullable types</source>
+        <target state="translated">可以为 null 的类型</target>
+        <note />
+      </trans-unit>
+      <trans-unit id="IDS_FeaturePatternMatching">
+        <source>pattern matching</source>
+        <target state="translated">模式匹配</target>
+        <note />
+      </trans-unit>
+      <trans-unit id="IDS_FeatureExpressionBodiedAccessor">
+        <source>expression body property accessor</source>
+        <target state="translated">表达式主体属性访问器</target>
+        <note />
+      </trans-unit>
+      <trans-unit id="IDS_FeatureExpressionBodiedDeOrConstructor">
+        <source>expression body constructor and destructor</source>
+        <target state="translated">表达式主体构造函数和析构函数</target>
+        <note />
+      </trans-unit>
+      <trans-unit id="IDS_FeatureThrowExpression">
+        <source>throw expression</source>
+        <target state="translated">throw 表达式</target>
+        <note />
+      </trans-unit>
+      <trans-unit id="IDS_FeatureImplicitArray">
+        <source>implicitly typed array</source>
+        <target state="translated">隐式类型的数组</target>
+        <note />
+      </trans-unit>
+      <trans-unit id="IDS_FeatureImplicitLocal">
+        <source>implicitly typed local variable</source>
+        <target state="translated">隐式类型的局部变量</target>
+        <note />
+      </trans-unit>
+      <trans-unit id="IDS_FeatureAnonymousTypes">
+        <source>anonymous types</source>
+        <target state="translated">匿名类型</target>
+        <note />
+      </trans-unit>
+      <trans-unit id="IDS_FeatureAutoImplementedProperties">
+        <source>automatically implemented properties</source>
+        <target state="translated">自动实现的属性</target>
+        <note />
+      </trans-unit>
+      <trans-unit id="IDS_FeatureReadonlyAutoImplementedProperties">
+        <source>readonly automatically implemented properties</source>
+        <target state="translated">自动实现 readonly 的属性</target>
+        <note />
+      </trans-unit>
+      <trans-unit id="IDS_FeatureObjectInitializer">
+        <source>object initializer</source>
+        <target state="translated">对象初始值设定项</target>
+        <note />
+      </trans-unit>
+      <trans-unit id="IDS_FeatureCollectionInitializer">
+        <source>collection initializer</source>
+        <target state="translated">集合初始值设定项</target>
+        <note />
+      </trans-unit>
+      <trans-unit id="IDS_FeatureQueryExpression">
+        <source>query expression</source>
+        <target state="translated">查询表达式</target>
+        <note />
+      </trans-unit>
+      <trans-unit id="IDS_FeatureExtensionMethod">
+        <source>extension method</source>
+        <target state="translated">扩展方法</target>
+        <note />
+      </trans-unit>
+      <trans-unit id="IDS_FeaturePartialMethod">
+        <source>partial method</source>
+        <target state="translated">分部方法</target>
+        <note />
+      </trans-unit>
+      <trans-unit id="IDS_SK_METHOD">
+        <source>method</source>
+        <target state="translated">方法</target>
+        <note />
+      </trans-unit>
+      <trans-unit id="IDS_SK_TYPE">
+        <source>type</source>
+        <target state="translated">类型</target>
+        <note />
+      </trans-unit>
+      <trans-unit id="IDS_SK_NAMESPACE">
+        <source>namespace</source>
+        <target state="translated">命名空间</target>
+        <note />
+      </trans-unit>
+      <trans-unit id="IDS_SK_FIELD">
+        <source>field</source>
+        <target state="translated">字段</target>
+        <note />
+      </trans-unit>
+      <trans-unit id="IDS_SK_PROPERTY">
+        <source>property</source>
+        <target state="translated">属性</target>
+        <note />
+      </trans-unit>
+      <trans-unit id="IDS_SK_UNKNOWN">
+        <source>element</source>
+        <target state="translated">元素</target>
+        <note />
+      </trans-unit>
+      <trans-unit id="IDS_SK_VARIABLE">
+        <source>variable</source>
+        <target state="translated">变量</target>
+        <note />
+      </trans-unit>
+      <trans-unit id="IDS_SK_LABEL">
+        <source>label</source>
+        <target state="translated">标签</target>
+        <note />
+      </trans-unit>
+      <trans-unit id="IDS_SK_EVENT">
+        <source>event</source>
+        <target state="translated">事件</target>
+        <note />
+      </trans-unit>
+      <trans-unit id="IDS_SK_TYVAR">
+        <source>type parameter</source>
+        <target state="translated">类型形参</target>
+        <note />
+      </trans-unit>
+      <trans-unit id="IDS_SK_ALIAS">
+        <source>using alias</source>
+        <target state="translated">using 别名</target>
+        <note />
+      </trans-unit>
+      <trans-unit id="IDS_SK_EXTERNALIAS">
+        <source>extern alias</source>
+        <target state="translated">外部别名</target>
+        <note />
+      </trans-unit>
+      <trans-unit id="IDS_SK_CONSTRUCTOR">
+        <source>constructor</source>
+        <target state="translated">构造函数</target>
+        <note />
+      </trans-unit>
+      <trans-unit id="IDS_FOREACHLOCAL">
+        <source>foreach iteration variable</source>
+        <target state="translated">foreach 迭代变量</target>
+        <note />
+      </trans-unit>
+      <trans-unit id="IDS_FIXEDLOCAL">
+        <source>fixed variable</source>
+        <target state="translated">固定变量</target>
+        <note />
+      </trans-unit>
+      <trans-unit id="IDS_USINGLOCAL">
+        <source>using variable</source>
+        <target state="translated">using 变量</target>
+        <note />
+      </trans-unit>
+      <trans-unit id="IDS_Contravariant">
+        <source>contravariant</source>
+        <target state="translated">逆变</target>
+        <note />
+      </trans-unit>
+      <trans-unit id="IDS_Contravariantly">
+        <source>contravariantly</source>
+        <target state="translated">逆变式</target>
+        <note />
+      </trans-unit>
+      <trans-unit id="IDS_Covariant">
+        <source>covariant</source>
+        <target state="translated">协变</target>
+        <note />
+      </trans-unit>
+      <trans-unit id="IDS_Covariantly">
+        <source>covariantly</source>
+        <target state="translated">协变式</target>
+        <note />
+      </trans-unit>
+      <trans-unit id="IDS_Invariantly">
+        <source>invariantly</source>
+        <target state="translated">固定式</target>
+        <note />
+      </trans-unit>
+      <trans-unit id="IDS_FeatureDynamic">
+        <source>dynamic</source>
+        <target state="translated">动态</target>
+        <note />
+      </trans-unit>
+      <trans-unit id="IDS_FeatureNamedArgument">
+        <source>named argument</source>
+        <target state="translated">命名参数</target>
+        <note />
+      </trans-unit>
+      <trans-unit id="IDS_FeatureOptionalParameter">
+        <source>optional parameter</source>
+        <target state="translated">可选参数</target>
+        <note />
+      </trans-unit>
+      <trans-unit id="IDS_FeatureExceptionFilter">
+        <source>exception filter</source>
+        <target state="translated">异常筛选器</target>
+        <note />
+      </trans-unit>
+      <trans-unit id="IDS_FeatureTypeVariance">
+        <source>type variance</source>
+        <target state="translated">类型方差</target>
+        <note />
+      </trans-unit>
+      <trans-unit id="SyntaxTreeNotFound">
+        <source>SyntaxTree is not part of the compilation</source>
+        <target state="translated">编译中不包含 SyntaxTree</target>
+        <note />
+      </trans-unit>
+      <trans-unit id="SyntaxTreeNotFoundToRemove">
+        <source>SyntaxTree is not part of the compilation, so it cannot be removed</source>
+        <target state="translated">编译中不包含 SyntaxTree，因此无法将其删除</target>
+        <note />
+      </trans-unit>
+      <trans-unit id="WRN_CaseConstantNamedUnderscore">
+        <source>The name '_' refers to the constant, not the discard pattern. Use 'var _' to discard the value, or '@_' to refer to a constant by that name.</source>
+        <target state="translated">名称 "_" 引用常量，而不引用放弃模式。请使用 "var _" 放弃该值，或使用 "@_" 来引用该名称的常量。</target>
+        <note />
+      </trans-unit>
+      <trans-unit id="WRN_CaseConstantNamedUnderscore_Title">
+        <source>Do not use '_' for a case constant.</source>
+        <target state="translated">不要对大小写常量使用 "_"。</target>
+        <note />
+      </trans-unit>
+      <trans-unit id="WRN_ConvertingNullableToNonNullable">
+        <source>Converting null literal or possible null value to non-nullable type.</source>
+        <target state="translated">将 null 文本或可能的 null 值转换为非 null 类型。</target>
+        <note />
+      </trans-unit>
+      <trans-unit id="WRN_ConvertingNullableToNonNullable_Title">
+        <source>Converting null literal or possible null value to non-nullable type.</source>
+        <target state="translated">将 null 文本或可能的 null 值转换为非 null 类型。</target>
+        <note />
+      </trans-unit>
+      <trans-unit id="WRN_DefaultLiteralConvertedToNullIsNotIntended">
+        <source>'default' is converted to 'null', not 'default({0})'</source>
+        <target state="translated">“default” 被转换为 “null” 而非“default({0})”</target>
+        <note />
+      </trans-unit>
+      <trans-unit id="WRN_DefaultLiteralConvertedToNullIsNotIntended_Title">
+        <source>'default' is converted to 'null'</source>
+        <target state="translated">“default” 被转换为 “null”</target>
+        <note />
+      </trans-unit>
+      <trans-unit id="WRN_DuplicateInterfaceWithNullabilityMismatchInBaseList">
+        <source>'{0}' is already listed in the interface list on type '{1}' with different nullability of reference types.</source>
+        <target state="translated">“{0}”已列入类型“{1}”的接口列表中，其中包含不同引用类型的 Null 性。</target>
+        <note />
+      </trans-unit>
+      <trans-unit id="WRN_DuplicateInterfaceWithNullabilityMismatchInBaseList_Title">
+        <source>Interface is already listed in the interface list with different nullability of reference types.</source>
+        <target state="translated">接口已在接口列表中列出，引用类型具有不同的 Null 性。</target>
+        <note />
+      </trans-unit>
+      <trans-unit id="WRN_GivenExpressionAlwaysMatchesConstant">
+        <source>The given expression always matches the provided constant.</source>
+        <target state="translated">给定的表达式始终与提供的常量匹配。</target>
+        <note />
+      </trans-unit>
+      <trans-unit id="WRN_GivenExpressionAlwaysMatchesConstant_Title">
+        <source>The given expression always matches the provided constant.</source>
+        <target state="translated">给定的表达式始终与提供的常量匹配。</target>
+        <note />
+      </trans-unit>
+      <trans-unit id="WRN_GivenExpressionNeverMatchesPattern">
+        <source>The given expression never matches the provided pattern.</source>
+        <target state="translated">给定的表达式永远不会与提供的模式匹配。</target>
+        <note />
+      </trans-unit>
+      <trans-unit id="WRN_GivenExpressionNeverMatchesPattern_Title">
+        <source>The given expression never matches the provided pattern.</source>
+        <target state="translated">给定的表达式永远不会与提供的模式匹配。</target>
+        <note />
+      </trans-unit>
+      <trans-unit id="WRN_IllegalPPWarningSafeOnly">
+        <source>Expected nullable</source>
+        <target state="translated">应是可为 null</target>
+        <note />
+      </trans-unit>
+      <trans-unit id="WRN_IllegalPPWarningSafeOnly_Title">
+        <source>Expected nullable after #pragma warning safeonly</source>
+        <target state="translated">在 #pragma warning safeonly 之后应是可为 null</target>
+        <note />
+      </trans-unit>
+      <trans-unit id="WRN_IsTypeNamedUnderscore">
+        <source>The name '_' refers to the type '{0}', not the discard pattern. Use '@_' for the type, or 'var _' to discard.</source>
+        <target state="translated">名称 "_" 引用类型“{0}”，而不引用放弃模式。对于类型，请使用 "@_"；对于弃用，请使用 "var _"。</target>
+        <note />
+      </trans-unit>
+      <trans-unit id="WRN_IsTypeNamedUnderscore_Title">
+        <source>Do not use '_' to refer to the type in an is-type expression.</source>
+        <target state="translated">请勿使用 "_" 引用 is-type 表达式中的类型。</target>
+        <note />
+      </trans-unit>
+      <trans-unit id="WRN_MissingNonNullTypesContextForAnnotation">
+        <source>The annotation for nullable reference types should only be used in code within a '#nullable' context.</source>
+        <target state="translated">应仅在 “#nullable” 上下文中的代码中使用可为 null 的引用类型的注释。</target>
+        <note />
+      </trans-unit>
+      <trans-unit id="WRN_MissingNonNullTypesContextForAnnotation_Title">
+        <source>The annotation for nullable reference types should only be used in code within a '#nullable' context.</source>
+        <target state="translated">应仅在 “#nullable” 上下文中的代码中使用可为 null 的引用类型的注释。</target>
+        <note />
+      </trans-unit>
+      <trans-unit id="WRN_NullAsNonNullable">
+        <source>Cannot convert null literal to non-nullable reference or unconstrained type parameter.</source>
+        <target state="translated">无法将 null 文本转换为非 null 引用或无约束类型参数。</target>
+        <note />
+      </trans-unit>
+      <trans-unit id="WRN_NullAsNonNullable_Title">
+        <source>Cannot convert null literal to non-nullable reference or unconstrained type parameter.</source>
+        <target state="translated">无法将 null 文本转换为非 null 引用或无约束类型参数。</target>
+        <note />
+      </trans-unit>
+      <trans-unit id="WRN_NullReferenceArgument">
+        <source>Possible null reference argument for parameter '{0}' in '{1}'.</source>
+        <target state="translated">“{1}”中“{0}”形参的可能的 null 引用实参。</target>
+        <note />
+      </trans-unit>
+      <trans-unit id="WRN_NullReferenceArgument_Title">
+        <source>Possible null reference argument.</source>
+        <target state="translated">可能的 null 引用参数。</target>
+        <note />
+      </trans-unit>
+      <trans-unit id="WRN_NullReferenceAssignment">
+        <source>Possible null reference assignment.</source>
+        <target state="translated">可能的 null 引用赋值。</target>
+        <note />
+      </trans-unit>
+      <trans-unit id="WRN_NullReferenceAssignment_Title">
+        <source>Possible null reference assignment.</source>
+        <target state="translated">可能的 null 引用赋值。</target>
+        <note />
+      </trans-unit>
+      <trans-unit id="WRN_NullReferenceReceiver">
+        <source>Possible dereference of a null reference.</source>
+        <target state="translated">null 引用可能的取消引用。</target>
+        <note />
+      </trans-unit>
+      <trans-unit id="WRN_NullReferenceReceiver_Title">
+        <source>Possible dereference of a null reference.</source>
+        <target state="translated">null 引用可能的取消引用。</target>
+        <note />
+      </trans-unit>
+      <trans-unit id="WRN_NullReferenceReturn">
+        <source>Possible null reference return.</source>
+        <target state="translated">可能的 null 引用返回。</target>
+        <note />
+      </trans-unit>
+      <trans-unit id="WRN_NullReferenceReturn_Title">
+        <source>Possible null reference return.</source>
+        <target state="translated">可能的 null 引用返回。</target>
+        <note />
+      </trans-unit>
+      <trans-unit id="WRN_NullabilityMismatchInArgument">
+        <source>Nullability of reference types in argument of type '{0}' doesn't match target type '{1}' for parameter '{2}' in '{3}'.</source>
+        <target state="translated">类型“{0}”的实参中引用类型的为 Null 性与“{3}”中形参“{2}”的目标类型“{1}”不匹配。</target>
+        <note />
+      </trans-unit>
+      <trans-unit id="WRN_NullabilityMismatchInArgument_Title">
+        <source>Nullability of reference types in argument doesn't match target type.</source>
+        <target state="translated">参数中的引用类型的为 Null 性与目标类型不匹配。</target>
+        <note />
+      </trans-unit>
+      <trans-unit id="WRN_NullabilityMismatchInAssignment">
+        <source>Nullability of reference types in value of type '{0}' doesn't match target type '{1}'.</source>
+        <target state="translated">类型“{0}”的值中引用类型的为 Null 性与目标类型“{1}”不匹配。</target>
+        <note />
+      </trans-unit>
+      <trans-unit id="WRN_NullabilityMismatchInAssignment_Title">
+        <source>Nullability of reference types in value doesn't match target type.</source>
+        <target state="translated">值中的引用类型的为 Null 性与目标类型不匹配。</target>
+        <note />
+      </trans-unit>
+      <trans-unit id="WRN_NullabilityMismatchInConstraintsOnImplicitImplementation">
+        <source>Nullability in constraints for type parameter '{0}' of method '{1}' doesn't match the constraints for type parameter '{2}' of interface method '{3}'. Consider using an explicit interface implementation instead.</source>
+        <target state="translated">方法“{1}”的类型参数“{0}”的约束中的为 Null 性与接口方法“{3}”的类型参数“{2}”的约束不匹配。请考虑改用显式接口实现。</target>
+        <note />
+      </trans-unit>
+      <trans-unit id="WRN_NullabilityMismatchInConstraintsOnImplicitImplementation_Title">
+        <source>Nullability in constraints for type parameter doesn't match the constraints for type parameter in implicitly implemented interface method'.</source>
+        <target state="translated">类型参数的约束中的为 Null 性与隐式实现接口方法中的类型参数的约束不匹配。</target>
+        <note />
+      </trans-unit>
+      <trans-unit id="WRN_NullabilityMismatchInExplicitlyImplementedInterface">
+        <source>Nullability of reference types in explicit interface specifier doesn't match interface implemented by the type.</source>
+        <target state="translated">显式接口说明符中引用类型的 Null 性与该类型实现的接口不匹配。</target>
+        <note />
+      </trans-unit>
+      <trans-unit id="WRN_NullabilityMismatchInExplicitlyImplementedInterface_Title">
+        <source>Nullability of reference types in explicit interface specifier doesn't match interface implemented by the type.</source>
+        <target state="translated">显式接口说明符中引用类型的 Null 性与该类型实现的接口不匹配。</target>
+        <note />
+      </trans-unit>
+      <trans-unit id="WRN_NullabilityMismatchInInterfaceImplementedByBase">
+        <source>'{0}' does not implement interface member '{1}'. Nullability of reference types in interface implemented by the base type doesn't match.</source>
+        <target state="translated">“{0}”不实现接口成员“{1}”。接口中基类型实现的引用类型的 Null 性不匹配。</target>
+        <note />
+      </trans-unit>
+      <trans-unit id="WRN_NullabilityMismatchInInterfaceImplementedByBase_Title">
+        <source>Type does not implement interface member. Nullability of reference types in interface implemented by the base type doesn't match.</source>
+        <target state="translated">类型不实现接口成员。接口中基类型实现的引用类型的 Null 性不匹配。</target>
+        <note />
+      </trans-unit>
+      <trans-unit id="WRN_NullabilityMismatchInParameterTypeOfTargetDelegate">
+        <source>Nullability of reference types in type of parameter '{0}' of '{1}' doesn't match the target delegate '{2}'.</source>
+        <target state="translated">“{1}”的参数“{0}”类型中引用类型的为 Null 性与目标委托“{2}”不匹配。</target>
+        <note />
+      </trans-unit>
+      <trans-unit id="WRN_NullabilityMismatchInParameterTypeOfTargetDelegate_Title">
+        <source>Nullability of reference types in type of parameter doesn't match the target delegate.</source>
+        <target state="translated">参数类型中引用类型的为 Null 性与目标委托不匹配。</target>
+        <note />
+      </trans-unit>
+      <trans-unit id="WRN_NullabilityMismatchInParameterTypeOnExplicitImplementation">
+        <source>Nullability of reference types in type of parameter '{0}' doesn't match implemented member '{1}'.</source>
+        <target state="translated">参数“{0}”类型中引用类型的为 Null 性与实现的成员“{1}”不匹配。</target>
+        <note />
+      </trans-unit>
+      <trans-unit id="WRN_NullabilityMismatchInParameterTypeOnExplicitImplementation_Title">
+        <source>Nullability of reference types in type of parameter doesn't match implemented member.</source>
+        <target state="translated">参数类型中引用类型的为 Null 性与实现的成员不匹配。</target>
+        <note />
+      </trans-unit>
+      <trans-unit id="WRN_NullabilityMismatchInParameterTypeOnImplicitImplementation">
+        <source>Nullability of reference types in type of parameter '{0}' doesn't match implicitly implemented member '{1}'.</source>
+        <target state="translated">参数“{0}”类型中引用类型的为 Null 性与隐式实现的成员“{1}”不匹配。</target>
+        <note />
+      </trans-unit>
+      <trans-unit id="WRN_NullabilityMismatchInParameterTypeOnImplicitImplementation_Title">
+        <source>Nullability of reference types in type of parameter doesn't match implicitly implemented member.</source>
+        <target state="translated">参数类型中引用类型的为 Null 性与隐式实现的成员不匹配。</target>
+        <note />
+      </trans-unit>
+      <trans-unit id="WRN_NullabilityMismatchInParameterTypeOnOverride">
+        <source>Nullability of reference types in type of parameter '{0}' doesn't match overridden member.</source>
+        <target state="translated">参数“{0}”类型中引用类型的为 Null 性与重写成员不匹配。</target>
+        <note />
+      </trans-unit>
+      <trans-unit id="WRN_NullabilityMismatchInParameterTypeOnOverride_Title">
+        <source>Nullability of reference types in type of parameter doesn't match overridden member.</source>
+        <target state="translated">参数类型中引用类型的为 Null 性与重写成员不匹配。</target>
+        <note />
+      </trans-unit>
+      <trans-unit id="WRN_NullabilityMismatchInParameterTypeOnPartial">
+        <source>Nullability of reference types in type of parameter '{0}' doesn't match partial method declaration.</source>
+        <target state="translated">参数“{0}”类型中引用类型的为 Null 性与分部方法声明不匹配。</target>
+        <note />
+      </trans-unit>
+      <trans-unit id="WRN_NullabilityMismatchInParameterTypeOnPartial_Title">
+        <source>Nullability of reference types in type of parameter doesn't match partial method declaration.</source>
+        <target state="translated">参数类型中引用类型的为 Null 性与分部方法声明不匹配。</target>
+        <note />
+      </trans-unit>
+      <trans-unit id="WRN_NullabilityMismatchInReturnTypeOfTargetDelegate">
+        <source>Nullability of reference types in return type of '{0}' doesn't match the target delegate '{1}'.</source>
+        <target state="translated">“{0}”返回类型中引用类型的为 Null 性与目标委托“{1}”不匹配。</target>
+        <note />
+      </trans-unit>
+      <trans-unit id="WRN_NullabilityMismatchInReturnTypeOfTargetDelegate_Title">
+        <source>Nullability of reference types in return type doesn't match the target delegate.</source>
+        <target state="translated">返回类型中引用类型的为 Null 性与目标委托不匹配。</target>
+        <note />
+      </trans-unit>
+      <trans-unit id="WRN_NullabilityMismatchInReturnTypeOnExplicitImplementation">
+        <source>Nullability of reference types in return type doesn't match implemented member '{0}'.</source>
+        <target state="translated">返回类型中引用类型的为 Null 性与实现的成员“{0}”不匹配。</target>
+        <note />
+      </trans-unit>
+      <trans-unit id="WRN_NullabilityMismatchInReturnTypeOnExplicitImplementation_Title">
+        <source>Nullability of reference types in return type doesn't match implemented member.</source>
+        <target state="translated">返回类型中引用类型的为 Null 性与实现的成员不匹配。</target>
+        <note />
+      </trans-unit>
+      <trans-unit id="WRN_NullabilityMismatchInReturnTypeOnImplicitImplementation">
+        <source>Nullability of reference types in return type doesn't match implicitly implemented member '{0}'.</source>
+        <target state="translated">返回类型中引用类型的为 Null 性与隐式实现的成员“{0}”不匹配。</target>
+        <note />
+      </trans-unit>
+      <trans-unit id="WRN_NullabilityMismatchInReturnTypeOnImplicitImplementation_Title">
+        <source>Nullability of reference types in return type doesn't match implicitly implemented member.</source>
+        <target state="translated">返回类型中引用类型的为 Null 性与隐式实现的成员不匹配。</target>
+        <note />
+      </trans-unit>
+      <trans-unit id="WRN_NullabilityMismatchInReturnTypeOnOverride">
+        <source>Nullability of reference types in return type doesn't match overridden member.</source>
+        <target state="translated">返回类型中引用类型的为 Null 性与重写成员不匹配。</target>
+        <note />
+      </trans-unit>
+      <trans-unit id="WRN_NullabilityMismatchInReturnTypeOnOverride_Title">
+        <source>Nullability of reference types in return type doesn't match overridden member.</source>
+        <target state="translated">返回类型中引用类型的为 Null 性与重写成员不匹配。</target>
+        <note />
+      </trans-unit>
+      <trans-unit id="WRN_NullabilityMismatchInTypeOnExplicitImplementation">
+        <source>Nullability of reference types in type doesn't match implemented member '{0}'.</source>
+        <target state="translated">类型中引用类型的为 Null 性与实现的成员“{0}”不匹配。</target>
+        <note />
+      </trans-unit>
+      <trans-unit id="WRN_NullabilityMismatchInTypeOnExplicitImplementation_Title">
+        <source>Nullability of reference types in type doesn't match implemented member.</source>
+        <target state="translated">类型中引用类型的为 Null 性与实现的成员不匹配。</target>
+        <note />
+      </trans-unit>
+      <trans-unit id="WRN_NullabilityMismatchInTypeOnImplicitImplementation">
+        <source>Nullability of reference types in type doesn't match implicitly implemented member '{0}'.</source>
+        <target state="translated">类型中引用类型的为 Null 性与隐式实现的成员“{0}”不匹配。</target>
+        <note />
+      </trans-unit>
+      <trans-unit id="WRN_NullabilityMismatchInTypeOnImplicitImplementation_Title">
+        <source>Nullability of reference types in type doesn't match implicitly implemented member.</source>
+        <target state="translated">类型中引用类型的为 Null 性与隐式实现的成员不匹配。</target>
+        <note />
+      </trans-unit>
+      <trans-unit id="WRN_NullabilityMismatchInTypeOnOverride">
+        <source>Nullability of reference types in type doesn't match overridden member.</source>
+        <target state="translated">类型中引用类型的为 Null 性与重写成员不匹配。</target>
+        <note />
+      </trans-unit>
+      <trans-unit id="WRN_NullabilityMismatchInTypeOnOverride_Title">
+        <source>Nullability of reference types in type doesn't match overridden member.</source>
+        <target state="translated">类型中引用类型的为 Null 性与重写成员不匹配。</target>
+        <note />
+      </trans-unit>
+      <trans-unit id="WRN_NullabilityMismatchInTypeParameterConstraint">
+        <source>The type '{3}' cannot be used as type parameter '{2}' in the generic type or method '{0}'. Nullability of type argument '{3}' doesn't match constraint type '{1}'.</source>
+        <target state="translated">类型“{3}”不能用作泛型类型或方法“{0}”中的类型参数“{2}”。类型参数“{3}”的为 Null 性与约束类型“{1}”不匹配。</target>
+        <note />
+      </trans-unit>
+      <trans-unit id="WRN_NullabilityMismatchInTypeParameterConstraint_Title">
+        <source>The type cannot be used as type parameter in the generic type or method. Nullability of type argument doesn't match constraint type.</source>
+        <target state="translated">类型不能用作泛型类型或方法中的类型参数。类型参数的为 Null 性与约束类型不匹配。</target>
+        <note />
+      </trans-unit>
+      <trans-unit id="WRN_NullabilityMismatchInTypeParameterReferenceTypeConstraint">
+        <source>The type '{2}' cannot be used as type parameter '{1}' in the generic type or method '{0}'. Nullability of type argument '{2}' doesn't match 'class' constraint.</source>
+        <target state="translated">类型“{2}”不能用作泛型类型或方法“{0}”中的类型参数“{1}”。类型参数“{2}”的为 Null 性与 “class” 约束不匹配。</target>
+        <note />
+      </trans-unit>
+      <trans-unit id="WRN_NullabilityMismatchInTypeParameterReferenceTypeConstraint_Title">
+        <source>The type cannot be used as type parameter in the generic type or method. Nullability of type argument doesn't match 'class' constraint.</source>
+        <target state="translated">类型不能用作泛型类型或方法中的类型参数。类型参数的为 Null 性与 “class” 约束不匹配。</target>
+        <note />
+      </trans-unit>
+      <trans-unit id="WRN_NullableValueTypeMayBeNull">
+        <source>Nullable value type may be null.</source>
+        <target state="translated">可为 null 的值类型可为 null。</target>
+        <note />
+      </trans-unit>
+      <trans-unit id="WRN_NullableValueTypeMayBeNull_Title">
+        <source>Nullable value type may be null.</source>
+        <target state="translated">可为 null 的值类型可为 null。</target>
+        <note />
+      </trans-unit>
       <trans-unit id="WRN_PossibleNull">
         <source>Possible null value.</source>
         <target state="new">Possible null value.</target>
@@ -1544,746 +1541,6 @@
       <trans-unit id="WRN_PossibleNull_Title">
         <source>Possible null value.</source>
         <target state="new">Possible null value.</target>
-        <note />
-      </trans-unit>
-      <trans-unit id="WRN_SwitchExpressionNotExhaustive">
-        <source>The switch expression does not handle all possible inputs (it is not exhaustive).</source>
-        <target state="translated">Switch 表达式不会处理所有可能的输入（它并非详尽无遗）。</target>
-=======
-      <trans-unit id="IDS_FeatureUnconstrainedTypeParameterInNullCoalescingOperator">
-        <source>unconstrained type parameters in null coalescing operator</source>
-        <target state="translated">合并运算符中的无约束类型参数</target>
->>>>>>> 5a025805
-        <note />
-      </trans-unit>
-      <trans-unit id="IDS_FeatureUnmanagedGenericTypeConstraint">
-        <source>unmanaged generic type constraints</source>
-        <target state="translated">非托管泛型类型约束</target>
-        <note />
-      </trans-unit>
-      <trans-unit id="IDS_FeatureUsingDeclarations">
-        <source>using declarations</source>
-        <target state="translated">Using 声明</target>
-        <note />
-      </trans-unit>
-      <trans-unit id="IDS_NULL">
-        <source>&lt;null&gt;</source>
-        <target state="translated">&lt;null&gt;</target>
-        <note />
-      </trans-unit>
-      <trans-unit id="IDS_ThrowExpression">
-        <source>&lt;throw expression&gt;</source>
-        <target state="translated">&lt;throw 表达式&gt;</target>
-        <note />
-      </trans-unit>
-      <trans-unit id="IDS_RELATEDERROR">
-        <source>(Location of symbol related to previous error)</source>
-        <target state="translated">(与前一个错误相关的符号位置)</target>
-        <note />
-      </trans-unit>
-      <trans-unit id="IDS_RELATEDWARNING">
-        <source>(Location of symbol related to previous warning)</source>
-        <target state="translated">(与前一个警告相关的符号位置)</target>
-        <note />
-      </trans-unit>
-      <trans-unit id="IDS_XMLIGNORED">
-        <source>&lt;!-- Badly formed XML comment ignored for member "{0}" --&gt;</source>
-        <target state="translated">&lt;!-- 对于成员“{0}”忽略有格式错误的 XML 注释 --&gt;</target>
-        <note />
-      </trans-unit>
-      <trans-unit id="IDS_XMLIGNORED2">
-        <source> Badly formed XML file "{0}" cannot be included </source>
-        <target state="translated"> 无法包括格式错误的 XML 文件“{0}” </target>
-        <note />
-      </trans-unit>
-      <trans-unit id="IDS_XMLFAILEDINCLUDE">
-        <source> Failed to insert some or all of included XML </source>
-        <target state="translated">未能插入某些或全部所包含的 XML </target>
-        <note />
-      </trans-unit>
-      <trans-unit id="IDS_XMLBADINCLUDE">
-        <source> Include tag is invalid </source>
-        <target state="translated"> 包含标记无效 </target>
-        <note />
-      </trans-unit>
-      <trans-unit id="IDS_XMLNOINCLUDE">
-        <source> No matching elements were found for the following include tag </source>
-        <target state="translated">未找到下列包含标记的匹配元素 </target>
-        <note />
-      </trans-unit>
-      <trans-unit id="IDS_XMLMISSINGINCLUDEFILE">
-        <source>Missing file attribute</source>
-        <target state="translated">缺少文件特性</target>
-        <note />
-      </trans-unit>
-      <trans-unit id="IDS_XMLMISSINGINCLUDEPATH">
-        <source>Missing path attribute</source>
-        <target state="translated">缺少路径特性</target>
-        <note />
-      </trans-unit>
-      <trans-unit id="IDS_GlobalNamespace">
-        <source>&lt;global namespace&gt;</source>
-        <target state="translated">&lt;全局命名空间&gt;</target>
-        <note />
-      </trans-unit>
-      <trans-unit id="IDS_FeatureGenerics">
-        <source>generics</source>
-        <target state="translated">泛型</target>
-        <note />
-      </trans-unit>
-      <trans-unit id="IDS_FeatureAnonDelegates">
-        <source>anonymous methods</source>
-        <target state="translated">匿名方法</target>
-        <note />
-      </trans-unit>
-      <trans-unit id="IDS_FeatureModuleAttrLoc">
-        <source>module as an attribute target specifier</source>
-        <target state="translated">作为特性目标说明符的模块</target>
-        <note />
-      </trans-unit>
-      <trans-unit id="IDS_FeatureGlobalNamespace">
-        <source>namespace alias qualifier</source>
-        <target state="translated">命名空间别名限定符</target>
-        <note />
-      </trans-unit>
-      <trans-unit id="IDS_FeatureFixedBuffer">
-        <source>fixed size buffers</source>
-        <target state="translated">固定大小缓冲区</target>
-        <note />
-      </trans-unit>
-      <trans-unit id="IDS_FeaturePragma">
-        <source>#pragma</source>
-        <target state="translated">#pragma</target>
-        <note />
-      </trans-unit>
-      <trans-unit id="IDS_FeatureStaticClasses">
-        <source>static classes</source>
-        <target state="translated">静态类</target>
-        <note />
-      </trans-unit>
-      <trans-unit id="IDS_FeatureReadOnlyStructs">
-        <source>readonly structs</source>
-        <target state="translated">只读结构</target>
-        <note />
-      </trans-unit>
-      <trans-unit id="IDS_FeaturePartialTypes">
-        <source>partial types</source>
-        <target state="translated">分部类型</target>
-        <note />
-      </trans-unit>
-      <trans-unit id="IDS_FeatureAsync">
-        <source>async function</source>
-        <target state="translated">异步函数</target>
-        <note />
-      </trans-unit>
-      <trans-unit id="IDS_FeatureSwitchOnBool">
-        <source>switch on boolean type</source>
-        <target state="translated">启用布尔值类型</target>
-        <note />
-      </trans-unit>
-      <trans-unit id="IDS_MethodGroup">
-        <source>method group</source>
-        <target state="translated">方法组</target>
-        <note />
-      </trans-unit>
-      <trans-unit id="IDS_AnonMethod">
-        <source>anonymous method</source>
-        <target state="translated">匿名方法</target>
-        <note />
-      </trans-unit>
-      <trans-unit id="IDS_Lambda">
-        <source>lambda expression</source>
-        <target state="translated">lambda 表达式</target>
-        <note />
-      </trans-unit>
-      <trans-unit id="IDS_Collection">
-        <source>collection</source>
-        <target state="translated">集合</target>
-        <note />
-      </trans-unit>
-      <trans-unit id="IDS_FeaturePropertyAccessorMods">
-        <source>access modifiers on properties</source>
-        <target state="translated">属性的访问修饰符</target>
-        <note />
-      </trans-unit>
-      <trans-unit id="IDS_FeatureExternAlias">
-        <source>extern alias</source>
-        <target state="translated">外部别名</target>
-        <note />
-      </trans-unit>
-      <trans-unit id="IDS_FeatureIterators">
-        <source>iterators</source>
-        <target state="translated">迭代器</target>
-        <note />
-      </trans-unit>
-      <trans-unit id="IDS_FeatureDefault">
-        <source>default operator</source>
-        <target state="translated">默认运算符</target>
-        <note />
-      </trans-unit>
-      <trans-unit id="IDS_FeatureDefaultLiteral">
-        <source>default literal</source>
-        <target state="translated">默认文本</target>
-        <note />
-      </trans-unit>
-      <trans-unit id="IDS_FeaturePrivateProtected">
-        <source>private protected</source>
-        <target state="translated">private protected</target>
-        <note />
-      </trans-unit>
-      <trans-unit id="IDS_FeatureNullable">
-        <source>nullable types</source>
-        <target state="translated">可以为 null 的类型</target>
-        <note />
-      </trans-unit>
-      <trans-unit id="IDS_FeaturePatternMatching">
-        <source>pattern matching</source>
-        <target state="translated">模式匹配</target>
-        <note />
-      </trans-unit>
-      <trans-unit id="IDS_FeatureExpressionBodiedAccessor">
-        <source>expression body property accessor</source>
-        <target state="translated">表达式主体属性访问器</target>
-        <note />
-      </trans-unit>
-      <trans-unit id="IDS_FeatureExpressionBodiedDeOrConstructor">
-        <source>expression body constructor and destructor</source>
-        <target state="translated">表达式主体构造函数和析构函数</target>
-        <note />
-      </trans-unit>
-      <trans-unit id="IDS_FeatureThrowExpression">
-        <source>throw expression</source>
-        <target state="translated">throw 表达式</target>
-        <note />
-      </trans-unit>
-      <trans-unit id="IDS_FeatureImplicitArray">
-        <source>implicitly typed array</source>
-        <target state="translated">隐式类型的数组</target>
-        <note />
-      </trans-unit>
-      <trans-unit id="IDS_FeatureImplicitLocal">
-        <source>implicitly typed local variable</source>
-        <target state="translated">隐式类型的局部变量</target>
-        <note />
-      </trans-unit>
-      <trans-unit id="IDS_FeatureAnonymousTypes">
-        <source>anonymous types</source>
-        <target state="translated">匿名类型</target>
-        <note />
-      </trans-unit>
-      <trans-unit id="IDS_FeatureAutoImplementedProperties">
-        <source>automatically implemented properties</source>
-        <target state="translated">自动实现的属性</target>
-        <note />
-      </trans-unit>
-      <trans-unit id="IDS_FeatureReadonlyAutoImplementedProperties">
-        <source>readonly automatically implemented properties</source>
-        <target state="translated">自动实现 readonly 的属性</target>
-        <note />
-      </trans-unit>
-      <trans-unit id="IDS_FeatureObjectInitializer">
-        <source>object initializer</source>
-        <target state="translated">对象初始值设定项</target>
-        <note />
-      </trans-unit>
-      <trans-unit id="IDS_FeatureCollectionInitializer">
-        <source>collection initializer</source>
-        <target state="translated">集合初始值设定项</target>
-        <note />
-      </trans-unit>
-      <trans-unit id="IDS_FeatureQueryExpression">
-        <source>query expression</source>
-        <target state="translated">查询表达式</target>
-        <note />
-      </trans-unit>
-      <trans-unit id="IDS_FeatureExtensionMethod">
-        <source>extension method</source>
-        <target state="translated">扩展方法</target>
-        <note />
-      </trans-unit>
-      <trans-unit id="IDS_FeaturePartialMethod">
-        <source>partial method</source>
-        <target state="translated">分部方法</target>
-        <note />
-      </trans-unit>
-      <trans-unit id="IDS_SK_METHOD">
-        <source>method</source>
-        <target state="translated">方法</target>
-        <note />
-      </trans-unit>
-      <trans-unit id="IDS_SK_TYPE">
-        <source>type</source>
-        <target state="translated">类型</target>
-        <note />
-      </trans-unit>
-      <trans-unit id="IDS_SK_NAMESPACE">
-        <source>namespace</source>
-        <target state="translated">命名空间</target>
-        <note />
-      </trans-unit>
-      <trans-unit id="IDS_SK_FIELD">
-        <source>field</source>
-        <target state="translated">字段</target>
-        <note />
-      </trans-unit>
-      <trans-unit id="IDS_SK_PROPERTY">
-        <source>property</source>
-        <target state="translated">属性</target>
-        <note />
-      </trans-unit>
-      <trans-unit id="IDS_SK_UNKNOWN">
-        <source>element</source>
-        <target state="translated">元素</target>
-        <note />
-      </trans-unit>
-      <trans-unit id="IDS_SK_VARIABLE">
-        <source>variable</source>
-        <target state="translated">变量</target>
-        <note />
-      </trans-unit>
-      <trans-unit id="IDS_SK_LABEL">
-        <source>label</source>
-        <target state="translated">标签</target>
-        <note />
-      </trans-unit>
-      <trans-unit id="IDS_SK_EVENT">
-        <source>event</source>
-        <target state="translated">事件</target>
-        <note />
-      </trans-unit>
-      <trans-unit id="IDS_SK_TYVAR">
-        <source>type parameter</source>
-        <target state="translated">类型形参</target>
-        <note />
-      </trans-unit>
-      <trans-unit id="IDS_SK_ALIAS">
-        <source>using alias</source>
-        <target state="translated">using 别名</target>
-        <note />
-      </trans-unit>
-      <trans-unit id="IDS_SK_EXTERNALIAS">
-        <source>extern alias</source>
-        <target state="translated">外部别名</target>
-        <note />
-      </trans-unit>
-      <trans-unit id="IDS_SK_CONSTRUCTOR">
-        <source>constructor</source>
-        <target state="translated">构造函数</target>
-        <note />
-      </trans-unit>
-      <trans-unit id="IDS_FOREACHLOCAL">
-        <source>foreach iteration variable</source>
-        <target state="translated">foreach 迭代变量</target>
-        <note />
-      </trans-unit>
-      <trans-unit id="IDS_FIXEDLOCAL">
-        <source>fixed variable</source>
-        <target state="translated">固定变量</target>
-        <note />
-      </trans-unit>
-      <trans-unit id="IDS_USINGLOCAL">
-        <source>using variable</source>
-        <target state="translated">using 变量</target>
-        <note />
-      </trans-unit>
-      <trans-unit id="IDS_Contravariant">
-        <source>contravariant</source>
-        <target state="translated">逆变</target>
-        <note />
-      </trans-unit>
-      <trans-unit id="IDS_Contravariantly">
-        <source>contravariantly</source>
-        <target state="translated">逆变式</target>
-        <note />
-      </trans-unit>
-      <trans-unit id="IDS_Covariant">
-        <source>covariant</source>
-        <target state="translated">协变</target>
-        <note />
-      </trans-unit>
-      <trans-unit id="IDS_Covariantly">
-        <source>covariantly</source>
-        <target state="translated">协变式</target>
-        <note />
-      </trans-unit>
-      <trans-unit id="IDS_Invariantly">
-        <source>invariantly</source>
-        <target state="translated">固定式</target>
-        <note />
-      </trans-unit>
-      <trans-unit id="IDS_FeatureDynamic">
-        <source>dynamic</source>
-        <target state="translated">动态</target>
-        <note />
-      </trans-unit>
-      <trans-unit id="IDS_FeatureNamedArgument">
-        <source>named argument</source>
-        <target state="translated">命名参数</target>
-        <note />
-      </trans-unit>
-      <trans-unit id="IDS_FeatureOptionalParameter">
-        <source>optional parameter</source>
-        <target state="translated">可选参数</target>
-        <note />
-      </trans-unit>
-      <trans-unit id="IDS_FeatureExceptionFilter">
-        <source>exception filter</source>
-        <target state="translated">异常筛选器</target>
-        <note />
-      </trans-unit>
-      <trans-unit id="IDS_FeatureTypeVariance">
-        <source>type variance</source>
-        <target state="translated">类型方差</target>
-        <note />
-      </trans-unit>
-      <trans-unit id="SyntaxTreeNotFound">
-        <source>SyntaxTree is not part of the compilation</source>
-        <target state="translated">编译中不包含 SyntaxTree</target>
-        <note />
-      </trans-unit>
-      <trans-unit id="SyntaxTreeNotFoundToRemove">
-        <source>SyntaxTree is not part of the compilation, so it cannot be removed</source>
-        <target state="translated">编译中不包含 SyntaxTree，因此无法将其删除</target>
-        <note />
-      </trans-unit>
-      <trans-unit id="WRN_CaseConstantNamedUnderscore">
-        <source>The name '_' refers to the constant, not the discard pattern. Use 'var _' to discard the value, or '@_' to refer to a constant by that name.</source>
-        <target state="translated">名称 "_" 引用常量，而不引用放弃模式。请使用 "var _" 放弃该值，或使用 "@_" 来引用该名称的常量。</target>
-        <note />
-      </trans-unit>
-      <trans-unit id="WRN_CaseConstantNamedUnderscore_Title">
-        <source>Do not use '_' for a case constant.</source>
-        <target state="translated">不要对大小写常量使用 "_"。</target>
-        <note />
-      </trans-unit>
-      <trans-unit id="WRN_ConvertingNullableToNonNullable">
-        <source>Converting null literal or possible null value to non-nullable type.</source>
-        <target state="translated">将 null 文本或可能的 null 值转换为非 null 类型。</target>
-        <note />
-      </trans-unit>
-      <trans-unit id="WRN_ConvertingNullableToNonNullable_Title">
-        <source>Converting null literal or possible null value to non-nullable type.</source>
-        <target state="translated">将 null 文本或可能的 null 值转换为非 null 类型。</target>
-        <note />
-      </trans-unit>
-      <trans-unit id="WRN_DefaultLiteralConvertedToNullIsNotIntended">
-        <source>'default' is converted to 'null', not 'default({0})'</source>
-        <target state="translated">“default” 被转换为 “null” 而非“default({0})”</target>
-        <note />
-      </trans-unit>
-      <trans-unit id="WRN_DefaultLiteralConvertedToNullIsNotIntended_Title">
-        <source>'default' is converted to 'null'</source>
-        <target state="translated">“default” 被转换为 “null”</target>
-        <note />
-      </trans-unit>
-      <trans-unit id="WRN_DuplicateInterfaceWithNullabilityMismatchInBaseList">
-        <source>'{0}' is already listed in the interface list on type '{1}' with different nullability of reference types.</source>
-        <target state="translated">“{0}”已列入类型“{1}”的接口列表中，其中包含不同引用类型的 Null 性。</target>
-        <note />
-      </trans-unit>
-      <trans-unit id="WRN_DuplicateInterfaceWithNullabilityMismatchInBaseList_Title">
-        <source>Interface is already listed in the interface list with different nullability of reference types.</source>
-        <target state="translated">接口已在接口列表中列出，引用类型具有不同的 Null 性。</target>
-        <note />
-      </trans-unit>
-      <trans-unit id="WRN_GivenExpressionAlwaysMatchesConstant">
-        <source>The given expression always matches the provided constant.</source>
-        <target state="translated">给定的表达式始终与提供的常量匹配。</target>
-        <note />
-      </trans-unit>
-      <trans-unit id="WRN_GivenExpressionAlwaysMatchesConstant_Title">
-        <source>The given expression always matches the provided constant.</source>
-        <target state="translated">给定的表达式始终与提供的常量匹配。</target>
-        <note />
-      </trans-unit>
-      <trans-unit id="WRN_GivenExpressionNeverMatchesPattern">
-        <source>The given expression never matches the provided pattern.</source>
-        <target state="translated">给定的表达式永远不会与提供的模式匹配。</target>
-        <note />
-      </trans-unit>
-      <trans-unit id="WRN_GivenExpressionNeverMatchesPattern_Title">
-        <source>The given expression never matches the provided pattern.</source>
-        <target state="translated">给定的表达式永远不会与提供的模式匹配。</target>
-        <note />
-      </trans-unit>
-      <trans-unit id="WRN_IllegalPPWarningSafeOnly">
-        <source>Expected nullable</source>
-        <target state="translated">应是可为 null</target>
-        <note />
-      </trans-unit>
-      <trans-unit id="WRN_IllegalPPWarningSafeOnly_Title">
-        <source>Expected nullable after #pragma warning safeonly</source>
-        <target state="translated">在 #pragma warning safeonly 之后应是可为 null</target>
-        <note />
-      </trans-unit>
-      <trans-unit id="WRN_IsTypeNamedUnderscore">
-        <source>The name '_' refers to the type '{0}', not the discard pattern. Use '@_' for the type, or 'var _' to discard.</source>
-        <target state="translated">名称 "_" 引用类型“{0}”，而不引用放弃模式。对于类型，请使用 "@_"；对于弃用，请使用 "var _"。</target>
-        <note />
-      </trans-unit>
-      <trans-unit id="WRN_IsTypeNamedUnderscore_Title">
-        <source>Do not use '_' to refer to the type in an is-type expression.</source>
-        <target state="translated">请勿使用 "_" 引用 is-type 表达式中的类型。</target>
-        <note />
-      </trans-unit>
-      <trans-unit id="WRN_MissingNonNullTypesContextForAnnotation">
-        <source>The annotation for nullable reference types should only be used in code within a '#nullable' context.</source>
-        <target state="translated">应仅在 “#nullable” 上下文中的代码中使用可为 null 的引用类型的注释。</target>
-        <note />
-      </trans-unit>
-      <trans-unit id="WRN_MissingNonNullTypesContextForAnnotation_Title">
-        <source>The annotation for nullable reference types should only be used in code within a '#nullable' context.</source>
-        <target state="translated">应仅在 “#nullable” 上下文中的代码中使用可为 null 的引用类型的注释。</target>
-        <note />
-      </trans-unit>
-      <trans-unit id="WRN_NullAsNonNullable">
-        <source>Cannot convert null literal to non-nullable reference or unconstrained type parameter.</source>
-        <target state="translated">无法将 null 文本转换为非 null 引用或无约束类型参数。</target>
-        <note />
-      </trans-unit>
-      <trans-unit id="WRN_NullAsNonNullable_Title">
-        <source>Cannot convert null literal to non-nullable reference or unconstrained type parameter.</source>
-        <target state="translated">无法将 null 文本转换为非 null 引用或无约束类型参数。</target>
-        <note />
-      </trans-unit>
-      <trans-unit id="WRN_NullReferenceArgument">
-        <source>Possible null reference argument for parameter '{0}' in '{1}'.</source>
-        <target state="translated">“{1}”中“{0}”形参的可能的 null 引用实参。</target>
-        <note />
-      </trans-unit>
-      <trans-unit id="WRN_NullReferenceArgument_Title">
-        <source>Possible null reference argument.</source>
-        <target state="translated">可能的 null 引用参数。</target>
-        <note />
-      </trans-unit>
-      <trans-unit id="WRN_NullReferenceAssignment">
-        <source>Possible null reference assignment.</source>
-        <target state="translated">可能的 null 引用赋值。</target>
-        <note />
-      </trans-unit>
-      <trans-unit id="WRN_NullReferenceAssignment_Title">
-        <source>Possible null reference assignment.</source>
-        <target state="translated">可能的 null 引用赋值。</target>
-        <note />
-      </trans-unit>
-      <trans-unit id="WRN_NullReferenceReceiver">
-        <source>Possible dereference of a null reference.</source>
-        <target state="translated">null 引用可能的取消引用。</target>
-        <note />
-      </trans-unit>
-      <trans-unit id="WRN_NullReferenceReceiver_Title">
-        <source>Possible dereference of a null reference.</source>
-        <target state="translated">null 引用可能的取消引用。</target>
-        <note />
-      </trans-unit>
-      <trans-unit id="WRN_NullReferenceReturn">
-        <source>Possible null reference return.</source>
-        <target state="translated">可能的 null 引用返回。</target>
-        <note />
-      </trans-unit>
-      <trans-unit id="WRN_NullReferenceReturn_Title">
-        <source>Possible null reference return.</source>
-        <target state="translated">可能的 null 引用返回。</target>
-        <note />
-      </trans-unit>
-      <trans-unit id="WRN_NullabilityMismatchInArgument">
-        <source>Nullability of reference types in argument of type '{0}' doesn't match target type '{1}' for parameter '{2}' in '{3}'.</source>
-        <target state="translated">类型“{0}”的实参中引用类型的为 Null 性与“{3}”中形参“{2}”的目标类型“{1}”不匹配。</target>
-        <note />
-      </trans-unit>
-      <trans-unit id="WRN_NullabilityMismatchInArgument_Title">
-        <source>Nullability of reference types in argument doesn't match target type.</source>
-        <target state="translated">参数中的引用类型的为 Null 性与目标类型不匹配。</target>
-        <note />
-      </trans-unit>
-      <trans-unit id="WRN_NullabilityMismatchInAssignment">
-        <source>Nullability of reference types in value of type '{0}' doesn't match target type '{1}'.</source>
-        <target state="translated">类型“{0}”的值中引用类型的为 Null 性与目标类型“{1}”不匹配。</target>
-        <note />
-      </trans-unit>
-      <trans-unit id="WRN_NullabilityMismatchInAssignment_Title">
-        <source>Nullability of reference types in value doesn't match target type.</source>
-        <target state="translated">值中的引用类型的为 Null 性与目标类型不匹配。</target>
-        <note />
-      </trans-unit>
-      <trans-unit id="WRN_NullabilityMismatchInConstraintsOnImplicitImplementation">
-        <source>Nullability in constraints for type parameter '{0}' of method '{1}' doesn't match the constraints for type parameter '{2}' of interface method '{3}'. Consider using an explicit interface implementation instead.</source>
-        <target state="translated">方法“{1}”的类型参数“{0}”的约束中的为 Null 性与接口方法“{3}”的类型参数“{2}”的约束不匹配。请考虑改用显式接口实现。</target>
-        <note />
-      </trans-unit>
-      <trans-unit id="WRN_NullabilityMismatchInConstraintsOnImplicitImplementation_Title">
-        <source>Nullability in constraints for type parameter doesn't match the constraints for type parameter in implicitly implemented interface method'.</source>
-        <target state="translated">类型参数的约束中的为 Null 性与隐式实现接口方法中的类型参数的约束不匹配。</target>
-        <note />
-      </trans-unit>
-      <trans-unit id="WRN_NullabilityMismatchInExplicitlyImplementedInterface">
-        <source>Nullability of reference types in explicit interface specifier doesn't match interface implemented by the type.</source>
-        <target state="translated">显式接口说明符中引用类型的 Null 性与该类型实现的接口不匹配。</target>
-        <note />
-      </trans-unit>
-      <trans-unit id="WRN_NullabilityMismatchInExplicitlyImplementedInterface_Title">
-        <source>Nullability of reference types in explicit interface specifier doesn't match interface implemented by the type.</source>
-        <target state="translated">显式接口说明符中引用类型的 Null 性与该类型实现的接口不匹配。</target>
-        <note />
-      </trans-unit>
-      <trans-unit id="WRN_NullabilityMismatchInInterfaceImplementedByBase">
-        <source>'{0}' does not implement interface member '{1}'. Nullability of reference types in interface implemented by the base type doesn't match.</source>
-        <target state="translated">“{0}”不实现接口成员“{1}”。接口中基类型实现的引用类型的 Null 性不匹配。</target>
-        <note />
-      </trans-unit>
-      <trans-unit id="WRN_NullabilityMismatchInInterfaceImplementedByBase_Title">
-        <source>Type does not implement interface member. Nullability of reference types in interface implemented by the base type doesn't match.</source>
-        <target state="translated">类型不实现接口成员。接口中基类型实现的引用类型的 Null 性不匹配。</target>
-        <note />
-      </trans-unit>
-      <trans-unit id="WRN_NullabilityMismatchInParameterTypeOfTargetDelegate">
-        <source>Nullability of reference types in type of parameter '{0}' of '{1}' doesn't match the target delegate '{2}'.</source>
-        <target state="translated">“{1}”的参数“{0}”类型中引用类型的为 Null 性与目标委托“{2}”不匹配。</target>
-        <note />
-      </trans-unit>
-      <trans-unit id="WRN_NullabilityMismatchInParameterTypeOfTargetDelegate_Title">
-        <source>Nullability of reference types in type of parameter doesn't match the target delegate.</source>
-        <target state="translated">参数类型中引用类型的为 Null 性与目标委托不匹配。</target>
-        <note />
-      </trans-unit>
-      <trans-unit id="WRN_NullabilityMismatchInParameterTypeOnExplicitImplementation">
-        <source>Nullability of reference types in type of parameter '{0}' doesn't match implemented member '{1}'.</source>
-        <target state="translated">参数“{0}”类型中引用类型的为 Null 性与实现的成员“{1}”不匹配。</target>
-        <note />
-      </trans-unit>
-      <trans-unit id="WRN_NullabilityMismatchInParameterTypeOnExplicitImplementation_Title">
-        <source>Nullability of reference types in type of parameter doesn't match implemented member.</source>
-        <target state="translated">参数类型中引用类型的为 Null 性与实现的成员不匹配。</target>
-        <note />
-      </trans-unit>
-      <trans-unit id="WRN_NullabilityMismatchInParameterTypeOnImplicitImplementation">
-        <source>Nullability of reference types in type of parameter '{0}' doesn't match implicitly implemented member '{1}'.</source>
-        <target state="translated">参数“{0}”类型中引用类型的为 Null 性与隐式实现的成员“{1}”不匹配。</target>
-        <note />
-      </trans-unit>
-      <trans-unit id="WRN_NullabilityMismatchInParameterTypeOnImplicitImplementation_Title">
-        <source>Nullability of reference types in type of parameter doesn't match implicitly implemented member.</source>
-        <target state="translated">参数类型中引用类型的为 Null 性与隐式实现的成员不匹配。</target>
-        <note />
-      </trans-unit>
-      <trans-unit id="WRN_NullabilityMismatchInParameterTypeOnOverride">
-        <source>Nullability of reference types in type of parameter '{0}' doesn't match overridden member.</source>
-        <target state="translated">参数“{0}”类型中引用类型的为 Null 性与重写成员不匹配。</target>
-        <note />
-      </trans-unit>
-      <trans-unit id="WRN_NullabilityMismatchInParameterTypeOnOverride_Title">
-        <source>Nullability of reference types in type of parameter doesn't match overridden member.</source>
-        <target state="translated">参数类型中引用类型的为 Null 性与重写成员不匹配。</target>
-        <note />
-      </trans-unit>
-      <trans-unit id="WRN_NullabilityMismatchInParameterTypeOnPartial">
-        <source>Nullability of reference types in type of parameter '{0}' doesn't match partial method declaration.</source>
-        <target state="translated">参数“{0}”类型中引用类型的为 Null 性与分部方法声明不匹配。</target>
-        <note />
-      </trans-unit>
-      <trans-unit id="WRN_NullabilityMismatchInParameterTypeOnPartial_Title">
-        <source>Nullability of reference types in type of parameter doesn't match partial method declaration.</source>
-        <target state="translated">参数类型中引用类型的为 Null 性与分部方法声明不匹配。</target>
-        <note />
-      </trans-unit>
-      <trans-unit id="WRN_NullabilityMismatchInReturnTypeOfTargetDelegate">
-        <source>Nullability of reference types in return type of '{0}' doesn't match the target delegate '{1}'.</source>
-        <target state="translated">“{0}”返回类型中引用类型的为 Null 性与目标委托“{1}”不匹配。</target>
-        <note />
-      </trans-unit>
-      <trans-unit id="WRN_NullabilityMismatchInReturnTypeOfTargetDelegate_Title">
-        <source>Nullability of reference types in return type doesn't match the target delegate.</source>
-        <target state="translated">返回类型中引用类型的为 Null 性与目标委托不匹配。</target>
-        <note />
-      </trans-unit>
-      <trans-unit id="WRN_NullabilityMismatchInReturnTypeOnExplicitImplementation">
-        <source>Nullability of reference types in return type doesn't match implemented member '{0}'.</source>
-        <target state="translated">返回类型中引用类型的为 Null 性与实现的成员“{0}”不匹配。</target>
-        <note />
-      </trans-unit>
-      <trans-unit id="WRN_NullabilityMismatchInReturnTypeOnExplicitImplementation_Title">
-        <source>Nullability of reference types in return type doesn't match implemented member.</source>
-        <target state="translated">返回类型中引用类型的为 Null 性与实现的成员不匹配。</target>
-        <note />
-      </trans-unit>
-      <trans-unit id="WRN_NullabilityMismatchInReturnTypeOnImplicitImplementation">
-        <source>Nullability of reference types in return type doesn't match implicitly implemented member '{0}'.</source>
-        <target state="translated">返回类型中引用类型的为 Null 性与隐式实现的成员“{0}”不匹配。</target>
-        <note />
-      </trans-unit>
-      <trans-unit id="WRN_NullabilityMismatchInReturnTypeOnImplicitImplementation_Title">
-        <source>Nullability of reference types in return type doesn't match implicitly implemented member.</source>
-        <target state="translated">返回类型中引用类型的为 Null 性与隐式实现的成员不匹配。</target>
-        <note />
-      </trans-unit>
-      <trans-unit id="WRN_NullabilityMismatchInReturnTypeOnOverride">
-        <source>Nullability of reference types in return type doesn't match overridden member.</source>
-        <target state="translated">返回类型中引用类型的为 Null 性与重写成员不匹配。</target>
-        <note />
-      </trans-unit>
-      <trans-unit id="WRN_NullabilityMismatchInReturnTypeOnOverride_Title">
-        <source>Nullability of reference types in return type doesn't match overridden member.</source>
-        <target state="translated">返回类型中引用类型的为 Null 性与重写成员不匹配。</target>
-        <note />
-      </trans-unit>
-      <trans-unit id="WRN_NullabilityMismatchInTypeOnExplicitImplementation">
-        <source>Nullability of reference types in type doesn't match implemented member '{0}'.</source>
-        <target state="translated">类型中引用类型的为 Null 性与实现的成员“{0}”不匹配。</target>
-        <note />
-      </trans-unit>
-      <trans-unit id="WRN_NullabilityMismatchInTypeOnExplicitImplementation_Title">
-        <source>Nullability of reference types in type doesn't match implemented member.</source>
-        <target state="translated">类型中引用类型的为 Null 性与实现的成员不匹配。</target>
-        <note />
-      </trans-unit>
-      <trans-unit id="WRN_NullabilityMismatchInTypeOnImplicitImplementation">
-        <source>Nullability of reference types in type doesn't match implicitly implemented member '{0}'.</source>
-        <target state="translated">类型中引用类型的为 Null 性与隐式实现的成员“{0}”不匹配。</target>
-        <note />
-      </trans-unit>
-      <trans-unit id="WRN_NullabilityMismatchInTypeOnImplicitImplementation_Title">
-        <source>Nullability of reference types in type doesn't match implicitly implemented member.</source>
-        <target state="translated">类型中引用类型的为 Null 性与隐式实现的成员不匹配。</target>
-        <note />
-      </trans-unit>
-      <trans-unit id="WRN_NullabilityMismatchInTypeOnOverride">
-        <source>Nullability of reference types in type doesn't match overridden member.</source>
-        <target state="translated">类型中引用类型的为 Null 性与重写成员不匹配。</target>
-        <note />
-      </trans-unit>
-      <trans-unit id="WRN_NullabilityMismatchInTypeOnOverride_Title">
-        <source>Nullability of reference types in type doesn't match overridden member.</source>
-        <target state="translated">类型中引用类型的为 Null 性与重写成员不匹配。</target>
-        <note />
-      </trans-unit>
-      <trans-unit id="WRN_NullabilityMismatchInTypeParameterConstraint">
-        <source>The type '{3}' cannot be used as type parameter '{2}' in the generic type or method '{0}'. Nullability of type argument '{3}' doesn't match constraint type '{1}'.</source>
-        <target state="translated">类型“{3}”不能用作泛型类型或方法“{0}”中的类型参数“{2}”。类型参数“{3}”的为 Null 性与约束类型“{1}”不匹配。</target>
-        <note />
-      </trans-unit>
-      <trans-unit id="WRN_NullabilityMismatchInTypeParameterConstraint_Title">
-        <source>The type cannot be used as type parameter in the generic type or method. Nullability of type argument doesn't match constraint type.</source>
-        <target state="translated">类型不能用作泛型类型或方法中的类型参数。类型参数的为 Null 性与约束类型不匹配。</target>
-        <note />
-      </trans-unit>
-      <trans-unit id="WRN_NullabilityMismatchInTypeParameterReferenceTypeConstraint">
-        <source>The type '{2}' cannot be used as type parameter '{1}' in the generic type or method '{0}'. Nullability of type argument '{2}' doesn't match 'class' constraint.</source>
-        <target state="translated">类型“{2}”不能用作泛型类型或方法“{0}”中的类型参数“{1}”。类型参数“{2}”的为 Null 性与 “class” 约束不匹配。</target>
-        <note />
-      </trans-unit>
-      <trans-unit id="WRN_NullabilityMismatchInTypeParameterReferenceTypeConstraint_Title">
-        <source>The type cannot be used as type parameter in the generic type or method. Nullability of type argument doesn't match 'class' constraint.</source>
-        <target state="translated">类型不能用作泛型类型或方法中的类型参数。类型参数的为 Null 性与 “class” 约束不匹配。</target>
-        <note />
-      </trans-unit>
-      <trans-unit id="WRN_NullableValueTypeMayBeNull">
-        <source>Nullable value type may be null.</source>
-        <target state="translated">可为 null 的值类型可为 null。</target>
-        <note />
-      </trans-unit>
-      <trans-unit id="WRN_NullableValueTypeMayBeNull_Title">
-        <source>Nullable value type may be null.</source>
-        <target state="translated">可为 null 的值类型可为 null。</target>
         <note />
       </trans-unit>
       <trans-unit id="WRN_SwitchExpressionNotExhaustive">
