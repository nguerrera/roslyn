﻿<?xml version="1.0" encoding="utf-8"?>
<xliff xmlns="urn:oasis:names:tc:xliff:document:1.2" xmlns:xsi="http://www.w3.org/2001/XMLSchema-instance" version="1.2" xsi:schemaLocation="urn:oasis:names:tc:xliff:document:1.2 xliff-core-1.2-transitional.xsd">
  <file datatype="xml" source-language="en" target-language="zh-Hant" original="../CSharpResources.resx">
    <body>
      <trans-unit id="CannotCreateConstructedFromConstructed">
        <source>Cannot create constructed generic type from another constructed generic type.</source>
        <target state="new">Cannot create constructed generic type from another constructed generic type.</target>
        <note />
      </trans-unit>
      <trans-unit id="CannotCreateConstructedFromNongeneric">
        <source>Cannot create constructed generic type from non-generic type.</source>
        <target state="new">Cannot create constructed generic type from non-generic type.</target>
        <note />
      </trans-unit>
      <trans-unit id="ERR_AltInterpolatedVerbatimStringsNotAvailable">
        <source>To use '@$' instead of '$@' for an interpolated verbatim string, please use language version {0} or greater.</source>
        <target state="new">To use '@$' instead of '$@' for an interpolated verbatim string, please use language version {0} or greater.</target>
        <note />
      </trans-unit>
      <trans-unit id="ERR_AnnotationDisallowedInObjectCreation">
        <source>Cannot use a nullable reference type in object creation.</source>
        <target state="new">Cannot use a nullable reference type in object creation.</target>
        <note />
      </trans-unit>
<<<<<<< HEAD
      <trans-unit id="ERR_ExplicitNonNullTypesAttribute">
        <source>Explicit application of 'System.Runtime.CompilerServices.NonNullTypesAttribute' is not allowed.</source>
        <target state="new">Explicit application of 'System.Runtime.CompilerServices.NonNullTypesAttribute' is not allowed.</target>
=======
      <trans-unit id="ERR_AsyncForEachMissingMemberWrongAsync">
        <source>Async foreach statement cannot operate on variables of type '{0}' because '{0}' does not contain a public instance definition for '{1}'. Did you mean 'foreach' rather than 'foreach await'?</source>
        <target state="new">Async foreach statement cannot operate on variables of type '{0}' because '{0}' does not contain a public instance definition for '{1}'. Did you mean 'foreach' rather than 'foreach await'?</target>
        <note />
      </trans-unit>
      <trans-unit id="ERR_BadDynamicAsyncForEach">
        <source>Cannot use a collection of dynamic type in an asynchronous foreach</source>
        <target state="new">Cannot use a collection of dynamic type in an asynchronous foreach</target>
        <note />
      </trans-unit>
      <trans-unit id="ERR_CantUseInOrOutInArglist">
        <source>__arglist cannot have an argument passed by 'in' or 'out'</source>
        <target state="new">__arglist cannot have an argument passed by 'in' or 'out'</target>
        <note />
      </trans-unit>
      <trans-unit id="ERR_ConWithUnmanagedCon">
        <source>Type parameter '{1}' has the 'unmanaged' constraint so '{1}' cannot be used as a constraint for '{0}'</source>
        <target state="new">Type parameter '{1}' has the 'unmanaged' constraint so '{1}' cannot be used as a constraint for '{0}'</target>
        <note />
      </trans-unit>
      <trans-unit id="ERR_ExplicitNullableAttribute">
        <source>Explicit application of 'System.Runtime.CompilerServices.NullableAttribute' is not allowed.</source>
        <target state="new">Explicit application of 'System.Runtime.CompilerServices.NullableAttribute' is not allowed.</target>
        <note />
      </trans-unit>
      <trans-unit id="ERR_ExprCannotBeFixed">
        <source>The given expression cannot be used in a fixed statement</source>
        <target state="new">The given expression cannot be used in a fixed statement</target>
        <note />
      </trans-unit>
      <trans-unit id="ERR_ExpressionTreeContainsTupleBinOp">
        <source>An expression tree may not contain a tuple == or != operator</source>
        <target state="new">An expression tree may not contain a tuple == or != operator</target>
>>>>>>> 08b8ae2f
        <note />
      </trans-unit>
      <trans-unit id="ERR_FeatureIsExperimental">
        <source>Feature '{0}' is experimental and unsupported; use '/features:{1}' to enable.</source>
        <target state="new">Feature '{0}' is experimental and unsupported; use '/features:{1}' to enable.</target>
        <note />
      </trans-unit>
<<<<<<< HEAD
      <trans-unit id="ERR_NonNullDirectiveQualifierExpected">
        <source>Expected disable or restore</source>
        <target state="new">Expected disable or restore</target>
        <note />
      </trans-unit>
      <trans-unit id="ERR_NullableOptionNotAvailable">
        <source>Invalid '{0}' value: '{1}' for C# {2}. Please use language version {3} or greater.</source>
        <target state="new">Invalid '{0}' value: '{1}' for C# {2}. Please use language version {3} or greater.</target>
=======
      <trans-unit id="ERR_FeatureNotAvailableInVersion8">
        <source>Feature '{0}' is not available in C# 8.0. Please use language version {1} or greater.</source>
        <target state="new">Feature '{0}' is not available in C# 8.0. Please use language version {1} or greater.</target>
        <note />
      </trans-unit>
      <trans-unit id="ERR_ForEachMissingMemberWrongAsync">
        <source>foreach statement cannot operate on variables of type '{0}' because '{0}' does not contain a public instance definition for '{1}'. Did you mean 'foreach await'?</source>
        <target state="new">foreach statement cannot operate on variables of type '{0}' because '{0}' does not contain a public instance definition for '{1}'. Did you mean 'foreach await'?</target>
        <note />
      </trans-unit>
      <trans-unit id="ERR_InDynamicMethodArg">
        <source>Arguments with 'in' modifier cannot be used in dynamically dispatched expessions.</source>
        <target state="new">Arguments with 'in' modifier cannot be used in dynamically dispatched expessions.</target>
        <note />
      </trans-unit>
      <trans-unit id="ERR_InterfaceImplementedImplicitlyByVariadic">
        <source>'{0}' cannot implement interface member '{1}' in type '{2}' because it has an __arglist parameter</source>
        <target state="new">'{0}' cannot implement interface member '{1}' in type '{2}' because it has an __arglist parameter</target>
        <note />
      </trans-unit>
      <trans-unit id="ERR_InvalidHashAlgorithmName">
        <source>Invalid hash algorithm name: '{0}'</source>
        <target state="new">Invalid hash algorithm name: '{0}'</target>
        <note />
      </trans-unit>
      <trans-unit id="ERR_InvalidObjectCreation">
        <source>Invalid object creation</source>
        <target state="new">Invalid object creation</target>
        <note />
      </trans-unit>
      <trans-unit id="ERR_InvalidStackAllocArray">
        <source>"Invalid rank specifier: expected ']'</source>
        <target state="new">"Invalid rank specifier: expected ']'</target>
        <note />
      </trans-unit>
      <trans-unit id="ERR_NewBoundWithUnmanaged">
        <source>The 'new()' constraint cannot be used with the 'unmanaged' constraint</source>
        <target state="new">The 'new()' constraint cannot be used with the 'unmanaged' constraint</target>
        <note />
      </trans-unit>
      <trans-unit id="ERR_NonNullTypesNotAvailable">
        <source>Please use language version {0} or greater to use the NonNullTypes attribute.</source>
        <target state="new">Please use language version {0} or greater to use the NonNullTypes attribute.</target>
>>>>>>> 08b8ae2f
        <note />
      </trans-unit>
      <trans-unit id="ERR_NullableUnconstrainedTypeParameter">
        <source>A nullable type parameter must be known to be a value type or non-nullable reference type. Consider adding a 'class', 'struct', or type constraint.</source>
        <target state="new">A nullable type parameter must be known to be a value type or non-nullable reference type. Consider adding a 'class', 'struct', or type constraint.</target>
        <note />
      </trans-unit>
      <trans-unit id="ERR_OutVariableCannotBeByRef">
        <source>An out variable cannot be declared as a ref local</source>
        <target state="new">An out variable cannot be declared as a ref local</target>
        <note />
      </trans-unit>
      <trans-unit id="ERR_RefAssignNarrower">
        <source>Cannot ref-assign '{1}' to '{0}' because '{1}' has a narrower escape scope than '{0}'.</source>
        <target state="new">Cannot ref-assign '{1}' to '{0}' because '{1}' has a narrower escape scope than '{0}'.</target>
        <note />
      </trans-unit>
      <trans-unit id="ERR_RefLocalOrParamExpected">
        <source>The left-hand side of a ref assignment must be a ref local or parameter.</source>
        <target state="new">The left-hand side of a ref assignment must be a ref local or parameter.</target>
        <note />
      </trans-unit>
      <trans-unit id="ERR_TripleDotNotAllowed">
        <source>Unexpected character sequence '...'</source>
        <target state="new">Unexpected character sequence '...'</target>
        <note />
      </trans-unit>
      <trans-unit id="ERR_TupleSizesMismatchForBinOps">
        <source>Tuple types used as operands of an == or != operator must have matching cardinalities. But this operator has tuple types of cardinality {0} on the left and {1} on the right.</source>
        <target state="new">Tuple types used as operands of an == or != operator must have matching cardinalities. But this operator has tuple types of cardinality {0} on the left and {1} on the right.</target>
        <note />
      </trans-unit>
      <trans-unit id="ERR_UnmanagedBoundWithClass">
        <source>'{0}': cannot specify both a constraint class and the 'unmanaged' constraint</source>
        <target state="new">'{0}': cannot specify both a constraint class and the 'unmanaged' constraint</target>
        <note />
      </trans-unit>
      <trans-unit id="ERR_UnmanagedConstraintMustBeFirst">
        <source>The 'unmanaged' constraint must come before any other constraints</source>
        <target state="new">The 'unmanaged' constraint must come before any other constraints</target>
        <note />
      </trans-unit>
      <trans-unit id="ERR_UnmanagedConstraintNotSatisfied">
        <source>The type '{2}' must be a non-nullable value type, along with all fields at any level of nesting, in order to use it as parameter '{1}' in the generic type or method '{0}'</source>
        <target state="new">The type '{2}' must be a non-nullable value type, along with all fields at any level of nesting, in order to use it as parameter '{1}' in the generic type or method '{0}'</target>
        <note />
      </trans-unit>
      <trans-unit id="FTL_InvalidInputFileName">
        <source>File name '{0}' is empty, contains invalid characters, has a drive specification without an absolute path, or is too long</source>
        <target state="new">File name '{0}' is empty, contains invalid characters, has a drive specification without an absolute path, or is too long</target>
        <note />
      </trans-unit>
      <trans-unit id="HDN_ExpressionIsProbablyNeverNull">
        <source>Expression is probably never null.</source>
        <target state="new">Expression is probably never null.</target>
        <note />
      </trans-unit>
      <trans-unit id="HDN_ExpressionIsProbablyNeverNull_Title">
        <source>Expression is probably never null.</source>
        <target state="new">Expression is probably never null.</target>
        <note />
      </trans-unit>
      <trans-unit id="HDN_NullCheckIsProbablyAlwaysFalse">
        <source>Result of the comparison is possibly always false.</source>
        <target state="new">Result of the comparison is possibly always false.</target>
        <note />
      </trans-unit>
      <trans-unit id="HDN_NullCheckIsProbablyAlwaysFalse_Title">
        <source>Result of the comparison is possibly always false.</source>
        <target state="new">Result of the comparison is possibly always false.</target>
        <note />
      </trans-unit>
      <trans-unit id="HDN_NullCheckIsProbablyAlwaysTrue">
        <source>Result of the comparison is possibly always true.</source>
        <target state="new">Result of the comparison is possibly always true.</target>
        <note />
      </trans-unit>
      <trans-unit id="HDN_NullCheckIsProbablyAlwaysTrue_Title">
        <source>Result of the comparison is possibly always true.</source>
        <target state="new">Result of the comparison is possibly always true.</target>
        <note />
      </trans-unit>
      <trans-unit id="IDS_FeatureAltInterpolatedVerbatimStrings">
        <source>alternative interpolated verbatim strings</source>
        <target state="new">alternative interpolated verbatim strings</target>
        <note />
      </trans-unit>
      <trans-unit id="IDS_FeatureCoalesceAssignmentExpression">
        <source>coalescing assignment</source>
        <target state="new">coalescing assignment</target>
        <note />
      </trans-unit>
      <trans-unit id="IDS_FeatureDelegateGenericTypeConstraint">
        <source>delegate generic type constraints</source>
        <target state="new">delegate generic type constraints</target>
        <note />
      </trans-unit>
      <trans-unit id="IDS_FeatureEnumGenericTypeConstraint">
        <source>enum generic type constraints</source>
        <target state="new">enum generic type constraints</target>
        <note />
      </trans-unit>
      <trans-unit id="IDS_FeatureExpressionVariablesInQueriesAndInitializers">
        <source>declaration of expression variables in member initializers and queries</source>
        <target state="new">declaration of expression variables in member initializers and queries</target>
        <note />
      </trans-unit>
      <trans-unit id="IDS_FeatureExtensibleFixedStatement">
        <source>extensible fixed statement</source>
        <target state="new">extensible fixed statement</target>
        <note />
      </trans-unit>
      <trans-unit id="IDS_FeatureIndexOperator">
        <source>index operator</source>
        <target state="new">index operator</target>
        <note />
      </trans-unit>
      <trans-unit id="IDS_FeatureIndexingMovableFixedBuffers">
        <source>indexing movable fixed buffers</source>
        <target state="new">indexing movable fixed buffers</target>
        <note />
      </trans-unit>
      <trans-unit id="IDS_FeatureObjectGenericTypeConstraint">
        <source>object generic type constraint</source>
        <target state="new">object generic type constraint</target>
        <note />
      </trans-unit>
      <trans-unit id="IDS_FeatureRangeOperator">
        <source>range operator</source>
        <target state="new">range operator</target>
        <note />
      </trans-unit>
      <trans-unit id="IDS_FeatureRefConditional">
        <source>ref conditional expression</source>
        <target state="new">ref conditional expression</target>
        <note />
      </trans-unit>
      <trans-unit id="IDS_FeatureRefFor">
        <source>ref for-loop variables</source>
        <target state="new">ref for-loop variables</target>
        <note />
      </trans-unit>
      <trans-unit id="IDS_FeatureRefForEach">
        <source>ref foreach iteration variables</source>
        <target state="new">ref foreach iteration variables</target>
        <note />
      </trans-unit>
      <trans-unit id="IDS_FeatureRefReassignment">
        <source>ref reassignment</source>
        <target state="new">ref reassignment</target>
        <note />
      </trans-unit>
      <trans-unit id="IDS_FeatureStackAllocInitializer">
        <source>stackalloc initializer</source>
        <target state="new">stackalloc initializer</target>
        <note />
      </trans-unit>
      <trans-unit id="IDS_FeatureStaticNullChecking">
        <source>static null checking</source>
        <target state="new">static null checking</target>
        <note />
      </trans-unit>
      <trans-unit id="IDS_FeatureTupleEquality">
        <source>tuple equality</source>
        <target state="new">tuple equality</target>
        <note />
      </trans-unit>
      <trans-unit id="IDS_FeatureUnconstrainedTypeParameterInNullCoalescingOperator">
        <source>unconstrained type parameters in null coalescing operator</source>
        <target state="new">unconstrained type parameters in null coalescing operator</target>
        <note />
      </trans-unit>
      <trans-unit id="IDS_FeatureUnmanagedGenericTypeConstraint">
        <source>unmanaged generic type constraints</source>
        <target state="new">unmanaged generic type constraints</target>
        <note />
      </trans-unit>
      <trans-unit id="IDS_InjectedDeclaration">
        <source>injected declaration</source>
        <target state="new">injected declaration</target>
        <note />
      </trans-unit>
      <trans-unit id="IDS_NULL">
        <source>&lt;null&gt;</source>
        <target state="translated">&lt;null&gt;</target>
        <note />
      </trans-unit>
      <trans-unit id="IDS_ThrowExpression">
        <source>&lt;throw expression&gt;</source>
        <target state="translated">&lt;throw 運算式&gt;</target>
        <note />
      </trans-unit>
      <trans-unit id="IDS_RELATEDERROR">
        <source>(Location of symbol related to previous error)</source>
        <target state="translated">(與之前錯誤相關符號的位置)</target>
        <note />
      </trans-unit>
      <trans-unit id="IDS_RELATEDWARNING">
        <source>(Location of symbol related to previous warning)</source>
        <target state="translated">(與之前警告相關符號的位置)</target>
        <note />
      </trans-unit>
      <trans-unit id="IDS_XMLIGNORED">
        <source>&lt;!-- Badly formed XML comment ignored for member "{0}" --&gt;</source>
        <target state="translated">&lt;!-- 已忽略成員 "{0}" 中格式錯誤的 XML 註解 --&gt;</target>
        <note />
      </trans-unit>
      <trans-unit id="IDS_XMLIGNORED2">
        <source> Badly formed XML file "{0}" cannot be included </source>
        <target state="translated"> 無法納入格式錯誤的 XML 檔 "{0}"</target>
        <note />
      </trans-unit>
      <trans-unit id="IDS_XMLFAILEDINCLUDE">
        <source> Failed to insert some or all of included XML </source>
        <target state="translated"> 無法插入某些或所有 include 的 XML </target>
        <note />
      </trans-unit>
      <trans-unit id="IDS_XMLBADINCLUDE">
        <source> Include tag is invalid </source>
        <target state="translated"> Include 標記無效 </target>
        <note />
      </trans-unit>
      <trans-unit id="IDS_XMLNOINCLUDE">
        <source> No matching elements were found for the following include tag </source>
        <target state="translated"> 找不到與下列 include 標記相符的項目 </target>
        <note />
      </trans-unit>
      <trans-unit id="IDS_XMLMISSINGINCLUDEFILE">
        <source>Missing file attribute</source>
        <target state="translated">遺漏檔案屬性</target>
        <note />
      </trans-unit>
      <trans-unit id="IDS_XMLMISSINGINCLUDEPATH">
        <source>Missing path attribute</source>
        <target state="translated">遺漏路徑屬性</target>
        <note />
      </trans-unit>
      <trans-unit id="IDS_GlobalNamespace">
        <source>&lt;global namespace&gt;</source>
        <target state="translated">&lt;全域命名空間&gt;</target>
        <note />
      </trans-unit>
      <trans-unit id="IDS_FeatureGenerics">
        <source>generics</source>
        <target state="translated">泛型</target>
        <note />
      </trans-unit>
      <trans-unit id="IDS_FeatureAnonDelegates">
        <source>anonymous methods</source>
        <target state="translated">匿名方法</target>
        <note />
      </trans-unit>
      <trans-unit id="IDS_FeatureModuleAttrLoc">
        <source>module as an attribute target specifier</source>
        <target state="translated">模組做為屬性目標規範</target>
        <note />
      </trans-unit>
      <trans-unit id="IDS_FeatureGlobalNamespace">
        <source>namespace alias qualifier</source>
        <target state="translated">命名空間別名限定詞</target>
        <note />
      </trans-unit>
      <trans-unit id="IDS_FeatureFixedBuffer">
        <source>fixed size buffers</source>
        <target state="translated">固定大小緩衝區</target>
        <note />
      </trans-unit>
      <trans-unit id="IDS_FeaturePragma">
        <source>#pragma</source>
        <target state="translated">#pragma</target>
        <note />
      </trans-unit>
      <trans-unit id="IDS_FeatureStaticClasses">
        <source>static classes</source>
        <target state="translated">靜態類別</target>
        <note />
      </trans-unit>
      <trans-unit id="IDS_FeatureReadOnlyStructs">
        <source>readonly structs</source>
        <target state="translated">唯讀結構</target>
        <note />
      </trans-unit>
      <trans-unit id="IDS_FeaturePartialTypes">
        <source>partial types</source>
        <target state="translated">部分類型</target>
        <note />
      </trans-unit>
      <trans-unit id="IDS_FeatureAsync">
        <source>async function</source>
        <target state="translated">非同步函式</target>
        <note />
      </trans-unit>
      <trans-unit id="IDS_FeatureSwitchOnBool">
        <source>switch on boolean type</source>
        <target state="translated">布林類型的參數</target>
        <note />
      </trans-unit>
      <trans-unit id="IDS_MethodGroup">
        <source>method group</source>
        <target state="translated">方法群組</target>
        <note />
      </trans-unit>
      <trans-unit id="IDS_AnonMethod">
        <source>anonymous method</source>
        <target state="translated">匿名方法</target>
        <note />
      </trans-unit>
      <trans-unit id="IDS_Lambda">
        <source>lambda expression</source>
        <target state="translated">Lambda 運算式</target>
        <note />
      </trans-unit>
      <trans-unit id="IDS_Collection">
        <source>collection</source>
        <target state="translated">集合</target>
        <note />
      </trans-unit>
      <trans-unit id="IDS_FeaturePropertyAccessorMods">
        <source>access modifiers on properties</source>
        <target state="translated">屬性的存取修飾詞</target>
        <note />
      </trans-unit>
      <trans-unit id="IDS_FeatureExternAlias">
        <source>extern alias</source>
        <target state="translated">外部別名</target>
        <note />
      </trans-unit>
      <trans-unit id="IDS_FeatureIterators">
        <source>iterators</source>
        <target state="translated">迭代器</target>
        <note />
      </trans-unit>
      <trans-unit id="IDS_FeatureDefault">
        <source>default operator</source>
        <target state="translated">預設運算子</target>
        <note />
      </trans-unit>
      <trans-unit id="IDS_FeatureDefaultLiteral">
        <source>default literal</source>
        <target state="translated">預設常值</target>
        <note />
      </trans-unit>
      <trans-unit id="IDS_FeaturePrivateProtected">
        <source>private protected</source>
        <target state="translated">private protected</target>
        <note />
      </trans-unit>
      <trans-unit id="IDS_FeatureNullable">
        <source>nullable types</source>
        <target state="translated">可為 Null 的類型</target>
        <note />
      </trans-unit>
      <trans-unit id="IDS_FeaturePatternMatching">
        <source>pattern matching</source>
        <target state="translated">模式比對</target>
        <note />
      </trans-unit>
      <trans-unit id="IDS_FeatureExpressionBodiedAccessor">
        <source>expression body property accessor</source>
        <target state="translated">運算式主體屬性存取子</target>
        <note />
      </trans-unit>
      <trans-unit id="IDS_FeatureExpressionBodiedDeOrConstructor">
        <source>expression body constructor and destructor</source>
        <target state="translated">運算式主體建構函式及解構函式</target>
        <note />
      </trans-unit>
      <trans-unit id="IDS_FeatureThrowExpression">
        <source>throw expression</source>
        <target state="translated">Throw 運算式</target>
        <note />
      </trans-unit>
      <trans-unit id="IDS_FeatureImplicitArray">
        <source>implicitly typed array</source>
        <target state="translated">隱含類型陣列</target>
        <note />
      </trans-unit>
      <trans-unit id="IDS_FeatureImplicitLocal">
        <source>implicitly typed local variable</source>
        <target state="translated">隱含類型區域變數</target>
        <note />
      </trans-unit>
      <trans-unit id="IDS_FeatureAnonymousTypes">
        <source>anonymous types</source>
        <target state="translated">匿名類型</target>
        <note />
      </trans-unit>
      <trans-unit id="IDS_FeatureAutoImplementedProperties">
        <source>automatically implemented properties</source>
        <target state="translated">自動實作的屬性</target>
        <note />
      </trans-unit>
      <trans-unit id="IDS_FeatureReadonlyAutoImplementedProperties">
        <source>readonly automatically implemented properties</source>
        <target state="translated">自動實作的唯讀屬性</target>
        <note />
      </trans-unit>
      <trans-unit id="IDS_FeatureObjectInitializer">
        <source>object initializer</source>
        <target state="translated">物件初始設定式</target>
        <note />
      </trans-unit>
      <trans-unit id="IDS_FeatureCollectionInitializer">
        <source>collection initializer</source>
        <target state="translated">集合初始設定式</target>
        <note />
      </trans-unit>
      <trans-unit id="IDS_FeatureQueryExpression">
        <source>query expression</source>
        <target state="translated">查詢運算式</target>
        <note />
      </trans-unit>
      <trans-unit id="IDS_FeatureExtensionMethod">
        <source>extension method</source>
        <target state="translated">擴充方法</target>
        <note />
      </trans-unit>
      <trans-unit id="IDS_FeaturePartialMethod">
        <source>partial method</source>
        <target state="translated">部分方法</target>
        <note />
      </trans-unit>
      <trans-unit id="IDS_SK_METHOD">
        <source>method</source>
        <target state="translated">方法</target>
        <note />
      </trans-unit>
      <trans-unit id="IDS_SK_TYPE">
        <source>type</source>
        <target state="translated">類型</target>
        <note />
      </trans-unit>
      <trans-unit id="IDS_SK_NAMESPACE">
        <source>namespace</source>
        <target state="translated">命名空間</target>
        <note />
      </trans-unit>
      <trans-unit id="IDS_SK_FIELD">
        <source>field</source>
        <target state="translated">欄位</target>
        <note />
      </trans-unit>
      <trans-unit id="IDS_SK_PROPERTY">
        <source>property</source>
        <target state="translated">屬性</target>
        <note />
      </trans-unit>
      <trans-unit id="IDS_SK_UNKNOWN">
        <source>element</source>
        <target state="translated">元素</target>
        <note />
      </trans-unit>
      <trans-unit id="IDS_SK_VARIABLE">
        <source>variable</source>
        <target state="translated">變數</target>
        <note />
      </trans-unit>
      <trans-unit id="IDS_SK_LABEL">
        <source>label</source>
        <target state="translated">標籤</target>
        <note />
      </trans-unit>
      <trans-unit id="IDS_SK_EVENT">
        <source>event</source>
        <target state="translated">事件</target>
        <note />
      </trans-unit>
      <trans-unit id="IDS_SK_TYVAR">
        <source>type parameter</source>
        <target state="translated">類型參數</target>
        <note />
      </trans-unit>
      <trans-unit id="IDS_SK_ALIAS">
        <source>using alias</source>
        <target state="translated">使用別名</target>
        <note />
      </trans-unit>
      <trans-unit id="IDS_SK_EXTERNALIAS">
        <source>extern alias</source>
        <target state="translated">外部別名</target>
        <note />
      </trans-unit>
      <trans-unit id="IDS_SK_CONSTRUCTOR">
        <source>constructor</source>
        <target state="translated">建構函式</target>
        <note />
      </trans-unit>
      <trans-unit id="IDS_FOREACHLOCAL">
        <source>foreach iteration variable</source>
        <target state="translated">foreach 反覆運算變數</target>
        <note />
      </trans-unit>
      <trans-unit id="IDS_FIXEDLOCAL">
        <source>fixed variable</source>
        <target state="translated">固定變數</target>
        <note />
      </trans-unit>
      <trans-unit id="IDS_USINGLOCAL">
        <source>using variable</source>
        <target state="translated">使用變數</target>
        <note />
      </trans-unit>
      <trans-unit id="IDS_Contravariant">
        <source>contravariant</source>
        <target state="translated">contravariant</target>
        <note />
      </trans-unit>
      <trans-unit id="IDS_Contravariantly">
        <source>contravariantly</source>
        <target state="translated">以 Contravariant 方式</target>
        <note />
      </trans-unit>
      <trans-unit id="IDS_Covariant">
        <source>covariant</source>
        <target state="translated">Covariant</target>
        <note />
      </trans-unit>
      <trans-unit id="IDS_Covariantly">
        <source>covariantly</source>
        <target state="translated">以 Covariant 方式</target>
        <note />
      </trans-unit>
      <trans-unit id="IDS_Invariantly">
        <source>invariantly</source>
        <target state="translated">非 Variant 方式</target>
        <note />
      </trans-unit>
      <trans-unit id="IDS_FeatureDynamic">
        <source>dynamic</source>
        <target state="translated">動態</target>
        <note />
      </trans-unit>
      <trans-unit id="IDS_FeatureNamedArgument">
        <source>named argument</source>
        <target state="translated">具名引數</target>
        <note />
      </trans-unit>
      <trans-unit id="IDS_FeatureOptionalParameter">
        <source>optional parameter</source>
        <target state="translated">選擇性參數</target>
        <note />
      </trans-unit>
      <trans-unit id="IDS_FeatureExceptionFilter">
        <source>exception filter</source>
        <target state="translated">例外狀況篩選條件</target>
        <note />
      </trans-unit>
      <trans-unit id="IDS_FeatureTypeVariance">
        <source>type variance</source>
        <target state="translated">類型變異數</target>
        <note />
      </trans-unit>
      <trans-unit id="SyntaxTreeNotFound">
        <source>SyntaxTree is not part of the compilation</source>
        <target state="new">SyntaxTree is not part of the compilation</target>
        <note />
      </trans-unit>
      <trans-unit id="SyntaxTreeNotFoundToRemove">
        <source>SyntaxTree is not part of the compilation, so it cannot be removed</source>
        <target state="new">SyntaxTree is not part of the compilation, so it cannot be removed</target>
        <note />
      </trans-unit>
      <trans-unit id="WRN_CantInferNullabilityOfMethodTypeArgs">
        <source>The nullability of type arguments for method '{0}' cannot be inferred from the usage. Try specifying the type arguments explicitly.</source>
        <target state="new">The nullability of type arguments for method '{0}' cannot be inferred from the usage. Try specifying the type arguments explicitly.</target>
        <note />
      </trans-unit>
      <trans-unit id="WRN_CantInferNullabilityOfMethodTypeArgs_Title">
        <source>The nullability of type arguments for method cannot be inferred from the usage. Try specifying the type arguments explicitly.</source>
        <target state="new">The nullability of type arguments for method cannot be inferred from the usage. Try specifying the type arguments explicitly.</target>
        <note />
      </trans-unit>
      <trans-unit id="WRN_ConvertingNullableToNonNullable">
        <source>Converting null literal or possible null value to non-nullable type.</source>
        <target state="new">Converting null literal or possible null value to non-nullable type.</target>
        <note />
      </trans-unit>
      <trans-unit id="WRN_ConvertingNullableToNonNullable_Title">
        <source>Converting null literal or possible null value to non-nullable type.</source>
        <target state="new">Converting null literal or possible null value to non-nullable type.</target>
        <note />
      </trans-unit>
      <trans-unit id="WRN_DefaultLiteralConvertedToNullIsNotIntended">
        <source>'default' is converted to 'null', not 'default({0})'</source>
        <target state="new">'default' is converted to 'null', not 'default({0})'</target>
        <note />
      </trans-unit>
      <trans-unit id="WRN_DefaultLiteralConvertedToNullIsNotIntended_Title">
        <source>'default' is converted to 'null'</source>
        <target state="new">'default' is converted to 'null'</target>
        <note />
      </trans-unit>
      <trans-unit id="WRN_MissingNonNullTypesContext">
        <source>The suppression operator (!) should be used in code with a '[NonNullTypes(true/false)]' context.</source>
        <target state="new">The suppression operator (!) should be used in code with a '[NonNullTypes(true/false)]' context.</target>
        <note />
      </trans-unit>
      <trans-unit id="WRN_MissingNonNullTypesContextForAnnotation">
        <source>The annotation for nullable reference types should only be used in code within a '[NonNullTypes(true)]' context.</source>
        <target state="new">The annotation for nullable reference types should only be used in code within a '[NonNullTypes(true)]' context.</target>
        <note />
      </trans-unit>
      <trans-unit id="WRN_MissingNonNullTypesContextForAnnotation_Title">
        <source>The annotation for nullable reference types should only be used in code within a '[NonNullTypes(true)]' context.</source>
        <target state="new">The annotation for nullable reference types should only be used in code within a '[NonNullTypes(true)]' context.</target>
        <note />
      </trans-unit>
      <trans-unit id="WRN_MissingNonNullTypesContext_Title">
        <source>The suppression operator (!) should be used in code with a '[NonNullTypes(true/false)]' context.</source>
        <target state="new">The suppression operator (!) should be used in code with a '[NonNullTypes(true/false)]' context.</target>
        <note />
      </trans-unit>
      <trans-unit id="WRN_NoBestNullabilityArrayElements">
        <source>No best nullability found for implicitly-typed array.</source>
        <target state="new">No best nullability found for implicitly-typed array.</target>
        <note />
      </trans-unit>
      <trans-unit id="WRN_NoBestNullabilityArrayElements_Title">
        <source>No best nullability found for implicitly-typed array.</source>
        <target state="new">No best nullability found for implicitly-typed array.</target>
        <note />
      </trans-unit>
      <trans-unit id="WRN_NoBestNullabilityConditionalExpression">
        <source>No best nullability for operands of conditional expression '{0}' and '{1}'.</source>
        <target state="new">No best nullability for operands of conditional expression '{0}' and '{1}'.</target>
        <note />
      </trans-unit>
      <trans-unit id="WRN_NoBestNullabilityConditionalExpression_Title">
        <source>No best nullability for operands of conditional expression.</source>
        <target state="new">No best nullability for operands of conditional expression.</target>
        <note />
      </trans-unit>
      <trans-unit id="WRN_NullAsNonNullable">
        <source>Cannot convert null literal to non-nullable reference or unconstrained type parameter.</source>
        <target state="new">Cannot convert null literal to non-nullable reference or unconstrained type parameter.</target>
        <note />
      </trans-unit>
      <trans-unit id="WRN_NullAsNonNullable_Title">
        <source>Cannot convert null literal to non-nullable reference or unconstrained type parameter.</source>
        <target state="new">Cannot convert null literal to non-nullable reference or unconstrained type parameter.</target>
        <note />
      </trans-unit>
      <trans-unit id="WRN_NullReferenceArgument">
        <source>Possible null reference argument for parameter '{0}' in '{1}'.</source>
        <target state="new">Possible null reference argument for parameter '{0}' in '{1}'.</target>
        <note />
      </trans-unit>
      <trans-unit id="WRN_NullReferenceArgument_Title">
        <source>Possible null reference argument.</source>
        <target state="new">Possible null reference argument.</target>
        <note />
      </trans-unit>
      <trans-unit id="WRN_NullReferenceAssignment">
        <source>Possible null reference assignment.</source>
        <target state="new">Possible null reference assignment.</target>
        <note />
      </trans-unit>
      <trans-unit id="WRN_NullReferenceAssignment_Title">
        <source>Possible null reference assignment.</source>
        <target state="new">Possible null reference assignment.</target>
        <note />
      </trans-unit>
      <trans-unit id="WRN_NullReferenceReceiver">
        <source>Possible dereference of a null reference.</source>
        <target state="new">Possible dereference of a null reference.</target>
        <note />
      </trans-unit>
      <trans-unit id="WRN_NullReferenceReceiver_Title">
        <source>Possible dereference of a null reference.</source>
        <target state="new">Possible dereference of a null reference.</target>
        <note />
      </trans-unit>
      <trans-unit id="WRN_NullReferenceReturn">
        <source>Possible null reference return.</source>
        <target state="new">Possible null reference return.</target>
        <note />
      </trans-unit>
      <trans-unit id="WRN_NullReferenceReturn_Title">
        <source>Possible null reference return.</source>
        <target state="new">Possible null reference return.</target>
        <note />
      </trans-unit>
      <trans-unit id="WRN_NullabilityMismatchInArgument">
        <source>Nullability of reference types in argument of type '{0}' doesn't match target type '{1}' for parameter '{2}' in '{3}'.</source>
        <target state="new">Nullability of reference types in argument of type '{0}' doesn't match target type '{1}' for parameter '{2}' in '{3}'.</target>
        <note />
      </trans-unit>
      <trans-unit id="WRN_NullabilityMismatchInArgument_Title">
        <source>Nullability of reference types in argument doesn't match target type.</source>
        <target state="new">Nullability of reference types in argument doesn't match target type.</target>
        <note />
      </trans-unit>
      <trans-unit id="WRN_NullabilityMismatchInAssignment">
        <source>Nullability of reference types in value of type '{0}' doesn't match target type '{1}'.</source>
        <target state="new">Nullability of reference types in value of type '{0}' doesn't match target type '{1}'.</target>
        <note />
      </trans-unit>
      <trans-unit id="WRN_NullabilityMismatchInAssignment_Title">
        <source>Nullability of reference types in value doesn't match target type.</source>
        <target state="new">Nullability of reference types in value doesn't match target type.</target>
        <note />
      </trans-unit>
      <trans-unit id="WRN_NullabilityMismatchInConstraintsOnImplicitImplementation">
        <source>Nullability in constraints for type parameter '{0}' of method '{1}' doesn't match the constraints for type parameter '{2}' of interface method '{3}'. Consider using an explicit interface implementation instead.</source>
        <target state="new">Nullability in constraints for type parameter '{0}' of method '{1}' doesn't match the constraints for type parameter '{2}' of interface method '{3}'. Consider using an explicit interface implementation instead.</target>
        <note />
      </trans-unit>
      <trans-unit id="WRN_NullabilityMismatchInConstraintsOnImplicitImplementation_Title">
        <source>Nullability in constraints for type parameter doesn't match the constraints for type parameter in implicitly implemented interface method'.</source>
        <target state="new">Nullability in constraints for type parameter doesn't match the constraints for type parameter in implicitly implemented interface method'.</target>
        <note />
      </trans-unit>
      <trans-unit id="WRN_NullabilityMismatchInParameterTypeOfTargetDelegate">
        <source>Nullability of reference types in type of parameter '{0}' of '{1}' doesn't match the target delegate '{2}'.</source>
        <target state="new">Nullability of reference types in type of parameter '{0}' of '{1}' doesn't match the target delegate '{2}'.</target>
        <note />
      </trans-unit>
      <trans-unit id="WRN_NullabilityMismatchInParameterTypeOfTargetDelegate_Title">
        <source>Nullability of reference types in type of parameter doesn't match the target delegate.</source>
        <target state="new">Nullability of reference types in type of parameter doesn't match the target delegate.</target>
        <note />
      </trans-unit>
      <trans-unit id="WRN_NullabilityMismatchInParameterTypeOnExplicitImplementation">
        <source>Nullability of reference types in type of parameter '{0}' doesn't match implemented member '{1}'.</source>
        <target state="new">Nullability of reference types in type of parameter '{0}' doesn't match implemented member '{1}'.</target>
        <note />
      </trans-unit>
      <trans-unit id="WRN_NullabilityMismatchInParameterTypeOnExplicitImplementation_Title">
        <source>Nullability of reference types in type of parameter doesn't match implemented member.</source>
        <target state="new">Nullability of reference types in type of parameter doesn't match implemented member.</target>
        <note />
      </trans-unit>
      <trans-unit id="WRN_NullabilityMismatchInParameterTypeOnImplicitImplementation">
        <source>Nullability of reference types in type of parameter '{0}' doesn't match implicitly implemented member '{1}'.</source>
        <target state="new">Nullability of reference types in type of parameter '{0}' doesn't match implicitly implemented member '{1}'.</target>
        <note />
      </trans-unit>
      <trans-unit id="WRN_NullabilityMismatchInParameterTypeOnImplicitImplementation_Title">
        <source>Nullability of reference types in type of parameter doesn't match implicitly implemented member.</source>
        <target state="new">Nullability of reference types in type of parameter doesn't match implicitly implemented member.</target>
        <note />
      </trans-unit>
      <trans-unit id="WRN_NullabilityMismatchInParameterTypeOnOverride">
        <source>Nullability of reference types in type of parameter '{0}' doesn't match overridden member.</source>
        <target state="new">Nullability of reference types in type of parameter '{0}' doesn't match overridden member.</target>
        <note />
      </trans-unit>
      <trans-unit id="WRN_NullabilityMismatchInParameterTypeOnOverride_Title">
        <source>Nullability of reference types in type of parameter doesn't match overridden member.</source>
        <target state="new">Nullability of reference types in type of parameter doesn't match overridden member.</target>
        <note />
      </trans-unit>
      <trans-unit id="WRN_NullabilityMismatchInParameterTypeOnPartial">
        <source>Nullability of reference types in type of parameter '{0}' doesn't match partial method declaration.</source>
        <target state="new">Nullability of reference types in type of parameter '{0}' doesn't match partial method declaration.</target>
        <note />
      </trans-unit>
      <trans-unit id="WRN_NullabilityMismatchInParameterTypeOnPartial_Title">
        <source>Nullability of reference types in type of parameter doesn't match partial method declaration.</source>
        <target state="new">Nullability of reference types in type of parameter doesn't match partial method declaration.</target>
        <note />
      </trans-unit>
      <trans-unit id="WRN_NullabilityMismatchInReturnTypeOfTargetDelegate">
        <source>Nullability of reference types in return type of '{0}' doesn't match the target delegate '{1}'.</source>
        <target state="new">Nullability of reference types in return type of '{0}' doesn't match the target delegate '{1}'.</target>
        <note />
      </trans-unit>
      <trans-unit id="WRN_NullabilityMismatchInReturnTypeOfTargetDelegate_Title">
        <source>Nullability of reference types in return type doesn't match the target delegate.</source>
        <target state="new">Nullability of reference types in return type doesn't match the target delegate.</target>
        <note />
      </trans-unit>
      <trans-unit id="WRN_NullabilityMismatchInReturnTypeOnExplicitImplementation">
        <source>Nullability of reference types in return type doesn't match implemented member '{0}'.</source>
        <target state="new">Nullability of reference types in return type doesn't match implemented member '{0}'.</target>
        <note />
      </trans-unit>
      <trans-unit id="WRN_NullabilityMismatchInReturnTypeOnExplicitImplementation_Title">
        <source>Nullability of reference types in return type doesn't match implemented member.</source>
        <target state="new">Nullability of reference types in return type doesn't match implemented member.</target>
        <note />
      </trans-unit>
      <trans-unit id="WRN_NullabilityMismatchInReturnTypeOnImplicitImplementation">
        <source>Nullability of reference types in return type doesn't match implicitly implemented member '{0}'.</source>
        <target state="new">Nullability of reference types in return type doesn't match implicitly implemented member '{0}'.</target>
        <note />
      </trans-unit>
      <trans-unit id="WRN_NullabilityMismatchInReturnTypeOnImplicitImplementation_Title">
        <source>Nullability of reference types in return type doesn't match implicitly implemented member.</source>
        <target state="new">Nullability of reference types in return type doesn't match implicitly implemented member.</target>
        <note />
      </trans-unit>
      <trans-unit id="WRN_NullabilityMismatchInReturnTypeOnOverride">
        <source>Nullability of reference types in return type doesn't match overridden member.</source>
        <target state="new">Nullability of reference types in return type doesn't match overridden member.</target>
        <note />
      </trans-unit>
      <trans-unit id="WRN_NullabilityMismatchInReturnTypeOnOverride_Title">
        <source>Nullability of reference types in return type doesn't match overridden member.</source>
        <target state="new">Nullability of reference types in return type doesn't match overridden member.</target>
        <note />
      </trans-unit>
      <trans-unit id="WRN_NullabilityMismatchInTypeOnExplicitImplementation">
        <source>Nullability of reference types in type doesn't match implemented member '{0}'.</source>
        <target state="new">Nullability of reference types in type doesn't match implemented member '{0}'.</target>
        <note />
      </trans-unit>
      <trans-unit id="WRN_NullabilityMismatchInTypeOnExplicitImplementation_Title">
        <source>Nullability of reference types in type doesn't match implemented member.</source>
        <target state="new">Nullability of reference types in type doesn't match implemented member.</target>
        <note />
      </trans-unit>
      <trans-unit id="WRN_NullabilityMismatchInTypeOnImplicitImplementation">
        <source>Nullability of reference types in type doesn't match implicitly implemented member '{0}'.</source>
        <target state="new">Nullability of reference types in type doesn't match implicitly implemented member '{0}'.</target>
        <note />
      </trans-unit>
      <trans-unit id="WRN_NullabilityMismatchInTypeOnImplicitImplementation_Title">
        <source>Nullability of reference types in type doesn't match implicitly implemented member.</source>
        <target state="new">Nullability of reference types in type doesn't match implicitly implemented member.</target>
        <note />
      </trans-unit>
      <trans-unit id="WRN_NullabilityMismatchInTypeOnOverride">
        <source>Nullability of reference types in type doesn't match overridden member.</source>
        <target state="new">Nullability of reference types in type doesn't match overridden member.</target>
        <note />
      </trans-unit>
      <trans-unit id="WRN_NullabilityMismatchInTypeOnOverride_Title">
        <source>Nullability of reference types in type doesn't match overridden member.</source>
        <target state="new">Nullability of reference types in type doesn't match overridden member.</target>
        <note />
      </trans-unit>
      <trans-unit id="WRN_NullabilityMismatchInTypeParameterConstraint">
        <source>The type '{3}' cannot be used as type parameter '{2}' in the generic type or method '{0}'. Nullability of type argument '{3}' doesn't match constraint type '{1}'.</source>
        <target state="new">The type '{3}' cannot be used as type parameter '{2}' in the generic type or method '{0}'. Nullability of type argument '{3}' doesn't match constraint type '{1}'.</target>
        <note />
      </trans-unit>
      <trans-unit id="WRN_NullabilityMismatchInTypeParameterConstraint_Title">
        <source>The type cannot be used as type parameter in the generic type or method. Nullability of type argument doesn't match constraint type.</source>
        <target state="new">The type cannot be used as type parameter in the generic type or method. Nullability of type argument doesn't match constraint type.</target>
        <note />
      </trans-unit>
      <trans-unit id="WRN_NullabilityMismatchInTypeParameterReferenceTypeConstraint">
        <source>The type '{2}' cannot be used as type parameter '{1}' in the generic type or method '{0}'. Nullability of type argument '{2}' doesn't match 'class' constraint.</source>
        <target state="new">The type '{2}' cannot be used as type parameter '{1}' in the generic type or method '{0}'. Nullability of type argument '{2}' doesn't match 'class' constraint.</target>
        <note />
      </trans-unit>
      <trans-unit id="WRN_NullabilityMismatchInTypeParameterReferenceTypeConstraint_Title">
        <source>The type cannot be used as type parameter in the generic type or method. Nullability of type argument doesn't match 'class' constraint.</source>
        <target state="new">The type cannot be used as type parameter in the generic type or method. Nullability of type argument doesn't match 'class' constraint.</target>
        <note />
      </trans-unit>
      <trans-unit id="WRN_SuppressionOperatorNotReferenceType">
        <source>The suppression operator (!) can only be applied to reference types.</source>
        <target state="new">The suppression operator (!) can only be applied to reference types.</target>
        <note />
      </trans-unit>
      <trans-unit id="WRN_SuppressionOperatorNotReferenceType_Title">
        <source>The suppression operator (!) can only be applied to reference types.</source>
        <target state="new">The suppression operator (!) can only be applied to reference types.</target>
        <note />
      </trans-unit>
      <trans-unit id="WRN_TupleBinopLiteralNameMismatch">
        <source>The tuple element name '{0}' is ignored because a different name or no name is specified on the other side of the tuple == or != operator.</source>
        <target state="new">The tuple element name '{0}' is ignored because a different name or no name is specified on the other side of the tuple == or != operator.</target>
        <note />
      </trans-unit>
      <trans-unit id="WRN_TupleBinopLiteralNameMismatch_Title">
        <source>The tuple element name is ignored because a different name or no name is specified on the other side of the tuple == or != operator.</source>
        <target state="new">The tuple element name is ignored because a different name or no name is specified on the other side of the tuple == or != operator.</target>
        <note />
      </trans-unit>
      <trans-unit id="WRN_TypeParameterSameAsOuterMethodTypeParameter">
        <source>Type parameter '{0}' has the same name as the type parameter from outer method '{1}'</source>
        <target state="new">Type parameter '{0}' has the same name as the type parameter from outer method '{1}'</target>
        <note />
      </trans-unit>
      <trans-unit id="WRN_TypeParameterSameAsOuterMethodTypeParameter_Title">
        <source>Type parameter has the same type as the type parameter from outer method.</source>
        <target state="new">Type parameter has the same type as the type parameter from outer method.</target>
        <note />
      </trans-unit>
      <trans-unit id="WRN_UninitializedNonNullableField">
        <source>Non-nullable {0} '{1}' is uninitialized.</source>
        <target state="new">Non-nullable {0} '{1}' is uninitialized.</target>
        <note />
      </trans-unit>
      <trans-unit id="WRN_UninitializedNonNullableField_Title">
        <source>Non-nullable field is uninitialized.</source>
        <target state="new">Non-nullable field is uninitialized.</target>
        <note />
      </trans-unit>
      <trans-unit id="XML_InvalidToken">
        <source>The character(s) '{0}' cannot be used at this location.</source>
        <target state="translated">此位置不可使用字元 '{0}'。</target>
        <note />
      </trans-unit>
      <trans-unit id="XML_IncorrectComment">
        <source>Incorrect syntax was used in a comment.</source>
        <target state="translated">註解中使用的語法錯誤。</target>
        <note />
      </trans-unit>
      <trans-unit id="XML_InvalidCharEntity">
        <source>An invalid character was found inside an entity reference.</source>
        <target state="translated">實體參考中發現無效的字元。</target>
        <note />
      </trans-unit>
      <trans-unit id="XML_ExpectedEndOfTag">
        <source>Expected '&gt;' or '/&gt;' to close tag '{0}'.</source>
        <target state="translated">必須以 '&gt;' 或 '/&gt;' 做為結束標記 '{0}'。</target>
        <note />
      </trans-unit>
      <trans-unit id="XML_ExpectedIdentifier">
        <source>An identifier was expected.</source>
        <target state="translated">必須是識別項。</target>
        <note />
      </trans-unit>
      <trans-unit id="XML_InvalidUnicodeChar">
        <source>Invalid unicode character.</source>
        <target state="translated">Unicode 字元無效。</target>
        <note />
      </trans-unit>
      <trans-unit id="XML_InvalidWhitespace">
        <source>Whitespace is not allowed at this location.</source>
        <target state="translated">此位置不可使用空白。</target>
        <note />
      </trans-unit>
      <trans-unit id="XML_LessThanInAttributeValue">
        <source>The character '&lt;' cannot be used in an attribute value.</source>
        <target state="translated">屬性值中不可使用字元 '&lt;'。</target>
        <note />
      </trans-unit>
      <trans-unit id="XML_MissingEqualsAttribute">
        <source>Missing equals sign between attribute and attribute value.</source>
        <target state="translated">屬性與屬性值之間少了等號。</target>
        <note />
      </trans-unit>
      <trans-unit id="XML_RefUndefinedEntity_1">
        <source>Reference to undefined entity '{0}'.</source>
        <target state="translated">參考未定義的實體 '{0}'。</target>
        <note />
      </trans-unit>
      <trans-unit id="XML_StringLiteralNoStartQuote">
        <source>A string literal was expected, but no opening quotation mark was found.</source>
        <target state="translated">必須是字串常值，但未找到左引號。</target>
        <note />
      </trans-unit>
      <trans-unit id="XML_StringLiteralNoEndQuote">
        <source>Missing closing quotation mark for string literal.</source>
        <target state="translated">遺漏字串常值的右引號。</target>
        <note />
      </trans-unit>
      <trans-unit id="XML_StringLiteralNonAsciiQuote">
        <source>Non-ASCII quotations marks may not be used around string literals.</source>
        <target state="translated">字串常值前後不可使用非 ASCII 引號。</target>
        <note />
      </trans-unit>
      <trans-unit id="XML_EndTagNotExpected">
        <source>End tag was not expected at this location.</source>
        <target state="translated">此位置不可出現結束標記。</target>
        <note />
      </trans-unit>
      <trans-unit id="XML_ElementTypeMatch">
        <source>End tag '{0}' does not match the start tag '{1}'.</source>
        <target state="translated">結束標記 '{0}' 與起始標記 '{1}' 不對稱。</target>
        <note />
      </trans-unit>
      <trans-unit id="XML_EndTagExpected">
        <source>Expected an end tag for element '{0}'.</source>
        <target state="translated">必須是元素 '{0}' 的結束標記。</target>
        <note />
      </trans-unit>
      <trans-unit id="XML_WhitespaceMissing">
        <source>Required white space was missing.</source>
        <target state="translated">遺漏了必要的空格。</target>
        <note />
      </trans-unit>
      <trans-unit id="XML_ExpectedEndOfXml">
        <source>Unexpected character at this location.</source>
        <target state="translated">此位置處找到未預期的字元。</target>
        <note />
      </trans-unit>
      <trans-unit id="XML_CDataEndTagNotAllowed">
        <source>The literal string ']]&gt;' is not allowed in element content.</source>
        <target state="translated">常值字串 ']]&gt;' 不可用在元素內容中。</target>
        <note />
      </trans-unit>
      <trans-unit id="XML_DuplicateAttribute">
        <source>Duplicate '{0}' attribute</source>
        <target state="translated">{0}' 屬性重複</target>
        <note />
      </trans-unit>
      <trans-unit id="ERR_NoMetadataFile">
        <source>Metadata file '{0}' could not be found</source>
        <target state="translated">找不到中繼資料檔 '{0}'</target>
        <note />
      </trans-unit>
      <trans-unit id="ERR_MetadataReferencesNotSupported">
        <source>Metadata references are not supported.</source>
        <target state="translated">不支援中繼資料參考。</target>
        <note />
      </trans-unit>
      <trans-unit id="FTL_MetadataCantOpenFile">
        <source>Metadata file '{0}' could not be opened -- {1}</source>
        <target state="translated">無法開啟中繼資料檔'{0}' -- {1}</target>
        <note />
      </trans-unit>
      <trans-unit id="ERR_NoTypeDef">
        <source>The type '{0}' is defined in an assembly that is not referenced. You must add a reference to assembly '{1}'.</source>
        <target state="translated">類型 '{0}' 定義在未參考的組件中。您必須加入組件 '{1}' 的參考。</target>
        <note />
      </trans-unit>
      <trans-unit id="ERR_NoTypeDefFromModule">
        <source>The type '{0}' is defined in a module that has not been added. You must add the module '{1}'.</source>
        <target state="translated">類型 '{0}' 定義在未加入的模組中。您必須加入模組 '{1}'。</target>
        <note />
      </trans-unit>
      <trans-unit id="ERR_OutputWriteFailed">
        <source>Could not write to output file '{0}' -- '{1}'</source>
        <target state="translated">無法寫入輸出檔 '{0}' -- '{1}'</target>
        <note />
      </trans-unit>
      <trans-unit id="ERR_MultipleEntryPoints">
        <source>Program has more than one entry point defined. Compile with /main to specify the type that contains the entry point.</source>
        <target state="translated">程式已定義了一個以上的進入點。請以 /main 進行編譯，以指定包含進入點的類型。</target>
        <note />
      </trans-unit>
      <trans-unit id="ERR_BadBinaryOps">
        <source>Operator '{0}' cannot be applied to operands of type '{1}' and '{2}'</source>
        <target state="translated">運算子 '{0}' 不可套用至類型為 '{1}' 和 '{2}' 的運算元</target>
        <note />
      </trans-unit>
      <trans-unit id="ERR_IntDivByZero">
        <source>Division by constant zero</source>
        <target state="translated">除以常數零</target>
        <note />
      </trans-unit>
      <trans-unit id="ERR_BadIndexLHS">
        <source>Cannot apply indexing with [] to an expression of type '{0}'</source>
        <target state="translated">無法套用有 [] 的索引至類型為 '{0}' 的運算式</target>
        <note />
      </trans-unit>
      <trans-unit id="ERR_BadIndexCount">
        <source>Wrong number of indices inside []; expected {0}</source>
        <target state="translated">[] 內的索引數目錯誤; 必須是 {0}。</target>
        <note />
      </trans-unit>
      <trans-unit id="ERR_BadUnaryOp">
        <source>Operator '{0}' cannot be applied to operand of type '{1}'</source>
        <target state="translated">運算子 '{0}' 不可套用至類型為 '{1}' 的運算元</target>
        <note />
      </trans-unit>
      <trans-unit id="ERR_BadOpOnNullOrDefault">
        <source>Operator '{0}' cannot be applied to operand '{1}'</source>
        <target state="translated">運算子 '{0}' 不可套用至運算元 '{1}'</target>
        <note />
      </trans-unit>
      <trans-unit id="ERR_ThisInStaticMeth">
        <source>Keyword 'this' is not valid in a static property, static method, or static field initializer</source>
        <target state="translated">關鍵字 'this' 在靜態屬性、靜態方法或靜態欄位初始設定式中無效。</target>
        <note />
      </trans-unit>
      <trans-unit id="ERR_ThisInBadContext">
        <source>Keyword 'this' is not available in the current context</source>
        <target state="translated">關鍵字 'this' 在目前內容中無法使用</target>
        <note />
      </trans-unit>
      <trans-unit id="WRN_InvalidMainSig">
        <source>'{0}' has the wrong signature to be an entry point</source>
        <target state="translated">'{0}' 的進入點簽章錯誤</target>
        <note />
      </trans-unit>
      <trans-unit id="WRN_InvalidMainSig_Title">
        <source>Method has the wrong signature to be an entry point</source>
        <target state="translated">方法的進入點簽章錯誤</target>
        <note />
      </trans-unit>
      <trans-unit id="ERR_NoImplicitConv">
        <source>Cannot implicitly convert type '{0}' to '{1}'</source>
        <target state="translated">無法將類型 '{0}' 隱含轉換成 '{1}'</target>
        <note />
      </trans-unit>
      <trans-unit id="ERR_NoExplicitConv">
        <source>Cannot convert type '{0}' to '{1}'</source>
        <target state="translated">無法將類型 '{0}' 轉換成 '{1}'</target>
        <note />
      </trans-unit>
      <trans-unit id="ERR_ConstOutOfRange">
        <source>Constant value '{0}' cannot be converted to a '{1}'</source>
        <target state="translated">常數值 '{0}' 不可轉換成 '{1}'</target>
        <note />
      </trans-unit>
      <trans-unit id="ERR_AmbigBinaryOps">
        <source>Operator '{0}' is ambiguous on operands of type '{1}' and '{2}'</source>
        <target state="translated">運算子 '{0}' 在類型為 '{1}' 和 '{2}' 的運算元上模稜兩可</target>
        <note />
      </trans-unit>
      <trans-unit id="ERR_AmbigBinaryOpsOnDefault">
        <source>Operator '{0}' is ambiguous on operands 'default' and 'default'</source>
        <target state="translated">運算子 '{0}' 在運算元 'default' 和 'default' 不明確</target>
        <note />
      </trans-unit>
      <trans-unit id="ERR_AmbigUnaryOp">
        <source>Operator '{0}' is ambiguous on an operand of type '{1}'</source>
        <target state="translated">運算子 '{0}' 在類型為 '{1}' 的運算元上模稜兩可</target>
        <note />
      </trans-unit>
      <trans-unit id="ERR_InAttrOnOutParam">
        <source>An out parameter cannot have the In attribute</source>
        <target state="translated">out 參數不能有 In 屬性</target>
        <note />
      </trans-unit>
      <trans-unit id="ERR_ValueCantBeNull">
        <source>Cannot convert null to '{0}' because it is a non-nullable value type</source>
        <target state="translated">無法將 null 轉換成 '{0}'，因為它是不可為 null 的實值類型</target>
        <note />
      </trans-unit>
      <trans-unit id="ERR_NoExplicitBuiltinConv">
        <source>Cannot convert type '{0}' to '{1}' via a reference conversion, boxing conversion, unboxing conversion, wrapping conversion, or null type conversion</source>
        <target state="translated">無法透過參考轉換、boxing 轉換、unboxing 轉換、wrapping 轉換或 null 類型轉換，來將類型 '{0}' 轉換成 '{1}'</target>
        <note />
      </trans-unit>
      <trans-unit id="FTL_DebugEmitFailure">
        <source>Unexpected error writing debug information -- '{0}'</source>
        <target state="translated">寫入偵錯資訊時發生未預期的錯誤 -- '{0}'</target>
        <note />
      </trans-unit>
      <trans-unit id="ERR_BadVisReturnType">
        <source>Inconsistent accessibility: return type '{1}' is less accessible than method '{0}'</source>
        <target state="translated">不一致的存取範圍: 傳回類型 '{1}' 比方法 '{0}' 的存取範圍小</target>
        <note />
      </trans-unit>
      <trans-unit id="ERR_BadVisParamType">
        <source>Inconsistent accessibility: parameter type '{1}' is less accessible than method '{0}'</source>
        <target state="translated">不一致的存取範圍: 參數類型 '{1}' 比方法 '{0}' 的存取範圍小</target>
        <note />
      </trans-unit>
      <trans-unit id="ERR_BadVisFieldType">
        <source>Inconsistent accessibility: field type '{1}' is less accessible than field '{0}'</source>
        <target state="translated">不一致的存取範圍: 欄位類型 '{1}' 比欄位 '{0}' 的存取範圍小</target>
        <note />
      </trans-unit>
      <trans-unit id="ERR_BadVisPropertyType">
        <source>Inconsistent accessibility: property type '{1}' is less accessible than property '{0}'</source>
        <target state="translated">不一致的存取範圍: 屬性類型 '{1}' 比屬性 '{0}' 的存取範圍小</target>
        <note />
      </trans-unit>
      <trans-unit id="ERR_BadVisIndexerReturn">
        <source>Inconsistent accessibility: indexer return type '{1}' is less accessible than indexer '{0}'</source>
        <target state="translated">不一致的存取範圍: 索引子傳回類型 '{1}' 比索引子 '{0}' 的存取範圍小</target>
        <note />
      </trans-unit>
      <trans-unit id="ERR_BadVisIndexerParam">
        <source>Inconsistent accessibility: parameter type '{1}' is less accessible than indexer '{0}'</source>
        <target state="translated">不一致的存取範圍: 參數類型 '{1}' 比索引子 '{0}' 的存取範圍小</target>
        <note />
      </trans-unit>
      <trans-unit id="ERR_BadVisOpReturn">
        <source>Inconsistent accessibility: return type '{1}' is less accessible than operator '{0}'</source>
        <target state="translated">不一致的存取範圍: 傳回類型 '{1}' 比運算子 '{0}' 的存取範圍小</target>
        <note />
      </trans-unit>
      <trans-unit id="ERR_BadVisOpParam">
        <source>Inconsistent accessibility: parameter type '{1}' is less accessible than operator '{0}'</source>
        <target state="translated">不一致的存取範圍: 參數類型 '{1}' 比運算子 '{0}' 的存取範圍小</target>
        <note />
      </trans-unit>
      <trans-unit id="ERR_BadVisDelegateReturn">
        <source>Inconsistent accessibility: return type '{1}' is less accessible than delegate '{0}'</source>
        <target state="translated">不一致的存取範圍: 傳回類型 '{1}' 比委派 '{0}' 的存取範圍小</target>
        <note />
      </trans-unit>
      <trans-unit id="ERR_BadVisDelegateParam">
        <source>Inconsistent accessibility: parameter type '{1}' is less accessible than delegate '{0}'</source>
        <target state="translated">不一致的存取範圍: 參數類型 '{1}' 比委派 '{0}' 的存取範圍小</target>
        <note />
      </trans-unit>
      <trans-unit id="ERR_BadVisBaseClass">
        <source>Inconsistent accessibility: base class '{1}' is less accessible than class '{0}'</source>
        <target state="translated">不一致的存取範圍: 基底類別 '{1}' 比類別 '{0}' 的存取範圍小</target>
        <note />
      </trans-unit>
      <trans-unit id="ERR_BadVisBaseInterface">
        <source>Inconsistent accessibility: base interface '{1}' is less accessible than interface '{0}'</source>
        <target state="translated">不一致的存取範圍: 基底介面 '{1}' 比介面 '{0}' 的存取範圍小</target>
        <note />
      </trans-unit>
      <trans-unit id="ERR_EventNeedsBothAccessors">
        <source>'{0}': event property must have both add and remove accessors</source>
        <target state="translated">'{0}': 事件屬性必須同時要有 add 和 remove 存取子</target>
        <note />
      </trans-unit>
      <trans-unit id="ERR_EventNotDelegate">
        <source>'{0}': event must be of a delegate type</source>
        <target state="translated">'{0}': 事件必須為委派類型</target>
        <note />
      </trans-unit>
      <trans-unit id="WRN_UnreferencedEvent">
        <source>The event '{0}' is never used</source>
        <target state="translated">事件 '{0}' 從未使用過</target>
        <note />
      </trans-unit>
      <trans-unit id="WRN_UnreferencedEvent_Title">
        <source>Event is never used</source>
        <target state="translated">從未使用過事件</target>
        <note />
      </trans-unit>
      <trans-unit id="ERR_InterfaceEventInitializer">
        <source>'{0}': event in interface cannot have initializer</source>
        <target state="translated">'{0}': 介面中的事件不可有初始設定式</target>
        <note />
      </trans-unit>
      <trans-unit id="ERR_EventPropertyInInterface">
        <source>An event in an interface cannot have add or remove accessors</source>
        <target state="translated">介面中的事件不能有 add 或 remove 存取子</target>
        <note />
      </trans-unit>
      <trans-unit id="ERR_BadEventUsage">
        <source>The event '{0}' can only appear on the left hand side of += or -= (except when used from within the type '{1}')</source>
        <target state="translated">事件 '{0}' 只可出現在 += 或 -= 的左側 (除非從類型 '{1}' 中使用)</target>
        <note />
      </trans-unit>
      <trans-unit id="ERR_ExplicitEventFieldImpl">
        <source>An explicit interface implementation of an event must use event accessor syntax</source>
        <target state="translated">事件的明確介面實作必須使用存取子語法</target>
        <note />
      </trans-unit>
      <trans-unit id="ERR_CantOverrideNonEvent">
        <source>'{0}': cannot override; '{1}' is not an event</source>
        <target state="translated">'{0}': 無法覆寫; '{1}' 不是事件。</target>
        <note />
      </trans-unit>
      <trans-unit id="ERR_AddRemoveMustHaveBody">
        <source>An add or remove accessor must have a body</source>
        <target state="translated">add 或 remove 存取子必須具有主體</target>
        <note />
      </trans-unit>
      <trans-unit id="ERR_AbstractEventInitializer">
        <source>'{0}': abstract event cannot have initializer</source>
        <target state="translated">'{0}': 抽象事件不可有初始設定式</target>
        <note />
      </trans-unit>
      <trans-unit id="ERR_ReservedAssemblyName">
        <source>The assembly name '{0}' is reserved and cannot be used as a reference in an interactive session</source>
        <target state="translated">組件名稱 '{0}' 已保留，不可用做為互動工作階段中的參考。</target>
        <note />
      </trans-unit>
      <trans-unit id="ERR_ReservedEnumerator">
        <source>The enumerator name '{0}' is reserved and cannot be used</source>
        <target state="translated">列舉程式名稱 '{0}' 已保留，且無法使用。</target>
        <note />
      </trans-unit>
      <trans-unit id="ERR_AsMustHaveReferenceType">
        <source>The as operator must be used with a reference type or nullable type ('{0}' is a non-nullable value type)</source>
        <target state="translated">as 運算子必須搭配參考類型或可為 Null 的類型一起使用 ('{0}' 是不可為 Null 的實值類型)</target>
        <note />
      </trans-unit>
      <trans-unit id="WRN_LowercaseEllSuffix">
        <source>The 'l' suffix is easily confused with the digit '1' -- use 'L' for clarity</source>
        <target state="translated">字尾 'l' 很容易與數字 '1' 混淆 -- 請使用 'L' 以避免困擾</target>
        <note />
      </trans-unit>
      <trans-unit id="WRN_LowercaseEllSuffix_Title">
        <source>The 'l' suffix is easily confused with the digit '1'</source>
        <target state="translated">字尾 'l' 很容易與數字 '1' 混淆</target>
        <note />
      </trans-unit>
      <trans-unit id="ERR_BadEventUsageNoField">
        <source>The event '{0}' can only appear on the left hand side of += or -=</source>
        <target state="translated">事件 '{0}' 只可出現在 += 或 -= 的左側</target>
        <note />
      </trans-unit>
      <trans-unit id="ERR_ConstraintOnlyAllowedOnGenericDecl">
        <source>Constraints are not allowed on non-generic declarations</source>
        <target state="translated">非泛型宣告中不可使用條件約束</target>
        <note />
      </trans-unit>
      <trans-unit id="ERR_TypeParamMustBeIdentifier">
        <source>Type parameter declaration must be an identifier not a type</source>
        <target state="translated">類型參數宣告必須是識別項，而非類型。</target>
        <note />
      </trans-unit>
      <trans-unit id="ERR_MemberReserved">
        <source>Type '{1}' already reserves a member called '{0}' with the same parameter types</source>
        <target state="translated">類型 '{1}' 已保留了一個具有相同參數類型且名為 '{0}' 的成員</target>
        <note />
      </trans-unit>
      <trans-unit id="ERR_DuplicateParamName">
        <source>The parameter name '{0}' is a duplicate</source>
        <target state="translated">參數名稱 '{0}' 重複</target>
        <note />
      </trans-unit>
      <trans-unit id="ERR_DuplicateNameInNS">
        <source>The namespace '{1}' already contains a definition for '{0}'</source>
        <target state="translated">命名空間 '{1}' 已包含 '{0}' 的定義</target>
        <note />
      </trans-unit>
      <trans-unit id="ERR_DuplicateNameInClass">
        <source>The type '{0}' already contains a definition for '{1}'</source>
        <target state="translated">類型 '{0}' 已包含 '{1}' 的定義</target>
        <note />
      </trans-unit>
      <trans-unit id="ERR_NameNotInContext">
        <source>The name '{0}' does not exist in the current context</source>
        <target state="translated">名稱 '{0}' 不存在於目前的內容中</target>
        <note />
      </trans-unit>
      <trans-unit id="ERR_NameNotInContextPossibleMissingReference">
        <source>The name '{0}' does not exist in the current context (are you missing a reference to assembly '{1}'?)</source>
        <target state="translated">名稱 '{0}' 不存在於目前的內容中 (是否遺漏了組件 '{1}' 的參考?)</target>
        <note />
      </trans-unit>
      <trans-unit id="ERR_AmbigContext">
        <source>'{0}' is an ambiguous reference between '{1}' and '{2}'</source>
        <target state="translated">'{0}' 是 '{1}' 與 '{2}' 之間模稜兩可的參考</target>
        <note />
      </trans-unit>
      <trans-unit id="WRN_DuplicateUsing">
        <source>The using directive for '{0}' appeared previously in this namespace</source>
        <target state="translated">{0}' 的 using 指示詞之前曾出現於此命名空間中</target>
        <note />
      </trans-unit>
      <trans-unit id="WRN_DuplicateUsing_Title">
        <source>Using directive appeared previously in this namespace</source>
        <target state="translated">Using 指示詞先前出現在此命名空間中</target>
        <note />
      </trans-unit>
      <trans-unit id="ERR_BadMemberFlag">
        <source>The modifier '{0}' is not valid for this item</source>
        <target state="translated">修飾詞 '{0}' 對此項目無效</target>
        <note />
      </trans-unit>
      <trans-unit id="ERR_BadMemberProtection">
        <source>More than one protection modifier</source>
        <target state="translated">有一個以上的保護修飾詞</target>
        <note />
      </trans-unit>
      <trans-unit id="WRN_NewRequired">
        <source>'{0}' hides inherited member '{1}'. Use the new keyword if hiding was intended.</source>
        <target state="translated">'{0}' 會隱藏繼承的成員 '{1}'。若本意即為要隱藏，請使用 new 關鍵字。</target>
        <note />
      </trans-unit>
      <trans-unit id="WRN_NewRequired_Title">
        <source>Member hides inherited member; missing new keyword</source>
        <target state="translated">成員隱藏所繼承的成員; 遺漏 new 關鍵字</target>
        <note />
      </trans-unit>
      <trans-unit id="WRN_NewRequired_Description">
        <source>A variable was declared with the same name as a variable in a base class. However, the new keyword was not used. This warning informs you that you should use new; the variable is declared as if new had been used in the declaration.</source>
        <target state="translated">所宣告的變數名稱與基底類別中的變數相同。不過，未使用 new 關鍵字。此警告通知您應該使用 new; 宣告變數的方式就像已將 new 用於宣告一樣。</target>
        <note />
      </trans-unit>
      <trans-unit id="WRN_NewNotRequired">
        <source>The member '{0}' does not hide an accessible member. The new keyword is not required.</source>
        <target state="translated">成員 '{0}' 並未隱藏可存取的成員。不需要 new 關鍵字。</target>
        <note />
      </trans-unit>
      <trans-unit id="WRN_NewNotRequired_Title">
        <source>Member does not hide an inherited member; new keyword is not required</source>
        <target state="translated">成員未隱藏所繼承的成員; 不需要 new 關鍵字</target>
        <note />
      </trans-unit>
      <trans-unit id="ERR_CircConstValue">
        <source>The evaluation of the constant value for '{0}' involves a circular definition</source>
        <target state="translated">{0}' 常數值的運算發生循環定義</target>
        <note />
      </trans-unit>
      <trans-unit id="ERR_MemberAlreadyExists">
        <source>Type '{1}' already defines a member called '{0}' with the same parameter types</source>
        <target state="translated">類型 '{1}' 已定義了一個具有相同參數類型且名為 '{0}' 的成員</target>
        <note />
      </trans-unit>
      <trans-unit id="ERR_StaticNotVirtual">
        <source>A static member '{0}' cannot be marked as override, virtual, or abstract</source>
        <target state="translated">靜態成員 '{0}' 不可標記為 override、virtual 或 abstract。</target>
        <note />
      </trans-unit>
      <trans-unit id="ERR_OverrideNotNew">
        <source>A member '{0}' marked as override cannot be marked as new or virtual</source>
        <target state="translated">標記為 override 的成員 '{0}'，不可標記為 new 或 virtual。</target>
        <note />
      </trans-unit>
      <trans-unit id="WRN_NewOrOverrideExpected">
        <source>'{0}' hides inherited member '{1}'. To make the current member override that implementation, add the override keyword. Otherwise add the new keyword.</source>
        <target state="translated">'{0}' 會隱藏繼承的成員 '{1}'。若要讓目前的成員覆寫該實作，請加入 override 關鍵字; 否則請加入 new 關鍵字。</target>
        <note />
      </trans-unit>
      <trans-unit id="WRN_NewOrOverrideExpected_Title">
        <source>Member hides inherited member; missing override keyword</source>
        <target state="translated">成員隱藏所繼承的成員; 遺漏 override 關鍵字</target>
        <note />
      </trans-unit>
      <trans-unit id="ERR_OverrideNotExpected">
        <source>'{0}': no suitable method found to override</source>
        <target state="translated">'{0}': 未找到任何合適的方法可覆寫</target>
        <note />
      </trans-unit>
      <trans-unit id="ERR_NamespaceUnexpected">
        <source>A namespace cannot directly contain members such as fields or methods</source>
        <target state="translated">命名空間不能直接包含如欄位或方法等成員</target>
        <note />
      </trans-unit>
      <trans-unit id="ERR_NoSuchMember">
        <source>'{0}' does not contain a definition for '{1}'</source>
        <target state="translated">'{0}' 未包含 '{1}' 的定義</target>
        <note />
      </trans-unit>
      <trans-unit id="ERR_BadSKknown">
        <source>'{0}' is a {1} but is used like a {2}</source>
        <target state="translated">'{0}' 是 {1}，但卻當成 {2} 使用。</target>
        <note />
      </trans-unit>
      <trans-unit id="ERR_BadSKunknown">
        <source>'{0}' is a {1}, which is not valid in the given context</source>
        <target state="translated">'{0}' 是 {1}，其在指定內容中無效。</target>
        <note />
      </trans-unit>
      <trans-unit id="ERR_ObjectRequired">
        <source>An object reference is required for the non-static field, method, or property '{0}'</source>
        <target state="translated">需要有物件參考，才可使用非靜態欄位、方法或屬性 '{0}'。</target>
        <note />
      </trans-unit>
      <trans-unit id="ERR_AmbigCall">
        <source>The call is ambiguous between the following methods or properties: '{0}' and '{1}'</source>
        <target state="translated">以下方法或屬性之間的呼叫模稜兩可: '{0}' 和 '{1}'</target>
        <note />
      </trans-unit>
      <trans-unit id="ERR_BadAccess">
        <source>'{0}' is inaccessible due to its protection level</source>
        <target state="translated">'{0}' 由於其保護層級之故，所以無法存取。</target>
        <note />
      </trans-unit>
      <trans-unit id="ERR_MethDelegateMismatch">
        <source>No overload for '{0}' matches delegate '{1}'</source>
        <target state="translated">{0}' 沒有任何多載符合委派 '{1}'</target>
        <note />
      </trans-unit>
      <trans-unit id="ERR_RetObjectRequired">
        <source>An object of a type convertible to '{0}' is required</source>
        <target state="translated">需要可轉換成 '{0}' 之類型的物件</target>
        <note />
      </trans-unit>
      <trans-unit id="ERR_RetNoObjectRequired">
        <source>Since '{0}' returns void, a return keyword must not be followed by an object expression</source>
        <target state="translated">因為 '{0}' 傳回了 void，所以 return 關鍵字之後不可接著物件運算式。</target>
        <note />
      </trans-unit>
      <trans-unit id="ERR_LocalDuplicate">
        <source>A local variable or function named '{0}' is already defined in this scope</source>
        <target state="translated">已經在此範圍內定義名為 '{0}' 的區域變數或函式</target>
        <note />
      </trans-unit>
      <trans-unit id="ERR_AssgLvalueExpected">
        <source>The left-hand side of an assignment must be a variable, property or indexer</source>
        <target state="translated">指派的左側必須是變數、屬性或索引子。</target>
        <note />
      </trans-unit>
      <trans-unit id="ERR_StaticConstParam">
        <source>'{0}': a static constructor must be parameterless</source>
        <target state="translated">'{0}': 靜態建構函式不能使用參數</target>
        <note />
      </trans-unit>
      <trans-unit id="ERR_NotConstantExpression">
        <source>The expression being assigned to '{0}' must be constant</source>
        <target state="translated">指派至 '{0}' 的運算式必須為常數</target>
        <note />
      </trans-unit>
      <trans-unit id="ERR_NotNullConstRefField">
        <source>'{0}' is of type '{1}'. A const field of a reference type other than string can only be initialized with null.</source>
        <target state="translated">'{0}' 為類型 '{1}'。非字串之參考類型的 const 欄位，只能以 null 初始設定。</target>
        <note />
      </trans-unit>
      <trans-unit id="ERR_LocalIllegallyOverrides">
        <source>A local or parameter named '{0}' cannot be declared in this scope because that name is used in an enclosing local scope to define a local or parameter</source>
        <target state="translated">無法在此範圍宣告名為 '{0}' 的區域變數或參數，因為該名稱已用於封入區域變數範圍，以定義區域變數或參數。</target>
        <note />
      </trans-unit>
      <trans-unit id="ERR_BadUsingNamespace">
        <source>A 'using namespace' directive can only be applied to namespaces; '{0}' is a type not a namespace. Consider a 'using static' directive instead</source>
        <target state="translated">using namespace' 指示詞只能套用至命名空間; '{0}' 是類型而非命名空間。請考慮改用 'using static' 指示詞</target>
        <note />
      </trans-unit>
      <trans-unit id="ERR_BadUsingType">
        <source>A 'using static' directive can only be applied to types; '{0}' is a namespace not a type. Consider a 'using namespace' directive instead</source>
        <target state="translated">using static' 指示詞只能套用至類型; '{0}' 是命名空間而非類型。請考慮改用 'using namespace' 指示詞</target>
        <note />
      </trans-unit>
      <trans-unit id="ERR_NoAliasHere">
        <source>A 'using static' directive cannot be used to declare an alias</source>
        <target state="translated">using static' 指示詞不能用來宣告別名</target>
        <note />
      </trans-unit>
      <trans-unit id="ERR_NoBreakOrCont">
        <source>No enclosing loop out of which to break or continue</source>
        <target state="translated">沒有可中斷或繼續的封閉式迴圈</target>
        <note />
      </trans-unit>
      <trans-unit id="ERR_DuplicateLabel">
        <source>The label '{0}' is a duplicate</source>
        <target state="translated">標籤 '{0}' 重複</target>
        <note />
      </trans-unit>
      <trans-unit id="ERR_NoConstructors">
        <source>The type '{0}' has no constructors defined</source>
        <target state="translated">類型 '{0}' 未定義任何建構函式</target>
        <note />
      </trans-unit>
      <trans-unit id="ERR_NoNewAbstract">
        <source>Cannot create an instance of the abstract class or interface '{0}'</source>
        <target state="translated">無法建立抽象類別或介面 '{0}' 的執行個體</target>
        <note />
      </trans-unit>
      <trans-unit id="ERR_ConstValueRequired">
        <source>A const field requires a value to be provided</source>
        <target state="translated">需要為 const 欄位提供值</target>
        <note />
      </trans-unit>
      <trans-unit id="ERR_CircularBase">
        <source>Circular base class dependency involving '{0}' and '{1}'</source>
        <target state="translated">循環基底類別相依包括 '{0}' 和 '{1}'</target>
        <note />
      </trans-unit>
      <trans-unit id="ERR_BadDelegateConstructor">
        <source>The delegate '{0}' does not have a valid constructor</source>
        <target state="translated">委派 '{0}' 沒有有效的建構函式</target>
        <note />
      </trans-unit>
      <trans-unit id="ERR_MethodNameExpected">
        <source>Method name expected</source>
        <target state="translated">必須是方法名稱</target>
        <note />
      </trans-unit>
      <trans-unit id="ERR_ConstantExpected">
        <source>A constant value is expected</source>
        <target state="translated">必須是常數值</target>
        <note />
      </trans-unit>
      <trans-unit id="ERR_V6SwitchGoverningTypeValueExpected">
        <source>A switch expression or case label must be a bool, char, string, integral, enum, or corresponding nullable type in C# 6 and earlier.</source>
        <target state="translated">Switch 運算式或 case 標籤必須是 bool、char、string、integral、enum 或 C# 6 及舊版中對應的可為 Null 類型。</target>
        <note />
      </trans-unit>
      <trans-unit id="ERR_IntegralTypeValueExpected">
        <source>A value of an integral type expected</source>
        <target state="translated">必須是整數類型的值</target>
        <note />
      </trans-unit>
      <trans-unit id="ERR_DuplicateCaseLabel">
        <source>The switch statement contains multiple cases with the label value '{0}'</source>
        <target state="translated">switch 陳述式包含多個標籤值為 '{0}' 的情況</target>
        <note />
      </trans-unit>
      <trans-unit id="ERR_InvalidGotoCase">
        <source>A goto case is only valid inside a switch statement</source>
        <target state="translated">goto case 只有在 switch 陳述式中有效</target>
        <note />
      </trans-unit>
      <trans-unit id="ERR_PropertyLacksGet">
        <source>The property or indexer '{0}' cannot be used in this context because it lacks the get accessor</source>
        <target state="translated">屬性或索引子 '{0}' 無法用在此內容中，因為它缺少 get 存取子。</target>
        <note />
      </trans-unit>
      <trans-unit id="ERR_BadExceptionType">
        <source>The type caught or thrown must be derived from System.Exception</source>
        <target state="translated">類型 catch 或 throw 必須衍生自 System.Exception</target>
        <note />
      </trans-unit>
      <trans-unit id="ERR_BadEmptyThrow">
        <source>A throw statement with no arguments is not allowed outside of a catch clause</source>
        <target state="translated">沒有引數的 throw 陳述式不可用於 catch 子句之外</target>
        <note />
      </trans-unit>
      <trans-unit id="ERR_BadFinallyLeave">
        <source>Control cannot leave the body of a finally clause</source>
        <target state="translated">控制項不可脫離 finally 子句的主體</target>
        <note />
      </trans-unit>
      <trans-unit id="ERR_LabelShadow">
        <source>The label '{0}' shadows another label by the same name in a contained scope</source>
        <target state="translated">標籤 '{0}' 所包含的範圍內以相同的名稱遮蔽了另一個標籤</target>
        <note />
      </trans-unit>
      <trans-unit id="ERR_LabelNotFound">
        <source>No such label '{0}' within the scope of the goto statement</source>
        <target state="translated">goto 陳述式的範圍內沒有這種標籤 '{0}'</target>
        <note />
      </trans-unit>
      <trans-unit id="ERR_UnreachableCatch">
        <source>A previous catch clause already catches all exceptions of this or of a super type ('{0}')</source>
        <target state="translated">之前的 catch 子句已取得所有屬於此類型或超級類型 ('{0}') 的例外狀況</target>
        <note />
      </trans-unit>
      <trans-unit id="WRN_FilterIsConstantTrue">
        <source>Filter expression is a constant 'true', consider removing the filter</source>
        <target state="translated">篩選條件運算式是常數 'true'，請考慮移除此篩選條件</target>
        <note />
      </trans-unit>
      <trans-unit id="WRN_FilterIsConstantTrue_Title">
        <source>Filter expression is a constant 'true'</source>
        <target state="translated">篩選條件運算式是常數 'true'</target>
        <note />
      </trans-unit>
      <trans-unit id="ERR_ReturnExpected">
        <source>'{0}': not all code paths return a value</source>
        <target state="translated">'{0}': 不是所有程式碼路徑都有傳回值</target>
        <note />
      </trans-unit>
      <trans-unit id="WRN_UnreachableCode">
        <source>Unreachable code detected</source>
        <target state="translated">偵測到執行不到的程式碼</target>
        <note />
      </trans-unit>
      <trans-unit id="WRN_UnreachableCode_Title">
        <source>Unreachable code detected</source>
        <target state="translated">偵測到執行不到的程式碼</target>
        <note />
      </trans-unit>
      <trans-unit id="ERR_SwitchFallThrough">
        <source>Control cannot fall through from one case label ('{0}') to another</source>
        <target state="translated">程式控制權無法從一個 case 標籤 ('{0}') 繼續到另一個</target>
        <note />
      </trans-unit>
      <trans-unit id="WRN_UnreferencedLabel">
        <source>This label has not been referenced</source>
        <target state="translated">未參考此標籤</target>
        <note />
      </trans-unit>
      <trans-unit id="WRN_UnreferencedLabel_Title">
        <source>This label has not been referenced</source>
        <target state="translated">未參考此標籤</target>
        <note />
      </trans-unit>
      <trans-unit id="ERR_UseDefViolation">
        <source>Use of unassigned local variable '{0}'</source>
        <target state="translated">使用未指派的區域變數 '{0}'</target>
        <note />
      </trans-unit>
      <trans-unit id="WRN_UnreferencedVar">
        <source>The variable '{0}' is declared but never used</source>
        <target state="translated">已宣告變數 '{0}'，但從未使用過它。</target>
        <note />
      </trans-unit>
      <trans-unit id="WRN_UnreferencedVar_Title">
        <source>Variable is declared but never used</source>
        <target state="translated">已宣告變數，但從未使用過它</target>
        <note />
      </trans-unit>
      <trans-unit id="WRN_UnreferencedField">
        <source>The field '{0}' is never used</source>
        <target state="translated">欄位 '{0}' 從未使用過</target>
        <note />
      </trans-unit>
      <trans-unit id="WRN_UnreferencedField_Title">
        <source>Field is never used</source>
        <target state="translated">從未使用過欄位</target>
        <note />
      </trans-unit>
      <trans-unit id="ERR_UseDefViolationField">
        <source>Use of possibly unassigned field '{0}'</source>
        <target state="translated">使用可能未指派的欄位 '{0}'</target>
        <note />
      </trans-unit>
      <trans-unit id="ERR_UseDefViolationProperty">
        <source>Use of possibly unassigned auto-implemented property '{0}'</source>
        <target state="translated">可能使用了未指派的自動實作屬性 '{0}'</target>
        <note />
      </trans-unit>
      <trans-unit id="ERR_UnassignedThis">
        <source>Field '{0}' must be fully assigned before control is returned to the caller</source>
        <target state="translated">在程式控制權回到呼叫端之前，必須完整指派欄位 '{0}'。</target>
        <note />
      </trans-unit>
      <trans-unit id="ERR_AmbigQM">
        <source>Type of conditional expression cannot be determined because '{0}' and '{1}' implicitly convert to one another</source>
        <target state="translated">無法判斷條件運算式的類型，因為 '{0}' 和 '{1}' 會互相隱含轉換。</target>
        <note />
      </trans-unit>
      <trans-unit id="ERR_InvalidQM">
        <source>Type of conditional expression cannot be determined because there is no implicit conversion between '{0}' and '{1}'</source>
        <target state="translated">無法確認條件運算式的類型，因為 '{0}' 和 '{1}' 之間沒有隱含轉換。</target>
        <note />
      </trans-unit>
      <trans-unit id="ERR_NoBaseClass">
        <source>A base class is required for a 'base' reference</source>
        <target state="translated">base' 參考需要基底類別</target>
        <note />
      </trans-unit>
      <trans-unit id="ERR_BaseIllegal">
        <source>Use of keyword 'base' is not valid in this context</source>
        <target state="translated">在此內容中使用關鍵字 'base' 無效</target>
        <note />
      </trans-unit>
      <trans-unit id="ERR_ObjectProhibited">
        <source>Member '{0}' cannot be accessed with an instance reference; qualify it with a type name instead</source>
        <target state="translated">成員 '{0}' 無法以執行個體參考進行存取; 請改用類型名稱。</target>
        <note />
      </trans-unit>
      <trans-unit id="ERR_ParamUnassigned">
        <source>The out parameter '{0}' must be assigned to before control leaves the current method</source>
        <target state="translated">在程式控制權脫離目前的方法之前，必須指派 out 參數 '{0}'。</target>
        <note />
      </trans-unit>
      <trans-unit id="ERR_InvalidArray">
        <source>Invalid rank specifier: expected ',' or ']'</source>
        <target state="translated">陣序規範無效: 必須是 ',' 或 ']'</target>
        <note />
      </trans-unit>
      <trans-unit id="ERR_ExternHasBody">
        <source>'{0}' cannot be extern and declare a body</source>
        <target state="translated">'{0}' 不可同時為外部並宣告主體</target>
        <note />
      </trans-unit>
      <trans-unit id="ERR_ExternHasConstructorInitializer">
        <source>'{0}' cannot be extern and have a constructor initializer</source>
        <target state="translated">'{0}' 不可同時為外部並具有建構函式初始設定式</target>
        <note />
      </trans-unit>
      <trans-unit id="ERR_AbstractAndExtern">
        <source>'{0}' cannot be both extern and abstract</source>
        <target state="translated">'{0}' 不可同時為外部與抽象</target>
        <note />
      </trans-unit>
      <trans-unit id="ERR_BadAttributeParamType">
        <source>Attribute constructor parameter '{0}' has type '{1}', which is not a valid attribute parameter type</source>
        <target state="translated">屬性建構函式參數 '{0}' 的類型為 '{1}'，但是該類型不是有效的屬性參數類型。</target>
        <note />
      </trans-unit>
      <trans-unit id="ERR_BadAttributeArgument">
        <source>An attribute argument must be a constant expression, typeof expression or array creation expression of an attribute parameter type</source>
        <target state="translated">屬性引數必須是常數運算式、typeof 運算式或屬性參數類型的陣列建立運算式</target>
        <note />
      </trans-unit>
      <trans-unit id="ERR_BadAttributeParamDefaultArgument">
        <source>Attribute constructor parameter '{0}' is optional, but no default parameter value was specified.</source>
        <target state="translated">屬性建構函式參數 '{0}' 為選擇性參數，但並未指定預設參數值。</target>
        <note />
      </trans-unit>
      <trans-unit id="WRN_IsAlwaysTrue">
        <source>The given expression is always of the provided ('{0}') type</source>
        <target state="translated">指定的運算式一律會是提供的 ('{0}') 類型</target>
        <note />
      </trans-unit>
      <trans-unit id="WRN_IsAlwaysTrue_Title">
        <source>'is' expression's given expression is always of the provided type</source>
        <target state="translated">'is' 運算式的指定運算式一律會是提供的類型</target>
        <note />
      </trans-unit>
      <trans-unit id="WRN_IsAlwaysFalse">
        <source>The given expression is never of the provided ('{0}') type</source>
        <target state="translated">指定的運算式絕不是提供的 ('{0}') 類型</target>
        <note />
      </trans-unit>
      <trans-unit id="WRN_IsAlwaysFalse_Title">
        <source>'is' expression's given expression is never of the provided type</source>
        <target state="translated">'is' 運算式的指定運算式絕不是提供的類型</target>
        <note />
      </trans-unit>
      <trans-unit id="ERR_LockNeedsReference">
        <source>'{0}' is not a reference type as required by the lock statement</source>
        <target state="translated">'{0}' 不是 lock 陳述式所需的參考類型</target>
        <note />
      </trans-unit>
      <trans-unit id="ERR_NullNotValid">
        <source>Use of null is not valid in this context</source>
        <target state="translated">在此內容中使用 null 無效</target>
        <note />
      </trans-unit>
      <trans-unit id="ERR_DefaultLiteralNotValid">
        <source>Use of default literal is not valid in this context</source>
        <target state="translated">在此內容中使用預設常值無效</target>
        <note />
      </trans-unit>
      <trans-unit id="ERR_UseDefViolationThis">
        <source>The 'this' object cannot be used before all of its fields are assigned to</source>
        <target state="translated">指定其所有欄位前，無法使用 'this' 物件</target>
        <note />
      </trans-unit>
      <trans-unit id="ERR_ArgsInvalid">
        <source>The __arglist construct is valid only within a variable argument method</source>
        <target state="translated">__arglist 建構函式只有在變數引數方法中才有效</target>
        <note />
      </trans-unit>
      <trans-unit id="ERR_PtrExpected">
        <source>The * or -&gt; operator must be applied to a pointer</source>
        <target state="translated">必須對指標套用 * 或 -&gt; 運算子</target>
        <note />
      </trans-unit>
      <trans-unit id="ERR_PtrIndexSingle">
        <source>A pointer must be indexed by only one value</source>
        <target state="translated">只能使用一個值對指標編製索引</target>
        <note />
      </trans-unit>
      <trans-unit id="WRN_ByRefNonAgileField">
        <source>Using '{0}' as a ref or out value or taking its address may cause a runtime exception because it is a field of a marshal-by-reference class</source>
        <target state="translated">若將 '{0}' 用作為 ref 或 out 值或取得其位址，皆可能會導致執行階段例外狀況，因為其為 marshal-by-reference 類別的欄位</target>
        <note />
      </trans-unit>
      <trans-unit id="WRN_ByRefNonAgileField_Title">
        <source>Using a field of a marshal-by-reference class as a ref or out value or taking its address may cause a runtime exception</source>
        <target state="translated">若將 marshal-by-reference 類別的欄位用作為 ref 或 out 值或取得其位址，皆可能會導致執行階段例外狀況</target>
        <note />
      </trans-unit>
      <trans-unit id="ERR_AssgReadonlyStatic">
        <source>A static readonly field cannot be assigned to (except in a static constructor or a variable initializer)</source>
        <target state="translated">不可指定為靜態唯讀欄位 (除非在靜態建構函式或變數初始設定式中)</target>
        <note />
      </trans-unit>
      <trans-unit id="ERR_RefReadonlyStatic">
        <source>A static readonly field cannot be used as a ref or out value (except in a static constructor)</source>
        <target state="translated">無法將靜態唯讀欄位用作為 ref 或 out 值 (除非在靜態建構函式中)</target>
        <note />
      </trans-unit>
      <trans-unit id="ERR_AssgReadonlyProp">
        <source>Property or indexer '{0}' cannot be assigned to -- it is read only</source>
        <target state="translated">無法指派為屬性或索引子 '{0}' -- 其為唯讀</target>
        <note />
      </trans-unit>
      <trans-unit id="ERR_IllegalStatement">
        <source>Only assignment, call, increment, decrement, await, and new object expressions can be used as a statement</source>
        <target state="needs-review-translation">只有指派、呼叫、遞增、遞減以及新的物件運算式，可以用做為陳述式。</target>
        <note />
      </trans-unit>
      <trans-unit id="ERR_BadGetEnumerator">
        <source>foreach requires that the return type '{0}' of '{1}' must have a suitable public 'MoveNext' method and public 'Current' property</source>
        <target state="needs-review-translation">foreach 要求 '{1}' 的傳回類型 '{0}' 必須要有適合的公用 MoveNext 方法以及公用 Current 屬性</target>
        <note />
      </trans-unit>
      <trans-unit id="ERR_TooManyLocals">
        <source>Only 65534 locals, including those generated by the compiler, are allowed</source>
        <target state="translated">只可使用 65534 個區域變數，包括由編譯器所產生的區域變數。</target>
        <note />
      </trans-unit>
      <trans-unit id="ERR_AbstractBaseCall">
        <source>Cannot call an abstract base member: '{0}'</source>
        <target state="translated">無法呼叫抽象基底成員: '{0}'</target>
        <note />
      </trans-unit>
      <trans-unit id="ERR_RefProperty">
        <source>A property or indexer may not be passed as an out or ref parameter</source>
        <target state="translated">屬性或索引子不可以 out 或 ref 參數形式傳遞</target>
        <note />
      </trans-unit>
      <trans-unit id="ERR_ManagedAddr">
        <source>Cannot take the address of, get the size of, or declare a pointer to a managed type ('{0}')</source>
        <target state="translated">無法取得 Managed 類型 ('{0}') 的位址、大小，也無法宣告指向它的指標。</target>
        <note />
      </trans-unit>
      <trans-unit id="ERR_BadFixedInitType">
        <source>The type of a local declared in a fixed statement must be a pointer type</source>
        <target state="translated">在 fixed 陳述式中宣告的區域變數類型必須為指標類型</target>
        <note />
      </trans-unit>
      <trans-unit id="ERR_FixedMustInit">
        <source>You must provide an initializer in a fixed or using statement declaration</source>
        <target state="translated">在 fixed 或 using 陳述式宣告中，必須提供初始設定式。</target>
        <note />
      </trans-unit>
      <trans-unit id="ERR_InvalidAddrOp">
        <source>Cannot take the address of the given expression</source>
        <target state="translated">無法取得指定運算式的位址</target>
        <note />
      </trans-unit>
      <trans-unit id="ERR_FixedNeeded">
        <source>You can only take the address of an unfixed expression inside of a fixed statement initializer</source>
        <target state="translated">您只能取得 fixed 陳述式初始設定式中 unfixed 運算式的位址</target>
        <note />
      </trans-unit>
      <trans-unit id="ERR_FixedNotNeeded">
        <source>You cannot use the fixed statement to take the address of an already fixed expression</source>
        <target state="translated">您不能使用 fixed 陳述式來取得原本就是 fixed 運算式的位址</target>
        <note />
      </trans-unit>
      <trans-unit id="ERR_UnsafeNeeded">
        <source>Pointers and fixed size buffers may only be used in an unsafe context</source>
        <target state="translated">指標和固定大小緩衝區只能使用於 unsafe 內容中</target>
        <note />
      </trans-unit>
      <trans-unit id="ERR_OpTFRetType">
        <source>The return type of operator True or False must be bool</source>
        <target state="translated">運算子 True 或 False 的傳回類型必須為 bool</target>
        <note />
      </trans-unit>
      <trans-unit id="ERR_OperatorNeedsMatch">
        <source>The operator '{0}' requires a matching operator '{1}' to also be defined</source>
        <target state="translated">運算子 '{0}' 需要也同時定義對稱的運算子 '{1}'</target>
        <note />
      </trans-unit>
      <trans-unit id="ERR_BadBoolOp">
        <source>In order to be applicable as a short circuit operator a user-defined logical operator ('{0}') must have the same return type and parameter types</source>
        <target state="translated">為了可以當成最少運算 (Short Circuit) 運算子使用，使用者定義的邏輯運算子 ('{0}') 必須具有相同的傳回類型與參數類型。</target>
        <note />
      </trans-unit>
      <trans-unit id="ERR_MustHaveOpTF">
        <source>In order for '{0}' to be applicable as a short circuit operator, its declaring type '{1}' must define operator true and operator false</source>
        <target state="translated">為了讓 '{0}' 可以當成最少運算 (short circuit) 的運算子使用，其宣告類型 '{1}' 必須定義運算子 true 和運算子 false。</target>
        <note />
      </trans-unit>
      <trans-unit id="WRN_UnreferencedVarAssg">
        <source>The variable '{0}' is assigned but its value is never used</source>
        <target state="translated">已指派變數 '{0}'，但是從未使用過它的值。</target>
        <note />
      </trans-unit>
      <trans-unit id="WRN_UnreferencedVarAssg_Title">
        <source>Variable is assigned but its value is never used</source>
        <target state="translated">已指派變數，但從未使用過其值</target>
        <note />
      </trans-unit>
      <trans-unit id="ERR_CheckedOverflow">
        <source>The operation overflows at compile time in checked mode</source>
        <target state="translated">檢查模式下，作業於編譯時期溢位</target>
        <note />
      </trans-unit>
      <trans-unit id="ERR_ConstOutOfRangeChecked">
        <source>Constant value '{0}' cannot be converted to a '{1}' (use 'unchecked' syntax to override)</source>
        <target state="translated">常數值 '{0}' 不可轉換成 '{1}' (請使用 'unchecked' 語法覆寫)</target>
        <note />
      </trans-unit>
      <trans-unit id="ERR_BadVarargs">
        <source>A method with vararg cannot be generic, be in a generic type, or have a params parameter</source>
        <target state="translated">具有 vararg 的方法不可為泛型、泛型類型或是具有 params 參數。</target>
        <note />
      </trans-unit>
      <trans-unit id="ERR_ParamsMustBeArray">
        <source>The params parameter must be a single dimensional array</source>
        <target state="translated">params 參數必須是單一維度陣列</target>
        <note />
      </trans-unit>
      <trans-unit id="ERR_IllegalArglist">
        <source>An __arglist expression may only appear inside of a call or new expression</source>
        <target state="translated">__arglist 運算式只可出現於呼叫或 new 運算式中</target>
        <note />
      </trans-unit>
      <trans-unit id="ERR_IllegalUnsafe">
        <source>Unsafe code may only appear if compiling with /unsafe</source>
        <target state="translated">只有在編譯時指定了 /unsafe，才會出現 unsafe 程式碼。</target>
        <note />
      </trans-unit>
      <trans-unit id="ERR_AmbigMember">
        <source>Ambiguity between '{0}' and '{1}'</source>
        <target state="translated">{0}' 與 '{1}' 之間模稜兩可</target>
        <note />
      </trans-unit>
      <trans-unit id="ERR_BadForeachDecl">
        <source>Type and identifier are both required in a foreach statement</source>
        <target state="translated">在 foreach 陳述式中同時需要類型與識別項</target>
        <note />
      </trans-unit>
      <trans-unit id="ERR_ParamsLast">
        <source>A params parameter must be the last parameter in a formal parameter list</source>
        <target state="translated">params 參數必須是型式參數清單中的最後一個參數</target>
        <note />
      </trans-unit>
      <trans-unit id="ERR_SizeofUnsafe">
        <source>'{0}' does not have a predefined size, therefore sizeof can only be used in an unsafe context (consider using System.Runtime.InteropServices.Marshal.SizeOf)</source>
        <target state="translated">'{0}' 沒有預先定義的大小，因此 sizeof 只能使用於 unsafe 內容 (請考慮使用 System.Runtime.InteropServices.Marshal.SizeOf)。</target>
        <note />
      </trans-unit>
      <trans-unit id="ERR_DottedTypeNameNotFoundInNS">
        <source>The type or namespace name '{0}' does not exist in the namespace '{1}' (are you missing an assembly reference?)</source>
        <target state="translated">命名空間 '{1}' 中沒有類型或命名空間名稱 '{0}' (是否遺漏了組件參考?)</target>
        <note />
      </trans-unit>
      <trans-unit id="ERR_FieldInitRefNonstatic">
        <source>A field initializer cannot reference the non-static field, method, or property '{0}'</source>
        <target state="translated">欄位初始設定式無法參考非靜態欄位、方法或屬性 '{0}'。</target>
        <note />
      </trans-unit>
      <trans-unit id="ERR_SealedNonOverride">
        <source>'{0}' cannot be sealed because it is not an override</source>
        <target state="translated">'因為 '{0}' 不是 override，所以無法密封。</target>
        <note />
      </trans-unit>
      <trans-unit id="ERR_CantOverrideSealed">
        <source>'{0}': cannot override inherited member '{1}' because it is sealed</source>
        <target state="translated">'{0}': 無法覆寫繼承的成員 '{1}'，因為其已密封。</target>
        <note />
      </trans-unit>
      <trans-unit id="ERR_VoidError">
        <source>The operation in question is undefined on void pointers</source>
        <target state="translated">在 Void 指標上未定義有問題的作業</target>
        <note />
      </trans-unit>
      <trans-unit id="ERR_ConditionalOnOverride">
        <source>The Conditional attribute is not valid on '{0}' because it is an override method</source>
        <target state="translated">Conditional 屬性在 '{0}' 上無效，因為其為覆寫方法。</target>
        <note />
      </trans-unit>
      <trans-unit id="ERR_PointerInAsOrIs">
        <source>Neither 'is' nor 'as' is valid on pointer types</source>
        <target state="translated">is' 或 'as' 在指標類型上都無效</target>
        <note />
      </trans-unit>
      <trans-unit id="ERR_CallingFinalizeDeprecated">
        <source>Destructors and object.Finalize cannot be called directly. Consider calling IDisposable.Dispose if available.</source>
        <target state="translated">無法直接呼叫解構函式與 object.Finalize。請考慮呼叫 IDisposable.Dispose (若有的話)。</target>
        <note />
      </trans-unit>
      <trans-unit id="ERR_SingleTypeNameNotFound">
        <source>The type or namespace name '{0}' could not be found (are you missing a using directive or an assembly reference?)</source>
        <target state="translated">找不到類型或命名空間名稱 '{0}' (是否遺漏了 using 指示詞或組件參考?)</target>
        <note />
      </trans-unit>
      <trans-unit id="ERR_NegativeStackAllocSize">
        <source>Cannot use a negative size with stackalloc</source>
        <target state="translated">stackalloc 無法使用負值大小</target>
        <note />
      </trans-unit>
      <trans-unit id="ERR_NegativeArraySize">
        <source>Cannot create an array with a negative size</source>
        <target state="translated">無法以負值大小建立陣列</target>
        <note />
      </trans-unit>
      <trans-unit id="ERR_OverrideFinalizeDeprecated">
        <source>Do not override object.Finalize. Instead, provide a destructor.</source>
        <target state="translated">請勿覆寫 object.Finalize，請改為提供解構函式。</target>
        <note />
      </trans-unit>
      <trans-unit id="ERR_CallingBaseFinalizeDeprecated">
        <source>Do not directly call your base class Finalize method. It is called automatically from your destructor.</source>
        <target state="translated">請勿直接呼叫您的基底類別 Finalize 方法。其會從您的解構函式自動呼叫。</target>
        <note />
      </trans-unit>
      <trans-unit id="WRN_NegativeArrayIndex">
        <source>Indexing an array with a negative index (array indices always start at zero)</source>
        <target state="translated">正在以負值索引檢索陣列 (陣列索引一律從 0 開始)</target>
        <note />
      </trans-unit>
      <trans-unit id="WRN_NegativeArrayIndex_Title">
        <source>Indexing an array with a negative index</source>
        <target state="translated">對具有負索引的陣列編製索引</target>
        <note />
      </trans-unit>
      <trans-unit id="WRN_BadRefCompareLeft">
        <source>Possible unintended reference comparison; to get a value comparison, cast the left hand side to type '{0}'</source>
        <target state="translated">可能誤用了參考比較; 若要進行數值比較，請將左側轉型為類型 '{0}'。</target>
        <note />
      </trans-unit>
      <trans-unit id="WRN_BadRefCompareLeft_Title">
        <source>Possible unintended reference comparison; left hand side needs cast</source>
        <target state="translated">可能誤用參考比較; 左端需要轉換</target>
        <note />
      </trans-unit>
      <trans-unit id="WRN_BadRefCompareRight">
        <source>Possible unintended reference comparison; to get a value comparison, cast the right hand side to type '{0}'</source>
        <target state="translated">可能誤用了參考比較; 若要進行數值比較，請將右側轉型為類型 '{0}'。</target>
        <note />
      </trans-unit>
      <trans-unit id="WRN_BadRefCompareRight_Title">
        <source>Possible unintended reference comparison; right hand side needs cast</source>
        <target state="translated">可能誤用參考比較; 右端需要轉換</target>
        <note />
      </trans-unit>
      <trans-unit id="ERR_BadCastInFixed">
        <source>The right hand side of a fixed statement assignment may not be a cast expression</source>
        <target state="translated">fixed 陳述式指派的右側，不可為 cast 運算式。</target>
        <note />
      </trans-unit>
      <trans-unit id="ERR_StackallocInCatchFinally">
        <source>stackalloc may not be used in a catch or finally block</source>
        <target state="translated">在 catch 或 finally 區塊中不可使用 stackalloc</target>
        <note />
      </trans-unit>
      <trans-unit id="ERR_VarargsLast">
        <source>An __arglist parameter must be the last parameter in a formal parameter list</source>
        <target state="translated">__arglist 參數必須是型式參數清單的最後一個參數</target>
        <note />
      </trans-unit>
      <trans-unit id="ERR_MissingPartial">
        <source>Missing partial modifier on declaration of type '{0}'; another partial declaration of this type exists</source>
        <target state="translated">類型 '{0}' 的宣告中遺漏 partial 修飾詞; 還存在此類型的其他部分宣告。</target>
        <note />
      </trans-unit>
      <trans-unit id="ERR_PartialTypeKindConflict">
        <source>Partial declarations of '{0}' must be all classes, all structs, or all interfaces</source>
        <target state="translated">{0}' 的部分宣告必須全部為類別、全部為結構，或全部為介面。</target>
        <note />
      </trans-unit>
      <trans-unit id="ERR_PartialModifierConflict">
        <source>Partial declarations of '{0}' have conflicting accessibility modifiers</source>
        <target state="translated">{0}' 的部分宣告出現相 衝突的存取範圍修飾詞</target>
        <note />
      </trans-unit>
      <trans-unit id="ERR_PartialMultipleBases">
        <source>Partial declarations of '{0}' must not specify different base classes</source>
        <target state="translated">{0}' 的部分宣告不得指定不同的基底類別</target>
        <note />
      </trans-unit>
      <trans-unit id="ERR_PartialWrongTypeParams">
        <source>Partial declarations of '{0}' must have the same type parameter names in the same order</source>
        <target state="translated">{0}' 的部分宣告必須要有相同順序的相同類型參數名稱</target>
        <note />
      </trans-unit>
      <trans-unit id="ERR_PartialWrongConstraints">
        <source>Partial declarations of '{0}' have inconsistent constraints for type parameter '{1}'</source>
        <target state="translated">{0}' 的部分宣告對類型參數 '{1}' 有不一致的條件約束</target>
        <note />
      </trans-unit>
      <trans-unit id="ERR_NoImplicitConvCast">
        <source>Cannot implicitly convert type '{0}' to '{1}'. An explicit conversion exists (are you missing a cast?)</source>
        <target state="translated">無法將類型 '{0}' 隱含轉換成 '{1}'。已存在明確轉換 (是否漏了轉型?)</target>
        <note />
      </trans-unit>
      <trans-unit id="ERR_PartialMisplaced">
        <source>The 'partial' modifier can only appear immediately before 'class', 'struct', 'interface', or 'void'</source>
        <target state="translated">partial' 修飾詞只可緊接在 'class'、'struct'、'interface' 或 'void' 之前。</target>
        <note />
      </trans-unit>
      <trans-unit id="ERR_ImportedCircularBase">
        <source>Imported type '{0}' is invalid. It contains a circular base class dependency.</source>
        <target state="translated">匯入的類型 '{0}' 無效。其包含循環基底類別相依性。</target>
        <note />
      </trans-unit>
      <trans-unit id="ERR_UseDefViolationOut">
        <source>Use of unassigned out parameter '{0}'</source>
        <target state="translated">使用未指派的 out 參數 '{0}'</target>
        <note />
      </trans-unit>
      <trans-unit id="ERR_ArraySizeInDeclaration">
        <source>Array size cannot be specified in a variable declaration (try initializing with a 'new' expression)</source>
        <target state="translated">變數宣告中不可指定陣列大小 (請嘗試使用 'new' 運算式進行初始設定)</target>
        <note />
      </trans-unit>
      <trans-unit id="ERR_InaccessibleGetter">
        <source>The property or indexer '{0}' cannot be used in this context because the get accessor is inaccessible</source>
        <target state="translated">無法在此內容中使用屬性或索引子 '{0}'，因為無法存取 get 存取子。</target>
        <note />
      </trans-unit>
      <trans-unit id="ERR_InaccessibleSetter">
        <source>The property or indexer '{0}' cannot be used in this context because the set accessor is inaccessible</source>
        <target state="translated">無法在此內容中使用屬性或索引子 '{0}'，因為無法存取 set 存取子。</target>
        <note />
      </trans-unit>
      <trans-unit id="ERR_InvalidPropertyAccessMod">
        <source>The accessibility modifier of the '{0}' accessor must be more restrictive than the property or indexer '{1}'</source>
        <target state="translated">{0}' 存取子的存取範圍修飾詞，必須比屬性或索引子 '{1}' 更嚴格。</target>
        <note />
      </trans-unit>
      <trans-unit id="ERR_DuplicatePropertyAccessMods">
        <source>Cannot specify accessibility modifiers for both accessors of the property or indexer '{0}'</source>
        <target state="translated">不可同時對屬性或索引子 '{0}' 的兩個存取子，指定存取範圍修飾詞。</target>
        <note />
      </trans-unit>
      <trans-unit id="ERR_PropertyAccessModInInterface">
        <source>'{0}': accessibility modifiers may not be used on accessors in an interface</source>
        <target state="translated">'{0}': 存取範圍修飾詞不可使用在介面的存取子上</target>
        <note />
      </trans-unit>
      <trans-unit id="ERR_AccessModMissingAccessor">
        <source>'{0}': accessibility modifiers on accessors may only be used if the property or indexer has both a get and a set accessor</source>
        <target state="translated">'{0}': 存取子上的存取範圍修飾詞，只有在屬性或索引子同時有 get 和 set 存取子時，才可使用。</target>
        <note />
      </trans-unit>
      <trans-unit id="ERR_UnimplementedInterfaceAccessor">
        <source>'{0}' does not implement interface member '{1}'. '{2}' is not public.</source>
        <target state="translated">'{0}' 未實作介面成員 '{1}'，因為 '{2}' 並非公用。</target>
        <note />
      </trans-unit>
      <trans-unit id="WRN_PatternIsAmbiguous">
        <source>'{0}' does not implement the '{1}' pattern. '{2}' is ambiguous with '{3}'.</source>
        <target state="translated">'{0}' 未實作 '{1}' 模式，因為 '{2}' 與 '{3}' 之間模稜兩可。</target>
        <note />
      </trans-unit>
      <trans-unit id="WRN_PatternIsAmbiguous_Title">
        <source>Type does not implement the collection pattern; members are ambiguous</source>
        <target state="translated">類型未實作集合模式; 成員模稜兩可</target>
        <note />
      </trans-unit>
      <trans-unit id="WRN_PatternStaticOrInaccessible">
        <source>'{0}' does not implement the '{1}' pattern. '{2}' is either static or not public.</source>
        <target state="translated">'{0}' 未實作 '{1}' 模式，因為 '{2}' 為靜態或並非公用。</target>
        <note />
      </trans-unit>
      <trans-unit id="WRN_PatternStaticOrInaccessible_Title">
        <source>Type does not implement the collection pattern; member is either static or not public</source>
        <target state="translated">類型未實作集合模式; 成員為靜態或非公用</target>
        <note />
      </trans-unit>
      <trans-unit id="WRN_PatternBadSignature">
        <source>'{0}' does not implement the '{1}' pattern. '{2}' has the wrong signature.</source>
        <target state="translated">'{0}' 未實作 '{1}' 模式。'{2}' 的簽章錯誤。</target>
        <note />
      </trans-unit>
      <trans-unit id="WRN_PatternBadSignature_Title">
        <source>Type does not implement the collection pattern; member has the wrong signature</source>
        <target state="translated">類型未實作集合模式; 成員的簽章錯誤</target>
        <note />
      </trans-unit>
      <trans-unit id="ERR_FriendRefNotEqualToThis">
        <source>Friend access was granted by '{0}', but the public key of the output assembly ('{1}') does not match that specified by the InternalsVisibleTo attribute in the granting assembly.</source>
        <target state="needs-review-translation">{0}' 已授與 Friend 存取權限，但輸出組件的公開金鑰不符合授與之組件中屬性所指定的公開金鑰。</target>
        <note />
      </trans-unit>
      <trans-unit id="ERR_FriendRefSigningMismatch">
        <source>Friend access was granted by '{0}', but the strong name signing state of the output assembly does not match that of the granting assembly.</source>
        <target state="translated">{0}' 已授與 Friend 存取權限，但輸出組件的強式名稱簽署狀態不符合授與組件的強式名稱簽署狀態。</target>
        <note />
      </trans-unit>
      <trans-unit id="WRN_SequentialOnPartialClass">
        <source>There is no defined ordering between fields in multiple declarations of partial struct '{0}'. To specify an ordering, all instance fields must be in the same declaration.</source>
        <target state="translated">在部分結構 '{0}' 的多重宣告中，欄位之間沒有已定義的順序。若要指定順序，所有執行個體欄位都必須在同一個宣告中。</target>
        <note />
      </trans-unit>
      <trans-unit id="WRN_SequentialOnPartialClass_Title">
        <source>There is no defined ordering between fields in multiple declarations of partial struct</source>
        <target state="translated">在多個局部結構宣告中，欄位之間未定義順序</target>
        <note />
      </trans-unit>
      <trans-unit id="ERR_BadConstType">
        <source>The type '{0}' cannot be declared const</source>
        <target state="translated">類型 '{0}' 不可宣告為 const</target>
        <note />
      </trans-unit>
      <trans-unit id="ERR_NoNewTyvar">
        <source>Cannot create an instance of the variable type '{0}' because it does not have the new() constraint</source>
        <target state="translated">無法建立變數類型 '{0}' 的執行個體，因為其無 new() 條件約束</target>
        <note />
      </trans-unit>
      <trans-unit id="ERR_BadArity">
        <source>Using the generic {1} '{0}' requires {2} type arguments</source>
        <target state="translated">使用泛型 {1} '{0}' 時需要 {2} 個類型引數</target>
        <note />
      </trans-unit>
      <trans-unit id="ERR_BadTypeArgument">
        <source>The type '{0}' may not be used as a type argument</source>
        <target state="translated">類型 '{0}' 不可用做類型引數</target>
        <note />
      </trans-unit>
      <trans-unit id="ERR_TypeArgsNotAllowed">
        <source>The {1} '{0}' cannot be used with type arguments</source>
        <target state="translated">{1} '{0}' 不可搭配類型引數一起使用</target>
        <note />
      </trans-unit>
      <trans-unit id="ERR_HasNoTypeVars">
        <source>The non-generic {1} '{0}' cannot be used with type arguments</source>
        <target state="translated">非泛型 {1} '{0}' 不可搭配類型引數一起使用</target>
        <note />
      </trans-unit>
      <trans-unit id="ERR_NewConstraintNotSatisfied">
        <source>'{2}' must be a non-abstract type with a public parameterless constructor in order to use it as parameter '{1}' in the generic type or method '{0}'</source>
        <target state="translated">'{2}' 必須是具有公用無參數建構函式的非抽象類型，才可在泛型類型或方法 '{0}' 中用做為參數 '{1}'。</target>
        <note />
      </trans-unit>
      <trans-unit id="ERR_GenericConstraintNotSatisfiedRefType">
        <source>The type '{3}' cannot be used as type parameter '{2}' in the generic type or method '{0}'. There is no implicit reference conversion from '{3}' to '{1}'.</source>
        <target state="translated">類型 '{3}' 不可用做為泛型類型或方法 '{0}' 中的類型參數 '{2}'。沒有從 '{3}' 到 '{1}' 的隱含參考轉換。</target>
        <note />
      </trans-unit>
      <trans-unit id="ERR_GenericConstraintNotSatisfiedNullableEnum">
        <source>The type '{3}' cannot be used as type parameter '{2}' in the generic type or method '{0}'. The nullable type '{3}' does not satisfy the constraint of '{1}'.</source>
        <target state="translated">類型 '{3}' 不可用做為泛型類型或方法 '{0}' 中的類型參數 '{2}'。可為 Null 的類型 '{3}' 無法滿足 '{1}' 的條件約束。</target>
        <note />
      </trans-unit>
      <trans-unit id="ERR_GenericConstraintNotSatisfiedNullableInterface">
        <source>The type '{3}' cannot be used as type parameter '{2}' in the generic type or method '{0}'. The nullable type '{3}' does not satisfy the constraint of '{1}'. Nullable types can not satisfy any interface constraints.</source>
        <target state="translated">類型 '{3}' 不可用做為泛型類型或方法 '{0}' 中的類型參數 '{2}'。可為 Null 的類型 '{3}' 無法滿足 '{1}' 的條件約束。可為 Null 的類型無法滿足任何介面條件約束。</target>
        <note />
      </trans-unit>
      <trans-unit id="ERR_GenericConstraintNotSatisfiedTyVar">
        <source>The type '{3}' cannot be used as type parameter '{2}' in the generic type or method '{0}'. There is no boxing conversion or type parameter conversion from '{3}' to '{1}'.</source>
        <target state="translated">類型 '{3}' 不可用做為泛型類型或方法 '{0}' 中的類型參數 '{2}'。沒有從 '{3}' 到 '{1}' 的 Boxing 轉換或類型參數轉換。</target>
        <note />
      </trans-unit>
      <trans-unit id="ERR_GenericConstraintNotSatisfiedValType">
        <source>The type '{3}' cannot be used as type parameter '{2}' in the generic type or method '{0}'. There is no boxing conversion from '{3}' to '{1}'.</source>
        <target state="translated">類型 '{3}' 不可用做為泛型類型或方法 '{0}' 中的類型參數 '{2}'。沒有從 '{3}' 到 '{1}' 的 Boxing 轉換。</target>
        <note />
      </trans-unit>
      <trans-unit id="ERR_DuplicateGeneratedName">
        <source>The parameter name '{0}' conflicts with an automatically-generated parameter name</source>
        <target state="translated">參數名稱 '{0}' 與自動產生的參數名稱衝突</target>
        <note />
      </trans-unit>
      <trans-unit id="ERR_GlobalSingleTypeNameNotFound">
        <source>The type or namespace name '{0}' could not be found in the global namespace (are you missing an assembly reference?)</source>
        <target state="translated">全域命名空間中找不到類型或命名空間名稱 '{0}' (是否遺漏了組件參考?)</target>
        <note />
      </trans-unit>
      <trans-unit id="ERR_NewBoundMustBeLast">
        <source>The new() constraint must be the last constraint specified</source>
        <target state="translated">new() 條件約束必須是最後指定的條件約束</target>
        <note />
      </trans-unit>
      <trans-unit id="WRN_MainCantBeGeneric">
        <source>'{0}': an entry point cannot be generic or in a generic type</source>
        <target state="translated">'{0}': 進入點不可為泛型，也不可為泛型類型。</target>
        <note />
      </trans-unit>
      <trans-unit id="WRN_MainCantBeGeneric_Title">
        <source>An entry point cannot be generic or in a generic type</source>
        <target state="translated">進入點不可為泛型，也不可為泛型類型</target>
        <note />
      </trans-unit>
      <trans-unit id="ERR_TypeVarCantBeNull">
        <source>Cannot convert null to type parameter '{0}' because it could be a non-nullable value type. Consider using 'default({0})' instead.</source>
        <target state="translated">無法將 null 轉換成類型參數 '{0}'，因為其可能是不可為 null 的實值類型。請考慮改用 'default({0})'。</target>
        <note />
      </trans-unit>
      <trans-unit id="ERR_AttributeCantBeGeneric">
        <source>Cannot apply attribute class '{0}' because it is generic</source>
        <target state="translated">無法套用屬性類別 '{0}'，因為其為泛型。</target>
        <note />
      </trans-unit>
      <trans-unit id="ERR_DuplicateBound">
        <source>Duplicate constraint '{0}' for type parameter '{1}'</source>
        <target state="translated">類型參數 '{1}' 出現重複的條件約束 '{0}'</target>
        <note />
      </trans-unit>
      <trans-unit id="ERR_ClassBoundNotFirst">
        <source>The class type constraint '{0}' must come before any other constraints</source>
        <target state="translated">類別類型條件約束 '{0}' 必須在所有其他條件約束之前</target>
        <note />
      </trans-unit>
      <trans-unit id="ERR_BadRetType">
        <source>'{1} {0}' has the wrong return type</source>
        <target state="translated">'{1} {0}' 的傳回類型錯誤</target>
        <note />
      </trans-unit>
      <trans-unit id="ERR_DelegateRefMismatch">
        <source>Ref mismatch between '{0}' and delegate '{1}'</source>
        <target state="translated">{0}' 與委派 '{1}' 之間的參考不符</target>
        <note />
      </trans-unit>
      <trans-unit id="ERR_DuplicateConstraintClause">
        <source>A constraint clause has already been specified for type parameter '{0}'. All of the constraints for a type parameter must be specified in a single where clause.</source>
        <target state="translated">已為類型參數 '{0}' 指定了條件約束子句。類型參數的所有條件約束，都必須在單一 where 子句中指定。</target>
        <note />
      </trans-unit>
      <trans-unit id="ERR_CantInferMethTypeArgs">
        <source>The type arguments for method '{0}' cannot be inferred from the usage. Try specifying the type arguments explicitly.</source>
        <target state="translated">方法 '{0}' 的類型引數不可從使用方式推斷。請嘗試明確地指定類型引數。</target>
        <note />
      </trans-unit>
      <trans-unit id="ERR_LocalSameNameAsTypeParam">
        <source>'{0}': a parameter, local variable, or local function cannot have the same name as a method type parameter</source>
        <target state="translated">'{0}': 參數、區域變數或區域函式的名稱不得與方法類型參數相同</target>
        <note />
      </trans-unit>
      <trans-unit id="ERR_AsWithTypeVar">
        <source>The type parameter '{0}' cannot be used with the 'as' operator because it does not have a class type constraint nor a 'class' constraint</source>
        <target state="translated">類型參數 '{0}' 不可與 'as' 運算子一起使用，因為它沒有類別類型條件約束或 'class' 條件約束。</target>
        <note />
      </trans-unit>
      <trans-unit id="WRN_UnreferencedFieldAssg">
        <source>The field '{0}' is assigned but its value is never used</source>
        <target state="translated">已指派欄位 '{0}'，但從未使用過其值。</target>
        <note />
      </trans-unit>
      <trans-unit id="WRN_UnreferencedFieldAssg_Title">
        <source>Field is assigned but its value is never used</source>
        <target state="translated">已指派欄位，但從未使用過其值</target>
        <note />
      </trans-unit>
      <trans-unit id="ERR_BadIndexerNameAttr">
        <source>The '{0}' attribute is valid only on an indexer that is not an explicit interface member declaration</source>
        <target state="translated">{0}' 屬性只有在非明確介面成員宣告的索引子上才有效</target>
        <note />
      </trans-unit>
      <trans-unit id="ERR_AttrArgWithTypeVars">
        <source>'{0}': an attribute argument cannot use type parameters</source>
        <target state="translated">'{0}': 屬性引數不可使用類型參數</target>
        <note />
      </trans-unit>
      <trans-unit id="ERR_NewTyvarWithArgs">
        <source>'{0}': cannot provide arguments when creating an instance of a variable type</source>
        <target state="translated">'{0}': 不能在建立變數類型的執行個體時，提供引數。</target>
        <note />
      </trans-unit>
      <trans-unit id="ERR_AbstractSealedStatic">
        <source>'{0}': an abstract class cannot be sealed or static</source>
        <target state="translated">'{0}': 為抽象類別，不可為密封或靜態。</target>
        <note />
      </trans-unit>
      <trans-unit id="WRN_AmbiguousXMLReference">
        <source>Ambiguous reference in cref attribute: '{0}'. Assuming '{1}', but could have also matched other overloads including '{2}'.</source>
        <target state="translated">cref 屬性中有模稜兩可的參考: '{0}'。已假設為 '{1}'，但也可能符合其他多載，包括 '{2}'。</target>
        <note />
      </trans-unit>
      <trans-unit id="WRN_AmbiguousXMLReference_Title">
        <source>Ambiguous reference in cref attribute</source>
        <target state="translated">cref 屬性中的參考模稜兩可</target>
        <note />
      </trans-unit>
      <trans-unit id="WRN_VolatileByRef">
        <source>'{0}': a reference to a volatile field will not be treated as volatile</source>
        <target state="translated">'{0}': volatile 欄位的參考不會視為 volatile</target>
        <note />
      </trans-unit>
      <trans-unit id="WRN_VolatileByRef_Title">
        <source>A reference to a volatile field will not be treated as volatile</source>
        <target state="translated">volatile 欄位的參考不會視為 volatile</target>
        <note />
      </trans-unit>
      <trans-unit id="WRN_VolatileByRef_Description">
        <source>A volatile field should not normally be used as a ref or out value, since it will not be treated as volatile. There are exceptions to this, such as when calling an interlocked API.</source>
        <target state="translated">通常不應該將 volatile 欄位用作為 ref 或 out 值，因為不會將它視為 volatile。但有例外狀況，例如呼叫連鎖 API 時。</target>
        <note />
      </trans-unit>
      <trans-unit id="ERR_ComImportWithImpl">
        <source>Since '{1}' has the ComImport attribute, '{0}' must be extern or abstract</source>
        <target state="translated">因為 '{1}' 具有 ComImport 屬性，所以 '{0}' 必須為 extern 或 abstract。</target>
        <note />
      </trans-unit>
      <trans-unit id="ERR_ComImportWithBase">
        <source>'{0}': a class with the ComImport attribute cannot specify a base class</source>
        <target state="translated">'{0}': 具有 ComImport 屬性的類別不可指定基底類別</target>
        <note />
      </trans-unit>
      <trans-unit id="ERR_ImplBadConstraints">
        <source>The constraints for type parameter '{0}' of method '{1}' must match the constraints for type parameter '{2}' of interface method '{3}'. Consider using an explicit interface implementation instead.</source>
        <target state="translated">方法 '{1}' 之類型參數 '{0}' 的條件約束，必須符合介面方法 '{3}' 之類型參數 '{2}' 的條件約束。請考慮改用明確的介面實作。</target>
        <note />
      </trans-unit>
      <trans-unit id="ERR_ImplBadTupleNames">
        <source>The tuple element names in the signature of method '{0}' must match the tuple element names of interface method '{1}' (including on the return type).</source>
        <target state="translated">方法 '{0}' 的特徵標記中元組元素必須與介面方法 '{1}' 的元組元素名稱相符 (包括在傳回類型)。</target>
        <note />
      </trans-unit>
      <trans-unit id="ERR_DottedTypeNameNotFoundInAgg">
        <source>The type name '{0}' does not exist in the type '{1}'</source>
        <target state="translated">類型名稱 '{0}' 不存在於類型 '{1}' 中</target>
        <note />
      </trans-unit>
      <trans-unit id="ERR_MethGrpToNonDel">
        <source>Cannot convert method group '{0}' to non-delegate type '{1}'. Did you intend to invoke the method?</source>
        <target state="translated">無法將方法群組 '{0}' 轉換成非委派類型 '{1}'。原本希望叫用該方法嗎?</target>
        <note />
      </trans-unit>
      <trans-unit id="ERR_BadExternAlias">
        <source>The extern alias '{0}' was not specified in a /reference option</source>
        <target state="translated">/reference 選項中未指定外部別名 '{0}'</target>
        <note />
      </trans-unit>
      <trans-unit id="ERR_ColColWithTypeAlias">
        <source>Cannot use alias '{0}' with '::' since the alias references a type. Use '.' instead.</source>
        <target state="translated">別名 '{0}' 不能搭配 '::' 一起使用，因為別名會參考類型。請改用 '.'。</target>
        <note />
      </trans-unit>
      <trans-unit id="ERR_AliasNotFound">
        <source>Alias '{0}' not found</source>
        <target state="translated">找不到別名 '{0}'</target>
        <note />
      </trans-unit>
      <trans-unit id="ERR_SameFullNameAggAgg">
        <source>The type '{1}' exists in both '{0}' and '{2}'</source>
        <target state="translated">類型 '{1}' 同時存在於 '{0}' 和 '{2}' 中</target>
        <note />
      </trans-unit>
      <trans-unit id="ERR_SameFullNameNsAgg">
        <source>The namespace '{1}' in '{0}' conflicts with the type '{3}' in '{2}'</source>
        <target state="translated">{0}' 中的命名空間 '{1}' 與 '{2}' 中的類型 '{3}' 相衝突</target>
        <note />
      </trans-unit>
      <trans-unit id="WRN_SameFullNameThisNsAgg">
        <source>The namespace '{1}' in '{0}' conflicts with the imported type '{3}' in '{2}'. Using the namespace defined in '{0}'.</source>
        <target state="translated">{0}' 中的命名空間 '{1}' 與 '{2}' 中匯入的類型 '{3}' 相衝突。請使用 '{0}' 中定義的命名空間。</target>
        <note />
      </trans-unit>
      <trans-unit id="WRN_SameFullNameThisNsAgg_Title">
        <source>Namespace conflicts with imported type</source>
        <target state="translated">命名空間與所匯入的類型衝突</target>
        <note />
      </trans-unit>
      <trans-unit id="WRN_SameFullNameThisAggAgg">
        <source>The type '{1}' in '{0}' conflicts with the imported type '{3}' in '{2}'. Using the type defined in '{0}'.</source>
        <target state="translated">{0}' 中的類型 '{1}' 與 '{2}' 中匯入的類型 '{3}' 相衝突。請使用 '{0}' 中定義的類型。</target>
        <note />
      </trans-unit>
      <trans-unit id="WRN_SameFullNameThisAggAgg_Title">
        <source>Type conflicts with imported type</source>
        <target state="translated">類型與所匯入的類型衝突</target>
        <note />
      </trans-unit>
      <trans-unit id="WRN_SameFullNameThisAggNs">
        <source>The type '{1}' in '{0}' conflicts with the imported namespace '{3}' in '{2}'. Using the type defined in '{0}'.</source>
        <target state="translated">{0}' 中的類型 '{1}' 與 '{2}' 中匯入的命名空間 '{3}' 相衝突。請使用 '{0}' 中定義的類型。</target>
        <note />
      </trans-unit>
      <trans-unit id="WRN_SameFullNameThisAggNs_Title">
        <source>Type conflicts with imported namespace</source>
        <target state="translated">類型與所匯入的命名空間衝突</target>
        <note />
      </trans-unit>
      <trans-unit id="ERR_SameFullNameThisAggThisNs">
        <source>The type '{1}' in '{0}' conflicts with the namespace '{3}' in '{2}'</source>
        <target state="translated">{0}' 中的類型 '{1}' 與 '{2}' 中的命名空間 '{3}' 相衝突</target>
        <note />
      </trans-unit>
      <trans-unit id="ERR_ExternAfterElements">
        <source>An extern alias declaration must precede all other elements defined in the namespace</source>
        <target state="translated">外部別名宣告必須位於命名空間中所有其他定義的元素之前</target>
        <note />
      </trans-unit>
      <trans-unit id="WRN_GlobalAliasDefn">
        <source>Defining an alias named 'global' is ill-advised since 'global::' always references the global namespace and not an alias</source>
        <target state="translated">最好不要定義名為 'global' 的別名，因為 'global::' 一定會去參考全域命名空間，而不會去參考別名。</target>
        <note />
      </trans-unit>
      <trans-unit id="WRN_GlobalAliasDefn_Title">
        <source>Defining an alias named 'global' is ill-advised</source>
        <target state="translated">最好不要定義名為 'global' 的別名</target>
        <note />
      </trans-unit>
      <trans-unit id="ERR_SealedStaticClass">
        <source>'{0}': a class cannot be both static and sealed</source>
        <target state="translated">'{0}': 類別不可同時為 static 和 sealed</target>
        <note />
      </trans-unit>
      <trans-unit id="ERR_PrivateAbstractAccessor">
        <source>'{0}': abstract properties cannot have private accessors</source>
        <target state="translated">'{0}': 抽象屬性不可有私用存取子</target>
        <note />
      </trans-unit>
      <trans-unit id="ERR_ValueExpected">
        <source>Syntax error; value expected</source>
        <target state="translated">語法錯誤; 應為值</target>
        <note />
      </trans-unit>
      <trans-unit id="ERR_UnboxNotLValue">
        <source>Cannot modify the result of an unboxing conversion</source>
        <target state="translated">無法修改 Unboxing 轉換的結果</target>
        <note />
      </trans-unit>
      <trans-unit id="ERR_AnonMethGrpInForEach">
        <source>Foreach cannot operate on a '{0}'. Did you intend to invoke the '{0}'?</source>
        <target state="translated">Foreach 無法在 '{0}' 上運作。原本是要叫用 '{0}' 嗎?</target>
        <note />
      </trans-unit>
      <trans-unit id="ERR_BadIncDecRetType">
        <source>The return type for ++ or -- operator must match the parameter type or be derived from the parameter type</source>
        <target state="translated">++ 或 -- 運算子的傳回類型，必須符合此參數類型或衍生自此參數類型。</target>
        <note />
      </trans-unit>
      <trans-unit id="ERR_RefValBoundMustBeFirst">
        <source>The 'class' or 'struct' constraint must come before any other constraints</source>
        <target state="translated">class' 或 'struct' 條件約束必須在所有其他條件約束之前</target>
        <note />
      </trans-unit>
      <trans-unit id="ERR_RefValBoundWithClass">
        <source>'{0}': cannot specify both a constraint class and the 'class' or 'struct' constraint</source>
        <target state="translated">'{0}': 不可在指定條件約束類型的同時，又指定 'class' 或 'struct' 條件約束。</target>
        <note />
      </trans-unit>
      <trans-unit id="ERR_NewBoundWithVal">
        <source>The 'new()' constraint cannot be used with the 'struct' constraint</source>
        <target state="translated">new()' 條件約束不能和 'struct' 條件約束一起使用</target>
        <note />
      </trans-unit>
      <trans-unit id="ERR_RefConstraintNotSatisfied">
        <source>The type '{2}' must be a reference type in order to use it as parameter '{1}' in the generic type or method '{0}'</source>
        <target state="translated">類型 '{2}' 必須是參考類型，才可在泛型類型或方法 '{0}' 中用做為參數 '{1}'</target>
        <note />
      </trans-unit>
      <trans-unit id="ERR_ValConstraintNotSatisfied">
        <source>The type '{2}' must be a non-nullable value type in order to use it as parameter '{1}' in the generic type or method '{0}'</source>
        <target state="translated">類型 '{2}' 必須是不可為 null 的實值類型，才可在泛型類型或方法 '{0}' 中用做為參數 '{1}'</target>
        <note />
      </trans-unit>
      <trans-unit id="ERR_CircularConstraint">
        <source>Circular constraint dependency involving '{0}' and '{1}'</source>
        <target state="translated">循環條件約束相依性包括 '{0}' 和 '{1}'</target>
        <note />
      </trans-unit>
      <trans-unit id="ERR_BaseConstraintConflict">
        <source>Type parameter '{0}' inherits conflicting constraints '{1}' and '{2}'</source>
        <target state="translated">類型參數 '{0}' 繼承了衝突的條件約束 '{1}' 和 '{2}'</target>
        <note />
      </trans-unit>
      <trans-unit id="ERR_ConWithValCon">
        <source>Type parameter '{1}' has the 'struct' constraint so '{1}' cannot be used as a constraint for '{0}'</source>
        <target state="translated">類型參數 '{1}' 有 'struct' 條件約束，因此 '{1}' 不可做為 '{0}' 的條件約束。</target>
        <note />
      </trans-unit>
      <trans-unit id="ERR_AmbigUDConv">
        <source>Ambiguous user defined conversions '{0}' and '{1}' when converting from '{2}' to '{3}'</source>
        <target state="translated">從 '{2}' 轉換成 '{3}' 時，使用者定義的轉換 '{0}' 與 '{1}' 模稜兩可。</target>
        <note />
      </trans-unit>
      <trans-unit id="WRN_AlwaysNull">
        <source>The result of the expression is always 'null' of type '{0}'</source>
        <target state="translated">運算式的結果一律會是類型 '{0}' 的 'null'</target>
        <note />
      </trans-unit>
      <trans-unit id="WRN_AlwaysNull_Title">
        <source>The result of the expression is always 'null'</source>
        <target state="translated">運算式的結果一律是 'null'</target>
        <note />
      </trans-unit>
      <trans-unit id="ERR_RefReturnThis">
        <source>Cannot return 'this' by reference.</source>
        <target state="translated">無法以傳址方式傳回「這個」。</target>
        <note />
      </trans-unit>
      <trans-unit id="ERR_AttributeCtorInParameter">
        <source>Cannot use attribute constructor '{0}' because it is has 'in' parameters.</source>
        <target state="translated">因為屬性建構函式 '{0}' 有 'in' 參數，所以無法使用。</target>
        <note />
      </trans-unit>
      <trans-unit id="ERR_OverrideWithConstraints">
        <source>Constraints for override and explicit interface implementation methods are inherited from the base method, so they cannot be specified directly</source>
        <target state="translated">覆寫及明確介面實作方法的條件約束，繼承自基底方法，所以無法直接指定。</target>
        <note />
      </trans-unit>
      <trans-unit id="ERR_AmbigOverride">
        <source>The inherited members '{0}' and '{1}' have the same signature in type '{2}', so they cannot be overridden</source>
        <target state="translated">繼承的成員 '{0}' 和 '{1}'，在類型 '{2}' 中有相同的簽章，所以無法覆寫。</target>
        <note />
      </trans-unit>
      <trans-unit id="ERR_DecConstError">
        <source>Evaluation of the decimal constant expression failed</source>
        <target state="translated">運算十進位常數運算式失敗</target>
        <note />
      </trans-unit>
      <trans-unit id="WRN_CmpAlwaysFalse">
        <source>Comparing with null of type '{0}' always produces 'false'</source>
        <target state="translated">與類型 '{0}' 的 null 進行比較，一律會產生 'false'。</target>
        <note />
      </trans-unit>
      <trans-unit id="WRN_CmpAlwaysFalse_Title">
        <source>Comparing with null of struct type always produces 'false'</source>
        <target state="translated">與 struct 類型的 null 進行比較，一律會產生 'false'</target>
        <note />
      </trans-unit>
      <trans-unit id="WRN_FinalizeMethod">
        <source>Introducing a 'Finalize' method can interfere with destructor invocation. Did you intend to declare a destructor?</source>
        <target state="translated">引進可能會妨礙解構函式引動過程的 'Finalize' 方法。是否想要宣告解構函式?</target>
        <note />
      </trans-unit>
      <trans-unit id="WRN_FinalizeMethod_Title">
        <source>Introducing a 'Finalize' method can interfere with destructor invocation</source>
        <target state="translated">採用 'Finalize' 方法可能會妨礙解構函式的引動過程</target>
        <note />
      </trans-unit>
      <trans-unit id="WRN_FinalizeMethod_Description">
        <source>This warning occurs when you create a class with a method whose signature is public virtual void Finalize.

If such a class is used as a base class and if the deriving class defines a destructor, the destructor will override the base class Finalize method, not Finalize.</source>
        <target state="translated">如果用以建立類別的方法，其簽章是公用虛擬 void Finalize，則會發生此警告。

如果這類類別用做基底類別，而且衍生類別定義解構函式，則解構函式會覆寫基底類別 Finalize 方法，而非 Finalize。</target>
        <note />
      </trans-unit>
      <trans-unit id="ERR_ExplicitImplParams">
        <source>'{0}' should not have a params parameter since '{1}' does not</source>
        <target state="translated">'{0}' 不應有 params 參數，因為 '{1}' 沒有此參數。</target>
        <note />
      </trans-unit>
      <trans-unit id="WRN_GotoCaseShouldConvert">
        <source>The 'goto case' value is not implicitly convertible to type '{0}'</source>
        <target state="translated">goto case' 值未隱含轉換成類型 '{0}'</target>
        <note />
      </trans-unit>
      <trans-unit id="WRN_GotoCaseShouldConvert_Title">
        <source>The 'goto case' value is not implicitly convertible to the switch type</source>
        <target state="translated">goto case' 值未隱含轉換成參數類型</target>
        <note />
      </trans-unit>
      <trans-unit id="ERR_MethodImplementingAccessor">
        <source>Method '{0}' cannot implement interface accessor '{1}' for type '{2}'. Use an explicit interface implementation.</source>
        <target state="translated">方法 '{0}' 無法實作類型 '{2}' 的介面存取子 '{1}'。請使用明確介面實作。</target>
        <note />
      </trans-unit>
      <trans-unit id="WRN_NubExprIsConstBool">
        <source>The result of the expression is always '{0}' since a value of type '{1}' is never equal to 'null' of type '{2}'</source>
        <target state="translated">運算式的結果一律會是 '{0}'，因為類型 '{1}' 的值絕對不會等於類型 '{2}' 的 'null'。</target>
        <note />
      </trans-unit>
      <trans-unit id="WRN_NubExprIsConstBool_Title">
        <source>The result of the expression is always the same since a value of this type is never equal to 'null'</source>
        <target state="translated">運算式的結果一律會相同，因為此類型的值絕對不會等於 'null'</target>
        <note />
      </trans-unit>
      <trans-unit id="WRN_NubExprIsConstBool2">
        <source>The result of the expression is always '{0}' since a value of type '{1}' is never equal to 'null' of type '{2}'</source>
        <target state="translated">運算式的結果一律會是 '{0}'，因為類型 '{1}' 的值絕對不會等於類型 '{2}' 的 'null'。</target>
        <note />
      </trans-unit>
      <trans-unit id="WRN_NubExprIsConstBool2_Title">
        <source>The result of the expression is always the same since a value of this type is never equal to 'null'</source>
        <target state="translated">運算式的結果一律會相同，因為此類型的值絕對不會等於 'null'</target>
        <note />
      </trans-unit>
      <trans-unit id="WRN_ExplicitImplCollision">
        <source>Explicit interface implementation '{0}' matches more than one interface member. Which interface member is actually chosen is implementation-dependent. Consider using a non-explicit implementation instead.</source>
        <target state="translated">明確介面實作 '{0}' 符合多個介面成員。實際選擇的介面成員，與實作相關。請考慮改用非明確實作。</target>
        <note />
      </trans-unit>
      <trans-unit id="WRN_ExplicitImplCollision_Title">
        <source>Explicit interface implementation matches more than one interface member</source>
        <target state="translated">明確介面實作符合多個介面成員</target>
        <note />
      </trans-unit>
      <trans-unit id="ERR_AbstractHasBody">
        <source>'{0}' cannot declare a body because it is marked abstract</source>
        <target state="translated">'因為 '{0}' 已標記為抽象，所以它無法宣告主體。</target>
        <note />
      </trans-unit>
      <trans-unit id="ERR_ConcreteMissingBody">
        <source>'{0}' must declare a body because it is not marked abstract, extern, or partial</source>
        <target state="translated">'{0}' 並未標記成 abstract、extern 或 partial，所以必須宣告主體。</target>
        <note />
      </trans-unit>
      <trans-unit id="ERR_AbstractAndSealed">
        <source>'{0}' cannot be both abstract and sealed</source>
        <target state="translated">'{0}' 不可同時為抽象與密封</target>
        <note />
      </trans-unit>
      <trans-unit id="ERR_AbstractNotVirtual">
        <source>The abstract {0} '{1}' cannot be marked virtual</source>
        <target state="translated">抽象 {0} '{1}' 不可標記為虛擬</target>
        <note />
      </trans-unit>
      <trans-unit id="ERR_StaticConstant">
        <source>The constant '{0}' cannot be marked static</source>
        <target state="translated">常數 '{0}' 不可標記為 static</target>
        <note />
      </trans-unit>
      <trans-unit id="ERR_CantOverrideNonFunction">
        <source>'{0}': cannot override because '{1}' is not a function</source>
        <target state="translated">'{0}': 因為 '{1}' 不是函式，所以無法覆寫。</target>
        <note />
      </trans-unit>
      <trans-unit id="ERR_CantOverrideNonVirtual">
        <source>'{0}': cannot override inherited member '{1}' because it is not marked virtual, abstract, or override</source>
        <target state="translated">'{0}': 無法覆寫繼承的成員 '{1}'，因為其未標記為 virtual、abstract 或 override。</target>
        <note />
      </trans-unit>
      <trans-unit id="ERR_CantChangeAccessOnOverride">
        <source>'{0}': cannot change access modifiers when overriding '{1}' inherited member '{2}'</source>
        <target state="translated">'{0}': 覆寫 '{1}' 繼承的成員 '{2}' 時，無法變更存取修飾詞。</target>
        <note />
      </trans-unit>
      <trans-unit id="ERR_CantChangeTupleNamesOnOverride">
        <source>'{0}': cannot change tuple element names when overriding inherited member '{1}'</source>
        <target state="translated">'{0}': 在覆寫繼承的成員 '{1}' 時無法變更元組元素名稱</target>
        <note />
      </trans-unit>
      <trans-unit id="ERR_CantChangeReturnTypeOnOverride">
        <source>'{0}': return type must be '{2}' to match overridden member '{1}'</source>
        <target state="translated">'{0}': 傳回類型必須是 '{2}' 才符合覆寫的成員 '{1}'</target>
        <note />
      </trans-unit>
      <trans-unit id="ERR_CantDeriveFromSealedType">
        <source>'{0}': cannot derive from sealed type '{1}'</source>
        <target state="translated">'{0}': 無法衍生自密封類型 '{1}'</target>
        <note />
      </trans-unit>
      <trans-unit id="ERR_AbstractInConcreteClass">
        <source>'{0}' is abstract but it is contained in non-abstract class '{1}'</source>
        <target state="translated">'{0}' 為抽象，因為其包含在非抽象類別 '{1}' 中。</target>
        <note />
      </trans-unit>
      <trans-unit id="ERR_StaticConstructorWithExplicitConstructorCall">
        <source>'{0}': static constructor cannot have an explicit 'this' or 'base' constructor call</source>
        <target state="translated">'{0}': 靜態建構函式不可有明確的 'this' 或 'base' 建構函式呼叫</target>
        <note />
      </trans-unit>
      <trans-unit id="ERR_StaticConstructorWithAccessModifiers">
        <source>'{0}': access modifiers are not allowed on static constructors</source>
        <target state="translated">'{0}': 靜態建構函式中不可使用存取修飾詞</target>
        <note />
      </trans-unit>
      <trans-unit id="ERR_RecursiveConstructorCall">
        <source>Constructor '{0}' cannot call itself</source>
        <target state="translated">建構函式 '{0}' 不可呼叫其本身</target>
        <note />
      </trans-unit>
      <trans-unit id="ERR_IndirectRecursiveConstructorCall">
        <source>Constructor '{0}' cannot call itself through another constructor</source>
        <target state="translated">建構函式 '{0}' 不可透過其他建構函式呼叫自己</target>
        <note />
      </trans-unit>
      <trans-unit id="ERR_ObjectCallingBaseConstructor">
        <source>'{0}' has no base class and cannot call a base constructor</source>
        <target state="translated">'{0}' 沒有基底類別且無法呼叫基底建構函式</target>
        <note />
      </trans-unit>
      <trans-unit id="ERR_PredefinedTypeNotFound">
        <source>Predefined type '{0}' is not defined or imported</source>
        <target state="translated">未定義或匯入預先定義的類型 '{0}'</target>
        <note />
      </trans-unit>
      <trans-unit id="ERR_PredefinedValueTupleTypeNotFound">
        <source>Predefined type '{0}' is not defined or imported</source>
        <target state="translated">未定義或匯入預先定義的類型 '{0}'</target>
        <note />
      </trans-unit>
      <trans-unit id="ERR_PredefinedValueTupleTypeAmbiguous3">
        <source>Predefined type '{0}' is declared in multiple referenced assemblies: '{1}' and '{2}'</source>
        <target state="translated">在多個參考組件中宣告了預先定義的類型 '{0}': '{1}' 與 '{2}'</target>
        <note />
      </trans-unit>
      <trans-unit id="ERR_StructWithBaseConstructorCall">
        <source>'{0}': structs cannot call base class constructors</source>
        <target state="translated">'{0}': 結構無法呼叫基底類別建構函式</target>
        <note />
      </trans-unit>
      <trans-unit id="ERR_StructLayoutCycle">
        <source>Struct member '{0}' of type '{1}' causes a cycle in the struct layout</source>
        <target state="translated">類型為 '{1}' 的結構成員 '{0}'，在結構配置中造成循環。</target>
        <note />
      </trans-unit>
      <trans-unit id="ERR_InterfacesCannotContainTypes">
        <source>'{0}': interfaces cannot declare types</source>
        <target state="translated">'{0}': 介面不可宣告類型</target>
        <note />
      </trans-unit>
      <trans-unit id="ERR_InterfacesCantContainFields">
        <source>Interfaces cannot contain fields</source>
        <target state="translated">介面不能包含欄位</target>
        <note />
      </trans-unit>
      <trans-unit id="ERR_InterfacesCantContainConstructors">
        <source>Interfaces cannot contain constructors</source>
        <target state="translated">介面不能包含建構函式</target>
        <note />
      </trans-unit>
      <trans-unit id="ERR_NonInterfaceInInterfaceList">
        <source>Type '{0}' in interface list is not an interface</source>
        <target state="translated">介面清單中的類型 '{0}' 不是介面</target>
        <note />
      </trans-unit>
      <trans-unit id="ERR_DuplicateInterfaceInBaseList">
        <source>'{0}' is already listed in interface list</source>
        <target state="translated">'{0}' 已列於介面清單中</target>
        <note />
      </trans-unit>
      <trans-unit id="ERR_DuplicateInterfaceWithTupleNamesInBaseList">
        <source>'{0}' is already listed in the interface list on type '{2}' with different tuple element names, as '{1}'.</source>
        <target state="translated">'{0}' 已列於元組元素名稱不同的類型 '{2}' 介面清單中，名稱為 '{1}'。</target>
        <note />
      </trans-unit>
      <trans-unit id="ERR_CycleInInterfaceInheritance">
        <source>Inherited interface '{1}' causes a cycle in the interface hierarchy of '{0}'</source>
        <target state="translated">繼承的介面 '{1}' 造成 '{0}' 介面階層架構中出現循環</target>
        <note />
      </trans-unit>
      <trans-unit id="ERR_InterfaceMemberHasBody">
        <source>'{0}': interface members cannot have a definition</source>
        <target state="translated">'{0}': 介面成員不可有定義</target>
        <note />
      </trans-unit>
      <trans-unit id="ERR_HidingAbstractMethod">
        <source>'{0}' hides inherited abstract member '{1}'</source>
        <target state="translated">'{0}' 會隱藏繼承的抽象成員 '{1}'</target>
        <note />
      </trans-unit>
      <trans-unit id="ERR_UnimplementedAbstractMethod">
        <source>'{0}' does not implement inherited abstract member '{1}'</source>
        <target state="translated">'{0}' 未實作繼承的抽象成員 '{1}'</target>
        <note />
      </trans-unit>
      <trans-unit id="ERR_UnimplementedInterfaceMember">
        <source>'{0}' does not implement interface member '{1}'</source>
        <target state="translated">'{0}' 未實作介面成員 '{1}'</target>
        <note />
      </trans-unit>
      <trans-unit id="ERR_ObjectCantHaveBases">
        <source>The class System.Object cannot have a base class or implement an interface</source>
        <target state="translated">類別 System.Object 不能有基底類別或實作介面</target>
        <note />
      </trans-unit>
      <trans-unit id="ERR_ExplicitInterfaceImplementationNotInterface">
        <source>'{0}' in explicit interface declaration is not an interface</source>
        <target state="translated">'在明確介面宣告中的 '{0}' 不是介面</target>
        <note />
      </trans-unit>
      <trans-unit id="ERR_InterfaceMemberNotFound">
        <source>'{0}' in explicit interface declaration is not a member of interface</source>
        <target state="translated">'在明確介面宣告中的 '{0}' 不是介面的成員</target>
        <note />
      </trans-unit>
      <trans-unit id="ERR_ClassDoesntImplementInterface">
        <source>'{0}': containing type does not implement interface '{1}'</source>
        <target state="translated">'{0}': 包含類型未實作介面 '{1}'</target>
        <note />
      </trans-unit>
      <trans-unit id="ERR_ExplicitInterfaceImplementationInNonClassOrStruct">
        <source>'{0}': explicit interface declaration can only be declared in a class or struct</source>
        <target state="translated">'{0}': 明確的介面宣告只能在類別或結構中宣告</target>
        <note />
      </trans-unit>
      <trans-unit id="ERR_MemberNameSameAsType">
        <source>'{0}': member names cannot be the same as their enclosing type</source>
        <target state="translated">'{0}': 成員名稱不可與其封入類型名稱相同</target>
        <note />
      </trans-unit>
      <trans-unit id="ERR_EnumeratorOverflow">
        <source>'{0}': the enumerator value is too large to fit in its type</source>
        <target state="translated">'{0}': 就其類型而言，此列舉值過大。</target>
        <note />
      </trans-unit>
      <trans-unit id="ERR_CantOverrideNonProperty">
        <source>'{0}': cannot override because '{1}' is not a property</source>
        <target state="translated">'{0}': 因為 '{1}' 不是屬性，所以無法覆寫。</target>
        <note />
      </trans-unit>
      <trans-unit id="ERR_NoGetToOverride">
        <source>'{0}': cannot override because '{1}' does not have an overridable get accessor</source>
        <target state="translated">'{0}': 因為 '{1}' 沒有可覆寫的 get 存取子，所以無法覆寫。</target>
        <note />
      </trans-unit>
      <trans-unit id="ERR_NoSetToOverride">
        <source>'{0}': cannot override because '{1}' does not have an overridable set accessor</source>
        <target state="translated">'{0}': 因為 '{1}' 沒有可覆寫的 set 存取子，所以無法覆寫。</target>
        <note />
      </trans-unit>
      <trans-unit id="ERR_PropertyCantHaveVoidType">
        <source>'{0}': property or indexer cannot have void type</source>
        <target state="translated">'{0}': 屬性或索引子不可有 void 類型</target>
        <note />
      </trans-unit>
      <trans-unit id="ERR_PropertyWithNoAccessors">
        <source>'{0}': property or indexer must have at least one accessor</source>
        <target state="translated">'{0}': 屬性或索引子至少必須要有一個存取子</target>
        <note />
      </trans-unit>
      <trans-unit id="ERR_NewVirtualInSealed">
        <source>'{0}' is a new virtual member in sealed class '{1}'</source>
        <target state="translated">'{0}' 是密封類別 '{1}' 中新的虛擬成員</target>
        <note />
      </trans-unit>
      <trans-unit id="ERR_ExplicitPropertyAddingAccessor">
        <source>'{0}' adds an accessor not found in interface member '{1}'</source>
        <target state="translated">'{0}' 加入了在介面成員 '{1}' 中找不到的存取子</target>
        <note />
      </trans-unit>
      <trans-unit id="ERR_ExplicitPropertyMissingAccessor">
        <source>Explicit interface implementation '{0}' is missing accessor '{1}'</source>
        <target state="translated">明確介面實作 '{0}' 遺失存取子 '{1}'</target>
        <note />
      </trans-unit>
      <trans-unit id="ERR_ConversionWithInterface">
        <source>'{0}': user-defined conversions to or from an interface are not allowed</source>
        <target state="translated">'{0}': 介面之間不可進行使用者定義的轉換</target>
        <note />
      </trans-unit>
      <trans-unit id="ERR_ConversionWithBase">
        <source>'{0}': user-defined conversions to or from a base class are not allowed</source>
        <target state="translated">'{0}': 在基底類別之間不可進行使用者定義的轉換</target>
        <note />
      </trans-unit>
      <trans-unit id="ERR_ConversionWithDerived">
        <source>'{0}': user-defined conversions to or from a derived class are not allowed</source>
        <target state="translated">'{0}': 衍生類別之間不可進行使用者定義的轉換</target>
        <note />
      </trans-unit>
      <trans-unit id="ERR_IdentityConversion">
        <source>User-defined operator cannot take an object of the enclosing type and convert to an object of the enclosing type</source>
        <target state="translated">使用者定義的運算子無法攜帶封入類型的物件和轉換為封入類型的物件</target>
        <note />
      </trans-unit>
      <trans-unit id="ERR_ConversionNotInvolvingContainedType">
        <source>User-defined conversion must convert to or from the enclosing type</source>
        <target state="translated">使用者定義的轉換必須轉換為封入類型或從封入類型轉換</target>
        <note />
      </trans-unit>
      <trans-unit id="ERR_DuplicateConversionInClass">
        <source>Duplicate user-defined conversion in type '{0}'</source>
        <target state="translated">類型 '{0}' 中出現重複的使用者定義之轉換</target>
        <note />
      </trans-unit>
      <trans-unit id="ERR_OperatorsMustBeStatic">
        <source>User-defined operator '{0}' must be declared static and public</source>
        <target state="translated">使用者定義的運算子 '{0}' 必須宣告為 static 和 public</target>
        <note />
      </trans-unit>
      <trans-unit id="ERR_BadIncDecSignature">
        <source>The parameter type for ++ or -- operator must be the containing type</source>
        <target state="translated">++ 或 -- 運算子的參數類型必須是包含類型</target>
        <note />
      </trans-unit>
      <trans-unit id="ERR_BadUnaryOperatorSignature">
        <source>The parameter of a unary operator must be the containing type</source>
        <target state="translated">一元運算子的參數必須為包含類型</target>
        <note />
      </trans-unit>
      <trans-unit id="ERR_BadBinaryOperatorSignature">
        <source>One of the parameters of a binary operator must be the containing type</source>
        <target state="translated">二元運算子的一個參數必須為包含類型</target>
        <note />
      </trans-unit>
      <trans-unit id="ERR_BadShiftOperatorSignature">
        <source>The first operand of an overloaded shift operator must have the same type as the containing type, and the type of the second operand must be int</source>
        <target state="translated">多載移位 (Shift) 運算子的第一個運算元的類型必須和包含類型相同，而第二個運算元的類型必須是 int</target>
        <note />
      </trans-unit>
      <trans-unit id="ERR_InterfacesCantContainOperators">
        <source>Interfaces cannot contain operators</source>
        <target state="translated">介面無法包含運算子</target>
        <note />
      </trans-unit>
      <trans-unit id="ERR_StructsCantContainDefaultConstructor">
        <source>Structs cannot contain explicit parameterless constructors</source>
        <target state="translated">結構無法包含明確無參數的建構函式</target>
        <note />
      </trans-unit>
      <trans-unit id="ERR_EnumsCantContainDefaultConstructor">
        <source>Enums cannot contain explicit parameterless constructors</source>
        <target state="translated">列舉不能包含明確的無參數建構函式</target>
        <note />
      </trans-unit>
      <trans-unit id="ERR_CantOverrideBogusMethod">
        <source>'{0}': cannot override '{1}' because it is not supported by the language</source>
        <target state="translated">'{0}': 因為此語言不支援 '{1}'，所以無法覆寫。</target>
        <note />
      </trans-unit>
      <trans-unit id="ERR_BindToBogus">
        <source>'{0}' is not supported by the language</source>
        <target state="translated">'此語言不支援 '{0}'</target>
        <note />
      </trans-unit>
      <trans-unit id="ERR_CantCallSpecialMethod">
        <source>'{0}': cannot explicitly call operator or accessor</source>
        <target state="translated">'{0}': 無法明確呼叫運算子或存取子</target>
        <note />
      </trans-unit>
      <trans-unit id="ERR_BadTypeReference">
        <source>'{0}': cannot reference a type through an expression; try '{1}' instead</source>
        <target state="translated">'{0}': 不可透過運算式參考類型; 請嘗試改用 '{1}'。</target>
        <note />
      </trans-unit>
      <trans-unit id="ERR_FieldInitializerInStruct">
        <source>'{0}': cannot have instance property or field initializers in structs</source>
        <target state="translated">'{0}': 結構中不可有執行個體屬性或欄位初始設定式</target>
        <note />
      </trans-unit>
      <trans-unit id="ERR_BadDestructorName">
        <source>Name of destructor must match name of class</source>
        <target state="translated">解構函式的名稱必須符合類別的名稱</target>
        <note />
      </trans-unit>
      <trans-unit id="ERR_OnlyClassesCanContainDestructors">
        <source>Only class types can contain destructors</source>
        <target state="translated">只有類別類型可以包含解構函式</target>
        <note />
      </trans-unit>
      <trans-unit id="ERR_ConflictAliasAndMember">
        <source>Namespace '{1}' contains a definition conflicting with alias '{0}'</source>
        <target state="translated">命名空間 '{1}' 包含與別名 '{0}' 相衝突的定義</target>
        <note />
      </trans-unit>
      <trans-unit id="ERR_ConflictingAliasAndDefinition">
        <source>Alias '{0}' conflicts with {1} definition</source>
        <target state="translated">別名 '{0}' 與 {1} 定義相衝突</target>
        <note />
      </trans-unit>
      <trans-unit id="ERR_ConditionalOnSpecialMethod">
        <source>The Conditional attribute is not valid on '{0}' because it is a constructor, destructor, operator, or explicit interface implementation</source>
        <target state="translated">Conditional 屬性在 '{0}' 上無效，因為其為建構函式、解構函式、運算子或明確介面實作。</target>
        <note />
      </trans-unit>
      <trans-unit id="ERR_ConditionalMustReturnVoid">
        <source>The Conditional attribute is not valid on '{0}' because its return type is not void</source>
        <target state="translated">Conditional 屬性在 '{0}' 上無效，因為其傳回類型不是 void。</target>
        <note />
      </trans-unit>
      <trans-unit id="ERR_DuplicateAttribute">
        <source>Duplicate '{0}' attribute</source>
        <target state="translated">{0}' 屬性重複</target>
        <note />
      </trans-unit>
      <trans-unit id="ERR_DuplicateAttributeInNetModule">
        <source>Duplicate '{0}' attribute in '{1}'</source>
        <target state="translated">{1}' 中的 '{0}' 屬性重複</target>
        <note />
      </trans-unit>
      <trans-unit id="ERR_ConditionalOnInterfaceMethod">
        <source>The Conditional attribute is not valid on interface members</source>
        <target state="translated">Conditional 屬性不能用在介面成員上</target>
        <note />
      </trans-unit>
      <trans-unit id="ERR_OperatorCantReturnVoid">
        <source>User-defined operators cannot return void</source>
        <target state="translated">使用者定義的運算子無法傳回 void</target>
        <note />
      </trans-unit>
      <trans-unit id="ERR_BadDynamicConversion">
        <source>'{0}': user-defined conversions to or from the dynamic type are not allowed</source>
        <target state="translated">'{0}': 動態類型之間不可進行使用者定義的轉換</target>
        <note />
      </trans-unit>
      <trans-unit id="ERR_InvalidAttributeArgument">
        <source>Invalid value for argument to '{0}' attribute</source>
        <target state="translated">{0}' 屬性的引數值無效</target>
        <note />
      </trans-unit>
      <trans-unit id="ERR_ParameterNotValidForType">
        <source>Parameter not valid for the specified unmanaged type.</source>
        <target state="translated">參數對於指定的 Unmanaged 類型無效。</target>
        <note />
      </trans-unit>
      <trans-unit id="ERR_AttributeParameterRequired1">
        <source>Attribute parameter '{0}' must be specified.</source>
        <target state="translated">必須指定屬性參數 '{0}'。</target>
        <note />
      </trans-unit>
      <trans-unit id="ERR_AttributeParameterRequired2">
        <source>Attribute parameter '{0}' or '{1}' must be specified.</source>
        <target state="translated">必須指定屬性參數 '{0}' 或 '{1}'。</target>
        <note />
      </trans-unit>
      <trans-unit id="ERR_MarshalUnmanagedTypeNotValidForFields">
        <source>Unmanaged type '{0}' not valid for fields.</source>
        <target state="translated">Unmanaged 類型 '{0}' 對欄位無效。</target>
        <note />
      </trans-unit>
      <trans-unit id="ERR_MarshalUnmanagedTypeOnlyValidForFields">
        <source>Unmanaged type '{0}' is only valid for fields.</source>
        <target state="translated">Unmanaged 類型 '{0}' 只對欄位有效。</target>
        <note />
      </trans-unit>
      <trans-unit id="ERR_AttributeOnBadSymbolType">
        <source>Attribute '{0}' is not valid on this declaration type. It is only valid on '{1}' declarations.</source>
        <target state="translated">屬性 '{0}' 在此宣告類型上無效。其只有在 '{1}' 宣告上才有效。</target>
        <note />
      </trans-unit>
      <trans-unit id="ERR_FloatOverflow">
        <source>Floating-point constant is outside the range of type '{0}'</source>
        <target state="translated">浮點常數的值超出類型 '{0}' 的範圍</target>
        <note />
      </trans-unit>
      <trans-unit id="ERR_ComImportWithoutUuidAttribute">
        <source>The Guid attribute must be specified with the ComImport attribute</source>
        <target state="translated">指定 Guid 屬性時必須同時指定 ComImport 屬性</target>
        <note />
      </trans-unit>
      <trans-unit id="ERR_InvalidNamedArgument">
        <source>Invalid value for named attribute argument '{0}'</source>
        <target state="translated">具名屬性引數 '{0}' 的值無效</target>
        <note />
      </trans-unit>
      <trans-unit id="ERR_DllImportOnInvalidMethod">
        <source>The DllImport attribute must be specified on a method marked 'static' and 'extern'</source>
        <target state="translated">DllImport 屬性必須指定在標記為 'static' 和 'extern' 的方法上</target>
        <note />
      </trans-unit>
      <trans-unit id="ERR_EncUpdateFailedMissingAttribute">
        <source>Cannot update '{0}'; attribute '{1}' is missing.</source>
        <target state="translated">無法更新 '{0}'; 缺少屬性 '{1}'。</target>
        <note />
      </trans-unit>
      <trans-unit id="ERR_DllImportOnGenericMethod">
        <source>The DllImport attribute cannot be applied to a method that is generic or contained in a generic type.</source>
        <target state="translated">DllImport 屬性無法套用至泛型方法，或套用至包含在泛型類型中的方法。</target>
        <note />
      </trans-unit>
      <trans-unit id="ERR_FieldCantBeRefAny">
        <source>Field or property cannot be of type '{0}'</source>
        <target state="translated">欄位或屬性不可為類型 '{0}'</target>
        <note />
      </trans-unit>
      <trans-unit id="ERR_FieldAutoPropCantBeByRefLike">
        <source>Field or auto-implemented property cannot be of type '{0}' unless it is an instance member of a ref struct.</source>
        <target state="translated">欄位或自動實作屬性的類型不可為 '{0}'，除非它是 ref struct 的執行個體成員。</target>
        <note />
      </trans-unit>
      <trans-unit id="ERR_ArrayElementCantBeRefAny">
        <source>Array elements cannot be of type '{0}'</source>
        <target state="translated">陣列元素不可為類型 '{0}'</target>
        <note />
      </trans-unit>
      <trans-unit id="WRN_DeprecatedSymbol">
        <source>'{0}' is obsolete</source>
        <target state="translated">'{0}' 已經過時</target>
        <note />
      </trans-unit>
      <trans-unit id="WRN_DeprecatedSymbol_Title">
        <source>Type or member is obsolete</source>
        <target state="translated">類型或成員已經過時</target>
        <note />
      </trans-unit>
      <trans-unit id="ERR_NotAnAttributeClass">
        <source>'{0}' is not an attribute class</source>
        <target state="translated">'{0}' 不是屬性類別</target>
        <note />
      </trans-unit>
      <trans-unit id="ERR_BadNamedAttributeArgument">
        <source>'{0}' is not a valid named attribute argument. Named attribute arguments must be fields which are not readonly, static, or const, or read-write properties which are public and not static.</source>
        <target state="translated">'{0}' 不是有效的具名屬性引數。具名屬性引數必須為欄位，且不可為 readonly、static 或 const，也不可以是 public 且非 static 的 read-write 屬性。</target>
        <note />
      </trans-unit>
      <trans-unit id="WRN_DeprecatedSymbolStr">
        <source>'{0}' is obsolete: '{1}'</source>
        <target state="translated">'{0}' 已經過時: '{1}'</target>
        <note />
      </trans-unit>
      <trans-unit id="WRN_DeprecatedSymbolStr_Title">
        <source>Type or member is obsolete</source>
        <target state="translated">類型或成員已經過時</target>
        <note />
      </trans-unit>
      <trans-unit id="ERR_DeprecatedSymbolStr">
        <source>'{0}' is obsolete: '{1}'</source>
        <target state="translated">'{0}' 已經過時: '{1}'</target>
        <note />
      </trans-unit>
      <trans-unit id="ERR_IndexerCantHaveVoidType">
        <source>Indexers cannot have void type</source>
        <target state="translated">索引子不能有 void 的類型</target>
        <note />
      </trans-unit>
      <trans-unit id="ERR_VirtualPrivate">
        <source>'{0}': virtual or abstract members cannot be private</source>
        <target state="translated">'{0}': 虛擬或抽象成員不可為私用</target>
        <note />
      </trans-unit>
      <trans-unit id="ERR_ArrayInitToNonArrayType">
        <source>Can only use array initializer expressions to assign to array types. Try using a new expression instead.</source>
        <target state="translated">只可使用陣列初始設定式運算式，指派給陣列類型。請嘗試改用 new 運算式。</target>
        <note />
      </trans-unit>
      <trans-unit id="ERR_ArrayInitInBadPlace">
        <source>Array initializers can only be used in a variable or field initializer. Try using a new expression instead.</source>
        <target state="translated">陣列初始設定式只可用於變數或欄位初始設定式中。請嘗試改用 new 運算式。</target>
        <note />
      </trans-unit>
      <trans-unit id="ERR_MissingStructOffset">
        <source>'{0}': instance field in types marked with StructLayout(LayoutKind.Explicit) must have a FieldOffset attribute</source>
        <target state="needs-review-translation">'{0}': 標記有 StructLayout(LayoutKind.Explicit) 的執行個體欄位類型，必須要有 FieldOffset 屬性。</target>
        <note />
      </trans-unit>
      <trans-unit id="WRN_ExternMethodNoImplementation">
        <source>Method, operator, or accessor '{0}' is marked external and has no attributes on it. Consider adding a DllImport attribute to specify the external implementation.</source>
        <target state="translated">方法、運算子或存取子 '{0}' 已標記為外部，但其上沒有屬性。請考慮加入 DllImport 屬性來指定外部實作。</target>
        <note />
      </trans-unit>
      <trans-unit id="WRN_ExternMethodNoImplementation_Title">
        <source>Method, operator, or accessor is marked external and has no attributes on it</source>
        <target state="translated">方法、運算子或存取子標記為外部，而且其上沒有屬性</target>
        <note />
      </trans-unit>
      <trans-unit id="WRN_ProtectedInSealed">
        <source>'{0}': new protected member declared in sealed class</source>
        <target state="translated">'{0}': 在密封類別中宣告了新的 Protected 成員</target>
        <note />
      </trans-unit>
      <trans-unit id="WRN_ProtectedInSealed_Title">
        <source>New protected member declared in sealed class</source>
        <target state="translated">在密封類別中已宣告新的受保護成員</target>
        <note />
      </trans-unit>
      <trans-unit id="ERR_InterfaceImplementedByConditional">
        <source>Conditional member '{0}' cannot implement interface member '{1}' in type '{2}'</source>
        <target state="translated">Conditional 成員 '{0}' 無法在類型 '{2}' 中實作介面成員 '{1}'</target>
        <note />
      </trans-unit>
      <trans-unit id="ERR_IllegalRefParam">
        <source>ref and out are not valid in this context</source>
        <target state="translated">ref 和 out 在此內容中無效</target>
        <note />
      </trans-unit>
      <trans-unit id="ERR_BadArgumentToAttribute">
        <source>The argument to the '{0}' attribute must be a valid identifier</source>
        <target state="translated">{0}' 屬性的引數必須是有效的識別項</target>
        <note />
      </trans-unit>
      <trans-unit id="ERR_StructOffsetOnBadStruct">
        <source>The FieldOffset attribute can only be placed on members of types marked with the StructLayout(LayoutKind.Explicit)</source>
        <target state="translated">FieldOffset 屬性僅能置於標記為 StructLayout(LayoutKind.Explicit) 類型的成員上</target>
        <note />
      </trans-unit>
      <trans-unit id="ERR_StructOffsetOnBadField">
        <source>The FieldOffset attribute is not allowed on static or const fields</source>
        <target state="translated">static 或 const 欄位不能有 FieldOffset 屬性</target>
        <note />
      </trans-unit>
      <trans-unit id="ERR_AttributeUsageOnNonAttributeClass">
        <source>Attribute '{0}' is only valid on classes derived from System.Attribute</source>
        <target state="translated">屬性 '{0}' 只有在衍生自 System.Attribute 的類別上才有效</target>
        <note />
      </trans-unit>
      <trans-unit id="WRN_PossibleMistakenNullStatement">
        <source>Possible mistaken empty statement</source>
        <target state="translated">可能誤用了空白的陳述式</target>
        <note />
      </trans-unit>
      <trans-unit id="WRN_PossibleMistakenNullStatement_Title">
        <source>Possible mistaken empty statement</source>
        <target state="translated">可能誤用了空白的陳述式</target>
        <note />
      </trans-unit>
      <trans-unit id="ERR_DuplicateNamedAttributeArgument">
        <source>'{0}' duplicate named attribute argument</source>
        <target state="translated">'{0}' 有重複的具名屬性引數</target>
        <note />
      </trans-unit>
      <trans-unit id="ERR_DeriveFromEnumOrValueType">
        <source>'{0}' cannot derive from special class '{1}'</source>
        <target state="translated">'{0}' 不可衍生自特殊類別 '{1}'</target>
        <note />
      </trans-unit>
      <trans-unit id="ERR_DefaultMemberOnIndexedType">
        <source>Cannot specify the DefaultMember attribute on a type containing an indexer</source>
        <target state="translated">無法在包含索引子的類型上指定 DefaultMember 屬性</target>
        <note />
      </trans-unit>
      <trans-unit id="ERR_BogusType">
        <source>'{0}' is a type not supported by the language</source>
        <target state="translated">'此語言不支援類型 '{0}'</target>
        <note />
      </trans-unit>
      <trans-unit id="WRN_UnassignedInternalField">
        <source>Field '{0}' is never assigned to, and will always have its default value {1}</source>
        <target state="translated">從未指派欄位 '{0}'，會持續使用其預設值 {1}。</target>
        <note />
      </trans-unit>
      <trans-unit id="WRN_UnassignedInternalField_Title">
        <source>Field is never assigned to, and will always have its default value</source>
        <target state="translated">從未指派欄位，會持續使用其預設值</target>
        <note />
      </trans-unit>
      <trans-unit id="ERR_CStyleArray">
        <source>Bad array declarator: To declare a managed array the rank specifier precedes the variable's identifier. To declare a fixed size buffer field, use the fixed keyword before the field type.</source>
        <target state="translated">陣列宣告子無效: 若要宣告 Managed 陣列，陣序規範必須位於變數識別項之前。若要宣告固定大小緩衝區欄位，請在欄位類型之前使用 fixed 關鍵字。</target>
        <note />
      </trans-unit>
      <trans-unit id="WRN_VacuousIntegralComp">
        <source>Comparison to integral constant is useless; the constant is outside the range of type '{0}'</source>
        <target state="translated">與整數常數比較無意義，因為此常數位於類型 '{0}' 的範圍外。</target>
        <note />
      </trans-unit>
      <trans-unit id="WRN_VacuousIntegralComp_Title">
        <source>Comparison to integral constant is useless; the constant is outside the range of the type</source>
        <target state="translated">與整數常數比較無意義; 此常數位於類型的範圍外</target>
        <note />
      </trans-unit>
      <trans-unit id="ERR_AbstractAttributeClass">
        <source>Cannot apply attribute class '{0}' because it is abstract</source>
        <target state="translated">無法套用屬性類別 '{0}'，因為其抽象。</target>
        <note />
      </trans-unit>
      <trans-unit id="ERR_BadNamedAttributeArgumentType">
        <source>'{0}' is not a valid named attribute argument because it is not a valid attribute parameter type</source>
        <target state="translated">'{0}' 不是有效的具名屬性引數，因為其不是有效的屬性參數類型。</target>
        <note />
      </trans-unit>
      <trans-unit id="ERR_MissingPredefinedMember">
        <source>Missing compiler required member '{0}.{1}'</source>
        <target state="translated">遺漏編譯器必要成員 '{0}.{1}'</target>
        <note />
      </trans-unit>
      <trans-unit id="WRN_AttributeLocationOnBadDeclaration">
        <source>'{0}' is not a valid attribute location for this declaration. Valid attribute locations for this declaration are '{1}'. All attributes in this block will be ignored.</source>
        <target state="translated">'{0}' 對此宣告而言，不是有效的屬性位置。對此宣告有效的屬性位置是 '{1}'。將會忽略此區塊中的所有屬性。</target>
        <note />
      </trans-unit>
      <trans-unit id="WRN_AttributeLocationOnBadDeclaration_Title">
        <source>Not a valid attribute location for this declaration</source>
        <target state="translated">不是此宣告的有效屬性位置</target>
        <note />
      </trans-unit>
      <trans-unit id="WRN_InvalidAttributeLocation">
        <source>'{0}' is not a recognized attribute location. Valid attribute locations for this declaration are '{1}'. All attributes in this block will be ignored.</source>
        <target state="translated">'{0}' 不是可辨認的屬性位置。此宣告的有效屬性位置為 '{1}'。將會忽略此區塊中的所有屬性。</target>
        <note />
      </trans-unit>
      <trans-unit id="WRN_InvalidAttributeLocation_Title">
        <source>Not a recognized attribute location</source>
        <target state="translated">不是可辨識的屬性位置</target>
        <note />
      </trans-unit>
      <trans-unit id="WRN_EqualsWithoutGetHashCode">
        <source>'{0}' overrides Object.Equals(object o) but does not override Object.GetHashCode()</source>
        <target state="translated">'{0}' 會覆寫 Object.Equals(object o)，但是不會覆寫 Object.GetHashCode()</target>
        <note />
      </trans-unit>
      <trans-unit id="WRN_EqualsWithoutGetHashCode_Title">
        <source>Type overrides Object.Equals(object o) but does not override Object.GetHashCode()</source>
        <target state="translated">類型會覆寫 Object.Equals(object o)，但不會覆寫 Object.GetHashCode()</target>
        <note />
      </trans-unit>
      <trans-unit id="WRN_EqualityOpWithoutEquals">
        <source>'{0}' defines operator == or operator != but does not override Object.Equals(object o)</source>
        <target state="translated">'{0}' 定義了運算子 == 或運算子 !=，但不會覆寫 Object.Equals(object o)。</target>
        <note />
      </trans-unit>
      <trans-unit id="WRN_EqualityOpWithoutEquals_Title">
        <source>Type defines operator == or operator != but does not override Object.Equals(object o)</source>
        <target state="translated">類型會定義運算子 == 或運算子 !=，但不會覆寫 Object.Equals(object o)</target>
        <note />
      </trans-unit>
      <trans-unit id="WRN_EqualityOpWithoutGetHashCode">
        <source>'{0}' defines operator == or operator != but does not override Object.GetHashCode()</source>
        <target state="translated">'{0}' 定義了運算子 == 或運算子 !=，但不會覆寫 Object.GetHashCode()。</target>
        <note />
      </trans-unit>
      <trans-unit id="WRN_EqualityOpWithoutGetHashCode_Title">
        <source>Type defines operator == or operator != but does not override Object.GetHashCode()</source>
        <target state="translated">類型會定義運算子 == 或運算子 !=，但不會覆寫 Object.GetHashCode()</target>
        <note />
      </trans-unit>
      <trans-unit id="ERR_OutAttrOnRefParam">
        <source>Cannot specify the Out attribute on a ref parameter without also specifying the In attribute.</source>
        <target state="translated">無法在 ref 參數上僅指定 Out 屬性，卻不指定 In 屬性。</target>
        <note />
      </trans-unit>
      <trans-unit id="ERR_OverloadRefKind">
        <source>'{0}' cannot define an overloaded {1} that differs only on parameter modifiers '{2}' and '{3}'</source>
        <target state="translated">'{0}' 無法定義多載的 {1}，後者僅在參數修飾詞 '{2}' 和 '{3}' 有所不同</target>
        <note />
      </trans-unit>
      <trans-unit id="ERR_LiteralDoubleCast">
        <source>Literal of type double cannot be implicitly converted to type '{1}'; use an '{0}' suffix to create a literal of this type</source>
        <target state="translated">不可將類型 double 的常值，隱含轉換成類型 '{1}'; 請使用 '{0}' 後置詞來建立此類型的常值。</target>
        <note />
      </trans-unit>
      <trans-unit id="WRN_IncorrectBooleanAssg">
        <source>Assignment in conditional expression is always constant; did you mean to use == instead of = ?</source>
        <target state="translated">條件運算式中的指派一直是常數; 這表示您要使用 == 代替 = ?</target>
        <note />
      </trans-unit>
      <trans-unit id="WRN_IncorrectBooleanAssg_Title">
        <source>Assignment in conditional expression is always constant</source>
        <target state="translated">條件運算式中的指派一律是常數</target>
        <note />
      </trans-unit>
      <trans-unit id="ERR_ProtectedInStruct">
        <source>'{0}': new protected member declared in struct</source>
        <target state="translated">'{0}': 在結構中宣告了新的 Protected 成員</target>
        <note />
      </trans-unit>
      <trans-unit id="ERR_InconsistentIndexerNames">
        <source>Two indexers have different names; the IndexerName attribute must be used with the same name on every indexer within a type</source>
        <target state="translated">兩個索引子具有不同的名稱; 類型中每個索引子上都必須使用同名的 IndexerName 屬性。</target>
        <note />
      </trans-unit>
      <trans-unit id="ERR_ComImportWithUserCtor">
        <source>A class with the ComImport attribute cannot have a user-defined constructor</source>
        <target state="translated">擁有 ComImport 屬性的類別無法有使用者定義的建構函式</target>
        <note />
      </trans-unit>
      <trans-unit id="ERR_FieldCantHaveVoidType">
        <source>Field cannot have void type</source>
        <target state="translated">欄位不能有 void 類型</target>
        <note />
      </trans-unit>
      <trans-unit id="WRN_NonObsoleteOverridingObsolete">
        <source>Member '{0}' overrides obsolete member '{1}'. Add the Obsolete attribute to '{0}'.</source>
        <target state="translated">成員 '{0}' 會覆寫過時的成員 '{1}'。請將 Obsolete 屬性加入 '{0}'。</target>
        <note />
      </trans-unit>
      <trans-unit id="WRN_NonObsoleteOverridingObsolete_Title">
        <source>Member overrides obsolete member</source>
        <target state="translated">成員會覆寫過時成員</target>
        <note />
      </trans-unit>
      <trans-unit id="ERR_SystemVoid">
        <source>System.Void cannot be used from C# -- use typeof(void) to get the void type object</source>
        <target state="translated">無法從 C# 使用 System.Void -- 請使用 typeof(void) 取得 void 類型物件</target>
        <note />
      </trans-unit>
      <trans-unit id="ERR_ExplicitParamArray">
        <source>Do not use 'System.ParamArrayAttribute'. Use the 'params' keyword instead.</source>
        <target state="translated">請勿使用 'System.ParamArrayAttribute'。請改用 'params' 關鍵字。</target>
        <note />
      </trans-unit>
      <trans-unit id="WRN_BitwiseOrSignExtend">
        <source>Bitwise-or operator used on a sign-extended operand; consider casting to a smaller unsigned type first</source>
        <target state="translated">用於 sign-extend 運算元的 Bitwise-or 運算子; 請先考慮轉換為較小的不帶正負號類型</target>
        <note />
      </trans-unit>
      <trans-unit id="WRN_BitwiseOrSignExtend_Title">
        <source>Bitwise-or operator used on a sign-extended operand</source>
        <target state="translated">用於 sign-extended 運算元上的 Bitwise-or 運算子</target>
        <note />
      </trans-unit>
      <trans-unit id="WRN_BitwiseOrSignExtend_Description">
        <source>The compiler implicitly widened and sign-extended a variable, and then used the resulting value in a bitwise OR operation. This can result in unexpected behavior.</source>
        <target state="translated">編譯器會隱含地擴大，而且 sign-extended 變數，然後在位元 OR 運算中使用結果值。這可能會導致非預期的行為。</target>
        <note />
      </trans-unit>
      <trans-unit id="ERR_VolatileStruct">
        <source>'{0}': a volatile field cannot be of the type '{1}'</source>
        <target state="translated">'{0}': Volatile 欄位不可為類型 '{1}'</target>
        <note />
      </trans-unit>
      <trans-unit id="ERR_VolatileAndReadonly">
        <source>'{0}': a field cannot be both volatile and readonly</source>
        <target state="translated">'{0}': 欄位不可同時為 volatile 和 readonly</target>
        <note />
      </trans-unit>
      <trans-unit id="ERR_AbstractField">
        <source>The modifier 'abstract' is not valid on fields. Try using a property instead.</source>
        <target state="translated">修飾詞 'abstract' 在欄位上無效。請嘗試改用屬性。</target>
        <note />
      </trans-unit>
      <trans-unit id="ERR_BogusExplicitImpl">
        <source>'{0}' cannot implement '{1}' because it is not supported by the language</source>
        <target state="translated">'{0}' 不可實作 '{1}'，因為此語言不支援它。</target>
        <note />
      </trans-unit>
      <trans-unit id="ERR_ExplicitMethodImplAccessor">
        <source>'{0}' explicit method implementation cannot implement '{1}' because it is an accessor</source>
        <target state="translated">'{0}' 明確方法實作無法實作 '{1}'，因為其為存取子。</target>
        <note />
      </trans-unit>
      <trans-unit id="WRN_CoClassWithoutComImport">
        <source>'{0}' interface marked with 'CoClassAttribute' not marked with 'ComImportAttribute'</source>
        <target state="translated">'{0}' 介面標記為 'CoClassAttribute'，而非標記為 'ComImportAttribute'。</target>
        <note />
      </trans-unit>
      <trans-unit id="WRN_CoClassWithoutComImport_Title">
        <source>Interface marked with 'CoClassAttribute' not marked with 'ComImportAttribute'</source>
        <target state="translated">介面標記為 'CoClassAttribute'，而非標記為 'ComImportAttribute'</target>
        <note />
      </trans-unit>
      <trans-unit id="ERR_ConditionalWithOutParam">
        <source>Conditional member '{0}' cannot have an out parameter</source>
        <target state="translated">Conditional 成員 '{0}' 不可有 out 參數</target>
        <note />
      </trans-unit>
      <trans-unit id="ERR_AccessorImplementingMethod">
        <source>Accessor '{0}' cannot implement interface member '{1}' for type '{2}'. Use an explicit interface implementation.</source>
        <target state="translated">存取子 '{0}' 無法為類型 '{2}' 實作介面成員 '{1}'。請使用明確的介面實作。</target>
        <note />
      </trans-unit>
      <trans-unit id="ERR_AliasQualAsExpression">
        <source>The namespace alias qualifier '::' always resolves to a type or namespace so is illegal here. Consider using '.' instead.</source>
        <target state="translated">命名空間別名限定詞 '::' 一定會解析為類型或命名空間，所以不能用在這裡。請考慮用 '.' 替代。</target>
        <note />
      </trans-unit>
      <trans-unit id="ERR_DerivingFromATyVar">
        <source>Cannot derive from '{0}' because it is a type parameter</source>
        <target state="translated">無法從 '{0}' 衍生，因為其為類型參數。</target>
        <note />
      </trans-unit>
      <trans-unit id="ERR_DuplicateTypeParameter">
        <source>Duplicate type parameter '{0}'</source>
        <target state="translated">類型參數 '{0}' 重複</target>
        <note />
      </trans-unit>
      <trans-unit id="WRN_TypeParameterSameAsOuterTypeParameter">
        <source>Type parameter '{0}' has the same name as the type parameter from outer type '{1}'</source>
        <target state="translated">類型參數 '{0}' 與外部類型 '{1}' 的類型參數名稱相同</target>
        <note />
      </trans-unit>
      <trans-unit id="WRN_TypeParameterSameAsOuterTypeParameter_Title">
        <source>Type parameter has the same name as the type parameter from outer type</source>
        <target state="translated">類型參數與外部類型的類型參數名稱相同</target>
        <note />
      </trans-unit>
      <trans-unit id="ERR_TypeVariableSameAsParent">
        <source>Type parameter '{0}' has the same name as the containing type, or method</source>
        <target state="translated">類型參數 '{0}' 與包含類型或方法的名稱相同</target>
        <note />
      </trans-unit>
      <trans-unit id="ERR_UnifyingInterfaceInstantiations">
        <source>'{0}' cannot implement both '{1}' and '{2}' because they may unify for some type parameter substitutions</source>
        <target state="translated">'{0}' 不可同時實作 '{1}' 和 '{2}'，因為它們可能會整合某些類型參數的替代。</target>
        <note />
      </trans-unit>
      <trans-unit id="ERR_GenericDerivingFromAttribute">
        <source>A generic type cannot derive from '{0}' because it is an attribute class</source>
        <target state="translated">泛型類型不可衍生自 '{0}'，因為其為屬性類別。</target>
        <note />
      </trans-unit>
      <trans-unit id="ERR_TyVarNotFoundInConstraint">
        <source>'{1}' does not define type parameter '{0}'</source>
        <target state="translated">'{1}' 未定義類型參數 '{0}'</target>
        <note />
      </trans-unit>
      <trans-unit id="ERR_BadBoundType">
        <source>'{0}' is not a valid constraint. A type used as a constraint must be an interface, a non-sealed class or a type parameter.</source>
        <target state="translated">'{0}' 不是有效的條件約束。用做為條件約束的類型，必須是介面、非密封類別或類型參數。</target>
        <note />
      </trans-unit>
      <trans-unit id="ERR_SpecialTypeAsBound">
        <source>Constraint cannot be special class '{0}'</source>
        <target state="translated">條件約束不可為特殊類別 '{0}'</target>
        <note />
      </trans-unit>
      <trans-unit id="ERR_BadVisBound">
        <source>Inconsistent accessibility: constraint type '{1}' is less accessible than '{0}'</source>
        <target state="translated">不一致的存取範圍: 條件約束類型 '{1}' 比 '{0}' 的存取範圍小</target>
        <note />
      </trans-unit>
      <trans-unit id="ERR_LookupInTypeVariable">
        <source>Cannot do member lookup in '{0}' because it is a type parameter</source>
        <target state="translated">無法在 '{0}' 中進行成員查詢，因為其為類型參數。</target>
        <note />
      </trans-unit>
      <trans-unit id="ERR_BadConstraintType">
        <source>Invalid constraint type. A type used as a constraint must be an interface, a non-sealed class or a type parameter.</source>
        <target state="translated">條件約束類型無效。用做為條件約束的類型，必須是介面、非密封類別或類型參數。</target>
        <note />
      </trans-unit>
      <trans-unit id="ERR_InstanceMemberInStaticClass">
        <source>'{0}': cannot declare instance members in a static class</source>
        <target state="translated">'{0}': 不可在靜態類別中宣告執行個體成員</target>
        <note />
      </trans-unit>
      <trans-unit id="ERR_StaticBaseClass">
        <source>'{1}': cannot derive from static class '{0}'</source>
        <target state="translated">'{1}': 不可衍生自靜態類別 '{0}'</target>
        <note />
      </trans-unit>
      <trans-unit id="ERR_ConstructorInStaticClass">
        <source>Static classes cannot have instance constructors</source>
        <target state="translated">靜態類別不能有執行個體建構函式</target>
        <note />
      </trans-unit>
      <trans-unit id="ERR_DestructorInStaticClass">
        <source>Static classes cannot contain destructors</source>
        <target state="translated">靜態類別不能包含解構函式</target>
        <note />
      </trans-unit>
      <trans-unit id="ERR_InstantiatingStaticClass">
        <source>Cannot create an instance of the static class '{0}'</source>
        <target state="translated">無法建立靜態類別 '{0}' 的執行個體</target>
        <note />
      </trans-unit>
      <trans-unit id="ERR_StaticDerivedFromNonObject">
        <source>Static class '{0}' cannot derive from type '{1}'. Static classes must derive from object.</source>
        <target state="translated">靜態類別 '{0}' 不可衍生自類型 '{1}'。靜態類別必須衍生自 object。</target>
        <note />
      </trans-unit>
      <trans-unit id="ERR_StaticClassInterfaceImpl">
        <source>'{0}': static classes cannot implement interfaces</source>
        <target state="translated">'{0}': 靜態類別無法實作介面</target>
        <note />
      </trans-unit>
      <trans-unit id="ERR_RefStructInterfaceImpl">
        <source>'{0}': ref structs cannot implement interfaces</source>
        <target state="translated">'{0}': ref struct 無法實作介面</target>
        <note />
      </trans-unit>
      <trans-unit id="ERR_OperatorInStaticClass">
        <source>'{0}': static classes cannot contain user-defined operators</source>
        <target state="translated">'{0}': 靜態類別不可包含使用者定義的運算子</target>
        <note />
      </trans-unit>
      <trans-unit id="ERR_ConvertToStaticClass">
        <source>Cannot convert to static type '{0}'</source>
        <target state="translated">無法轉換成靜態類型 '{0}'</target>
        <note />
      </trans-unit>
      <trans-unit id="ERR_ConstraintIsStaticClass">
        <source>'{0}': static classes cannot be used as constraints</source>
        <target state="translated">'{0}': 靜態類別不可用做為條件約束</target>
        <note />
      </trans-unit>
      <trans-unit id="ERR_GenericArgIsStaticClass">
        <source>'{0}': static types cannot be used as type arguments</source>
        <target state="translated">'{0}': 靜態類型不可用做為類型引數</target>
        <note />
      </trans-unit>
      <trans-unit id="ERR_ArrayOfStaticClass">
        <source>'{0}': array elements cannot be of static type</source>
        <target state="translated">'{0}': 陣列元素不可為靜態類型</target>
        <note />
      </trans-unit>
      <trans-unit id="ERR_IndexerInStaticClass">
        <source>'{0}': cannot declare indexers in a static class</source>
        <target state="translated">'{0}': 不可在靜態類別中宣告索引子</target>
        <note />
      </trans-unit>
      <trans-unit id="ERR_ParameterIsStaticClass">
        <source>'{0}': static types cannot be used as parameters</source>
        <target state="translated">'{0}': 靜態類型不可用做為參數</target>
        <note />
      </trans-unit>
      <trans-unit id="ERR_ReturnTypeIsStaticClass">
        <source>'{0}': static types cannot be used as return types</source>
        <target state="translated">'{0}': 靜態類型不可用做為傳回類型</target>
        <note />
      </trans-unit>
      <trans-unit id="ERR_VarDeclIsStaticClass">
        <source>Cannot declare a variable of static type '{0}'</source>
        <target state="translated">無法宣告靜態類型 '{0}' 的變數</target>
        <note />
      </trans-unit>
      <trans-unit id="ERR_BadEmptyThrowInFinally">
        <source>A throw statement with no arguments is not allowed in a finally clause that is nested inside the nearest enclosing catch clause</source>
        <target state="translated">最內層 catch 子句中巢狀 finally 子句不允許沒有引數的 throw 陳述式</target>
        <note />
      </trans-unit>
      <trans-unit id="ERR_InvalidSpecifier">
        <source>'{0}' is not a valid format specifier</source>
        <target state="translated">'{0}' 不是有效的格式規範</target>
        <note />
      </trans-unit>
      <trans-unit id="WRN_AssignmentToLockOrDispose">
        <source>Possibly incorrect assignment to local '{0}' which is the argument to a using or lock statement. The Dispose call or unlocking will happen on the original value of the local.</source>
        <target state="translated">可能對引數 '{0}' 進行了不正確的指派，而其為 using 或 lock 陳述式的引數。此區域變數的原始值，將會發生 Dispose 呼叫或解除鎖定。</target>
        <note />
      </trans-unit>
      <trans-unit id="WRN_AssignmentToLockOrDispose_Title">
        <source>Possibly incorrect assignment to local which is the argument to a using or lock statement</source>
        <target state="translated">可能不正確地指派給其為 using 或 lock 陳述式引數的本機</target>
        <note />
      </trans-unit>
      <trans-unit id="ERR_ForwardedTypeInThisAssembly">
        <source>Type '{0}' is defined in this assembly, but a type forwarder is specified for it</source>
        <target state="translated">類型 '{0}' 定義於此組件中，但已為其指定類型轉送子。</target>
        <note />
      </trans-unit>
      <trans-unit id="ERR_ForwardedTypeIsNested">
        <source>Cannot forward type '{0}' because it is a nested type of '{1}'</source>
        <target state="translated">無法轉送類型 '{0}'，因為其為 '{1}' 的巢狀類型。</target>
        <note />
      </trans-unit>
      <trans-unit id="ERR_CycleInTypeForwarder">
        <source>The type forwarder for type '{0}' in assembly '{1}' causes a cycle</source>
        <target state="translated">組件 '{1}' 中類型 '{0}' 的類型轉送子造成循環</target>
        <note />
      </trans-unit>
      <trans-unit id="ERR_AssemblyNameOnNonModule">
        <source>The /moduleassemblyname option may only be specified when building a target type of 'module'</source>
        <target state="translated">只有在建置 'module' 的目標類型時，才可指定 /moduleassemblyname 選項。</target>
        <note />
      </trans-unit>
      <trans-unit id="ERR_InvalidAssemblyName">
        <source>Assembly reference '{0}' is invalid and cannot be resolved</source>
        <target state="translated">組件參考 '{0}' 無效，無法解析。</target>
        <note />
      </trans-unit>
      <trans-unit id="ERR_InvalidFwdType">
        <source>Invalid type specified as an argument for TypeForwardedTo attribute</source>
        <target state="translated">指定做為 TypeForwardedTo 屬性引數的類型無效</target>
        <note />
      </trans-unit>
      <trans-unit id="ERR_CloseUnimplementedInterfaceMemberStatic">
        <source>'{0}' does not implement interface member '{1}'. '{2}' cannot implement an interface member because it is static.</source>
        <target state="translated">'{0}' 未實作介面成員 '{1}'。'{2}' 無法實作介面成員，因為其為靜態。</target>
        <note />
      </trans-unit>
      <trans-unit id="ERR_CloseUnimplementedInterfaceMemberNotPublic">
        <source>'{0}' does not implement interface member '{1}'. '{2}' cannot implement an interface member because it is not public.</source>
        <target state="translated">'{0}' 未實作介面成員 '{1}'。'{2}' 無法實作介面成員，因為其並非公用。</target>
        <note />
      </trans-unit>
      <trans-unit id="ERR_CloseUnimplementedInterfaceMemberWrongReturnType">
        <source>'{0}' does not implement interface member '{1}'. '{2}' cannot implement '{1}' because it does not have the matching return type of '{3}'.</source>
        <target state="translated">'{0}' 未實作介面成員 '{1}'。'{2}' 無法實作 '{1}'，因為其沒有符合的傳回類型 '{3}'。</target>
        <note />
      </trans-unit>
      <trans-unit id="ERR_DuplicateTypeForwarder">
        <source>'{0}' duplicate TypeForwardedToAttribute</source>
        <target state="translated">'{0}' 與 TypeForwardedToAttribute 重複</target>
        <note />
      </trans-unit>
      <trans-unit id="ERR_ExpectedSelectOrGroup">
        <source>A query body must end with a select clause or a group clause</source>
        <target state="translated">查詢主體必須以 select 或 group 子句結尾</target>
        <note />
      </trans-unit>
      <trans-unit id="ERR_ExpectedContextualKeywordOn">
        <source>Expected contextual keyword 'on'</source>
        <target state="translated">必須是內容關鍵字 'on'</target>
        <note />
      </trans-unit>
      <trans-unit id="ERR_ExpectedContextualKeywordEquals">
        <source>Expected contextual keyword 'equals'</source>
        <target state="translated">必須是內容關鍵字 'equals'</target>
        <note />
      </trans-unit>
      <trans-unit id="ERR_ExpectedContextualKeywordBy">
        <source>Expected contextual keyword 'by'</source>
        <target state="translated">必須是內容關鍵字 'by'</target>
        <note />
      </trans-unit>
      <trans-unit id="ERR_InvalidAnonymousTypeMemberDeclarator">
        <source>Invalid anonymous type member declarator. Anonymous type members must be declared with a member assignment, simple name or member access.</source>
        <target state="translated">匿名類型成員宣告子無效。匿名類型成員必須以成員指派、簡單名稱或成員存取加以宣告。</target>
        <note />
      </trans-unit>
      <trans-unit id="ERR_InvalidInitializerElementInitializer">
        <source>Invalid initializer member declarator</source>
        <target state="translated">初始設定式成員宣告子無效</target>
        <note />
      </trans-unit>
      <trans-unit id="ERR_InconsistentLambdaParameterUsage">
        <source>Inconsistent lambda parameter usage; parameter types must be all explicit or all implicit</source>
        <target state="translated">Lambda 參數用法不一致; 參數類型必須全部為明確類型或全部為隱含類型。</target>
        <note />
      </trans-unit>
      <trans-unit id="ERR_PartialMethodInvalidModifier">
        <source>A partial method cannot have access modifiers or the virtual, abstract, override, new, sealed, or extern modifiers</source>
        <target state="translated">部分方法不可有存取修飾詞或 virtual、abstract、override、new、sealed 或 extern 修飾詞</target>
        <note />
      </trans-unit>
      <trans-unit id="ERR_PartialMethodOnlyInPartialClass">
        <source>A partial method must be declared within a partial class or partial struct</source>
        <target state="translated">在部分類別或部分結構中必須宣告部分方法</target>
        <note />
      </trans-unit>
      <trans-unit id="ERR_PartialMethodCannotHaveOutParameters">
        <source>A partial method cannot have out parameters</source>
        <target state="translated">部分方法不可有 out 參數</target>
        <note />
      </trans-unit>
      <trans-unit id="ERR_PartialMethodNotExplicit">
        <source>A partial method may not explicitly implement an interface method</source>
        <target state="translated">部分方法不可明確地實作介面方法</target>
        <note />
      </trans-unit>
      <trans-unit id="ERR_PartialMethodExtensionDifference">
        <source>Both partial method declarations must be extension methods or neither may be an extension method</source>
        <target state="translated">兩個部分方法宣告必須都是擴充方法，或者都不是擴充方法</target>
        <note />
      </trans-unit>
      <trans-unit id="ERR_PartialMethodOnlyOneLatent">
        <source>A partial method may not have multiple defining declarations</source>
        <target state="translated">部分方法不可有多重定義宣告</target>
        <note />
      </trans-unit>
      <trans-unit id="ERR_PartialMethodOnlyOneActual">
        <source>A partial method may not have multiple implementing declarations</source>
        <target state="translated">部分方法不能有多重實作的宣告</target>
        <note />
      </trans-unit>
      <trans-unit id="ERR_PartialMethodParamsDifference">
        <source>Both partial method declarations must use a params parameter or neither may use a params parameter</source>
        <target state="translated">兩個部分方法宣告都必須使用 params 參數，或兩者都不使用 params 參數</target>
        <note />
      </trans-unit>
      <trans-unit id="ERR_PartialMethodMustHaveLatent">
        <source>No defining declaration found for implementing declaration of partial method '{0}'</source>
        <target state="translated">找不到用以實作部分方法 '{0}' 宣告的定義宣告</target>
        <note />
      </trans-unit>
      <trans-unit id="ERR_PartialMethodInconsistentTupleNames">
        <source>Both partial method declarations, '{0}' and '{1}', must use the same tuple element names.</source>
        <target state="translated">部份方法宣告 '{0}' 與 '{1}' 必須使用相同的元組元素名稱。</target>
        <note />
      </trans-unit>
      <trans-unit id="ERR_PartialMethodInconsistentConstraints">
        <source>Partial method declarations of '{0}' have inconsistent type parameter constraints</source>
        <target state="translated">{0}' 的部分方法宣告出現不一致的類型參數條件約束</target>
        <note />
      </trans-unit>
      <trans-unit id="ERR_PartialMethodToDelegate">
        <source>Cannot create delegate from method '{0}' because it is a partial method without an implementing declaration</source>
        <target state="translated">無法從方法 '{0}' 建立委派，因為它是無實作宣告的部分方法</target>
        <note />
      </trans-unit>
      <trans-unit id="ERR_PartialMethodStaticDifference">
        <source>Both partial method declarations must be static or neither may be static</source>
        <target state="translated">兩個部分方法宣告必須都是靜態，或者都不是靜態</target>
        <note />
      </trans-unit>
      <trans-unit id="ERR_PartialMethodUnsafeDifference">
        <source>Both partial method declarations must be unsafe or neither may be unsafe</source>
        <target state="translated">兩個部分方法宣告必須都是 unsafe，或者都不是 unsafe</target>
        <note />
      </trans-unit>
      <trans-unit id="ERR_PartialMethodInExpressionTree">
        <source>Partial methods with only a defining declaration or removed conditional methods cannot be used in expression trees</source>
        <target state="translated">在運算式樹狀結構中，不可使用只具有定義宣告或已移除條件式方法的部分方法。</target>
        <note />
      </trans-unit>
      <trans-unit id="ERR_PartialMethodMustReturnVoid">
        <source>Partial methods must have a void return type</source>
        <target state="translated">部分方法必須有 void 傳回類型</target>
        <note />
      </trans-unit>
      <trans-unit id="WRN_ObsoleteOverridingNonObsolete">
        <source>Obsolete member '{0}' overrides non-obsolete member '{1}'</source>
        <target state="translated">過時的成員 '{0}' 會覆寫非過時的成員 '{1}'</target>
        <note />
      </trans-unit>
      <trans-unit id="WRN_ObsoleteOverridingNonObsolete_Title">
        <source>Obsolete member overrides non-obsolete member</source>
        <target state="translated">過時成員會覆寫非過時成員</target>
        <note />
      </trans-unit>
      <trans-unit id="WRN_DebugFullNameTooLong">
        <source>The fully qualified name for '{0}' is too long for debug information. Compile without '/debug' option.</source>
        <target state="translated">{0}' 的完整名稱對於偵錯資訊而言太長。在編譯時請勿使用 '/debug' 選項。</target>
        <note />
      </trans-unit>
      <trans-unit id="WRN_DebugFullNameTooLong_Title">
        <source>Fully qualified name is too long for debug information</source>
        <target state="translated">偵錯資訊的完整名稱太長</target>
        <note />
      </trans-unit>
      <trans-unit id="ERR_ImplicitlyTypedVariableAssignedBadValue">
        <source>Cannot assign {0} to an implicitly-typed variable</source>
        <target state="translated">無法將 {0} 指派給隱含類型變數</target>
        <note />
      </trans-unit>
      <trans-unit id="ERR_ImplicitlyTypedVariableWithNoInitializer">
        <source>Implicitly-typed variables must be initialized</source>
        <target state="translated">隱含類型變數必須經過初始設定</target>
        <note />
      </trans-unit>
      <trans-unit id="ERR_ImplicitlyTypedVariableMultipleDeclarator">
        <source>Implicitly-typed variables cannot have multiple declarators</source>
        <target state="translated">隱含類型變數不可有多重宣告子</target>
        <note />
      </trans-unit>
      <trans-unit id="ERR_ImplicitlyTypedVariableAssignedArrayInitializer">
        <source>Cannot initialize an implicitly-typed variable with an array initializer</source>
        <target state="translated">無法使用陣列初始設定式來初始設定隱含類型變數</target>
        <note />
      </trans-unit>
      <trans-unit id="ERR_ImplicitlyTypedLocalCannotBeFixed">
        <source>Implicitly-typed local variables cannot be fixed</source>
        <target state="translated">隱含類型區域變數不可為 fixed</target>
        <note />
      </trans-unit>
      <trans-unit id="ERR_ImplicitlyTypedVariableCannotBeConst">
        <source>Implicitly-typed variables cannot be constant</source>
        <target state="translated">隱含類型變數不可為常數</target>
        <note />
      </trans-unit>
      <trans-unit id="WRN_ExternCtorNoImplementation">
        <source>Constructor '{0}' is marked external</source>
        <target state="translated">建構函式 '{0}' 標記為外部</target>
        <note />
      </trans-unit>
      <trans-unit id="WRN_ExternCtorNoImplementation_Title">
        <source>Constructor is marked external</source>
        <target state="translated">建構函式標記為外部</target>
        <note />
      </trans-unit>
      <trans-unit id="ERR_TypeVarNotFound">
        <source>The contextual keyword 'var' may only appear within a local variable declaration or in script code</source>
        <target state="translated">內容關鍵字 'var' 只可出現在區域變數宣告或指令碼中</target>
        <note />
      </trans-unit>
      <trans-unit id="ERR_ImplicitlyTypedArrayNoBestType">
        <source>No best type found for implicitly-typed array</source>
        <target state="translated">找不到隱含類型陣列的最佳類型</target>
        <note />
      </trans-unit>
      <trans-unit id="ERR_AnonymousTypePropertyAssignedBadValue">
        <source>Cannot assign '{0}' to anonymous type property</source>
        <target state="translated">無法將 '{0}' 指派給匿名型別屬性</target>
        <note />
      </trans-unit>
      <trans-unit id="ERR_ExpressionTreeContainsBaseAccess">
        <source>An expression tree may not contain a base access</source>
        <target state="translated">運算式樹狀結構不可包含基底存取</target>
        <note />
      </trans-unit>
      <trans-unit id="ERR_ExpressionTreeContainsAssignment">
        <source>An expression tree may not contain an assignment operator</source>
        <target state="translated">運算式樹狀結構不可包含指派運算子</target>
        <note />
      </trans-unit>
      <trans-unit id="ERR_AnonymousTypeDuplicatePropertyName">
        <source>An anonymous type cannot have multiple properties with the same name</source>
        <target state="translated">匿名類型不可具有多個同名的屬性</target>
        <note />
      </trans-unit>
      <trans-unit id="ERR_StatementLambdaToExpressionTree">
        <source>A lambda expression with a statement body cannot be converted to an expression tree</source>
        <target state="translated">具有陳述式主體的 Lambda 運算式，不可轉換成運算式樹狀架構</target>
        <note />
      </trans-unit>
      <trans-unit id="ERR_ExpressionTreeMustHaveDelegate">
        <source>Cannot convert lambda to an expression tree whose type argument '{0}' is not a delegate type</source>
        <target state="translated">如果運算式樹狀結構的類型引數 '{0}' 不是委派類型，就無法將 Lambda 轉換成運算式樹狀結構。</target>
        <note />
      </trans-unit>
      <trans-unit id="ERR_AnonymousTypeNotAvailable">
        <source>Cannot use anonymous type in a constant expression</source>
        <target state="translated">在常數運算式中不可使用匿名類型</target>
        <note />
      </trans-unit>
      <trans-unit id="ERR_LambdaInIsAs">
        <source>The first operand of an 'is' or 'as' operator may not be a lambda expression, anonymous method, or method group.</source>
        <target state="translated">is' 或 'as' 運算子的第一個運算元，不可為 Lambda 運算式、匿名方法或方法群組。</target>
        <note />
      </trans-unit>
      <trans-unit id="ERR_TypelessTupleInAs">
        <source>The first operand of an 'as' operator may not be a tuple literal without a natural type.</source>
        <target state="translated">as' 運算子的第一運算元不得為不含自然對數的元組常值。</target>
        <note />
      </trans-unit>
      <trans-unit id="ERR_ExpressionTreeContainsMultiDimensionalArrayInitializer">
        <source>An expression tree may not contain a multidimensional array initializer</source>
        <target state="translated">運算式樹狀結構不可包含多維陣列初始設定式</target>
        <note />
      </trans-unit>
      <trans-unit id="ERR_MissingArgument">
        <source>Argument missing</source>
        <target state="translated">遺失引數</target>
        <note />
      </trans-unit>
      <trans-unit id="ERR_VariableUsedBeforeDeclaration">
        <source>Cannot use local variable '{0}' before it is declared</source>
        <target state="translated">在宣告區域變數 '{0}' 之前，無法使用此變數。</target>
        <note />
      </trans-unit>
      <trans-unit id="ERR_RecursivelyTypedVariable">
        <source>Type of '{0}' cannot be inferred since its initializer directly or indirectly refers to the definition.</source>
        <target state="translated">無法推斷 '{0}' 的類型，因為其初始設定式會直接或間接參考定義。</target>
        <note />
      </trans-unit>
      <trans-unit id="ERR_UnassignedThisAutoProperty">
        <source>Auto-implemented property '{0}' must be fully assigned before control is returned to the caller.</source>
        <target state="translated">在控制權回到呼叫端之前，必須完整指派自動實作的屬性 '{0}'。</target>
        <note />
      </trans-unit>
      <trans-unit id="ERR_VariableUsedBeforeDeclarationAndHidesField">
        <source>Cannot use local variable '{0}' before it is declared. The declaration of the local variable hides the field '{1}'.</source>
        <target state="translated">在宣告區域變數 '{0}' 之前，無法使用此變數。區域變數的宣告會隱藏欄位 '{1}'。</target>
        <note />
      </trans-unit>
      <trans-unit id="ERR_ExpressionTreeContainsBadCoalesce">
        <source>An expression tree lambda may not contain a coalescing operator with a null or default literal left-hand side</source>
        <target state="translated">運算式樹狀架構 Lambda 不可包含左側為 null 或預設常值的聯合運算子</target>
        <note />
      </trans-unit>
      <trans-unit id="ERR_IdentifierExpected">
        <source>Identifier expected</source>
        <target state="translated">必須是識別項</target>
        <note />
      </trans-unit>
      <trans-unit id="ERR_SemicolonExpected">
        <source>; expected</source>
        <target state="translated">必須是 ;</target>
        <note />
      </trans-unit>
      <trans-unit id="ERR_SyntaxError">
        <source>Syntax error, '{0}' expected</source>
        <target state="translated">語法錯誤，必須是 '{0}'。</target>
        <note />
      </trans-unit>
      <trans-unit id="ERR_DuplicateModifier">
        <source>Duplicate '{0}' modifier</source>
        <target state="translated">{0}' 修飾詞重複</target>
        <note />
      </trans-unit>
      <trans-unit id="ERR_DuplicateAccessor">
        <source>Property accessor already defined</source>
        <target state="translated">屬性存取子已定義</target>
        <note />
      </trans-unit>
      <trans-unit id="ERR_IntegralTypeExpected">
        <source>Type byte, sbyte, short, ushort, int, uint, long, or ulong expected</source>
        <target state="translated">必須是 byte、sbyte、short、ushort、int、uint、long 或 ulong 類型</target>
        <note />
      </trans-unit>
      <trans-unit id="ERR_IllegalEscape">
        <source>Unrecognized escape sequence</source>
        <target state="translated">逸出序列無法辨認</target>
        <note />
      </trans-unit>
      <trans-unit id="ERR_NewlineInConst">
        <source>Newline in constant</source>
        <target state="translated">常數中包含新行字元</target>
        <note />
      </trans-unit>
      <trans-unit id="ERR_EmptyCharConst">
        <source>Empty character literal</source>
        <target state="translated">空的字元常值</target>
        <note />
      </trans-unit>
      <trans-unit id="ERR_TooManyCharsInConst">
        <source>Too many characters in character literal</source>
        <target state="translated">字元常值中有太多字元</target>
        <note />
      </trans-unit>
      <trans-unit id="ERR_InvalidNumber">
        <source>Invalid number</source>
        <target state="translated">數字無效</target>
        <note />
      </trans-unit>
      <trans-unit id="ERR_GetOrSetExpected">
        <source>A get or set accessor expected</source>
        <target state="translated">必須是 get 或 set 存取子</target>
        <note />
      </trans-unit>
      <trans-unit id="ERR_ClassTypeExpected">
        <source>An object, string, or class type expected</source>
        <target state="translated">必須是物件、字串或類別類型。</target>
        <note />
      </trans-unit>
      <trans-unit id="ERR_NamedArgumentExpected">
        <source>Named attribute argument expected</source>
        <target state="translated">必須是具名屬性引數</target>
        <note />
      </trans-unit>
      <trans-unit id="ERR_TooManyCatches">
        <source>Catch clauses cannot follow the general catch clause of a try statement</source>
        <target state="translated">Catch 子句無法接在 try 陳述式的一般 catch 字句之後</target>
        <note />
      </trans-unit>
      <trans-unit id="ERR_ThisOrBaseExpected">
        <source>Keyword 'this' or 'base' expected</source>
        <target state="translated">應有關鍵字 'this' 或 'base'</target>
        <note />
      </trans-unit>
      <trans-unit id="ERR_OvlUnaryOperatorExpected">
        <source>Overloadable unary operator expected</source>
        <target state="translated">必須是可多載的一元運算子</target>
        <note />
      </trans-unit>
      <trans-unit id="ERR_OvlBinaryOperatorExpected">
        <source>Overloadable binary operator expected</source>
        <target state="translated">必須是可多載的二元運算子</target>
        <note />
      </trans-unit>
      <trans-unit id="ERR_IntOverflow">
        <source>Integral constant is too large</source>
        <target state="translated">整數常數太大</target>
        <note />
      </trans-unit>
      <trans-unit id="ERR_EOFExpected">
        <source>Type or namespace definition, or end-of-file expected</source>
        <target state="translated">必須是類型或命名空間定義，或檔案結尾</target>
        <note />
      </trans-unit>
      <trans-unit id="ERR_GlobalDefinitionOrStatementExpected">
        <source>Member definition, statement, or end-of-file expected</source>
        <target state="translated">必須是成員定義、陳述式或檔案結尾。</target>
        <note />
      </trans-unit>
      <trans-unit id="ERR_BadEmbeddedStmt">
        <source>Embedded statement cannot be a declaration or labeled statement</source>
        <target state="translated">內嵌的陳述式不能為宣告或標記陳述式</target>
        <note />
      </trans-unit>
      <trans-unit id="ERR_PPDirectiveExpected">
        <source>Preprocessor directive expected</source>
        <target state="translated">必須是前置處理器指示詞</target>
        <note />
      </trans-unit>
      <trans-unit id="ERR_EndOfPPLineExpected">
        <source>Single-line comment or end-of-line expected</source>
        <target state="translated">必須是單行註解或行結尾</target>
        <note />
      </trans-unit>
      <trans-unit id="ERR_CloseParenExpected">
        <source>) expected</source>
        <target state="translated">必須是 )</target>
        <note />
      </trans-unit>
      <trans-unit id="ERR_EndifDirectiveExpected">
        <source>#endif directive expected</source>
        <target state="translated">必須是 #endif 指示詞</target>
        <note />
      </trans-unit>
      <trans-unit id="ERR_UnexpectedDirective">
        <source>Unexpected preprocessor directive</source>
        <target state="translated">未預期的前置處理器指示詞</target>
        <note />
      </trans-unit>
      <trans-unit id="ERR_ErrorDirective">
        <source>#error: '{0}'</source>
        <target state="translated">#error: '{0}'</target>
        <note />
      </trans-unit>
      <trans-unit id="WRN_WarningDirective">
        <source>#warning: '{0}'</source>
        <target state="translated">#warning: '{0}'</target>
        <note />
      </trans-unit>
      <trans-unit id="WRN_WarningDirective_Title">
        <source>#warning directive</source>
        <target state="translated">#warning 指示詞</target>
        <note />
      </trans-unit>
      <trans-unit id="ERR_TypeExpected">
        <source>Type expected</source>
        <target state="translated">必須是類型</target>
        <note />
      </trans-unit>
      <trans-unit id="ERR_PPDefFollowsToken">
        <source>Cannot define/undefine preprocessor symbols after first token in file</source>
        <target state="translated">於檔案第一個語彙基元後無法定義或取消定義前置處理器符號</target>
        <note />
      </trans-unit>
      <trans-unit id="ERR_PPReferenceFollowsToken">
        <source>Cannot use #r after first token in file</source>
        <target state="translated">無法在檔案的第一個語彙基元後使用 #r</target>
        <note />
      </trans-unit>
      <trans-unit id="ERR_OpenEndedComment">
        <source>End-of-file found, '*/' expected</source>
        <target state="translated">找到檔案結尾，必須是 '*/'</target>
        <note />
      </trans-unit>
      <trans-unit id="ERR_Merge_conflict_marker_encountered">
        <source>Merge conflict marker encountered</source>
        <target state="translated">偵測到合併衝突標記</target>
        <note />
      </trans-unit>
      <trans-unit id="ERR_NoRefOutWhenRefOnly">
        <source>Do not use refout when using refonly.</source>
        <target state="translated">使用 refonly 時，請勿使用 refout。</target>
        <note />
      </trans-unit>
      <trans-unit id="ERR_NoNetModuleOutputWhenRefOutOrRefOnly">
        <source>Cannot compile net modules when using /refout or /refonly.</source>
        <target state="translated">使用 /refout 或 /refonly 時無法編譯網路模組。</target>
        <note />
      </trans-unit>
      <trans-unit id="ERR_OvlOperatorExpected">
        <source>Overloadable operator expected</source>
        <target state="translated">必須是可多載的運算子</target>
        <note />
      </trans-unit>
      <trans-unit id="ERR_EndRegionDirectiveExpected">
        <source>#endregion directive expected</source>
        <target state="translated">必須是 #endregion 指示詞</target>
        <note />
      </trans-unit>
      <trans-unit id="ERR_UnterminatedStringLit">
        <source>Unterminated string literal</source>
        <target state="translated">未結束的字串常值</target>
        <note />
      </trans-unit>
      <trans-unit id="ERR_BadDirectivePlacement">
        <source>Preprocessor directives must appear as the first non-whitespace character on a line</source>
        <target state="translated">前置處理器指示詞必須出現為行中第一個非空白字元</target>
        <note />
      </trans-unit>
      <trans-unit id="ERR_IdentifierExpectedKW">
        <source>Identifier expected; '{1}' is a keyword</source>
        <target state="translated">必須是識別項; '{1}' 為關鍵字。</target>
        <note />
      </trans-unit>
      <trans-unit id="ERR_SemiOrLBraceExpected">
        <source>{ or ; expected</source>
        <target state="translated">必須是 { 或 ;</target>
        <note />
      </trans-unit>
      <trans-unit id="ERR_MultiTypeInDeclaration">
        <source>Cannot use more than one type in a for, using, fixed, or declaration statement</source>
        <target state="translated">無法在 for、using、fixed 或宣告陳述式中使用一個以上的類型</target>
        <note />
      </trans-unit>
      <trans-unit id="ERR_AddOrRemoveExpected">
        <source>An add or remove accessor expected</source>
        <target state="translated">必須是 add 或 remove 存取子</target>
        <note />
      </trans-unit>
      <trans-unit id="ERR_UnexpectedCharacter">
        <source>Unexpected character '{0}'</source>
        <target state="translated">未預期的字元 '{0}'</target>
        <note />
      </trans-unit>
      <trans-unit id="ERR_UnexpectedToken">
        <source>Unexpected token '{0}'</source>
        <target state="translated">未預期的語彙基元 '{0}'</target>
        <note />
      </trans-unit>
      <trans-unit id="ERR_ProtectedInStatic">
        <source>'{0}': static classes cannot contain protected members</source>
        <target state="translated">'{0}': 靜態類別不可包含 Protected 成員</target>
        <note />
      </trans-unit>
      <trans-unit id="WRN_UnreachableGeneralCatch">
        <source>A previous catch clause already catches all exceptions. All non-exceptions thrown will be wrapped in a System.Runtime.CompilerServices.RuntimeWrappedException.</source>
        <target state="translated">上一個 catch 子句已經攔截所有的例外狀況。所有擲回的非例外狀況都將包裝在 System.Runtime.CompilerServices.RuntimeWrappedException 中。</target>
        <note />
      </trans-unit>
      <trans-unit id="WRN_UnreachableGeneralCatch_Title">
        <source>A previous catch clause already catches all exceptions</source>
        <target state="translated">前一個 catch 子句已提取所有例外狀況</target>
        <note />
      </trans-unit>
      <trans-unit id="WRN_UnreachableGeneralCatch_Description">
        <source>This warning is caused when a catch() block has no specified exception type after a catch (System.Exception e) block. The warning advises that the catch() block will not catch any exceptions.

A catch() block after a catch (System.Exception e) block can catch non-CLS exceptions if the RuntimeCompatibilityAttribute is set to false in the AssemblyInfo.cs file: [assembly: RuntimeCompatibilityAttribute(WrapNonExceptionThrows = false)]. If this attribute is not set explicitly to false, all thrown non-CLS exceptions are wrapped as Exceptions and the catch (System.Exception e) block catches them.</source>
        <target state="translated">如果 catch() 區塊未在 catch (System.Exception e) 區塊後面指定例外狀況類型，則會導致此警告。此警告會建議 catch() 區塊將不會擷取任何例外狀況。

如果 AssemblyInfo.cs 檔案中的 RuntimeCompatibilityAttribute 設定為 false，則 catch (System.Exception e) 區塊後面的 catch() 區塊可以擷取非 CLS 例外狀況: [assembly: RuntimeCompatibilityAttribute(WrapNonExceptionThrows = false)]。如果此屬性未明確地設定為 false，則所有擲回的非 CLS 例外狀況都會包裝為例外狀況，而 catch (System.Exception e) 區塊會加以擷取。</target>
        <note />
      </trans-unit>
      <trans-unit id="ERR_IncrementLvalueExpected">
        <source>The operand of an increment or decrement operator must be a variable, property or indexer</source>
        <target state="translated">遞增或遞減運算子的運算元必須是變數、屬性或索引子。</target>
        <note />
      </trans-unit>
      <trans-unit id="ERR_NoSuchMemberOrExtension">
        <source>'{0}' does not contain a definition for '{1}' and no accessible extension method '{1}' accepting a first argument of type '{0}' could be found (are you missing a using directive or an assembly reference?)</source>
        <target state="needs-review-translation">'{0}' 未包含 '{1}' 的定義，也找不到擴充方法 '{1}' 可接受類型 '{0}' 的第一個引數 (是否遺漏 using 指示詞或組件參考?)</target>
        <note />
      </trans-unit>
      <trans-unit id="ERR_NoSuchMemberOrExtensionNeedUsing">
        <source>'{0}' does not contain a definition for '{1}' and no extension method '{1}' accepting a first argument of type '{0}' could be found (are you missing a using directive for '{2}'?)</source>
        <target state="translated">'{0}' 未包含 '{1}' 的定義，也找不到擴充方法 '{1}' 可接受類型 '{0}' 的第一個引數 (是否遺漏 '{2}' 的 using 指示詞?)</target>
        <note />
      </trans-unit>
      <trans-unit id="ERR_BadThisParam">
        <source>Method '{0}' has a parameter modifier 'this' which is not on the first parameter</source>
        <target state="translated">方法 '{0}' 具有參數修飾詞 'this'，但其不在第一個參數上。</target>
        <note />
      </trans-unit>
      <trans-unit id="ERR_BadParameterModifiers">
        <source> The parameter modifier '{0}' cannot be used with '{1}'</source>
        <target state="translated"> 參數修飾詞 '{0}' 不可搭配 '{1}' 使用</target>
        <note />
      </trans-unit>
      <trans-unit id="ERR_BadTypeforThis">
        <source>The first parameter of an extension method cannot be of type '{0}'</source>
        <target state="translated">擴充方法的第一個參數不可為類型 '{0}'</target>
        <note />
      </trans-unit>
      <trans-unit id="ERR_BadParamModThis">
        <source>A parameter array cannot be used with 'this' modifier on an extension method</source>
        <target state="translated">擴充方法中，參數陣列不可用於 'this' 修飾詞</target>
        <note />
      </trans-unit>
      <trans-unit id="ERR_BadExtensionMeth">
        <source>Extension method must be static</source>
        <target state="translated">擴充方法必須為靜態</target>
        <note />
      </trans-unit>
      <trans-unit id="ERR_BadExtensionAgg">
        <source>Extension method must be defined in a non-generic static class</source>
        <target state="translated">擴充方法必須在非泛型靜態類別中定義</target>
        <note />
      </trans-unit>
      <trans-unit id="ERR_DupParamMod">
        <source>A parameter can only have one '{0}' modifier</source>
        <target state="translated">參數只能有一個 '{0}' 修飾詞</target>
        <note />
      </trans-unit>
      <trans-unit id="ERR_ExtensionMethodsDecl">
        <source>Extension methods must be defined in a top level static class; {0} is a nested class</source>
        <target state="translated">擴充方法必須定義在最上層靜態類別中; {0} 為巢狀類別。</target>
        <note />
      </trans-unit>
      <trans-unit id="ERR_ExtensionAttrNotFound">
        <source>Cannot define a new extension method because the compiler required type '{0}' cannot be found. Are you missing a reference to System.Core.dll?</source>
        <target state="translated">無法定義新的擴充方法，因為找不到編譯器的必要類型 '{0}'。是否遺漏了 System.Core.dll 的參考?</target>
        <note />
      </trans-unit>
      <trans-unit id="ERR_ExplicitExtension">
        <source>Do not use 'System.Runtime.CompilerServices.ExtensionAttribute'. Use the 'this' keyword instead.</source>
        <target state="translated">請勿使用 'System.Runtime.CompilerServices.ExtensionAttribute'。請改用 'this' 關鍵字。</target>
        <note />
      </trans-unit>
      <trans-unit id="ERR_ExplicitDynamicAttr">
        <source>Do not use 'System.Runtime.CompilerServices.DynamicAttribute'. Use the 'dynamic' keyword instead.</source>
        <target state="translated">請勿使用 'System.Runtime.CompilerServices.DynamicAttribute'。請改用 'dynamic' 關鍵字。</target>
        <note />
      </trans-unit>
      <trans-unit id="ERR_NoDynamicPhantomOnBaseCtor">
        <source>The constructor call needs to be dynamically dispatched, but cannot be because it is part of a constructor initializer. Consider casting the dynamic arguments.</source>
        <target state="translated">建構函式呼叫必須以動態方式分派，但因為其為建構函式初始設定式的一部分，所以無法動態分派。請考慮將動態引數轉型。</target>
        <note />
      </trans-unit>
      <trans-unit id="ERR_ValueTypeExtDelegate">
        <source>Extension method '{0}' defined on value type '{1}' cannot be used to create delegates</source>
        <target state="translated">實值類型 '{1}' 上定義的擴充方法 '{0}'，無法用以建立委派。</target>
        <note />
      </trans-unit>
      <trans-unit id="ERR_BadArgCount">
        <source>No overload for method '{0}' takes {1} arguments</source>
        <target state="translated">方法 '{0}' 沒有任何多載使用 {1} 個引數</target>
        <note />
      </trans-unit>
      <trans-unit id="ERR_BadArgType">
        <source>Argument {0}: cannot convert from '{1}' to '{2}'</source>
        <target state="translated">引數 {0}: 無法從 '{1}' 轉換成 '{2}'</target>
        <note />
      </trans-unit>
      <trans-unit id="ERR_NoSourceFile">
        <source>Source file '{0}' could not be opened -- {1}</source>
        <target state="translated">無法開啟原始程式檔 '{0}' -- {1}</target>
        <note />
      </trans-unit>
      <trans-unit id="ERR_CantRefResource">
        <source>Cannot link resource files when building a module</source>
        <target state="translated">建立模組時無法連結資源檔案</target>
        <note />
      </trans-unit>
      <trans-unit id="ERR_ResourceNotUnique">
        <source>Resource identifier '{0}' has already been used in this assembly</source>
        <target state="translated">在此組件中已使用了資源識別項 '{0}'</target>
        <note />
      </trans-unit>
      <trans-unit id="ERR_ResourceFileNameNotUnique">
        <source>Each linked resource and module must have a unique filename. Filename '{0}' is specified more than once in this assembly</source>
        <target state="translated">每個連結資源與模組，都必須要有不重複的檔案名稱。在此組件中指定了一次以上的檔案名稱 '{0}'。</target>
        <note />
      </trans-unit>
      <trans-unit id="ERR_ImportNonAssembly">
        <source>The referenced file '{0}' is not an assembly</source>
        <target state="translated">參考檔 '{0}' 不是組件</target>
        <note />
      </trans-unit>
      <trans-unit id="ERR_RefLvalueExpected">
        <source>A ref or out value must be an assignable variable</source>
        <target state="translated">ref 或 out 值必須是可指派的值</target>
        <note />
      </trans-unit>
      <trans-unit id="ERR_BaseInStaticMeth">
        <source>Keyword 'base' is not available in a static method</source>
        <target state="translated">關鍵字 'base' 在靜態方法中無效</target>
        <note />
      </trans-unit>
      <trans-unit id="ERR_BaseInBadContext">
        <source>Keyword 'base' is not available in the current context</source>
        <target state="translated">在目前的內容中無法使用關鍵字 'base'</target>
        <note />
      </trans-unit>
      <trans-unit id="ERR_RbraceExpected">
        <source>} expected</source>
        <target state="translated">必須是 }</target>
        <note />
      </trans-unit>
      <trans-unit id="ERR_LbraceExpected">
        <source>{ expected</source>
        <target state="translated">必須是 {</target>
        <note />
      </trans-unit>
      <trans-unit id="ERR_InExpected">
        <source>'in' expected</source>
        <target state="translated">'必須是 'in'</target>
        <note />
      </trans-unit>
      <trans-unit id="ERR_InvalidPreprocExpr">
        <source>Invalid preprocessor expression</source>
        <target state="translated">前置處理器運算式無效</target>
        <note />
      </trans-unit>
      <trans-unit id="ERR_InvalidMemberDecl">
        <source>Invalid token '{0}' in class, struct, or interface member declaration</source>
        <target state="translated">類別、結構或介面成員宣告中的語彙基元 '{0}' 無效。</target>
        <note />
      </trans-unit>
      <trans-unit id="ERR_MemberNeedsType">
        <source>Method must have a return type</source>
        <target state="translated">方法必須要有傳回類型</target>
        <note />
      </trans-unit>
      <trans-unit id="ERR_BadBaseType">
        <source>Invalid base type</source>
        <target state="translated">基底類型無效</target>
        <note />
      </trans-unit>
      <trans-unit id="WRN_EmptySwitch">
        <source>Empty switch block</source>
        <target state="translated">空的 switch 區塊</target>
        <note />
      </trans-unit>
      <trans-unit id="WRN_EmptySwitch_Title">
        <source>Empty switch block</source>
        <target state="translated">空的 switch 區塊</target>
        <note />
      </trans-unit>
      <trans-unit id="ERR_ExpectedEndTry">
        <source>Expected catch or finally</source>
        <target state="translated">必須是 catch 或 finally</target>
        <note />
      </trans-unit>
      <trans-unit id="ERR_InvalidExprTerm">
        <source>Invalid expression term '{0}'</source>
        <target state="translated">運算式詞彙 '{0}' 無效</target>
        <note />
      </trans-unit>
      <trans-unit id="ERR_BadNewExpr">
        <source>A new expression requires (), [], or {} after type</source>
        <target state="translated">new 運算式在類型後需要有 ()、[] 或 {}</target>
        <note />
      </trans-unit>
      <trans-unit id="ERR_NoNamespacePrivate">
        <source>Elements defined in a namespace cannot be explicitly declared as private, protected, protected internal, or private protected</source>
        <target state="translated">在命名空間中定義的元素無法明確宣告為 private、protected、protected internal 或 private protected</target>
        <note />
      </trans-unit>
      <trans-unit id="ERR_BadVarDecl">
        <source>Expected ; or = (cannot specify constructor arguments in declaration)</source>
        <target state="translated">必須是 ; 或 = (無法在宣告中指定建構函式引數)</target>
        <note />
      </trans-unit>
      <trans-unit id="ERR_UsingAfterElements">
        <source>A using clause must precede all other elements defined in the namespace except extern alias declarations</source>
        <target state="translated">using 子句必須位於所有其他命名空間中所定義的元素之前 (外部別名宣告除外)</target>
        <note />
      </trans-unit>
      <trans-unit id="ERR_BadBinOpArgs">
        <source>Overloaded binary operator '{0}' takes two parameters</source>
        <target state="translated">多載二元運算子 '{0}' 接受兩個參數</target>
        <note />
      </trans-unit>
      <trans-unit id="ERR_BadUnOpArgs">
        <source>Overloaded unary operator '{0}' takes one parameter</source>
        <target state="translated">多載一元運算子 '{0}' 接受一個參數</target>
        <note />
      </trans-unit>
      <trans-unit id="ERR_NoVoidParameter">
        <source>Invalid parameter type 'void'</source>
        <target state="translated">參數類型 'void' 無效</target>
        <note />
      </trans-unit>
      <trans-unit id="ERR_DuplicateAlias">
        <source>The using alias '{0}' appeared previously in this namespace</source>
        <target state="translated">using 別名 '{0}' 之前曾出現於此命名空間中</target>
        <note />
      </trans-unit>
      <trans-unit id="ERR_BadProtectedAccess">
        <source>Cannot access protected member '{0}' via a qualifier of type '{1}'; the qualifier must be of type '{2}' (or derived from it)</source>
        <target state="translated">無法經由類型 '{1}' 的限定詞，來存取保護的成員 '{0}'; 限定詞必須是類型 '{2}' (或從其衍生的類型)</target>
        <note />
      </trans-unit>
      <trans-unit id="ERR_AddModuleAssembly">
        <source>'{0}' cannot be added to this assembly because it already is an assembly</source>
        <target state="translated">'{0}' 因為已是組件，所以無法加入此組件中。</target>
        <note />
      </trans-unit>
      <trans-unit id="ERR_BindToBogusProp2">
        <source>Property, indexer, or event '{0}' is not supported by the language; try directly calling accessor methods '{1}' or '{2}'</source>
        <target state="translated">此語言不支援屬性、索引子或事件 '{0}'; 請嘗試直接呼叫存取子方法 '{1}' 或 '{2}'。</target>
        <note />
      </trans-unit>
      <trans-unit id="ERR_BindToBogusProp1">
        <source>Property, indexer, or event '{0}' is not supported by the language; try directly calling accessor method '{1}'</source>
        <target state="translated">此語言不支援屬性、索引子或事件 '{0}'; 請嘗試直接呼叫存取子方法 '{1}'。</target>
        <note />
      </trans-unit>
      <trans-unit id="ERR_NoVoidHere">
        <source>Keyword 'void' cannot be used in this context</source>
        <target state="translated">在此內容中不可使用關鍵字 'void'</target>
        <note />
      </trans-unit>
      <trans-unit id="ERR_IndexerNeedsParam">
        <source>Indexers must have at least one parameter</source>
        <target state="translated">索引子至少要有一個參數</target>
        <note />
      </trans-unit>
      <trans-unit id="ERR_BadArraySyntax">
        <source>Array type specifier, [], must appear before parameter name</source>
        <target state="translated">陣列類型規範 [] 必須出現在參數名稱之前</target>
        <note />
      </trans-unit>
      <trans-unit id="ERR_BadOperatorSyntax">
        <source>Declaration is not valid; use '{0} operator &lt;dest-type&gt; (...' instead</source>
        <target state="translated">宣告無效; 請改用 '{0} operator &lt;dest-type&gt; (...'。</target>
        <note />
      </trans-unit>
      <trans-unit id="ERR_MainClassNotFound">
        <source>Could not find '{0}' specified for Main method</source>
        <target state="translated">找不到為 Main 方法所指定的 '{0}'</target>
        <note />
      </trans-unit>
      <trans-unit id="ERR_MainClassNotClass">
        <source>'{0}' specified for Main method must be a valid non-generic class or struct</source>
        <target state="translated">'為 Main 方法所指定的 '{0}' 必須為有效的非泛型類別或結構</target>
        <note />
      </trans-unit>
      <trans-unit id="ERR_NoMainInClass">
        <source>'{0}' does not have a suitable static 'Main' method</source>
        <target state="needs-review-translation">'{0}' 沒有適合的靜態 Main 方法</target>
        <note />
      </trans-unit>
      <trans-unit id="ERR_MainClassIsImport">
        <source>Cannot use '{0}' for Main method because it is imported</source>
        <target state="translated">無法為 Main 方法使用 '{0}'，因為其為匯入物件。</target>
        <note />
      </trans-unit>
      <trans-unit id="ERR_OutputNeedsName">
        <source>Outputs without source must have the /out option specified</source>
        <target state="translated">沒有來源的輸出必須有指定的 /out 選項</target>
        <note />
      </trans-unit>
      <trans-unit id="ERR_CantHaveWin32ResAndManifest">
        <source>Conflicting options specified: Win32 resource file; Win32 manifest</source>
        <target state="translated">指定的選項衝突: Win32 資源檔; Win32 資訊清單</target>
        <note />
      </trans-unit>
      <trans-unit id="ERR_CantHaveWin32ResAndIcon">
        <source>Conflicting options specified: Win32 resource file; Win32 icon</source>
        <target state="translated">指定的選項衝突: Win32 資源檔; Win32 圖示</target>
        <note />
      </trans-unit>
      <trans-unit id="ERR_CantReadResource">
        <source>Error reading resource '{0}' -- '{1}'</source>
        <target state="translated">讀取資源 '{0}' 時發生錯誤 -- '{1}'</target>
        <note />
      </trans-unit>
      <trans-unit id="ERR_DocFileGen">
        <source>Error writing to XML documentation file: {0}</source>
        <target state="translated">寫入 XML 文件檔案時發生錯誤: {0}</target>
        <note />
      </trans-unit>
      <trans-unit id="WRN_XMLParseError">
        <source>XML comment has badly formed XML -- '{0}'</source>
        <target state="translated">XML 註解有格式錯誤的 XML -- '{0}'</target>
        <note />
      </trans-unit>
      <trans-unit id="WRN_XMLParseError_Title">
        <source>XML comment has badly formed XML</source>
        <target state="translated">XML 註解有格式錯誤的 XML</target>
        <note />
      </trans-unit>
      <trans-unit id="WRN_DuplicateParamTag">
        <source>XML comment has a duplicate param tag for '{0}'</source>
        <target state="translated">XML 註解中的 '{0}' 有重複的 param 標記</target>
        <note />
      </trans-unit>
      <trans-unit id="WRN_DuplicateParamTag_Title">
        <source>XML comment has a duplicate param tag</source>
        <target state="translated">XML 註解中有重複的 param 標記</target>
        <note />
      </trans-unit>
      <trans-unit id="WRN_UnmatchedParamTag">
        <source>XML comment has a param tag for '{0}', but there is no parameter by that name</source>
        <target state="translated">XML 註解中的 '{0}' 有 param 標記，但沒有該名稱的參數。</target>
        <note />
      </trans-unit>
      <trans-unit id="WRN_UnmatchedParamTag_Title">
        <source>XML comment has a param tag, but there is no parameter by that name</source>
        <target state="translated">XML 註解具有 param 標記，但是沒有該名稱的參數</target>
        <note />
      </trans-unit>
      <trans-unit id="WRN_UnmatchedParamRefTag">
        <source>XML comment on '{1}' has a paramref tag for '{0}', but there is no parameter by that name</source>
        <target state="translated">{1}' 上的 XML 註解中的 '{0}' 有 paramref 標記，但沒有該名稱的參數。</target>
        <note />
      </trans-unit>
      <trans-unit id="WRN_UnmatchedParamRefTag_Title">
        <source>XML comment has a paramref tag, but there is no parameter by that name</source>
        <target state="translated">XML 註解具有 paramref 標記，但是沒有該名稱的參數</target>
        <note />
      </trans-unit>
      <trans-unit id="WRN_MissingParamTag">
        <source>Parameter '{0}' has no matching param tag in the XML comment for '{1}' (but other parameters do)</source>
        <target state="translated">參數 '{0}' 在 '{1}' 的 XML 註解中沒有相符的 param 標記 (但其他參數有)</target>
        <note />
      </trans-unit>
      <trans-unit id="WRN_MissingParamTag_Title">
        <source>Parameter has no matching param tag in the XML comment (but other parameters do)</source>
        <target state="translated">在 XML 註解中，參數沒有相符的 param 標記 (但其他參數則相反)</target>
        <note />
      </trans-unit>
      <trans-unit id="WRN_BadXMLRef">
        <source>XML comment has cref attribute '{0}' that could not be resolved</source>
        <target state="translated">XML 註解有無法解析的 cref 屬性 '{0}'</target>
        <note />
      </trans-unit>
      <trans-unit id="WRN_BadXMLRef_Title">
        <source>XML comment has cref attribute that could not be resolved</source>
        <target state="translated">XML 註解有無法解析的 cref 屬性</target>
        <note />
      </trans-unit>
      <trans-unit id="ERR_BadStackAllocExpr">
        <source>A stackalloc expression requires [] after type</source>
        <target state="translated">stackalloc 運算式在類型之後需要有 []</target>
        <note />
      </trans-unit>
      <trans-unit id="ERR_InvalidLineNumber">
        <source>The line number specified for #line directive is missing or invalid</source>
        <target state="translated">為 #line 指示詞指定的行號遺漏或無效</target>
        <note />
      </trans-unit>
      <trans-unit id="ERR_MissingPPFile">
        <source>Quoted file name, single-line comment or end-of-line expected</source>
        <target state="translated">必須是檔案名稱、單行註解或行結尾。</target>
        <note />
      </trans-unit>
      <trans-unit id="ERR_ExpectedPPFile">
        <source>Quoted file name expected</source>
        <target state="translated">必須是以引號括住的檔案名稱</target>
        <note />
      </trans-unit>
      <trans-unit id="ERR_ReferenceDirectiveOnlyAllowedInScripts">
        <source>#r is only allowed in scripts</source>
        <target state="translated">#r 只可用於指令碼中</target>
        <note />
      </trans-unit>
      <trans-unit id="ERR_ForEachMissingMember">
        <source>foreach statement cannot operate on variables of type '{0}' because '{0}' does not contain a public instance definition for '{1}'</source>
        <target state="needs-review-translation">foreach 陳述式不可用在類型 '{0}' 的變數上，因為 '{0}' 未包含 '{1}' 的公用定義。</target>
        <note />
      </trans-unit>
      <trans-unit id="WRN_BadXMLRefParamType">
        <source>Invalid type for parameter {0} in XML comment cref attribute: '{1}'</source>
        <target state="translated">XML 註解 cref 屬性中參數 {0} 的類型無效: '{1}'</target>
        <note />
      </trans-unit>
      <trans-unit id="WRN_BadXMLRefParamType_Title">
        <source>Invalid type for parameter in XML comment cref attribute</source>
        <target state="translated">XML 註解 cref 屬性中的參數類型無效</target>
        <note />
      </trans-unit>
      <trans-unit id="WRN_BadXMLRefReturnType">
        <source>Invalid return type in XML comment cref attribute</source>
        <target state="translated">XML 註解 cref 屬性中的傳回類型無效</target>
        <note />
      </trans-unit>
      <trans-unit id="WRN_BadXMLRefReturnType_Title">
        <source>Invalid return type in XML comment cref attribute</source>
        <target state="translated">XML 註解 cref 屬性中的傳回類型無效</target>
        <note />
      </trans-unit>
      <trans-unit id="ERR_BadWin32Res">
        <source>Error reading Win32 resources -- {0}</source>
        <target state="translated">讀取 Win32 資源時發生錯誤 -- {0}</target>
        <note />
      </trans-unit>
      <trans-unit id="WRN_BadXMLRefSyntax">
        <source>XML comment has syntactically incorrect cref attribute '{0}'</source>
        <target state="translated">XML 註解有句法不正確的 cref 屬性 '{0}'</target>
        <note />
      </trans-unit>
      <trans-unit id="WRN_BadXMLRefSyntax_Title">
        <source>XML comment has syntactically incorrect cref attribute</source>
        <target state="translated">XML 註解有句法不正確的 cref 屬性</target>
        <note />
      </trans-unit>
      <trans-unit id="ERR_BadModifierLocation">
        <source>Member modifier '{0}' must precede the member type and name</source>
        <target state="translated">成員修飾詞 '{0}' 必須在成員類型與名稱之前。</target>
        <note />
      </trans-unit>
      <trans-unit id="ERR_MissingArraySize">
        <source>Array creation must have array size or array initializer</source>
        <target state="translated">建立陣列必須有陣列大小或陣列初始設定式</target>
        <note />
      </trans-unit>
      <trans-unit id="WRN_UnprocessedXMLComment">
        <source>XML comment is not placed on a valid language element</source>
        <target state="translated">XML 註解沒有放置在有效的語言項目前</target>
        <note />
      </trans-unit>
      <trans-unit id="WRN_UnprocessedXMLComment_Title">
        <source>XML comment is not placed on a valid language element</source>
        <target state="translated">XML 註解沒有放置在有效的語言項目前</target>
        <note />
      </trans-unit>
      <trans-unit id="WRN_FailedInclude">
        <source>Unable to include XML fragment '{1}' of file '{0}' -- {2}</source>
        <target state="translated">無法納入檔案 '{0}' 的 XML 片段 '{1}' -- {2}</target>
        <note />
      </trans-unit>
      <trans-unit id="WRN_FailedInclude_Title">
        <source>Unable to include XML fragment</source>
        <target state="translated">無法包含 XML 片段</target>
        <note />
      </trans-unit>
      <trans-unit id="WRN_InvalidInclude">
        <source>Invalid XML include element -- {0}</source>
        <target state="translated">XML include 元素無效 -- {0}</target>
        <note />
      </trans-unit>
      <trans-unit id="WRN_InvalidInclude_Title">
        <source>Invalid XML include element</source>
        <target state="translated">無效的 XML include 項目</target>
        <note />
      </trans-unit>
      <trans-unit id="WRN_MissingXMLComment">
        <source>Missing XML comment for publicly visible type or member '{0}'</source>
        <target state="translated">遺漏公用可見類型或成員 '{0}' 的 XML 註解</target>
        <note />
      </trans-unit>
      <trans-unit id="WRN_MissingXMLComment_Title">
        <source>Missing XML comment for publicly visible type or member</source>
        <target state="translated">遺漏公用可見類型或成員的 XML 註解</target>
        <note />
      </trans-unit>
      <trans-unit id="WRN_MissingXMLComment_Description">
        <source>The /doc compiler option was specified, but one or more constructs did not have comments.</source>
        <target state="translated">已指定 /doc 編譯器選項，但是一個或多個建構沒有註解。</target>
        <note />
      </trans-unit>
      <trans-unit id="WRN_XMLParseIncludeError">
        <source>Badly formed XML in included comments file -- '{0}'</source>
        <target state="translated">Include 註解檔中的 XML 格式錯誤 -- '{0}'</target>
        <note />
      </trans-unit>
      <trans-unit id="WRN_XMLParseIncludeError_Title">
        <source>Badly formed XML in included comments file</source>
        <target state="translated">Include 註解檔中的 XML 格式錯誤</target>
        <note />
      </trans-unit>
      <trans-unit id="ERR_BadDelArgCount">
        <source>Delegate '{0}' does not take {1} arguments</source>
        <target state="translated">委派 '{0}' 不接受 {1} 個引數</target>
        <note />
      </trans-unit>
      <trans-unit id="ERR_UnexpectedSemicolon">
        <source>Semicolon after method or accessor block is not valid</source>
        <target state="translated">方法或存取子區塊後的分號無效</target>
        <note />
      </trans-unit>
      <trans-unit id="ERR_MethodReturnCantBeRefAny">
        <source>Method or delegate cannot return type '{0}'</source>
        <target state="translated">方法或委派無法傳回類型 '{0}'</target>
        <note />
      </trans-unit>
      <trans-unit id="ERR_CompileCancelled">
        <source>Compilation cancelled by user</source>
        <target state="translated">使用者取消了編譯</target>
        <note />
      </trans-unit>
      <trans-unit id="ERR_MethodArgCantBeRefAny">
        <source>Cannot make reference to variable of type '{0}'</source>
        <target state="translated">無法製作類型 '{0}' 之變數的參考</target>
        <note />
      </trans-unit>
      <trans-unit id="ERR_AssgReadonlyLocal">
        <source>Cannot assign to '{0}' because it is read-only</source>
        <target state="translated">無法指派給 '{0}'，因為其為唯讀。</target>
        <note />
      </trans-unit>
      <trans-unit id="ERR_RefReadonlyLocal">
        <source>Cannot use '{0}' as a ref or out value because it is read-only</source>
        <target state="translated">無法將 '{0}' 用作為 ref 或 out 值，因其為唯讀。</target>
        <note />
      </trans-unit>
      <trans-unit id="ERR_CantUseRequiredAttribute">
        <source>The RequiredAttribute attribute is not permitted on C# types</source>
        <target state="translated">C# 類型上不可使用 RequiredAttribute 屬性</target>
        <note />
      </trans-unit>
      <trans-unit id="ERR_NoModifiersOnAccessor">
        <source>Modifiers cannot be placed on event accessor declarations</source>
        <target state="translated">修飾詞不能置於事件存取子宣告中</target>
        <note />
      </trans-unit>
      <trans-unit id="ERR_ParamsCantBeWithModifier">
        <source>The params parameter cannot be declared as {0}</source>
        <target state="translated">params 參數不可宣告為 {0}</target>
        <note />
      </trans-unit>
      <trans-unit id="ERR_ReturnNotLValue">
        <source>Cannot modify the return value of '{0}' because it is not a variable</source>
        <target state="translated">無法修改 '{0}' 的傳回值，因為其非變數。</target>
        <note />
      </trans-unit>
      <trans-unit id="ERR_MissingCoClass">
        <source>The managed coclass wrapper class '{0}' for interface '{1}' cannot be found (are you missing an assembly reference?)</source>
        <target state="translated">找不到介面 '{1}' 的 Managed coclass 包裝函式類別 '{0}' (是否遺漏了組件參考?)</target>
        <note />
      </trans-unit>
      <trans-unit id="ERR_AmbiguousAttribute">
        <source>'{0}' is ambiguous between '{1}' and '{2}'; use either '@{0}' or '{0}Attribute'</source>
        <target state="translated">'{0}' 在 '{1}' 與 '{2}' 之間模稜兩可; 請使用 '@{0}' 或 '{0}Attribute'</target>
        <note />
      </trans-unit>
      <trans-unit id="ERR_BadArgExtraRef">
        <source>Argument {0} may not be passed with the '{1}' keyword</source>
        <target state="translated">傳遞引數 {0} 時不可包含 '{1}' 關鍵字</target>
        <note />
      </trans-unit>
      <trans-unit id="WRN_CmdOptionConflictsSource">
        <source>Option '{0}' overrides attribute '{1}' given in a source file or added module</source>
        <target state="translated">選項 '{0}' 會覆寫原始程式檔或加入的模組中所指定之屬性 '{1}'</target>
        <note />
      </trans-unit>
      <trans-unit id="WRN_CmdOptionConflictsSource_Title">
        <source>Option overrides attribute given in a source file or added module</source>
        <target state="translated">選項會覆寫原始程式檔或加入的模組中所指定的屬性</target>
        <note />
      </trans-unit>
      <trans-unit id="WRN_CmdOptionConflictsSource_Description">
        <source>This warning occurs if the assembly attributes AssemblyKeyFileAttribute or AssemblyKeyNameAttribute found in source conflict with the /keyfile or /keycontainer command line option or key file name or key container specified in the Project Properties.</source>
        <target state="translated">如果來源中所找到的組件屬性 AssemblyKeyFileAttribute 或 AssemblyKeyNameAttribute，與 [專案屬性] 中所指定的 /keyfile 或 /keycontainer 命令列選項或金鑰檔案名稱或金鑰容器衝突，則會發生此警告。</target>
        <note />
      </trans-unit>
      <trans-unit id="ERR_BadCompatMode">
        <source>Invalid option '{0}' for /langversion. Use '/langversion:?' to list supported values.</source>
        <target state="translated">/langversion 的選項 '{0}' 無效。請使用 '/langversion:?' 來列出支援的值。</target>
        <note />
      </trans-unit>
      <trans-unit id="ERR_DelegateOnConditional">
        <source>Cannot create delegate with '{0}' because it or a method it overrides has a Conditional attribute</source>
        <target state="translated">無法以 '{0}' 建立委派，因為其或其所覆寫的方法具有 Conditional 屬性。</target>
        <note />
      </trans-unit>
      <trans-unit id="ERR_CantMakeTempFile">
        <source>Cannot create temporary file -- {0}</source>
        <target state="translated">無法建立暫存檔 -- {0}</target>
        <note />
      </trans-unit>
      <trans-unit id="ERR_BadArgRef">
        <source>Argument {0} must be passed with the '{1}' keyword</source>
        <target state="translated">傳遞引數 {0} 時必須包含 '{1}' 關鍵字</target>
        <note />
      </trans-unit>
      <trans-unit id="ERR_YieldInAnonMeth">
        <source>The yield statement cannot be used inside an anonymous method or lambda expression</source>
        <target state="translated">在匿名方法或 Lambda 運算式內不可使用 yield 陳述式</target>
        <note />
      </trans-unit>
      <trans-unit id="ERR_ReturnInIterator">
        <source>Cannot return a value from an iterator. Use the yield return statement to return a value, or yield break to end the iteration.</source>
        <target state="translated">無法從迭代器傳回值。請使用 yield return 陳述式傳回值，或使用 yield break 結束反覆運算。</target>
        <note />
      </trans-unit>
      <trans-unit id="ERR_BadIteratorArgType">
        <source>Iterators cannot have ref, in or out parameters</source>
        <target state="needs-review-translation">迭代器不能有 ref 或 out 參數</target>
        <note />
      </trans-unit>
      <trans-unit id="ERR_BadIteratorReturn">
        <source>The body of '{0}' cannot be an iterator block because '{1}' is not an iterator interface type</source>
        <target state="translated">{0}' 的主體不可是 Iterator 區塊，因為 '{1}' 不是 Iterator 介面類型。</target>
        <note />
      </trans-unit>
      <trans-unit id="ERR_BadYieldInFinally">
        <source>Cannot yield in the body of a finally clause</source>
        <target state="translated">finally 子句的主體中不可使用 yield</target>
        <note />
      </trans-unit>
      <trans-unit id="ERR_BadYieldInTryOfCatch">
        <source>Cannot yield a value in the body of a try block with a catch clause</source>
        <target state="translated">在具有 catch 子句的 try 區塊主體中不可使用 yield 產生值</target>
        <note />
      </trans-unit>
      <trans-unit id="ERR_EmptyYield">
        <source>Expression expected after yield return</source>
        <target state="translated">yield return 之後應接著運算式</target>
        <note />
      </trans-unit>
      <trans-unit id="ERR_AnonDelegateCantUse">
        <source>Cannot use ref, out, or in parameter '{0}' inside an anonymous method, lambda expression, query expression, or local function</source>
        <target state="needs-review-translation">無法在匿名方法、Lambda 運算式或查詢運算式內使用 ref 或 out 參數 '{0}'。</target>
        <note />
      </trans-unit>
      <trans-unit id="ERR_IllegalInnerUnsafe">
        <source>Unsafe code may not appear in iterators</source>
        <target state="translated">Unsafe 程式碼不可出現在迭代器中</target>
        <note />
      </trans-unit>
      <trans-unit id="ERR_BadYieldInCatch">
        <source>Cannot yield a value in the body of a catch clause</source>
        <target state="translated">無法在 catch 子句主體中使用 yield 產生值</target>
        <note />
      </trans-unit>
      <trans-unit id="ERR_BadDelegateLeave">
        <source>Control cannot leave the body of an anonymous method or lambda expression</source>
        <target state="translated">程式控制權不能從匿名方法或 Lambda 運算式的主體離開</target>
        <note />
      </trans-unit>
      <trans-unit id="WRN_IllegalPragma">
        <source>Unrecognized #pragma directive</source>
        <target state="translated">無法辨認的 #pragma 指示詞</target>
        <note />
      </trans-unit>
      <trans-unit id="WRN_IllegalPragma_Title">
        <source>Unrecognized #pragma directive</source>
        <target state="translated">無法辨認的 #pragma 指示詞</target>
        <note />
      </trans-unit>
      <trans-unit id="WRN_IllegalPPWarning">
        <source>Expected disable or restore</source>
        <target state="translated">必須是 disable 或 restore</target>
        <note />
      </trans-unit>
      <trans-unit id="WRN_IllegalPPWarning_Title">
        <source>Expected disable or restore after #pragma warning</source>
        <target state="translated">#pragma 警告後面必須有 disable 或 restore</target>
        <note />
      </trans-unit>
      <trans-unit id="WRN_BadRestoreNumber">
        <source>Cannot restore warning 'CS{0}' because it was disabled globally</source>
        <target state="translated">無法還原警告 'CS{0}'，因為其已全域停用。</target>
        <note />
      </trans-unit>
      <trans-unit id="WRN_BadRestoreNumber_Title">
        <source>Cannot restore warning because it was disabled globally</source>
        <target state="translated">無法還原警告，因為已全域予以停用</target>
        <note />
      </trans-unit>
      <trans-unit id="ERR_VarargsIterator">
        <source>__arglist is not allowed in the parameter list of iterators</source>
        <target state="translated">迭代器的參數清單中不可有 __arglist</target>
        <note />
      </trans-unit>
      <trans-unit id="ERR_UnsafeIteratorArgType">
        <source>Iterators cannot have unsafe parameters or yield types</source>
        <target state="translated">迭代器不能有 Unsafe 參數或 yield 類型</target>
        <note />
      </trans-unit>
      <trans-unit id="ERR_BadCoClassSig">
        <source>The managed coclass wrapper class signature '{0}' for interface '{1}' is not a valid class name signature</source>
        <target state="translated">介面 '{1}' 的 Managed coclass 包裝函式類別簽章 '{0}'，不是有效的類別名稱簽章。</target>
        <note />
      </trans-unit>
      <trans-unit id="ERR_MultipleIEnumOfT">
        <source>foreach statement cannot operate on variables of type '{0}' because it implements multiple instantiations of '{1}'; try casting to a specific interface instantiation</source>
        <target state="translated">foreach 陳述式不可用在類型 '{0}' 的變數上，因為其會實作 '{1}' 的多個具現化; 請嘗試轉型為特定的介面具現化。</target>
        <note />
      </trans-unit>
      <trans-unit id="ERR_FixedDimsRequired">
        <source>A fixed size buffer field must have the array size specifier after the field name</source>
        <target state="translated">固定大小緩衝區欄位在欄位名稱後面必須有陣列大小規範</target>
        <note />
      </trans-unit>
      <trans-unit id="ERR_FixedNotInStruct">
        <source>Fixed size buffer fields may only be members of structs</source>
        <target state="translated">固定大小緩衝區欄位必須是結構的成員</target>
        <note />
      </trans-unit>
      <trans-unit id="ERR_AnonymousReturnExpected">
        <source>Not all code paths return a value in {0} of type '{1}'</source>
        <target state="translated">並非所有程式碼路徑都會在類型為 '{1}' 的 {0} 中傳回值</target>
        <note />
      </trans-unit>
      <trans-unit id="WRN_NonECMAFeature">
        <source>Feature '{0}' is not part of the standardized ISO C# language specification, and may not be accepted by other compilers</source>
        <target state="translated">{0}' 功能不包括在標準化 ISO C# 語言規格中，在其他編譯器上可能無法接受。</target>
        <note />
      </trans-unit>
      <trans-unit id="WRN_NonECMAFeature_Title">
        <source>Feature is not part of the standardized ISO C# language specification, and may not be accepted by other compilers</source>
        <target state="translated">功能不包括在標準化 ISO C# 語言規格中，在其他編譯器上可能無法接受</target>
        <note />
      </trans-unit>
      <trans-unit id="ERR_ExpectedVerbatimLiteral">
        <source>Keyword, identifier, or string expected after verbatim specifier: @</source>
        <target state="translated">逐字規範 "@" 之後應接著關鍵字、識別項或字串。</target>
        <note />
      </trans-unit>
      <trans-unit id="ERR_RefReadonly">
        <source>A readonly field cannot be used as a ref or out value (except in a constructor)</source>
        <target state="translated">無法將唯讀欄位用作為 ref 或 out 值 (除非在建構函式中)</target>
        <note />
      </trans-unit>
      <trans-unit id="ERR_RefReadonly2">
        <source>Members of readonly field '{0}' cannot be used as a ref or out value (except in a constructor)</source>
        <target state="translated">無法將唯讀欄位 '{0}' 的成員用作為 ref 或 out 值使用 (除非在建構函式中)</target>
        <note />
      </trans-unit>
      <trans-unit id="ERR_AssgReadonly">
        <source>A readonly field cannot be assigned to (except in a constructor or a variable initializer)</source>
        <target state="translated">無法指定唯讀欄位 (除非在建構函式或變數初始設定式中)</target>
        <note />
      </trans-unit>
      <trans-unit id="ERR_AssgReadonly2">
        <source>Members of readonly field '{0}' cannot be modified (except in a constructor or a variable initializer)</source>
        <target state="translated">唯讀欄位 '{0}' 的成員不可修改 (除非在建構函式或變數初始設定式中)</target>
        <note />
      </trans-unit>
      <trans-unit id="ERR_RefReadonlyNotField">
        <source>Cannot use {0} '{1}' as a ref or out value because it is a readonly variable</source>
        <target state="translated">{0} '{1}' 無法用為 ref 或 out 值，因為它是唯讀變數</target>
        <note />
      </trans-unit>
      <trans-unit id="ERR_RefReadonlyNotField2">
        <source>Members of {0} '{1}' cannot be used as a ref or out value because it is a readonly variable</source>
        <target state="translated">{0} '{1}' 的成員不可用為 ref 或 out 值，因為它是唯讀變數</target>
        <note />
      </trans-unit>
      <trans-unit id="ERR_AssignReadonlyNotField">
        <source>Cannot assign to {0} '{1}' because it is a readonly variable</source>
        <target state="translated">無法指派至 {0} '{1}'，因為它不是唯讀變數</target>
        <note />
      </trans-unit>
      <trans-unit id="ERR_AssignReadonlyNotField2">
        <source>Cannot assign to a member of {0} '{1}' because it is a readonly variable</source>
        <target state="translated">無法指派給 {0} '{1}' 的成員，因為它是唯讀變數</target>
        <note />
      </trans-unit>
      <trans-unit id="ERR_RefReturnReadonlyNotField">
        <source>Cannot return {0} '{1}' by writable reference because it is a readonly variable</source>
        <target state="translated">無法以可寫入傳址方式傳回 {0} '{1}'，因為它是唯讀變數</target>
        <note />
      </trans-unit>
      <trans-unit id="ERR_RefReturnReadonlyNotField2">
        <source>Members of {0} '{1}' cannot be returned by writable reference because it is a readonly variable</source>
        <target state="translated">無法以可寫入傳址方式傳回 {0} '{1}' 的成員，因為它是唯讀變數</target>
        <note />
      </trans-unit>
      <trans-unit id="ERR_AssgReadonlyStatic2">
        <source>Fields of static readonly field '{0}' cannot be assigned to (except in a static constructor or a variable initializer)</source>
        <target state="translated">無法指派為靜態唯讀欄位 '{0}' 的欄位 (除非在靜態建構函式或變數初始設定式中)</target>
        <note />
      </trans-unit>
      <trans-unit id="ERR_RefReadonlyStatic2">
        <source>Fields of static readonly field '{0}' cannot be used as a ref or out value (except in a static constructor)</source>
        <target state="translated">無法將靜態唯讀欄位 '{0}' 的欄位用作為 ref 或 out 值 (除非在靜態建構函式中)</target>
        <note />
      </trans-unit>
      <trans-unit id="ERR_AssgReadonlyLocal2Cause">
        <source>Cannot modify members of '{0}' because it is a '{1}'</source>
        <target state="translated">無法修改 '{0}' 的成員，因為其為 '{1}'。</target>
        <note />
      </trans-unit>
      <trans-unit id="ERR_RefReadonlyLocal2Cause">
        <source>Cannot use fields of '{0}' as a ref or out value because it is a '{1}'</source>
        <target state="translated">無法將 '{0}' 的欄位用作為 ref 或 out 值，因其為 '{1}'。</target>
        <note />
      </trans-unit>
      <trans-unit id="ERR_AssgReadonlyLocalCause">
        <source>Cannot assign to '{0}' because it is a '{1}'</source>
        <target state="translated">無法指派給 '{0}'，因為其為 '{1}'</target>
        <note />
      </trans-unit>
      <trans-unit id="ERR_RefReadonlyLocalCause">
        <source>Cannot use '{0}' as a ref or out value because it is a '{1}'</source>
        <target state="translated">無法將 '{0}' 用作為 ref 或 out 值，因其為 '{1}'</target>
        <note />
      </trans-unit>
      <trans-unit id="WRN_ErrorOverride">
        <source>{0}. See also error CS{1}.</source>
        <target state="translated">{0}。請參閱錯誤 CS{1}。</target>
        <note />
      </trans-unit>
      <trans-unit id="WRN_ErrorOverride_Title">
        <source>Warning is overriding an error</source>
        <target state="translated">警告會覆寫錯誤</target>
        <note />
      </trans-unit>
      <trans-unit id="WRN_ErrorOverride_Description">
        <source>The compiler emits this warning when it overrides an error with a warning. For information about the problem, search for the error code mentioned.</source>
        <target state="translated">編譯器將錯誤覆寫為警告時會發出此警告。如需此問題的相關資訊，請搜尋提及的錯誤碼。</target>
        <note />
      </trans-unit>
      <trans-unit id="ERR_AnonMethToNonDel">
        <source>Cannot convert {0} to type '{1}' because it is not a delegate type</source>
        <target state="translated">無法將 {0} 轉換成類型 '{1}'，因為其非委派類型。</target>
        <note />
      </trans-unit>
      <trans-unit id="ERR_CantConvAnonMethParams">
        <source>Cannot convert {0} to type '{1}' because the parameter types do not match the delegate parameter types</source>
        <target state="needs-review-translation">無法將 {0} 轉換成委派類型 '{1}'，因為參數類型與委派參數類型不相符。</target>
        <note />
      </trans-unit>
      <trans-unit id="ERR_CantConvAnonMethReturns">
        <source>Cannot convert {0} to intended delegate type because some of the return types in the block are not implicitly convertible to the delegate return type</source>
        <target state="translated">無法將 {0} 轉換成想要的委派類型，因為區塊中的某些傳回類型，無法隱含轉換成委派傳回類型。</target>
        <note />
      </trans-unit>
      <trans-unit id="ERR_BadAsyncReturnExpression">
        <source>Since this is an async method, the return expression must be of type '{0}' rather than 'Task&lt;{0}&gt;'</source>
        <target state="translated">因為此為非同步方法，所以傳回運算式的類型必須是 '{0}' 而非 'Task&lt;{0}&gt;'</target>
        <note />
      </trans-unit>
      <trans-unit id="ERR_CantConvAsyncAnonFuncReturns">
        <source>Cannot convert async {0} to delegate type '{1}'. An async {0} may return void, Task or Task&lt;T&gt;, none of which are convertible to '{1}'.</source>
        <target state="translated">無法將非同步 {0} 轉換成委派類型 '{1}'。非同步 {0} 可能會傳回 void、Task 或 Task&lt;T&gt;，而這些都無法轉換成 '{1}'。</target>
        <note />
      </trans-unit>
      <trans-unit id="ERR_IllegalFixedType">
        <source>Fixed size buffer type must be one of the following: bool, byte, short, int, long, char, sbyte, ushort, uint, ulong, float or double</source>
        <target state="translated">固定大小緩衝區類型必須是下列其中一項: bool、byte、short、int、long、char、sbyte、ushort、uint、ulong、float 或 double。</target>
        <note />
      </trans-unit>
      <trans-unit id="ERR_FixedOverflow">
        <source>Fixed size buffer of length {0} and type '{1}' is too big</source>
        <target state="translated">長度為 {0} 且類型為 '{1}' 的固定大小緩衝區太大</target>
        <note />
      </trans-unit>
      <trans-unit id="ERR_InvalidFixedArraySize">
        <source>Fixed size buffers must have a length greater than zero</source>
        <target state="translated">固定大小緩衝區的長度必須大於零</target>
        <note />
      </trans-unit>
      <trans-unit id="ERR_FixedBufferNotFixed">
        <source>You cannot use fixed size buffers contained in unfixed expressions. Try using the fixed statement.</source>
        <target state="translated">您不能使用包含在 unfixed 運算式中的固定大小緩衝區。請嘗試使用 fixed 陳述式。</target>
        <note />
      </trans-unit>
      <trans-unit id="ERR_AttributeNotOnAccessor">
        <source>Attribute '{0}' is not valid on property or event accessors. It is only valid on '{1}' declarations.</source>
        <target state="translated">屬性 '{0}' 在屬性或事件存取子上無效。其只有在 '{1}' 宣告上才有效。</target>
        <note />
      </trans-unit>
      <trans-unit id="WRN_InvalidSearchPathDir">
        <source>Invalid search path '{0}' specified in '{1}' -- '{2}'</source>
        <target state="translated">在 '{1}' 中指定了的搜尋路徑 '{0}' 無效 -- '{2}'</target>
        <note />
      </trans-unit>
      <trans-unit id="WRN_InvalidSearchPathDir_Title">
        <source>Invalid search path specified</source>
        <target state="translated">指定的搜尋路徑無效</target>
        <note />
      </trans-unit>
      <trans-unit id="ERR_IllegalVarArgs">
        <source>__arglist is not valid in this context</source>
        <target state="translated">__arglist 在此內容中無效</target>
        <note />
      </trans-unit>
      <trans-unit id="ERR_IllegalParams">
        <source>params is not valid in this context</source>
        <target state="translated">params 在此內容中無效</target>
        <note />
      </trans-unit>
      <trans-unit id="ERR_BadModifiersOnNamespace">
        <source>A namespace declaration cannot have modifiers or attributes</source>
        <target state="translated">命名空間宣告不能有修飾詞或屬性</target>
        <note />
      </trans-unit>
      <trans-unit id="ERR_BadPlatformType">
        <source>Invalid option '{0}' for /platform; must be anycpu, x86, Itanium, arm, arm64 or x64</source>
        <target state="needs-review-translation">/platform 的 '{0}' 選項無效; 必須是 anycpu、x86、Itanium 或 x64。</target>
        <note />
      </trans-unit>
      <trans-unit id="ERR_ThisStructNotInAnonMeth">
        <source>Anonymous methods, lambda expressions, and query expressions inside structs cannot access instance members of 'this'. Consider copying 'this' to a local variable outside the anonymous method, lambda expression or query expression and using the local instead.</source>
        <target state="translated">結構內部的匿名方法、Lambda 運算式和查詢運算式無法存取 'this' 的執行個體成員。請考慮將 'this' 複製到匿名方法、Lambda 運算式或查詢運算式外部的區域變數，並改用這個區域變數。</target>
        <note />
      </trans-unit>
      <trans-unit id="ERR_NoConvToIDisp">
        <source>'{0}': type used in a using statement must be implicitly convertible to 'System.IDisposable'</source>
        <target state="translated">'{0}': 在 using 陳述式中所用的類型，必須可以隱含轉換成 'System.IDisposable'。</target>
        <note />
      </trans-unit>
      <trans-unit id="ERR_BadParamRef">
        <source>Parameter {0} must be declared with the '{1}' keyword</source>
        <target state="translated">參數 {0} 必須以 '{1}' 關鍵字宣告</target>
        <note />
      </trans-unit>
      <trans-unit id="ERR_BadParamExtraRef">
        <source>Parameter {0} should not be declared with the '{1}' keyword</source>
        <target state="translated">參數 {0} 不可以 '{1}' 關鍵字宣告</target>
        <note />
      </trans-unit>
      <trans-unit id="ERR_BadParamType">
        <source>Parameter {0} is declared as type '{1}{2}' but should be '{3}{4}'</source>
        <target state="translated">參數 {0} 宣告為類型 '{1}{2}'，但應該是 '{3}{4}'。</target>
        <note />
      </trans-unit>
      <trans-unit id="ERR_BadExternIdentifier">
        <source>Invalid extern alias for '/reference'; '{0}' is not a valid identifier</source>
        <target state="translated">/reference' 的外部別名無效; '{0}' 不是有效的識別項。</target>
        <note />
      </trans-unit>
      <trans-unit id="ERR_AliasMissingFile">
        <source>Invalid reference alias option: '{0}=' -- missing filename</source>
        <target state="translated">參考別名選項無效: '{0}=' -- 遺漏檔案名稱</target>
        <note />
      </trans-unit>
      <trans-unit id="ERR_GlobalExternAlias">
        <source>You cannot redefine the global extern alias</source>
        <target state="translated">您不能重新定義全域外部別名</target>
        <note />
      </trans-unit>
      <trans-unit id="ERR_MissingTypeInSource">
        <source>Reference to type '{0}' claims it is defined in this assembly, but it is not defined in source or any added modules</source>
        <target state="translated">類型 '{0}' 的參考表示它定義在此組件中，但是在原始檔或任何加入的模組中都未定義它。</target>
        <note />
      </trans-unit>
      <trans-unit id="ERR_MissingTypeInAssembly">
        <source>Reference to type '{0}' claims it is defined in '{1}', but it could not be found</source>
        <target state="translated">類型 '{0}' 的參考表示它定義在 '{1}' 中，但找不到。</target>
        <note />
      </trans-unit>
      <trans-unit id="WRN_MultiplePredefTypes">
        <source>The predefined type '{0}' is defined in multiple assemblies in the global alias; using definition from '{1}'</source>
        <target state="translated">預先定義的類型 '{0}' 在全域別名的多個組件中都有定義; 請使用 '{1}' 中的定義。</target>
        <note />
      </trans-unit>
      <trans-unit id="WRN_MultiplePredefTypes_Title">
        <source>Predefined type is defined in multiple assemblies in the global alias</source>
        <target state="translated">預先定義的類型定義在全域別名的多個組件中</target>
        <note />
      </trans-unit>
      <trans-unit id="WRN_MultiplePredefTypes_Description">
        <source>This error occurs when a predefined system type such as System.Int32 is found in two assemblies. One way this can happen is if you are referencing mscorlib or System.Runtime.dll from two different places, such as trying to run two versions of the .NET Framework side-by-side.</source>
        <target state="translated">如果在兩個組件中找到預先定義的系統類型 (例如 System.Int32)，則會發生此錯誤。可能發生此狀況的其中一種原因是參考兩個不同位置的 mscorlib 或 System.Runtime.dll，例如嘗試並排執行兩個版本的 .NET Framework。</target>
        <note />
      </trans-unit>
      <trans-unit id="ERR_LocalCantBeFixedAndHoisted">
        <source>Local '{0}' or its members cannot have their address taken and be used inside an anonymous method or lambda expression</source>
        <target state="translated">無法取得區域變數 '{0}' 或其成員的位址，這些也無法用於匿名方法或 Lambda 運算式內部。</target>
        <note />
      </trans-unit>
      <trans-unit id="WRN_TooManyLinesForDebugger">
        <source>Source file has exceeded the limit of 16,707,565 lines representable in the PDB; debug information will be incorrect</source>
        <target state="translated">原始程式檔已超過 PDB 所能顯示的上限 16,707,565 行; 偵錯資訊可能會不正確。</target>
        <note />
      </trans-unit>
      <trans-unit id="WRN_TooManyLinesForDebugger_Title">
        <source>Source file has exceeded the limit of 16,707,565 lines representable in the PDB; debug information will be incorrect</source>
        <target state="translated">原始程式檔已超過 PDB 所能顯示的上限 16,707,565 行; 偵錯資訊可能會不正確。</target>
        <note />
      </trans-unit>
      <trans-unit id="ERR_CantConvAnonMethNoParams">
        <source>Cannot convert anonymous method block without a parameter list to delegate type '{0}' because it has one or more out parameters</source>
        <target state="translated">無法將沒有參數清單的匿名方法區塊，轉換成委派類型 '{0}'，因為其有一或多個 out 參數。</target>
        <note />
      </trans-unit>
      <trans-unit id="ERR_ConditionalOnNonAttributeClass">
        <source>Attribute '{0}' is only valid on methods or attribute classes</source>
        <target state="translated">屬性 '{0}' 只有在方法或屬性類別上才有效</target>
        <note />
      </trans-unit>
      <trans-unit id="WRN_CallOnNonAgileField">
        <source>Accessing a member on '{0}' may cause a runtime exception because it is a field of a marshal-by-reference class</source>
        <target state="translated">存取 '{0}' 上的成員可能會造成執行階段例外狀況，因為其為 marshal-by-reference 類別的欄位。</target>
        <note />
      </trans-unit>
      <trans-unit id="WRN_CallOnNonAgileField_Title">
        <source>Accessing a member on a field of a marshal-by-reference class may cause a runtime exception</source>
        <target state="translated">存取 marshal-by-reference 類別之欄位上的成員，可能會導致執行階段例外狀況</target>
        <note />
      </trans-unit>
      <trans-unit id="WRN_CallOnNonAgileField_Description">
        <source>This warning occurs when you try to call a method, property, or indexer on a member of a class that derives from MarshalByRefObject, and the member is a value type. Objects that inherit from MarshalByRefObject are typically intended to be marshaled by reference across an application domain. If any code ever attempts to directly access the value-type member of such an object across an application domain, a runtime exception will occur. To resolve the warning, first copy the member into a local variable and call the method on that variable.</source>
        <target state="translated">如果嘗試在類別衍生自 MarshalByRefObject 的成員上呼叫方法、屬性或索引子，而且成員是實值類型，則會發生此警告。繼承自 MarshalByRefObject 的物件通常是要透過參考跨應用程式定義域進行封送處理。如果任何程式碼曾經嘗試跨應用程式定義域直接存取這類物件的 value-type 成員，則會發生執行階段例外狀況。若要解決此警告，請先將成員複製至區域變數，並對該變數呼叫此方法。</target>
        <note />
      </trans-unit>
      <trans-unit id="WRN_BadWarningNumber">
        <source>'{0}' is not a valid warning number</source>
        <target state="translated">'{0}' 不是有效的警告編號</target>
        <note />
      </trans-unit>
      <trans-unit id="WRN_BadWarningNumber_Title">
        <source>Not a valid warning number</source>
        <target state="translated">不是有效的警告號碼</target>
        <note />
      </trans-unit>
      <trans-unit id="WRN_BadWarningNumber_Description">
        <source>A number that was passed to the #pragma warning preprocessor directive was not a valid warning number. Verify that the number represents a warning, not an error.</source>
        <target state="translated">傳遞給 #pragma 警告前置處理器指示詞的號碼不是有效的警告號碼。請驗證號碼代表警告，而不是錯誤。</target>
        <note />
      </trans-unit>
      <trans-unit id="WRN_InvalidNumber">
        <source>Invalid number</source>
        <target state="translated">數字無效</target>
        <note />
      </trans-unit>
      <trans-unit id="WRN_InvalidNumber_Title">
        <source>Invalid number</source>
        <target state="translated">數字無效</target>
        <note />
      </trans-unit>
      <trans-unit id="WRN_FileNameTooLong">
        <source>Invalid filename specified for preprocessor directive. Filename is too long or not a valid filename.</source>
        <target state="translated">對前置處理器指示詞指定了無效的檔名。檔名太長或者不是有效的檔名。</target>
        <note />
      </trans-unit>
      <trans-unit id="WRN_FileNameTooLong_Title">
        <source>Invalid filename specified for preprocessor directive</source>
        <target state="translated">針對前置處理器指示詞所指定的檔名無效</target>
        <note />
      </trans-unit>
      <trans-unit id="WRN_IllegalPPChecksum">
        <source>Invalid #pragma checksum syntax; should be #pragma checksum "filename" "{XXXXXXXX-XXXX-XXXX-XXXX-XXXXXXXXXXXX}" "XXXX..."</source>
        <target state="translated">#pragma checksum 語法無效; 應該是 #pragma checksum "filename" "{XXXXXXXX-XXXX-XXXX-XXXX-XXXXXXXXXXXX}" "XXXX..."</target>
        <note />
      </trans-unit>
      <trans-unit id="WRN_IllegalPPChecksum_Title">
        <source>Invalid #pragma checksum syntax</source>
        <target state="translated">#pragma 總和檢查碼語法無效</target>
        <note />
      </trans-unit>
      <trans-unit id="WRN_EndOfPPLineExpected">
        <source>Single-line comment or end-of-line expected</source>
        <target state="translated">必須是單行註解或行結尾</target>
        <note />
      </trans-unit>
      <trans-unit id="WRN_EndOfPPLineExpected_Title">
        <source>Single-line comment or end-of-line expected after #pragma directive</source>
        <target state="translated">#pragma 指示詞後面必須有單行註解或行結尾</target>
        <note />
      </trans-unit>
      <trans-unit id="WRN_ConflictingChecksum">
        <source>Different checksum values given for '{0}'</source>
        <target state="translated">為 '{0}' 指定了不同的總和檢查碼值</target>
        <note />
      </trans-unit>
      <trans-unit id="WRN_ConflictingChecksum_Title">
        <source>Different #pragma checksum values given</source>
        <target state="translated">指定不同的 #pragma 總和檢查碼值</target>
        <note />
      </trans-unit>
      <trans-unit id="WRN_InvalidAssemblyName">
        <source>Assembly reference '{0}' is invalid and cannot be resolved</source>
        <target state="translated">組件參考 '{0}' 無效，無法解析。</target>
        <note />
      </trans-unit>
      <trans-unit id="WRN_InvalidAssemblyName_Title">
        <source>Assembly reference is invalid and cannot be resolved</source>
        <target state="translated">組件參考無效，無法進行解析</target>
        <note />
      </trans-unit>
      <trans-unit id="WRN_InvalidAssemblyName_Description">
        <source>This warning indicates that an attribute, such as InternalsVisibleToAttribute, was not specified correctly.</source>
        <target state="translated">此警告指出未正確地指定屬性 (例如 InternalsVisibleToAttribute)。</target>
        <note />
      </trans-unit>
      <trans-unit id="WRN_UnifyReferenceMajMin">
        <source>Assuming assembly reference '{0}' used by '{1}' matches identity '{2}' of '{3}', you may need to supply runtime policy</source>
        <target state="translated">假設 '{1}' 所使用的組件參考 '{0}' 符合 '{3}' 的識別 '{2}'，您可能會需要提供執行階段原則。</target>
        <note />
      </trans-unit>
      <trans-unit id="WRN_UnifyReferenceMajMin_Title">
        <source>Assuming assembly reference matches identity</source>
        <target state="translated">假設組件參考符合識別</target>
        <note />
      </trans-unit>
      <trans-unit id="WRN_UnifyReferenceMajMin_Description">
        <source>The two assemblies differ in release and/or version number. For unification to occur, you must specify directives in the application's .config file, and you must provide the correct strong name of an assembly.</source>
        <target state="translated">兩個組件的版次和 (或) 版本號碼不同。若要進行統一，您必須在應用程式的 .config 檔案中指定指示詞，而且您必須提供組件的正確強式名稱。</target>
        <note />
      </trans-unit>
      <trans-unit id="WRN_UnifyReferenceBldRev">
        <source>Assuming assembly reference '{0}' used by '{1}' matches identity '{2}' of '{3}', you may need to supply runtime policy</source>
        <target state="translated">假設 '{1}' 所使用的組件參考 '{0}' 符合 '{3}' 的識別 '{2}'，您可能會需要提供執行階段原則。</target>
        <note />
      </trans-unit>
      <trans-unit id="WRN_UnifyReferenceBldRev_Title">
        <source>Assuming assembly reference matches identity</source>
        <target state="translated">假設組件參考符合識別</target>
        <note />
      </trans-unit>
      <trans-unit id="WRN_UnifyReferenceBldRev_Description">
        <source>The two assemblies differ in release and/or version number. For unification to occur, you must specify directives in the application's .config file, and you must provide the correct strong name of an assembly.</source>
        <target state="translated">兩個組件的版次和 (或) 版本號碼不同。若要進行統一，您必須在應用程式的 .config 檔案中指定指示詞，而且您必須提供組件的正確強式名稱。</target>
        <note />
      </trans-unit>
      <trans-unit id="ERR_DuplicateImport">
        <source>Multiple assemblies with equivalent identity have been imported: '{0}' and '{1}'. Remove one of the duplicate references.</source>
        <target state="translated">已匯入具有相同識別的多個組件: '{0}' 和 '{1}'。請移除其中一個重複的參考。</target>
        <note />
      </trans-unit>
      <trans-unit id="ERR_DuplicateImportSimple">
        <source>An assembly with the same simple name '{0}' has already been imported. Try removing one of the references (e.g. '{1}') or sign them to enable side-by-side.</source>
        <target state="translated">匯入了具有相同簡單名稱 '{0}' 的組件。請嘗試移除其中一個參考 (例如 '{1}')，或簽署它們以啟用並存。</target>
        <note />
      </trans-unit>
      <trans-unit id="ERR_AssemblyMatchBadVersion">
        <source>Assembly '{0}' with identity '{1}' uses '{2}' which has a higher version than referenced assembly '{3}' with identity '{4}'</source>
        <target state="translated">識別為 '{1}' 的組件 '{0}' 會使用 '{2}'，而後者的版本高於識別為 '{4}' 的參考組件 '{3}'</target>
        <note />
      </trans-unit>
      <trans-unit id="ERR_FixedNeedsLvalue">
        <source>Fixed size buffers can only be accessed through locals or fields</source>
        <target state="translated">固定大小緩衝區只能透過區域變數或欄位存取</target>
        <note />
      </trans-unit>
      <trans-unit id="WRN_DuplicateTypeParamTag">
        <source>XML comment has a duplicate typeparam tag for '{0}'</source>
        <target state="translated">XML 註解中的 '{0}' 有重複的 typeparam 標記</target>
        <note />
      </trans-unit>
      <trans-unit id="WRN_DuplicateTypeParamTag_Title">
        <source>XML comment has a duplicate typeparam tag</source>
        <target state="translated">XML 註解中有重複的 typeparam 標記</target>
        <note />
      </trans-unit>
      <trans-unit id="WRN_UnmatchedTypeParamTag">
        <source>XML comment has a typeparam tag for '{0}', but there is no type parameter by that name</source>
        <target state="translated">XML 註解中的 '{0}' 有 typeparam 標記，但沒有該名稱的類型參數。</target>
        <note />
      </trans-unit>
      <trans-unit id="WRN_UnmatchedTypeParamTag_Title">
        <source>XML comment has a typeparam tag, but there is no type parameter by that name</source>
        <target state="translated">XML 註解具有 typeparam 標記，但是沒有該名稱的類型參數</target>
        <note />
      </trans-unit>
      <trans-unit id="WRN_UnmatchedTypeParamRefTag">
        <source>XML comment on '{1}' has a typeparamref tag for '{0}', but there is no type parameter by that name</source>
        <target state="translated">{1}' 上的 XML 註解中的 '{0}' 有 typeparamref 標記，但沒有該名稱的類型參數。</target>
        <note />
      </trans-unit>
      <trans-unit id="WRN_UnmatchedTypeParamRefTag_Title">
        <source>XML comment has a typeparamref tag, but there is no type parameter by that name</source>
        <target state="translated">XML 註解具有 typeparamref 標記，但是沒有該名稱的類型參數</target>
        <note />
      </trans-unit>
      <trans-unit id="WRN_MissingTypeParamTag">
        <source>Type parameter '{0}' has no matching typeparam tag in the XML comment on '{1}' (but other type parameters do)</source>
        <target state="translated">類型參數 '{0}' 在 '{1}' 的 XML 註解中沒有相符的 typeparam 標記 (但是其他類型參數有)</target>
        <note />
      </trans-unit>
      <trans-unit id="WRN_MissingTypeParamTag_Title">
        <source>Type parameter has no matching typeparam tag in the XML comment (but other type parameters do)</source>
        <target state="translated">在 XML 註解中，類型參數沒有相符的 typeparam 標記 (但其他類型參數則相反)</target>
        <note />
      </trans-unit>
      <trans-unit id="ERR_CantChangeTypeOnOverride">
        <source>'{0}': type must be '{2}' to match overridden member '{1}'</source>
        <target state="translated">'{0}': 類型必須是 '{2}' 才符合覆寫的成員 '{1}'</target>
        <note />
      </trans-unit>
      <trans-unit id="ERR_DoNotUseFixedBufferAttr">
        <source>Do not use 'System.Runtime.CompilerServices.FixedBuffer' attribute. Use the 'fixed' field modifier instead.</source>
        <target state="translated">請勿使用 'System.Runtime.CompilerServices.FixedBuffer' 屬性。請改用 'fixed' 欄位修飾詞。</target>
        <note />
      </trans-unit>
      <trans-unit id="WRN_AssignmentToSelf">
        <source>Assignment made to same variable; did you mean to assign something else?</source>
        <target state="translated">對同一個變數進行指派; 您是否想要指派別的東西?</target>
        <note />
      </trans-unit>
      <trans-unit id="WRN_AssignmentToSelf_Title">
        <source>Assignment made to same variable</source>
        <target state="translated">對相同變數進行的指派</target>
        <note />
      </trans-unit>
      <trans-unit id="WRN_ComparisonToSelf">
        <source>Comparison made to same variable; did you mean to compare something else?</source>
        <target state="translated">對同一個變數進行比較; 您是否想要比較別的東西?</target>
        <note />
      </trans-unit>
      <trans-unit id="WRN_ComparisonToSelf_Title">
        <source>Comparison made to same variable</source>
        <target state="translated">對相同變數進行的比較</target>
        <note />
      </trans-unit>
      <trans-unit id="ERR_CantOpenWin32Res">
        <source>Error opening Win32 resource file '{0}' -- '{1}'</source>
        <target state="translated">開啟 Win32 資源檔 '{0}' 時發生錯誤 -- '{1}'</target>
        <note />
      </trans-unit>
      <trans-unit id="WRN_DotOnDefault">
        <source>Expression will always cause a System.NullReferenceException because the default value of '{0}' is null</source>
        <target state="translated">運算式一律會造成 System.NullReferenceException，因為 '{0}' 的預設值為 null。</target>
        <note />
      </trans-unit>
      <trans-unit id="WRN_DotOnDefault_Title">
        <source>Expression will always cause a System.NullReferenceException because the type's default value is null</source>
        <target state="translated">運算式一律會造成 System.NullReferenceException，因為類型的預設值為 null</target>
        <note />
      </trans-unit>
      <trans-unit id="ERR_NoMultipleInheritance">
        <source>Class '{0}' cannot have multiple base classes: '{1}' and '{2}'</source>
        <target state="translated">類別 '{0}' 不可有多重基底類別: '{1}' 和 '{2}'</target>
        <note />
      </trans-unit>
      <trans-unit id="ERR_BaseClassMustBeFirst">
        <source>Base class '{0}' must come before any interfaces</source>
        <target state="translated">基底類別 '{0}' 必須在所有介面之前</target>
        <note />
      </trans-unit>
      <trans-unit id="WRN_BadXMLRefTypeVar">
        <source>XML comment has cref attribute '{0}' that refers to a type parameter</source>
        <target state="translated">XML 註解具有參考類型參數的 cref 屬性 '{0}'</target>
        <note />
      </trans-unit>
      <trans-unit id="WRN_BadXMLRefTypeVar_Title">
        <source>XML comment has cref attribute that refers to a type parameter</source>
        <target state="translated">XML 註解具有參考類型參數的 cref 屬性</target>
        <note />
      </trans-unit>
      <trans-unit id="ERR_FriendAssemblyBadArgs">
        <source>Friend assembly reference '{0}' is invalid. InternalsVisibleTo declarations cannot have a version, culture, public key token, or processor architecture specified.</source>
        <target state="translated">Friend 組件參考 '{0}' 無效。InternalsVisibleTo 宣告不可指定版本、文化特性、公開金鑰語彙基元或處理器架構。</target>
        <note />
      </trans-unit>
      <trans-unit id="ERR_FriendAssemblySNReq">
        <source>Friend assembly reference '{0}' is invalid. Strong-name signed assemblies must specify a public key in their InternalsVisibleTo declarations.</source>
        <target state="translated">Friend 組件參考 '{0}' 無效。以強式名稱簽署的組件，在其 InternalsVisibleTo 宣告中必須指定公開金鑰。</target>
        <note />
      </trans-unit>
      <trans-unit id="ERR_DelegateOnNullable">
        <source>Cannot bind delegate to '{0}' because it is a member of 'System.Nullable&lt;T&gt;'</source>
        <target state="translated">無法將委派繫結至 '{0}'，因為其為 'System.Nullable&lt;T&gt;' 的成員。</target>
        <note />
      </trans-unit>
      <trans-unit id="ERR_BadCtorArgCount">
        <source>'{0}' does not contain a constructor that takes {1} arguments</source>
        <target state="translated">'{0}' 未包含使用 {1} 個引數的建構函式</target>
        <note />
      </trans-unit>
      <trans-unit id="ERR_GlobalAttributesNotFirst">
        <source>Assembly and module attributes must precede all other elements defined in a file except using clauses and extern alias declarations</source>
        <target state="translated">組件和模組屬性必須位於檔案中所有定義的其他項目之前 (using 子句與外部別名宣告除外)</target>
        <note />
      </trans-unit>
      <trans-unit id="ERR_ExpressionExpected">
        <source>Expected expression</source>
        <target state="translated">必須是運算式</target>
        <note />
      </trans-unit>
      <trans-unit id="ERR_InvalidSubsystemVersion">
        <source>Invalid version {0} for /subsystemversion. The version must be 6.02 or greater for ARM or AppContainerExe, and 4.00 or greater otherwise</source>
        <target state="translated">/subsystemversion 的版本 {0} 無效。ARM 或 AppContainerExe 的版本必須是 6.02 (含) 以上的版本，其他則必須是 4.00 (含) 以上的版本。</target>
        <note />
      </trans-unit>
      <trans-unit id="ERR_InteropMethodWithBody">
        <source>Embedded interop method '{0}' contains a body.</source>
        <target state="translated">內嵌 Interop 方法 '{0}' 包含主體。</target>
        <note />
      </trans-unit>
      <trans-unit id="ERR_BadWarningLevel">
        <source>Warning level must be in the range 0-4</source>
        <target state="translated">警告層級必須介於範圍 0 到 4 之間</target>
        <note />
      </trans-unit>
      <trans-unit id="ERR_BadDebugType">
        <source>Invalid option '{0}' for /debug; must be 'portable', 'embedded', 'full' or 'pdbonly'</source>
        <target state="translated">/debug 的選項 '{0}' 無效; 必須為 'portable'、'embedded'、'full' 或 'pdbonly'</target>
        <note />
      </trans-unit>
      <trans-unit id="ERR_BadResourceVis">
        <source>Invalid option '{0}'; Resource visibility must be either 'public' or 'private'</source>
        <target state="translated">選項 '{0}' 無效; 資源可見度必須是 'public' 或 'private'。</target>
        <note />
      </trans-unit>
      <trans-unit id="ERR_DefaultValueTypeMustMatch">
        <source>The type of the argument to the DefaultParameterValue attribute must match the parameter type</source>
        <target state="translated">DefaultParameterValue 屬性的引數類型和參數類型必須相符</target>
        <note />
      </trans-unit>
      <trans-unit id="ERR_DefaultValueBadValueType">
        <source>Argument of type '{0}' is not applicable for the DefaultParameterValue attribute</source>
        <target state="translated">類型 '{0}' 的引數不適用於 DefaultParameterValue 屬性</target>
        <note />
      </trans-unit>
      <trans-unit id="ERR_MemberAlreadyInitialized">
        <source>Duplicate initialization of member '{0}'</source>
        <target state="translated">成員 '{0}' 的初始設定重複</target>
        <note />
      </trans-unit>
      <trans-unit id="ERR_MemberCannotBeInitialized">
        <source>Member '{0}' cannot be initialized. It is not a field or property.</source>
        <target state="translated">成員 '{0}' 無法進行初始設定，它不是欄位或屬性。</target>
        <note />
      </trans-unit>
      <trans-unit id="ERR_StaticMemberInObjectInitializer">
        <source>Static field or property '{0}' cannot be assigned in an object initializer</source>
        <target state="translated">無法在物件初始設定式中指派靜態欄位或屬性 '{0}'</target>
        <note />
      </trans-unit>
      <trans-unit id="ERR_ReadonlyValueTypeInObjectInitializer">
        <source>Members of readonly field '{0}' of type '{1}' cannot be assigned with an object initializer because it is of a value type</source>
        <target state="translated">類型為 '{1}' 的唯讀欄位 '{0}' 之成員，無法以物件初始設定式進行指派，因為其為實值類型。</target>
        <note />
      </trans-unit>
      <trans-unit id="ERR_ValueTypePropertyInObjectInitializer">
        <source>Members of property '{0}' of type '{1}' cannot be assigned with an object initializer because it is of a value type</source>
        <target state="translated">類型 '{1}' 且屬性為 '{0}' 的成員，無法以物件初始設定式進行指派，因為其為實值類型。</target>
        <note />
      </trans-unit>
      <trans-unit id="ERR_UnsafeTypeInObjectCreation">
        <source>Unsafe type '{0}' cannot be used in object creation</source>
        <target state="translated">建立物件時不能使用 Unsafe 類型 '{0}'</target>
        <note />
      </trans-unit>
      <trans-unit id="ERR_EmptyElementInitializer">
        <source>Element initializer cannot be empty</source>
        <target state="translated">項目初始設定式不可為空白</target>
        <note />
      </trans-unit>
      <trans-unit id="ERR_InitializerAddHasWrongSignature">
        <source>The best overloaded method match for '{0}' has wrong signature for the initializer element. The initializable Add must be an accessible instance method.</source>
        <target state="translated">最符合 '{0}' 的多載方法，沒有正確的初始設定式元素簽章。可初始化的 Add 必須是可存取的執行個體方法。</target>
        <note />
      </trans-unit>
      <trans-unit id="ERR_CollectionInitRequiresIEnumerable">
        <source>Cannot initialize type '{0}' with a collection initializer because it does not implement 'System.Collections.IEnumerable'</source>
        <target state="translated">無法使用集合初始設定式來初始設定類型 '{0}'，因為其未實作 'System.Collections.IEnumerable'。</target>
        <note />
      </trans-unit>
      <trans-unit id="ERR_CantSetWin32Manifest">
        <source>Error reading Win32 manifest file '{0}' -- '{1}'</source>
        <target state="translated">讀取 Win32 資訊清單檔 '{0}' 時發生錯誤 -- '{1}'</target>
        <note />
      </trans-unit>
      <trans-unit id="WRN_CantHaveManifestForModule">
        <source>Ignoring /win32manifest for module because it only applies to assemblies</source>
        <target state="translated">因為模組的 /win32manifest 僅適用於組件，因此將予以忽略。</target>
        <note />
      </trans-unit>
      <trans-unit id="WRN_CantHaveManifestForModule_Title">
        <source>Ignoring /win32manifest for module because it only applies to assemblies</source>
        <target state="translated">因為模組的 /win32manifest 僅適用於組件，因此將予以忽略。</target>
        <note />
      </trans-unit>
      <trans-unit id="ERR_BadInstanceArgType">
        <source>'{0}' does not contain a definition for '{1}' and the best extension method overload '{2}' requires a receiver of type '{3}'</source>
        <target state="translated">'{0}' 未包含 '{1}' 的定義，且最佳擴充方法多載 '{2}' 需要類型 '{3}' 的接收器。</target>
        <note />
      </trans-unit>
      <trans-unit id="ERR_QueryDuplicateRangeVariable">
        <source>The range variable '{0}' has already been declared</source>
        <target state="translated">已宣告範圍變數 '{0}'</target>
        <note />
      </trans-unit>
      <trans-unit id="ERR_QueryRangeVariableOverrides">
        <source>The range variable '{0}' conflicts with a previous declaration of '{0}'</source>
        <target state="translated">範圍變數 '{0}' 與之前的 '{0}' 宣告相衝突</target>
        <note />
      </trans-unit>
      <trans-unit id="ERR_QueryRangeVariableAssignedBadValue">
        <source>Cannot assign {0} to a range variable</source>
        <target state="translated">無法指派 {0} 至範圍變數</target>
        <note />
      </trans-unit>
      <trans-unit id="ERR_QueryNoProviderCastable">
        <source>Could not find an implementation of the query pattern for source type '{0}'.  '{1}' not found.  Consider explicitly specifying the type of the range variable '{2}'.</source>
        <target state="translated">找不到來源類型 '{0}' 的查詢模式實作。找不到 '{1}'。請考慮明確地指定範圍變數 '{2}' 的類型。</target>
        <note />
      </trans-unit>
      <trans-unit id="ERR_QueryNoProviderStandard">
        <source>Could not find an implementation of the query pattern for source type '{0}'.  '{1}' not found.  Are you missing a reference to 'System.Core.dll' or a using directive for 'System.Linq'?</source>
        <target state="translated">找不到來源類型 '{0}' 的查詢模式實作。找不到 '{1}'。是否遺漏了 'System.Core.dll' 的參考或 'System.Linq' 的 using 指示詞?</target>
        <note />
      </trans-unit>
      <trans-unit id="ERR_QueryNoProvider">
        <source>Could not find an implementation of the query pattern for source type '{0}'.  '{1}' not found.</source>
        <target state="translated">找不到來源類型 '{0}' 的查詢模式實作。找不到 '{1}'。</target>
        <note />
      </trans-unit>
      <trans-unit id="ERR_QueryOuterKey">
        <source>The name '{0}' is not in scope on the left side of 'equals'.  Consider swapping the expressions on either side of 'equals'.</source>
        <target state="translated">名稱 '{0}' 不在 'equals' 左側的範圍內。請考慮交換 'equals' 任一側的運算式。</target>
        <note />
      </trans-unit>
      <trans-unit id="ERR_QueryInnerKey">
        <source>The name '{0}' is not in scope on the right side of 'equals'.  Consider swapping the expressions on either side of 'equals'.</source>
        <target state="translated">名稱 '{0}' 不在 'equals' 右側的範圍內。請考慮交換 'equals' 任一側的運算式。</target>
        <note />
      </trans-unit>
      <trans-unit id="ERR_QueryOutRefRangeVariable">
        <source>Cannot pass the range variable '{0}' as an out or ref parameter</source>
        <target state="translated">無法將範圍變數 '{0}' 以 out 或 ref 參數的方式傳遞</target>
        <note />
      </trans-unit>
      <trans-unit id="ERR_QueryMultipleProviders">
        <source>Multiple implementations of the query pattern were found for source type '{0}'.  Ambiguous call to '{1}'.</source>
        <target state="translated">為來源類型 '{0}' 找到多個查詢模式實作。模稜兩可的 '{1}' 呼叫。</target>
        <note />
      </trans-unit>
      <trans-unit id="ERR_QueryTypeInferenceFailedMulti">
        <source>The type of one of the expressions in the {0} clause is incorrect.  Type inference failed in the call to '{1}'.</source>
        <target state="translated">{0} 子句中的其中一個運算式類型不正確。呼叫 '{1}' 時發生類型推斷失敗。</target>
        <note />
      </trans-unit>
      <trans-unit id="ERR_QueryTypeInferenceFailed">
        <source>The type of the expression in the {0} clause is incorrect.  Type inference failed in the call to '{1}'.</source>
        <target state="translated">{0} 子句中的運算式類型不正確。呼叫 '{1}' 時發生類型推斷失敗。</target>
        <note />
      </trans-unit>
      <trans-unit id="ERR_QueryTypeInferenceFailedSelectMany">
        <source>An expression of type '{0}' is not allowed in a subsequent from clause in a query expression with source type '{1}'.  Type inference failed in the call to '{2}'.</source>
        <target state="translated">在具來源類型為 '{1}' 的查詢運算式內的後續 from 子句中，不可使用類型 '{0}' 的運算式。呼叫 '{2}' 時，發生類型推斷失敗。</target>
        <note />
      </trans-unit>
      <trans-unit id="ERR_ExpressionTreeContainsPointerOp">
        <source>An expression tree may not contain an unsafe pointer operation</source>
        <target state="translated">運算式樹狀結構不可包含 unsafe 指標作業</target>
        <note />
      </trans-unit>
      <trans-unit id="ERR_ExpressionTreeContainsAnonymousMethod">
        <source>An expression tree may not contain an anonymous method expression</source>
        <target state="translated">運算式樹狀結構不可包含匿名方法運算式</target>
        <note />
      </trans-unit>
      <trans-unit id="ERR_AnonymousMethodToExpressionTree">
        <source>An anonymous method expression cannot be converted to an expression tree</source>
        <target state="translated">匿名方法運算式無法轉換成運算式樹狀結構</target>
        <note />
      </trans-unit>
      <trans-unit id="ERR_QueryRangeVariableReadOnly">
        <source>Range variable '{0}' cannot be assigned to -- it is read only</source>
        <target state="translated">無法指派為範圍變數 '{0}' -- 其為唯讀</target>
        <note />
      </trans-unit>
      <trans-unit id="ERR_QueryRangeVariableSameAsTypeParam">
        <source>The range variable '{0}' cannot have the same name as a method type parameter</source>
        <target state="translated">範圍變數 '{0}' 不可與方法類型參數同名</target>
        <note />
      </trans-unit>
      <trans-unit id="ERR_TypeVarNotFoundRangeVariable">
        <source>The contextual keyword 'var' cannot be used in a range variable declaration</source>
        <target state="translated">無法在範圍變數宣告中使用內容關鍵字 'var'</target>
        <note />
      </trans-unit>
      <trans-unit id="ERR_BadArgTypesForCollectionAdd">
        <source>The best overloaded Add method '{0}' for the collection initializer has some invalid arguments</source>
        <target state="translated">集合初始設定式最符合的多載 Add 方法 '{0}'，有一些無效的引數。</target>
        <note />
      </trans-unit>
      <trans-unit id="ERR_ByRefParameterInExpressionTree">
        <source>An expression tree lambda may not contain a ref, in or out parameter</source>
        <target state="needs-review-translation">運算式樹狀架構 Lambda 不可包含 out 或 ref 參數</target>
        <note />
      </trans-unit>
      <trans-unit id="ERR_VarArgsInExpressionTree">
        <source>An expression tree lambda may not contain a method with variable arguments</source>
        <target state="translated">運算式樹狀架構 Lambda 不可包含具有變數引數的方法</target>
        <note />
      </trans-unit>
      <trans-unit id="ERR_MemGroupInExpressionTree">
        <source>An expression tree lambda may not contain a method group</source>
        <target state="translated">運算式樹狀架構 Lambda 不可包含方法群組</target>
        <note />
      </trans-unit>
      <trans-unit id="ERR_InitializerAddHasParamModifiers">
        <source>The best overloaded method match '{0}' for the collection initializer element cannot be used. Collection initializer 'Add' methods cannot have ref or out parameters.</source>
        <target state="translated">無法使用集合初始設定式項目最符合的多載方法 '{0}'。集合初始設定式 'Add' 方法不能具有 ref 或 out 參數。</target>
        <note />
      </trans-unit>
      <trans-unit id="ERR_NonInvocableMemberCalled">
        <source>Non-invocable member '{0}' cannot be used like a method.</source>
        <target state="translated">非可叫用成員 '{0}' 不能用做為方法。</target>
        <note />
      </trans-unit>
      <trans-unit id="WRN_MultipleRuntimeImplementationMatches">
        <source>Member '{0}' implements interface member '{1}' in type '{2}'. There are multiple matches for the interface member at run-time. It is implementation dependent which method will be called.</source>
        <target state="translated">成員 '{0}' 會實作類型 '{2}' 的介面成員 '{1}'。在執行階段發現多個相符的介面成員。實作將會視所呼叫的方法而定。</target>
        <note />
      </trans-unit>
      <trans-unit id="WRN_MultipleRuntimeImplementationMatches_Title">
        <source>Member implements interface member with multiple matches at run-time</source>
        <target state="translated">成員會在執行階段實作具有多個相符項的介面成員</target>
        <note />
      </trans-unit>
      <trans-unit id="WRN_MultipleRuntimeImplementationMatches_Description">
        <source>This warning can be generated when two interface methods are differentiated only by whether a particular parameter is marked with ref or with out. It is best to change your code to avoid this warning because it is not obvious or guaranteed which method is called at runtime.

Although C# distinguishes between out and ref, the CLR sees them as the same. When deciding which method implements the interface, the CLR just picks one.

Give the compiler some way to differentiate the methods. For example, you can give them different names or provide an additional parameter on one of them.</source>
        <target state="translated">當兩介面方法的差異只在於特定參數的標記方式是 ref 還是 out 時，便可能產生此警告。因為在執行階段所呼叫方法既不明顯，也沒辦法預先確認，所以最好變更程式碼來避免此警告。

雖然 C# 會區分 out 與 ref，但是 CLR 會將它們視為相同。決定實作介面的方法時，CLR 只會選擇其中一個。

請為編譯器提供呼叫方法的區分方式。例如，您可以為它們指定不同的名稱，或在其上提供其他參數。</target>
        <note />
      </trans-unit>
      <trans-unit id="WRN_MultipleRuntimeOverrideMatches">
        <source>Member '{1}' overrides '{0}'. There are multiple override candidates at run-time. It is implementation dependent which method will be called.</source>
        <target state="translated">成員 '{1}' 會覆寫 '{0}'。在執行階段有多個覆寫候選項。實作將視所呼叫的方法而定。</target>
        <note />
      </trans-unit>
      <trans-unit id="WRN_MultipleRuntimeOverrideMatches_Title">
        <source>Member overrides base member with multiple override candidates at run-time</source>
        <target state="translated">成員會在執行階段覆寫具有多個覆寫候選項的基底成員</target>
        <note />
      </trans-unit>
      <trans-unit id="ERR_ObjectOrCollectionInitializerWithDelegateCreation">
        <source>Object and collection initializer expressions may not be applied to a delegate creation expression</source>
        <target state="translated">物件與集合初始設定式運算式不可套用到委派建立運算式</target>
        <note />
      </trans-unit>
      <trans-unit id="ERR_InvalidConstantDeclarationType">
        <source>'{0}' is of type '{1}'. The type specified in a constant declaration must be sbyte, byte, short, ushort, int, uint, long, ulong, char, float, double, decimal, bool, string, an enum-type, or a reference-type.</source>
        <target state="translated">'{0}' 為類型 '{1}'。常數宣告中指定的類型，必須為 sbyte、byte、short、ushort、int、uint、long、ulong、char、float、double、decimal、bool、string、列舉類型或參考類型。</target>
        <note />
      </trans-unit>
      <trans-unit id="ERR_FileNotFound">
        <source>Source file '{0}' could not be found.</source>
        <target state="translated">找不到原始程式檔 '{0}'。</target>
        <note />
      </trans-unit>
      <trans-unit id="WRN_FileAlreadyIncluded">
        <source>Source file '{0}' specified multiple times</source>
        <target state="translated">已指定多次原始程式檔 '{0}'</target>
        <note />
      </trans-unit>
      <trans-unit id="WRN_FileAlreadyIncluded_Title">
        <source>Source file specified multiple times</source>
        <target state="translated">已指定多次原始程式檔</target>
        <note />
      </trans-unit>
      <trans-unit id="ERR_NoFileSpec">
        <source>Missing file specification for '{0}' option</source>
        <target state="translated">遺漏 '{0}' 選項的檔案規格</target>
        <note />
      </trans-unit>
      <trans-unit id="ERR_SwitchNeedsString">
        <source>Command-line syntax error: Missing '{0}' for '{1}' option</source>
        <target state="translated">命令列語法錯誤: 遺漏 '{1}' 選項的 '{0}'</target>
        <note />
      </trans-unit>
      <trans-unit id="ERR_BadSwitch">
        <source>Unrecognized option: '{0}'</source>
        <target state="translated">選項無法辨認: '{0}'</target>
        <note />
      </trans-unit>
      <trans-unit id="WRN_NoSources">
        <source>No source files specified.</source>
        <target state="translated">未指定任何原始程式檔。</target>
        <note />
      </trans-unit>
      <trans-unit id="WRN_NoSources_Title">
        <source>No source files specified</source>
        <target state="translated">未指定任何原始程式檔</target>
        <note />
      </trans-unit>
      <trans-unit id="ERR_ExpectedSingleScript">
        <source>Expected a script (.csx file) but none specified</source>
        <target state="translated">必須是指令碼 (.csx 檔)，但未指定</target>
        <note />
      </trans-unit>
      <trans-unit id="ERR_OpenResponseFile">
        <source>Error opening response file '{0}'</source>
        <target state="translated">開啟回應檔 '{0}' 時發生錯誤</target>
        <note />
      </trans-unit>
      <trans-unit id="ERR_CantOpenFileWrite">
        <source>Cannot open '{0}' for writing -- '{1}'</source>
        <target state="translated">無法開啟 '{0}' 進行寫入 -- '{1}'</target>
        <note />
      </trans-unit>
      <trans-unit id="ERR_BadBaseNumber">
        <source>Invalid image base number '{0}'</source>
        <target state="translated">映像基底編號 '{0}' 無效</target>
        <note />
      </trans-unit>
      <trans-unit id="ERR_BinaryFile">
        <source>'{0}' is a binary file instead of a text file</source>
        <target state="translated">'{0}' 是二進位檔案而非文字檔</target>
        <note />
      </trans-unit>
      <trans-unit id="FTL_BadCodepage">
        <source>Code page '{0}' is invalid or not installed</source>
        <target state="translated">字碼頁 '{0}' 無效或未安裝</target>
        <note />
      </trans-unit>
      <trans-unit id="FTL_BadChecksumAlgorithm">
        <source>Algorithm '{0}' is not supported</source>
        <target state="translated">不支援演算法 '{0}'</target>
        <note />
      </trans-unit>
      <trans-unit id="ERR_NoMainOnDLL">
        <source>Cannot specify /main if building a module or library</source>
        <target state="translated">在建置模組或程式庫時不能指定 /main</target>
        <note />
      </trans-unit>
      <trans-unit id="FTL_InvalidTarget">
        <source>Invalid target type for /target: must specify 'exe', 'winexe', 'library', or 'module'</source>
        <target state="translated">/target: 的目標類型無效。必須指定 'exe'、'winexe'、'library' 或 'module'。</target>
        <note />
      </trans-unit>
      <trans-unit id="WRN_NoConfigNotOnCommandLine">
        <source>Ignoring /noconfig option because it was specified in a response file</source>
        <target state="translated">因為在回應檔中已指定 /noconfig 選項，所以將會忽略該選項。</target>
        <note />
      </trans-unit>
      <trans-unit id="WRN_NoConfigNotOnCommandLine_Title">
        <source>Ignoring /noconfig option because it was specified in a response file</source>
        <target state="translated">因為在回應檔中已指定 /noconfig 選項，所以將會忽略該選項。</target>
        <note />
      </trans-unit>
      <trans-unit id="ERR_InvalidFileAlignment">
        <source>Invalid file section alignment '{0}'</source>
        <target state="translated">無效的檔案區段記憶體對齊 '{0}'</target>
        <note />
      </trans-unit>
      <trans-unit id="ERR_InvalidOutputName">
        <source>Invalid output name: {0}</source>
        <target state="translated">無效的輸出名稱: {0}</target>
        <note />
      </trans-unit>
      <trans-unit id="ERR_InvalidDebugInformationFormat">
        <source>Invalid debug information format: {0}</source>
        <target state="translated">無效的偵錯資訊格式: {0}</target>
        <note />
      </trans-unit>
      <trans-unit id="ERR_LegacyObjectIdSyntax">
        <source>'id#' syntax is no longer supported. Use '$id' instead.</source>
        <target state="translated">'不再支援 'id#' 語法。請改用 '$id'。</target>
        <note />
      </trans-unit>
      <trans-unit id="WRN_DefineIdentifierRequired">
        <source>Invalid name for a preprocessing symbol; '{0}' is not a valid identifier</source>
        <target state="translated">前置處理符號的名稱無效; '{0}' 不是有效的識別碼</target>
        <note />
      </trans-unit>
      <trans-unit id="WRN_DefineIdentifierRequired_Title">
        <source>Invalid name for a preprocessing symbol; not a valid identifier</source>
        <target state="translated">前置處理符號的名稱無效; 不是有效的識別碼</target>
        <note />
      </trans-unit>
      <trans-unit id="FTL_OutputFileExists">
        <source>Cannot create short filename '{0}' when a long filename with the same short filename already exists</source>
        <target state="translated">無法建立短的檔名 '{0}'，因為已有長檔名的名稱和該短檔名相同。</target>
        <note />
      </trans-unit>
      <trans-unit id="ERR_OneAliasPerReference">
        <source>A /reference option that declares an extern alias can only have one filename. To specify multiple aliases or filenames, use multiple /reference options.</source>
        <target state="translated">宣告外部別名的 /reference 選項只能有一個檔名。若要指定多個別名或檔名，請用多個 /reference 選項。</target>
        <note />
      </trans-unit>
      <trans-unit id="ERR_SwitchNeedsNumber">
        <source>Command-line syntax error: Missing ':&lt;number&gt;' for '{0}' option</source>
        <target state="translated">命令列語法錯誤: 遺漏 '{0}' 選項的 ':&lt;number&gt;'</target>
        <note />
      </trans-unit>
      <trans-unit id="ERR_MissingDebugSwitch">
        <source>The /pdb option requires that the /debug option also be used</source>
        <target state="translated">/pdb 選項需要同時使用 /debug 選項</target>
        <note />
      </trans-unit>
      <trans-unit id="ERR_ComRefCallInExpressionTree">
        <source>An expression tree lambda may not contain a COM call with ref omitted on arguments</source>
        <target state="translated">運算式樹狀架構 Lambda 不可包含引數上省略 ref 的 COM 呼叫</target>
        <note />
      </trans-unit>
      <trans-unit id="ERR_InvalidFormatForGuidForOption">
        <source>Command-line syntax error: Invalid Guid format '{0}' for option '{1}'</source>
        <target state="translated">命令列語法錯誤: 選項 '{1}' 的 Guid 格式 '{0}' 無效</target>
        <note />
      </trans-unit>
      <trans-unit id="ERR_MissingGuidForOption">
        <source>Command-line syntax error: Missing Guid for option '{1}'</source>
        <target state="translated">命令列語法錯誤: 遺漏選項 '{1}' 的 Guid</target>
        <note />
      </trans-unit>
      <trans-unit id="WRN_CLS_NoVarArgs">
        <source>Methods with variable arguments are not CLS-compliant</source>
        <target state="translated">具有變數引數的方法不符合 CLS 規範</target>
        <note />
      </trans-unit>
      <trans-unit id="WRN_CLS_NoVarArgs_Title">
        <source>Methods with variable arguments are not CLS-compliant</source>
        <target state="translated">具有變數引數的方法不符合 CLS 規範</target>
        <note />
      </trans-unit>
      <trans-unit id="WRN_CLS_BadArgType">
        <source>Argument type '{0}' is not CLS-compliant</source>
        <target state="translated">引數類型 '{0}' 不符合 CLS 規範</target>
        <note />
      </trans-unit>
      <trans-unit id="WRN_CLS_BadArgType_Title">
        <source>Argument type is not CLS-compliant</source>
        <target state="translated">引數類型不符合 CLS 規範</target>
        <note />
      </trans-unit>
      <trans-unit id="WRN_CLS_BadReturnType">
        <source>Return type of '{0}' is not CLS-compliant</source>
        <target state="translated">{0}' 的傳回類型不符合 CLS 規範</target>
        <note />
      </trans-unit>
      <trans-unit id="WRN_CLS_BadReturnType_Title">
        <source>Return type is not CLS-compliant</source>
        <target state="translated">傳回類型不符合 CLS 規範</target>
        <note />
      </trans-unit>
      <trans-unit id="WRN_CLS_BadFieldPropType">
        <source>Type of '{0}' is not CLS-compliant</source>
        <target state="translated">{0}' 的類型不符合 CLS 規範</target>
        <note />
      </trans-unit>
      <trans-unit id="WRN_CLS_BadFieldPropType_Title">
        <source>Type is not CLS-compliant</source>
        <target state="translated">類型不符合 CLS 規範</target>
        <note />
      </trans-unit>
      <trans-unit id="WRN_CLS_BadFieldPropType_Description">
        <source>A public, protected, or protected internal variable must be of a type that is compliant with the Common Language Specification (CLS).</source>
        <target state="translated">公用、保護或保護內部變數的類型必須符合 Common Language Specification (CLS) 規範。</target>
        <note />
      </trans-unit>
      <trans-unit id="WRN_CLS_BadIdentifierCase">
        <source>Identifier '{0}' differing only in case is not CLS-compliant</source>
        <target state="translated">只有大小寫不相同的識別項 '{0}'，不符合 CLS 規範。</target>
        <note />
      </trans-unit>
      <trans-unit id="WRN_CLS_BadIdentifierCase_Title">
        <source>Identifier differing only in case is not CLS-compliant</source>
        <target state="translated">只有大小寫不同的識別項，不符合 CLS 規範</target>
        <note />
      </trans-unit>
      <trans-unit id="WRN_CLS_OverloadRefOut">
        <source>Overloaded method '{0}' differing only in ref or out, or in array rank, is not CLS-compliant</source>
        <target state="translated">只有 ref/out 或陣列陣序差異的多載方法 '{0}'，不符合 CLS 規範。</target>
        <note />
      </trans-unit>
      <trans-unit id="WRN_CLS_OverloadRefOut_Title">
        <source>Overloaded method differing only in ref or out, or in array rank, is not CLS-compliant</source>
        <target state="translated">只有 ref/out 或陣列陣序差異的多載方法，不符合 CLS 規範</target>
        <note />
      </trans-unit>
      <trans-unit id="WRN_CLS_OverloadUnnamed">
        <source>Overloaded method '{0}' differing only by unnamed array types is not CLS-compliant</source>
        <target state="translated">只有未命名陣列類型有差異的多載方法 '{0}'，不符合 CLS 規範。</target>
        <note />
      </trans-unit>
      <trans-unit id="WRN_CLS_OverloadUnnamed_Title">
        <source>Overloaded method differing only by unnamed array types is not CLS-compliant</source>
        <target state="translated">只有未命名陣列類型有差異的多載方法，不符合 CLS 規範</target>
        <note />
      </trans-unit>
      <trans-unit id="WRN_CLS_OverloadUnnamed_Description">
        <source>This error occurs if you have an overloaded method that takes a jagged array and the only difference between the method signatures is the element type of the array. To avoid this error, consider using a rectangular array rather than a jagged array; use an additional parameter to disambiguate the function call; rename one or more of the overloaded methods; or, if CLS Compliance is not needed, remove the CLSCompliantAttribute attribute.</source>
        <target state="translated">如果您的多載方法採用不規則陣列，而且方法簽章之間的唯一差異是陣列的項目類型，則會發生此錯誤。若要避免此錯誤，請考慮使用矩形陣列，而非不規則陣列; 請使用其他參數來釐清函式呼叫; 請重新命名一個或多個多載方法; 或者，如果不需要符合 CLS 規範，請移除 CLSCompliantAttribute 屬性。</target>
        <note />
      </trans-unit>
      <trans-unit id="WRN_CLS_BadIdentifier">
        <source>Identifier '{0}' is not CLS-compliant</source>
        <target state="translated">識別項 '{0}' 不符合 CLS 規範</target>
        <note />
      </trans-unit>
      <trans-unit id="WRN_CLS_BadIdentifier_Title">
        <source>Identifier is not CLS-compliant</source>
        <target state="translated">識別項不符合 CLS 規範</target>
        <note />
      </trans-unit>
      <trans-unit id="WRN_CLS_BadBase">
        <source>'{0}': base type '{1}' is not CLS-compliant</source>
        <target state="translated">'{0}': 基底類型 '{1}' 不符合 CLS 規範</target>
        <note />
      </trans-unit>
      <trans-unit id="WRN_CLS_BadBase_Title">
        <source>Base type is not CLS-compliant</source>
        <target state="translated">基底類型不符合 CLS 規範</target>
        <note />
      </trans-unit>
      <trans-unit id="WRN_CLS_BadBase_Description">
        <source>A base type was marked as not having to be compliant with the Common Language Specification (CLS) in an assembly that was marked as being CLS compliant. Either remove the attribute that specifies the assembly is CLS compliant or remove the attribute that indicates the type is not CLS compliant.</source>
        <target state="translated">在標記為符合 CLS 規範的組件中，基底類型標記為不需要符合 Common Language Specification (CLS) 規範。移除指定組件符合 CLS 規範的屬性，或移除指出類型不符合 CLS 規範的屬性。</target>
        <note />
      </trans-unit>
      <trans-unit id="WRN_CLS_BadInterfaceMember">
        <source>'{0}': CLS-compliant interfaces must have only CLS-compliant members</source>
        <target state="translated">'{0}': 符合 CLS 規範的介面內，所有成員都必須符合 CLS 規範。</target>
        <note />
      </trans-unit>
      <trans-unit id="WRN_CLS_BadInterfaceMember_Title">
        <source>CLS-compliant interfaces must have only CLS-compliant members</source>
        <target state="translated">符合 CLS 規範的介面內，所有成員都必須符合 CLS 規範</target>
        <note />
      </trans-unit>
      <trans-unit id="WRN_CLS_NoAbstractMembers">
        <source>'{0}': only CLS-compliant members can be abstract</source>
        <target state="translated">'{0}': 只有符合 CLS 規範的成員，才可為抽象。</target>
        <note />
      </trans-unit>
      <trans-unit id="WRN_CLS_NoAbstractMembers_Title">
        <source>Only CLS-compliant members can be abstract</source>
        <target state="translated">只有符合 CLS 規範的成員，才可為抽象</target>
        <note />
      </trans-unit>
      <trans-unit id="WRN_CLS_NotOnModules">
        <source>You must specify the CLSCompliant attribute on the assembly, not the module, to enable CLS compliance checking</source>
        <target state="translated">您必須在組件 (而非模組) 上指定 CLSCompliant 屬性，以啟用 CLS 合規性檢查。</target>
        <note />
      </trans-unit>
      <trans-unit id="WRN_CLS_NotOnModules_Title">
        <source>You must specify the CLSCompliant attribute on the assembly, not the module, to enable CLS compliance checking</source>
        <target state="translated">您必須在組件 (而非模組) 上指定 CLSCompliant 屬性，以啟用 CLS 合規性檢查。</target>
        <note />
      </trans-unit>
      <trans-unit id="WRN_CLS_ModuleMissingCLS">
        <source>Added modules must be marked with the CLSCompliant attribute to match the assembly</source>
        <target state="translated">新增的模組必須以 CLSCompliant 屬性標記，才能與這個組件相符</target>
        <note />
      </trans-unit>
      <trans-unit id="WRN_CLS_ModuleMissingCLS_Title">
        <source>Added modules must be marked with the CLSCompliant attribute to match the assembly</source>
        <target state="translated">新增的模組必須以 CLSCompliant 屬性標記，才能與這個組件相符</target>
        <note />
      </trans-unit>
      <trans-unit id="WRN_CLS_AssemblyNotCLS">
        <source>'{0}' cannot be marked as CLS-compliant because the assembly does not have a CLSCompliant attribute</source>
        <target state="translated">'因為組件沒有 CLSCompliant 屬性，所以 '{0}' 不可標記為符合 CLS 規範。</target>
        <note />
      </trans-unit>
      <trans-unit id="WRN_CLS_AssemblyNotCLS_Title">
        <source>Type or member cannot be marked as CLS-compliant because the assembly does not have a CLSCompliant attribute</source>
        <target state="translated">因為組件沒有 CLSCompliant 屬性，所以類型或成員不可標記為符合 CLS 規範</target>
        <note />
      </trans-unit>
      <trans-unit id="WRN_CLS_BadAttributeType">
        <source>'{0}' has no accessible constructors which use only CLS-compliant types</source>
        <target state="translated">'{0}' 沒有僅使用符合 CLS 規範之類型的可存取建構函式</target>
        <note />
      </trans-unit>
      <trans-unit id="WRN_CLS_BadAttributeType_Title">
        <source>Type has no accessible constructors which use only CLS-compliant types</source>
        <target state="translated">類型沒有僅使用符合 CLS 規範之類型的可存取建構函式</target>
        <note />
      </trans-unit>
      <trans-unit id="WRN_CLS_ArrayArgumentToAttribute">
        <source>Arrays as attribute arguments is not CLS-compliant</source>
        <target state="translated">以陣列做為屬性引數不符合 CLS 規範</target>
        <note />
      </trans-unit>
      <trans-unit id="WRN_CLS_ArrayArgumentToAttribute_Title">
        <source>Arrays as attribute arguments is not CLS-compliant</source>
        <target state="translated">以陣列做為屬性引數不符合 CLS 規範</target>
        <note />
      </trans-unit>
      <trans-unit id="WRN_CLS_NotOnModules2">
        <source>You cannot specify the CLSCompliant attribute on a module that differs from the CLSCompliant attribute on the assembly</source>
        <target state="translated">在模組上指定的 CLSCompliant 屬性不能與組件上的 CLSCompliant 屬性不同</target>
        <note />
      </trans-unit>
      <trans-unit id="WRN_CLS_NotOnModules2_Title">
        <source>You cannot specify the CLSCompliant attribute on a module that differs from the CLSCompliant attribute on the assembly</source>
        <target state="translated">在模組上指定的 CLSCompliant 屬性不能與組件上的 CLSCompliant 屬性不同</target>
        <note />
      </trans-unit>
      <trans-unit id="WRN_CLS_IllegalTrueInFalse">
        <source>'{0}' cannot be marked as CLS-compliant because it is a member of non-CLS-compliant type '{1}'</source>
        <target state="translated">'因為 '{0}' 是不符合 CLS 規範之類型 '{1}' 的成員，所以不可標記為符合 CLS 規範。</target>
        <note />
      </trans-unit>
      <trans-unit id="WRN_CLS_IllegalTrueInFalse_Title">
        <source>Type cannot be marked as CLS-compliant because it is a member of non-CLS-compliant type</source>
        <target state="translated">因為類型是不符合 CLS 規範之類型的成員，所以不可標記為符合 CLS 規範</target>
        <note />
      </trans-unit>
      <trans-unit id="WRN_CLS_MeaninglessOnPrivateType">
        <source>CLS compliance checking will not be performed on '{0}' because it is not visible from outside this assembly</source>
        <target state="translated">將不會在 '{0}' 上執行 CLS 合規性檢查，因為從此組件之外無法看到它。</target>
        <note />
      </trans-unit>
      <trans-unit id="WRN_CLS_MeaninglessOnPrivateType_Title">
        <source>CLS compliance checking will not be performed because it is not visible from outside this assembly</source>
        <target state="translated">將不會執行 CLS 合規性檢查，因為這個組件不是外部可見的</target>
        <note />
      </trans-unit>
      <trans-unit id="WRN_CLS_AssemblyNotCLS2">
        <source>'{0}' does not need a CLSCompliant attribute because the assembly does not have a CLSCompliant attribute</source>
        <target state="translated">'{0}' 不需要 CLSCompliant 屬性，因為組件並沒有 CLSCompliant 屬性。</target>
        <note />
      </trans-unit>
      <trans-unit id="WRN_CLS_AssemblyNotCLS2_Title">
        <source>Type or member does not need a CLSCompliant attribute because the assembly does not have a CLSCompliant attribute</source>
        <target state="translated">因為組件沒有 CLSCompliant 屬性，所以類型或成員不需要 CLSCompliant 屬性</target>
        <note />
      </trans-unit>
      <trans-unit id="WRN_CLS_MeaninglessOnParam">
        <source>CLSCompliant attribute has no meaning when applied to parameters. Try putting it on the method instead.</source>
        <target state="translated">CLSCompliant 屬性套用在參數上沒有意義，請改為置於方法上。</target>
        <note />
      </trans-unit>
      <trans-unit id="WRN_CLS_MeaninglessOnParam_Title">
        <source>CLSCompliant attribute has no meaning when applied to parameters</source>
        <target state="translated">CLSCompliant 屬性在套用至參數時沒有任何意義</target>
        <note />
      </trans-unit>
      <trans-unit id="WRN_CLS_MeaninglessOnReturn">
        <source>CLSCompliant attribute has no meaning when applied to return types. Try putting it on the method instead.</source>
        <target state="translated">CLSCompliant 屬性套用至傳回類型沒有意義，請改為置於方法上。</target>
        <note />
      </trans-unit>
      <trans-unit id="WRN_CLS_MeaninglessOnReturn_Title">
        <source>CLSCompliant attribute has no meaning when applied to return types</source>
        <target state="translated">CLSCompliant 屬性在套用至傳回類型時沒有任何意義</target>
        <note />
      </trans-unit>
      <trans-unit id="WRN_CLS_BadTypeVar">
        <source>Constraint type '{0}' is not CLS-compliant</source>
        <target state="translated">條件約束類型 '{0}' 不符合 CLS 規範</target>
        <note />
      </trans-unit>
      <trans-unit id="WRN_CLS_BadTypeVar_Title">
        <source>Constraint type is not CLS-compliant</source>
        <target state="translated">條件約束類型不符合 CLS 規範</target>
        <note />
      </trans-unit>
      <trans-unit id="WRN_CLS_VolatileField">
        <source>CLS-compliant field '{0}' cannot be volatile</source>
        <target state="translated">符合 CLS 規範的欄位 '{0}' 不可為 Volatile</target>
        <note />
      </trans-unit>
      <trans-unit id="WRN_CLS_VolatileField_Title">
        <source>CLS-compliant field cannot be volatile</source>
        <target state="translated">符合 CLS 規範的欄位不可為 volatile</target>
        <note />
      </trans-unit>
      <trans-unit id="WRN_CLS_BadInterface">
        <source>'{0}' is not CLS-compliant because base interface '{1}' is not CLS-compliant</source>
        <target state="translated">'{0}' 不符合 CLS 規範，因為基底介面 '{1}' 不符合 CLS 規範。</target>
        <note />
      </trans-unit>
      <trans-unit id="WRN_CLS_BadInterface_Title">
        <source>Type is not CLS-compliant because base interface is not CLS-compliant</source>
        <target state="translated">類型不符合 CLS 規範，因為基底介面不符合 CLS 規範</target>
        <note />
      </trans-unit>
      <trans-unit id="ERR_BadAwaitArg">
        <source>'await' requires that the type {0} have a suitable 'GetAwaiter' method</source>
        <target state="needs-review-translation">'await' 要求類型 {0} 必須要有適合的 GetAwaiter 方法</target>
        <note />
      </trans-unit>
      <trans-unit id="ERR_BadAwaitArgIntrinsic">
        <source>Cannot await '{0}'</source>
        <target state="translated">無法等候 '{0}'</target>
        <note />
      </trans-unit>
      <trans-unit id="ERR_BadAwaiterPattern">
        <source>'await' requires that the return type '{0}' of '{1}.GetAwaiter()' have suitable 'IsCompleted', 'OnCompleted', and 'GetResult' members, and implement 'INotifyCompletion' or 'ICriticalNotifyCompletion'</source>
        <target state="needs-review-translation">'await' 要求 '{1}.GetAwaiter()' 的傳回類型 '{0}' 必須是適合的 IsCompleted、OnCompleted 和 GetResult 成員，且實作 INotifyCompletion 或 ICriticalNotifyCompletion。</target>
        <note />
      </trans-unit>
      <trans-unit id="ERR_BadAwaitArg_NeedSystem">
        <source>'await' requires that the type '{0}' have a suitable 'GetAwaiter' method. Are you missing a using directive for 'System'?</source>
        <target state="needs-review-translation">'await' 要求類型 '{0}' 必須要有適合的 GetAwaiter 方法。是否遺漏了 'System' 的 using 指示詞?</target>
        <note />
      </trans-unit>
      <trans-unit id="ERR_BadAwaitArgVoidCall">
        <source>Cannot await 'void'</source>
        <target state="translated">無法等候 'void'</target>
        <note />
      </trans-unit>
      <trans-unit id="ERR_BadAwaitAsIdentifier">
        <source>'await' cannot be used as an identifier within an async method or lambda expression</source>
        <target state="translated">'await' 不能當做非同步方法或 Lambda 運算式中的識別項使用</target>
        <note />
      </trans-unit>
      <trans-unit id="ERR_DoesntImplementAwaitInterface">
        <source>'{0}' does not implement '{1}'</source>
        <target state="translated">'{0}' 未實作 '{1}'</target>
        <note />
      </trans-unit>
      <trans-unit id="ERR_TaskRetNoObjectRequired">
        <source>Since '{0}' is an async method that returns 'Task', a return keyword must not be followed by an object expression. Did you intend to return 'Task&lt;T&gt;'?</source>
        <target state="translated">因為 '{0}' 是會傳回 'Task' 的非同步方法，所以 return 關鍵字之後不可接著物件運算式。原本希望傳回 'Task&lt;T&gt;' 嗎?</target>
        <note />
      </trans-unit>
      <trans-unit id="ERR_BadAsyncReturn">
        <source>The return type of an async method must be void, Task, Task&lt;T&gt;, a task-like type, or IAsyncEnumerable&lt;T&gt;</source>
        <target state="needs-review-translation">非同步方法的傳回類型必須為 void、Task 或 Task&lt;T&gt;</target>
        <note />
      </trans-unit>
      <trans-unit id="ERR_CantReturnVoid">
        <source>Cannot return an expression of type 'void'</source>
        <target state="translated">無法傳回類型 'void' 的運算式</target>
        <note />
      </trans-unit>
      <trans-unit id="ERR_VarargsAsync">
        <source>__arglist is not allowed in the parameter list of async methods</source>
        <target state="translated">非同步方法的參數清單中不可出現 __arglist</target>
        <note />
      </trans-unit>
      <trans-unit id="ERR_ByRefTypeAndAwait">
        <source>'await' cannot be used in an expression containing the type '{0}'</source>
        <target state="translated">'await' 不得用於包含類型 '{0}' 的運算式中</target>
        <note />
      </trans-unit>
      <trans-unit id="ERR_UnsafeAsyncArgType">
        <source>Async methods cannot have unsafe parameters or return types</source>
        <target state="translated">非同步方法不能有 Unsafe 參數或 return 類型</target>
        <note />
      </trans-unit>
      <trans-unit id="ERR_BadAsyncArgType">
        <source>Async methods cannot have ref, in or out parameters</source>
        <target state="needs-review-translation">非同步方法不可出現 ref 或 out 參數</target>
        <note />
      </trans-unit>
      <trans-unit id="ERR_BadAwaitWithoutAsync">
        <source>The 'await' operator can only be used when contained within a method or lambda expression marked with the 'async' modifier</source>
        <target state="translated">await' 運算子只有在包含於以 'async' 修飾詞標記的方法或 Lambda 運算式中時，才可使用。</target>
        <note />
      </trans-unit>
      <trans-unit id="ERR_BadAwaitWithoutAsyncLambda">
        <source>The 'await' operator can only be used within an async {0}. Consider marking this {0} with the 'async' modifier.</source>
        <target state="translated">await' 運算子只可用在非同步 {0} 中。請考慮以 'async' 修飾詞標記此 {0}。</target>
        <note />
      </trans-unit>
      <trans-unit id="ERR_BadAwaitWithoutAsyncMethod">
        <source>The 'await' operator can only be used within an async method. Consider marking this method with the 'async' modifier and changing its return type to 'Task&lt;{0}&gt;'.</source>
        <target state="translated">await' 運算子只可用在非同步方法中。請考慮以 'async' 修飾詞標記此方法，並將其傳回類型變更為 'Task&lt;{0}&gt;'。</target>
        <note />
      </trans-unit>
      <trans-unit id="ERR_BadAwaitWithoutVoidAsyncMethod">
        <source>The 'await' operator can only be used within an async method. Consider marking this method with the 'async' modifier and changing its return type to 'Task'.</source>
        <target state="translated">await' 運算子只可用於非同步方法中。請考慮以 'async' 修飾詞標記此方法，並將其傳回類型變更為 'Task'。</target>
        <note />
      </trans-unit>
      <trans-unit id="ERR_BadAwaitInFinally">
        <source>Cannot await in the body of a finally clause</source>
        <target state="translated">無法在 finally 子句的主體中等候</target>
        <note />
      </trans-unit>
      <trans-unit id="ERR_BadAwaitInCatch">
        <source>Cannot await in a catch clause</source>
        <target state="translated">無法在 catch 子句中等候</target>
        <note />
      </trans-unit>
      <trans-unit id="ERR_BadAwaitInCatchFilter">
        <source>Cannot await in the filter expression of a catch clause</source>
        <target state="translated">無法在 catch 子句的篩選條件運算式中等候</target>
        <note />
      </trans-unit>
      <trans-unit id="ERR_BadAwaitInLock">
        <source>Cannot await in the body of a lock statement</source>
        <target state="translated">無法在 lock 陳述式的主體中等候</target>
        <note />
      </trans-unit>
      <trans-unit id="ERR_BadAwaitInStaticVariableInitializer">
        <source>The 'await' operator cannot be used in a static script variable initializer.</source>
        <target state="translated">await' 運算子不可用於靜態指令碼變數初始設定式。</target>
        <note />
      </trans-unit>
      <trans-unit id="ERR_AwaitInUnsafeContext">
        <source>Cannot await in an unsafe context</source>
        <target state="translated">無法在不安全的內容中等候</target>
        <note />
      </trans-unit>
      <trans-unit id="ERR_BadAsyncLacksBody">
        <source>The 'async' modifier can only be used in methods that have a body.</source>
        <target state="translated">async' 修飾詞只可用於具有主體的方法。</target>
        <note />
      </trans-unit>
      <trans-unit id="ERR_BadSpecialByRefLocal">
        <source>Parameters or locals of type '{0}' cannot be declared in async methods or lambda expressions.</source>
        <target state="translated">類型 '{0}' 的參數或區域變數，不可在非同步方法或 Lambda 運算式中宣告。</target>
        <note />
      </trans-unit>
      <trans-unit id="ERR_BadSpecialByRefIterator">
        <source>foreach statement cannot operate on enumerators of type '{0}' in async or iterator methods because '{0}' is a ref struct.</source>
        <target state="translated">foreach 陳述式無法對 async 或 iterator 方法中類型 '{0}' 的列舉值進行操作，因為 '{0}' 為 ref struct。</target>
        <note />
      </trans-unit>
      <trans-unit id="ERR_SecurityCriticalOrSecuritySafeCriticalOnAsync">
        <source>Security attribute '{0}' cannot be applied to an Async method.</source>
        <target state="translated">安全屬性 '{0}' 無法套用至非同步方法。</target>
        <note />
      </trans-unit>
      <trans-unit id="ERR_SecurityCriticalOrSecuritySafeCriticalOnAsyncInClassOrStruct">
        <source>Async methods are not allowed in an Interface, Class, or Structure which has the 'SecurityCritical' or 'SecuritySafeCritical' attribute.</source>
        <target state="translated">具有 'SecurityCritical' 或 'SecuritySafeCritical' 屬性的介面、類別或結構中，不可使用非同步方法。</target>
        <note />
      </trans-unit>
      <trans-unit id="ERR_BadAwaitInQuery">
        <source>The 'await' operator may only be used in a query expression within the first collection expression of the initial 'from' clause or within the collection expression of a 'join' clause</source>
        <target state="translated">await' 運算子只能用在初始 'from' 子句的第一個集合運算式或 'join' 子句的集合運算式中的查詢運算式</target>
        <note />
      </trans-unit>
      <trans-unit id="WRN_AsyncLacksAwaits">
        <source>This async method lacks 'await' operators and will run synchronously. Consider using the 'await' operator to await non-blocking API calls, or 'await Task.Run(...)' to do CPU-bound work on a background thread.</source>
        <target state="translated">這個非同步方法缺少 'await' 運算子，因此將以同步方式執行。請考慮使用 'await' 運算子等候未封鎖的應用程式開發介面呼叫，或使用 'await Task.Run(...)' 在背景執行緒上執行 CPU-bound 工作。</target>
        <note />
      </trans-unit>
      <trans-unit id="WRN_AsyncLacksAwaits_Title">
        <source>Async method lacks 'await' operators and will run synchronously</source>
        <target state="translated">Async 方法缺乏 'await' 運算子，將同步執行</target>
        <note />
      </trans-unit>
      <trans-unit id="WRN_UnobservedAwaitableExpression">
        <source>Because this call is not awaited, execution of the current method continues before the call is completed. Consider applying the 'await' operator to the result of the call.</source>
        <target state="translated">因為未等候此呼叫，所以在呼叫完成之前會繼續執行目前的方法。請考慮將 'await' 運算子套用至呼叫的結果。</target>
        <note />
      </trans-unit>
      <trans-unit id="WRN_UnobservedAwaitableExpression_Title">
        <source>Because this call is not awaited, execution of the current method continues before the call is completed</source>
        <target state="translated">因為未等待此呼叫，所以在完成呼叫之前會繼續執行目前方法</target>
        <note />
      </trans-unit>
      <trans-unit id="WRN_UnobservedAwaitableExpression_Description">
        <source>The current method calls an async method that returns a Task or a Task&lt;TResult&gt; and doesn't apply the await operator to the result. The call to the async method starts an asynchronous task. However, because no await operator is applied, the program continues without waiting for the task to complete. In most cases, that behavior isn't what you expect. Usually other aspects of the calling method depend on the results of the call or, minimally, the called method is expected to complete before you return from the method that contains the call.

An equally important issue is what happens to exceptions that are raised in the called async method. An exception that's raised in a method that returns a Task or Task&lt;TResult&gt; is stored in the returned task. If you don't await the task or explicitly check for exceptions, the exception is lost. If you await the task, its exception is rethrown.

As a best practice, you should always await the call.

You should consider suppressing the warning only if you're sure that you don't want to wait for the asynchronous call to complete and that the called method won't raise any exceptions. In that case, you can suppress the warning by assigning the task result of the call to a variable.</source>
        <target state="translated">目前方法會呼叫傳回 Task 或 Task&lt;TResult&gt; 的 async 方法，而且不會將 await 運算子套用至結果。呼叫 async 方法會啟動非同步工作。不過，因為未套用 await 運算子，所以程式會繼續進行，而不會等待工作完成。在大多數情況下，該行為不會是您預期的行為。通常，calling 方法的其他層面取決於呼叫結果，或者至少必須先 called 方法，您才能從包含該呼叫的方法傳回。

另一個同樣重要的問題是，在 called async 方法中所引發的例外狀況會發生什麼情況。傳回 Task 或 Task&lt;TResult&gt; 之方法中所引發的例外狀況，會儲存在傳回的工作中。如果您不等待工作或明確地檢查例外狀況，則會遺失例外狀況。如果您等待工作，則會重新擲出其例外狀況。

最佳做法是一律等待呼叫。

只有在確定不想要等待非同步呼叫完成，且 called 方法不會引發任何例外狀況時，才應該考慮隱藏警告。在該情況下，將呼叫的工作結果指派給變數，即可隱藏警告。</target>
        <note />
      </trans-unit>
      <trans-unit id="ERR_SynchronizedAsyncMethod">
        <source>'MethodImplOptions.Synchronized' cannot be applied to an async method</source>
        <target state="translated">'MethodImplOptions.Synchronized' 無法套用至非同步方法</target>
        <note />
      </trans-unit>
      <trans-unit id="ERR_NoConversionForCallerLineNumberParam">
        <source>CallerLineNumberAttribute cannot be applied because there are no standard conversions from type '{0}' to type '{1}'</source>
        <target state="translated">無法套用 CallerLineNumberAttribute，因為沒有從類型 '{0}' 標準轉換成類型 '{1}'。</target>
        <note />
      </trans-unit>
      <trans-unit id="ERR_NoConversionForCallerFilePathParam">
        <source>CallerFilePathAttribute cannot be applied because there are no standard conversions from type '{0}' to type '{1}'</source>
        <target state="translated">無法套用 CallerFilePathAttribute，因為沒有從類型 '{0}' 標準轉換成類型 '{1}'。</target>
        <note />
      </trans-unit>
      <trans-unit id="ERR_NoConversionForCallerMemberNameParam">
        <source>CallerMemberNameAttribute cannot be applied because there are no standard conversions from type '{0}' to type '{1}'</source>
        <target state="translated">無法套用 CallerMemberNameAttribute，因為沒有從類型 '{0}' 標準轉換成類型 '{1}'。</target>
        <note />
      </trans-unit>
      <trans-unit id="ERR_BadCallerLineNumberParamWithoutDefaultValue">
        <source>The CallerLineNumberAttribute may only be applied to parameters with default values</source>
        <target state="translated">CallerLineNumberAttribute 只能套用至具有預設值的參數</target>
        <note />
      </trans-unit>
      <trans-unit id="ERR_BadCallerFilePathParamWithoutDefaultValue">
        <source>The CallerFilePathAttribute may only be applied to parameters with default values</source>
        <target state="translated">CallerFilePathAttribute 只能套用至具有預設值的參數</target>
        <note />
      </trans-unit>
      <trans-unit id="ERR_BadCallerMemberNameParamWithoutDefaultValue">
        <source>The CallerMemberNameAttribute may only be applied to parameters with default values</source>
        <target state="translated">CallerMemberNameAttribute 只能套用至具有預設值的參數</target>
        <note />
      </trans-unit>
      <trans-unit id="WRN_CallerLineNumberParamForUnconsumedLocation">
        <source>The CallerLineNumberAttribute applied to parameter '{0}' will have no effect because it applies to a member that is used in contexts that do not allow optional arguments</source>
        <target state="translated">套用到參數 '{0}' 的 CallerLineNumberAttribute 將沒有作用，因為它套用到了不允許選擇性引數的內容中所使用之成員。</target>
        <note />
      </trans-unit>
      <trans-unit id="WRN_CallerLineNumberParamForUnconsumedLocation_Title">
        <source>The CallerLineNumberAttribute will have no effect because it applies to a member that is used in contexts that do not allow optional arguments</source>
        <target state="translated">CallerLineNumberAttribute 將沒有效果，因為它所套用到的成員是用在不允許選擇性引數的內容</target>
        <note />
      </trans-unit>
      <trans-unit id="WRN_CallerFilePathParamForUnconsumedLocation">
        <source>The CallerFilePathAttribute applied to parameter '{0}' will have no effect because it applies to a member that is used in contexts that do not allow optional arguments</source>
        <target state="translated">套用到參數 '{0}' 的 CallerFilePathAttribute 將沒有作用，因為它套用到不允許選擇性引數的內容中所使用的成員</target>
        <note />
      </trans-unit>
      <trans-unit id="WRN_CallerFilePathParamForUnconsumedLocation_Title">
        <source>The CallerFilePathAttribute will have no effect because it applies to a member that is used in contexts that do not allow optional arguments</source>
        <target state="translated">CallerFilePathAttribute 將沒有作用，因為它套用到不允許選擇性引數的內容中所使用的成員</target>
        <note />
      </trans-unit>
      <trans-unit id="WRN_CallerMemberNameParamForUnconsumedLocation">
        <source>The CallerMemberNameAttribute applied to parameter '{0}' will have no effect because it applies to a member that is used in contexts that do not allow optional arguments</source>
        <target state="translated">套用到參數 '{0}' 的 CallerMemberNameAttribute 將沒有作用，因為它套用到了不允許選擇性引數的內容中所使用之成員。</target>
        <note />
      </trans-unit>
      <trans-unit id="WRN_CallerMemberNameParamForUnconsumedLocation_Title">
        <source>The CallerMemberNameAttribute will have no effect because it applies to a member that is used in contexts that do not allow optional arguments</source>
        <target state="translated">CallerMemberNameAttribute 將沒有效果，因為它所套用到的成員是用在不允許選擇性引數的內容</target>
        <note />
      </trans-unit>
      <trans-unit id="ERR_NoEntryPoint">
        <source>Program does not contain a static 'Main' method suitable for an entry point</source>
        <target state="translated">程式未包含適合進入點的靜態 'Main' 方法</target>
        <note />
      </trans-unit>
      <trans-unit id="ERR_ArrayInitializerIncorrectLength">
        <source>An array initializer of length '{0}' is expected</source>
        <target state="translated">必須是長度為 '{0}' 的陣列初始設定式</target>
        <note />
      </trans-unit>
      <trans-unit id="ERR_ArrayInitializerExpected">
        <source>A nested array initializer is expected</source>
        <target state="translated">必須是巢狀的陣列初始設定式</target>
        <note />
      </trans-unit>
      <trans-unit id="ERR_IllegalVarianceSyntax">
        <source>Invalid variance modifier. Only interface and delegate type parameters can be specified as variant.</source>
        <target state="translated">變異數修飾詞無效。只有介面及委派類型參數才可指定為變異數。</target>
        <note />
      </trans-unit>
      <trans-unit id="ERR_UnexpectedAliasedName">
        <source>Unexpected use of an aliased name</source>
        <target state="translated">未預期的別名用法</target>
        <note />
      </trans-unit>
      <trans-unit id="ERR_UnexpectedGenericName">
        <source>Unexpected use of a generic name</source>
        <target state="translated">未預期的泛型名稱用法</target>
        <note />
      </trans-unit>
      <trans-unit id="ERR_UnexpectedUnboundGenericName">
        <source>Unexpected use of an unbound generic name</source>
        <target state="translated">未預期的未繫結泛型名稱用法</target>
        <note />
      </trans-unit>
      <trans-unit id="ERR_GlobalStatement">
        <source>Expressions and statements can only occur in a method body</source>
        <target state="translated">運算式與陳述式只可出現在方法主體中</target>
        <note />
      </trans-unit>
      <trans-unit id="ERR_NamedArgumentForArray">
        <source>An array access may not have a named argument specifier</source>
        <target state="translated">陣列存取不能有具名引數規範</target>
        <note />
      </trans-unit>
      <trans-unit id="ERR_NotYetImplementedInRoslyn">
        <source>This language feature ('{0}') is not yet implemented.</source>
        <target state="translated">尚未實作語言功能 ('{0}')。</target>
        <note />
      </trans-unit>
      <trans-unit id="ERR_DefaultValueNotAllowed">
        <source>Default values are not valid in this context.</source>
        <target state="translated">預設值在此內容中無效。</target>
        <note />
      </trans-unit>
      <trans-unit id="ERR_CantOpenIcon">
        <source>Error opening icon file {0} -- {1}</source>
        <target state="translated">開啟圖示檔 {0} 時發生錯誤 -- {1}</target>
        <note />
      </trans-unit>
      <trans-unit id="ERR_CantOpenWin32Manifest">
        <source>Error opening Win32 manifest file {0} -- {1}</source>
        <target state="translated">開啟 Win32 資訊清單檔案 {0} 時發生錯誤 -- {1}</target>
        <note />
      </trans-unit>
      <trans-unit id="ERR_ErrorBuildingWin32Resources">
        <source>Error building Win32 resources -- {0}</source>
        <target state="translated">建置 Win32 資源時發生錯誤 -- {0}</target>
        <note />
      </trans-unit>
      <trans-unit id="ERR_DefaultValueBeforeRequiredValue">
        <source>Optional parameters must appear after all required parameters</source>
        <target state="translated">選擇性參數必須出現在所有必要參數之後</target>
        <note />
      </trans-unit>
      <trans-unit id="ERR_ExplicitImplCollisionOnRefOut">
        <source>Cannot inherit interface '{0}' with the specified type parameters because it causes method '{1}' to contain overloads which differ only on ref and out</source>
        <target state="translated">無法繼承具有指定之類型參數的介面 '{0}'，因為其會讓方法 '{1}' 包含只有在 ref 和 out 上有所差異的多載。</target>
        <note />
      </trans-unit>
      <trans-unit id="ERR_PartialWrongTypeParamsVariance">
        <source>Partial declarations of '{0}' must have the same type parameter names and variance modifiers in the same order</source>
        <target state="translated">{0}' 的部分宣告必須具有相同順序的相同類型參數名稱與變異數修飾詞</target>
        <note />
      </trans-unit>
      <trans-unit id="ERR_UnexpectedVariance">
        <source>Invalid variance: The type parameter '{1}' must be {3} valid on '{0}'. '{1}' is {2}.</source>
        <target state="translated">變異數無效: 類型參數 '{1}' 必須是在 '{0}' 上有效的 {3}。'{1}' 是 {2}。</target>
        <note />
      </trans-unit>
      <trans-unit id="ERR_DeriveFromDynamic">
        <source>'{0}': cannot derive from the dynamic type</source>
        <target state="translated">'{0}': 無法衍生自動態類型</target>
        <note />
      </trans-unit>
      <trans-unit id="ERR_DeriveFromConstructedDynamic">
        <source>'{0}': cannot implement a dynamic interface '{1}'</source>
        <target state="translated">'{0}': 無法實作動態介面 '{1}'</target>
        <note />
      </trans-unit>
      <trans-unit id="ERR_DynamicTypeAsBound">
        <source>Constraint cannot be the dynamic type</source>
        <target state="translated">條件約束不可為動態類型</target>
        <note />
      </trans-unit>
      <trans-unit id="ERR_ConstructedDynamicTypeAsBound">
        <source>Constraint cannot be a dynamic type '{0}'</source>
        <target state="translated">條件約束不可為動態類型 '{0}'</target>
        <note />
      </trans-unit>
      <trans-unit id="ERR_DynamicRequiredTypesMissing">
        <source>One or more types required to compile a dynamic expression cannot be found. Are you missing a reference?</source>
        <target state="translated">找不到編譯動態運算式所需的一或多種類型。您是否遺漏了參考?</target>
        <note />
      </trans-unit>
      <trans-unit id="ERR_MetadataNameTooLong">
        <source>Name '{0}' exceeds the maximum length allowed in metadata.</source>
        <target state="translated">名稱 '{0}' 超過中繼資料內所允許的長度上限。</target>
        <note />
      </trans-unit>
      <trans-unit id="ERR_AttributesNotAllowed">
        <source>Attributes are not valid in this context.</source>
        <target state="translated">屬性在此內容中無效。</target>
        <note />
      </trans-unit>
      <trans-unit id="ERR_ExternAliasNotAllowed">
        <source>'extern alias' is not valid in this context</source>
        <target state="translated">'extern alias' 在此內容中無效</target>
        <note />
      </trans-unit>
      <trans-unit id="WRN_IsDynamicIsConfusing">
        <source>Using '{0}' to test compatibility with '{1}' is essentially identical to testing compatibility with '{2}' and will succeed for all non-null values</source>
        <target state="translated">使用 '{0}' 測試與 '{1}' 的相容性，基本上和測試與 '{2}' 的相容性是一樣的，而且對所有非 null 值都會成功。</target>
        <note />
      </trans-unit>
      <trans-unit id="WRN_IsDynamicIsConfusing_Title">
        <source>Using 'is' to test compatibility with 'dynamic' is essentially identical to testing compatibility with 'Object'</source>
        <target state="translated">使用 'is' 測試與 'dynamic' 的相容性，基本上與測試與 'Object' 的相容性相同</target>
        <note />
      </trans-unit>
      <trans-unit id="ERR_YieldNotAllowedInScript">
        <source>Cannot use 'yield' in top-level script code</source>
        <target state="translated">無法在頂層指令碼中使用 'yield'</target>
        <note />
      </trans-unit>
      <trans-unit id="ERR_NamespaceNotAllowedInScript">
        <source>Cannot declare namespace in script code</source>
        <target state="translated">無法在指令碼中宣告命名空間</target>
        <note />
      </trans-unit>
      <trans-unit id="ERR_GlobalAttributesNotAllowed">
        <source>Assembly and module attributes are not allowed in this context</source>
        <target state="translated">此內容中不可使用組件與模組屬性</target>
        <note />
      </trans-unit>
      <trans-unit id="ERR_InvalidDelegateType">
        <source>Delegate '{0}' has no invoke method or an invoke method with a return type or parameter types that are not supported.</source>
        <target state="translated">委派 '{0}' 沒有叫用方法，或是叫用方法包含了不支援的傳回類型或參數類型。</target>
        <note />
      </trans-unit>
      <trans-unit id="WRN_MainIgnored">
        <source>The entry point of the program is global script code; ignoring '{0}' entry point.</source>
        <target state="translated">程式的進入點為全域指令碼; 將略過 '{0}' 進入點。</target>
        <note />
      </trans-unit>
      <trans-unit id="WRN_MainIgnored_Title">
        <source>The entry point of the program is global script code; ignoring entry point</source>
        <target state="translated">程式的進入點是全域指令碼; 將忽略進入點</target>
        <note />
      </trans-unit>
      <trans-unit id="ERR_StaticInAsOrIs">
        <source>The second operand of an 'is' or 'as' operator may not be static type '{0}'</source>
        <target state="translated">is' 或 'as' 運算子的第二個運算元不可為靜態類型 '{0}'</target>
        <note />
      </trans-unit>
      <trans-unit id="ERR_BadVisEventType">
        <source>Inconsistent accessibility: event type '{1}' is less accessible than event '{0}'</source>
        <target state="translated">不一致的存取範圍: 事件類型 '{1}' 比事件 '{0}' 的存取範圍小</target>
        <note />
      </trans-unit>
      <trans-unit id="ERR_NamedArgumentSpecificationBeforeFixedArgument">
        <source>Named argument specifications must appear after all fixed arguments have been specified. Please use language version {0} or greater to allow non-trailing named arguments.</source>
        <target state="translated">必須在所有固定引數皆已指定之後，具名引數規格才可出現。請使用語言版本 {0} 或更高的版本，以允許非後置的具名引數。</target>
        <note />
      </trans-unit>
      <trans-unit id="ERR_NamedArgumentSpecificationBeforeFixedArgumentInDynamicInvocation">
        <source>Named argument specifications must appear after all fixed arguments have been specified in a dynamic invocation.</source>
        <target state="translated">必須在所有固定引數皆已在動態引動過程中指定之後，具名引數規格才可出現。</target>
        <note />
      </trans-unit>
      <trans-unit id="ERR_BadNamedArgument">
        <source>The best overload for '{0}' does not have a parameter named '{1}'</source>
        <target state="translated">最符合 '{0}' 的多載，沒有名稱為 '{1}' 的參數。</target>
        <note />
      </trans-unit>
      <trans-unit id="ERR_BadNamedArgumentForDelegateInvoke">
        <source>The delegate '{0}' does not have a parameter named '{1}'</source>
        <target state="translated">委派 '{0}' 沒有名稱為 '{1}' 的參數</target>
        <note />
      </trans-unit>
      <trans-unit id="ERR_DuplicateNamedArgument">
        <source>Named argument '{0}' cannot be specified multiple times</source>
        <target state="translated">不可指定多次具名引數 '{0}'</target>
        <note />
      </trans-unit>
      <trans-unit id="ERR_NamedArgumentUsedInPositional">
        <source>Named argument '{0}' specifies a parameter for which a positional argument has already been given</source>
        <target state="translated">具名引數 '{0}' 會指定已指定其位置引數的參數</target>
        <note />
      </trans-unit>
      <trans-unit id="ERR_BadNonTrailingNamedArgument">
        <source>Named argument '{0}' is used out-of-position but is followed by an unnamed argument</source>
        <target state="translated">具名引數 '{0}' 未用在正確的位置，但後面接著未命名引數</target>
        <note />
      </trans-unit>
      <trans-unit id="ERR_DefaultValueUsedWithAttributes">
        <source>Cannot specify default parameter value in conjunction with DefaultParameterAttribute or OptionalAttribute</source>
        <target state="translated">不能連同 DefaultParameterAttribute 或 OptionalAttribute 一起指定預設參數值</target>
        <note />
      </trans-unit>
      <trans-unit id="ERR_DefaultValueMustBeConstant">
        <source>Default parameter value for '{0}' must be a compile-time constant</source>
        <target state="translated">{0}' 的預設參數值必須是編譯時期的常數</target>
        <note />
      </trans-unit>
      <trans-unit id="ERR_RefOutDefaultValue">
        <source>A ref or out parameter cannot have a default value</source>
        <target state="translated">ref 或 out 參數不能有預設值</target>
        <note />
      </trans-unit>
      <trans-unit id="ERR_DefaultValueForExtensionParameter">
        <source>Cannot specify a default value for the 'this' parameter</source>
        <target state="translated">無法指定 'this' 參數的預設值</target>
        <note />
      </trans-unit>
      <trans-unit id="ERR_DefaultValueForParamsParameter">
        <source>Cannot specify a default value for a parameter array</source>
        <target state="translated">無法指定參數陣列的預設值</target>
        <note />
      </trans-unit>
      <trans-unit id="ERR_NoConversionForDefaultParam">
        <source>A value of type '{0}' cannot be used as a default parameter because there are no standard conversions to type '{1}'</source>
        <target state="translated">類型 '{0}' 的值不可用做為預設參數，因為沒有標準轉換至類型 '{1}'。</target>
        <note />
      </trans-unit>
      <trans-unit id="ERR_NoConversionForNubDefaultParam">
        <source>A value of type '{0}' cannot be used as default parameter for nullable parameter '{1}' because '{0}' is not a simple type</source>
        <target state="translated">類型 '{0}' 的值不可用做為可為 Null 之參數 '{1}' 的預設參數，因為 '{0}' 不是簡單類型。</target>
        <note />
      </trans-unit>
      <trans-unit id="ERR_NotNullRefDefaultParameter">
        <source>'{0}' is of type '{1}'. A default parameter value of a reference type other than string can only be initialized with null</source>
        <target state="translated">'{0}' 為類型 '{1}'。非字串之參考類型的預設參數值，只能以 null 初始設定。</target>
        <note />
      </trans-unit>
      <trans-unit id="WRN_DefaultValueForUnconsumedLocation">
        <source>The default value specified for parameter '{0}' will have no effect because it applies to a member that is used in contexts that do not allow optional arguments</source>
        <target state="translated">為參數 '{0}' 指定的預設值將沒有作用，因為它套用到了不允許選擇性引數的內容中所使用之成員。</target>
        <note />
      </trans-unit>
      <trans-unit id="WRN_DefaultValueForUnconsumedLocation_Title">
        <source>The default value specified will have no effect because it applies to a member that is used in contexts that do not allow optional arguments</source>
        <target state="translated">指定的預設值將沒有效果，因為它所套用到的成員是用在不允許選擇性引數的內容</target>
        <note />
      </trans-unit>
      <trans-unit id="ERR_PublicKeyFileFailure">
        <source>Error signing output with public key from file '{0}' -- {1}</source>
        <target state="translated">使用檔案 '{0}' 的公開金鑰簽署輸出時發生錯誤 -- {1}</target>
        <note />
      </trans-unit>
      <trans-unit id="ERR_PublicKeyContainerFailure">
        <source>Error signing output with public key from container '{0}' -- {1}</source>
        <target state="translated">使用容器 '{0}' 的公開金鑰簽署輸出時發生錯誤 -- {1}</target>
        <note />
      </trans-unit>
      <trans-unit id="ERR_BadDynamicTypeof">
        <source>The typeof operator cannot be used on the dynamic type</source>
        <target state="translated">typeof 運算子不能用於動態類型上</target>
        <note />
      </trans-unit>
      <trans-unit id="ERR_ExpressionTreeContainsDynamicOperation">
        <source>An expression tree may not contain a dynamic operation</source>
        <target state="translated">運算式樹狀結構不可包含動態作業</target>
        <note />
      </trans-unit>
      <trans-unit id="ERR_BadAsyncExpressionTree">
        <source>Async lambda expressions cannot be converted to expression trees</source>
        <target state="translated">非同步 Lambda 運算式不可轉換成運算式樹狀結構</target>
        <note />
      </trans-unit>
      <trans-unit id="ERR_DynamicAttributeMissing">
        <source>Cannot define a class or member that utilizes 'dynamic' because the compiler required type '{0}' cannot be found. Are you missing a reference?</source>
        <target state="translated">無法定義利用 'dynamic' 的類別或成員，因為找不到編譯器的必要類型 '{0}'。是否遺漏了參考?</target>
        <note />
      </trans-unit>
      <trans-unit id="ERR_CannotPassNullForFriendAssembly">
        <source>Cannot pass null for friend assembly name</source>
        <target state="translated">無法傳遞 Null 做為 Friend 組件名稱</target>
        <note />
      </trans-unit>
      <trans-unit id="ERR_SignButNoPrivateKey">
        <source>Key file '{0}' is missing the private key needed for signing</source>
        <target state="translated">金鑰檔案 '{0}' 遺漏簽署所需的私密金鑰</target>
        <note />
      </trans-unit>
      <trans-unit id="ERR_PublicSignButNoKey">
        <source>Public signing was specified and requires a public key, but no public key was specified.</source>
        <target state="translated">公開簽章已指定且需要公開金鑰，但並未指定任何公開金鑰。</target>
        <note />
      </trans-unit>
      <trans-unit id="ERR_PublicSignNetModule">
        <source>Public signing is not supported for netmodules.</source>
        <target state="translated">對 netmodule 不支援公開簽署。</target>
        <note />
      </trans-unit>
      <trans-unit id="WRN_DelaySignButNoKey">
        <source>Delay signing was specified and requires a public key, but no public key was specified</source>
        <target state="translated">指定了延遲簽署且需要公開金鑰，但未指定任何公開金鑰。</target>
        <note />
      </trans-unit>
      <trans-unit id="WRN_DelaySignButNoKey_Title">
        <source>Delay signing was specified and requires a public key, but no public key was specified</source>
        <target state="translated">指定了延遲簽署且需要公開金鑰，但未指定任何公開金鑰。</target>
        <note />
      </trans-unit>
      <trans-unit id="ERR_InvalidVersionFormat">
        <source>The specified version string does not conform to the required format - major[.minor[.build[.revision]]]</source>
        <target state="translated">指定的版本字串不符合所需的格式 - major[.minor[.build[.revision]]]</target>
        <note />
      </trans-unit>
      <trans-unit id="ERR_InvalidVersionFormatDeterministic">
        <source>The specified version string contains wildcards, which are not compatible with determinism. Either remove wildcards from the version string, or disable determinism for this compilation</source>
        <target state="translated">指定的版本字串包含萬用字元，但這與確定性不相容。請移除版本字串中的萬用字元，或停用此編譯的確定性。</target>
        <note />
      </trans-unit>
      <trans-unit id="ERR_InvalidVersionFormat2">
        <source>The specified version string does not conform to the required format - major.minor.build.revision (without wildcards)</source>
        <target state="translated">指定的版本字串不符合所需的格式: major.minor.build.revision (不含萬用字元)</target>
        <note />
      </trans-unit>
      <trans-unit id="WRN_InvalidVersionFormat">
        <source>The specified version string does not conform to the recommended format - major.minor.build.revision</source>
        <target state="translated">指定的版本字串不符合建議的格式 - major.minor.build.revision</target>
        <note />
      </trans-unit>
      <trans-unit id="WRN_InvalidVersionFormat_Title">
        <source>The specified version string does not conform to the recommended format - major.minor.build.revision</source>
        <target state="translated">指定的版本字串不符合建議的格式 - major.minor.build.revision</target>
        <note />
      </trans-unit>
      <trans-unit id="ERR_InvalidAssemblyCultureForExe">
        <source>Executables cannot be satellite assemblies; culture should always be empty</source>
        <target state="translated">可執行檔不可為附屬組件; 文化特性需保留為空白。</target>
        <note />
      </trans-unit>
      <trans-unit id="ERR_NoCorrespondingArgument">
        <source>There is no argument given that corresponds to the required formal parameter '{0}' of '{1}'</source>
        <target state="translated">未提供任何可對應到 '{1}' 之必要型式參數 '{0}' 的引數</target>
        <note />
      </trans-unit>
      <trans-unit id="WRN_UnimplementedCommandLineSwitch">
        <source>The command line switch '{0}' is not yet implemented and was ignored.</source>
        <target state="translated">命令列參數 '{0}' 尚未獲實作，已忽略。</target>
        <note />
      </trans-unit>
      <trans-unit id="WRN_UnimplementedCommandLineSwitch_Title">
        <source>Command line switch is not yet implemented</source>
        <target state="translated">尚未實作命令列參數</target>
        <note />
      </trans-unit>
      <trans-unit id="ERR_ModuleEmitFailure">
        <source>Failed to emit module '{0}'.</source>
        <target state="translated">無法發出模組 '{0}'。</target>
        <note />
      </trans-unit>
      <trans-unit id="ERR_FixedLocalInLambda">
        <source>Cannot use fixed local '{0}' inside an anonymous method, lambda expression, or query expression</source>
        <target state="translated">無法在匿名方法、Lambda 運算式或查詢運算式中，使用固定的區域變數 '{0}'。</target>
        <note />
      </trans-unit>
      <trans-unit id="ERR_ExpressionTreeContainsNamedArgument">
        <source>An expression tree may not contain a named argument specification</source>
        <target state="translated">運算式樹狀結構不可包含具名引數規格</target>
        <note />
      </trans-unit>
      <trans-unit id="ERR_ExpressionTreeContainsOptionalArgument">
        <source>An expression tree may not contain a call or invocation that uses optional arguments</source>
        <target state="translated">運算式樹狀結構不可包含使用選擇性引數的呼叫或引動過程</target>
        <note />
      </trans-unit>
      <trans-unit id="ERR_ExpressionTreeContainsIndexedProperty">
        <source>An expression tree may not contain an indexed property</source>
        <target state="translated">運算式樹狀結構不可包含具備索引的屬性</target>
        <note />
      </trans-unit>
      <trans-unit id="ERR_IndexedPropertyRequiresParams">
        <source>Indexed property '{0}' has non-optional arguments which must be provided</source>
        <target state="translated">索引屬性 '{0}' 有必須提供的非選擇性引數</target>
        <note />
      </trans-unit>
      <trans-unit id="ERR_IndexedPropertyMustHaveAllOptionalParams">
        <source>Indexed property '{0}' must have all arguments optional</source>
        <target state="translated">索引屬性 '{0}' 的所有引數都必須是選擇性引數</target>
        <note />
      </trans-unit>
      <trans-unit id="ERR_SpecialByRefInLambda">
        <source>Instance of type '{0}' cannot be used inside a nested function, query expression, iterator block or async method</source>
        <target state="translated">類型 '{0}' 的執行個體不可用於巢狀函式、查詢運算式、迭代器區塊或非同步方法中</target>
        <note />
      </trans-unit>
      <trans-unit id="ERR_SecurityAttributeMissingAction">
        <source>First argument to a security attribute must be a valid SecurityAction</source>
        <target state="translated">安全屬性的第一個引數必須是有效的 SecurityAction</target>
        <note />
      </trans-unit>
      <trans-unit id="ERR_SecurityAttributeInvalidAction">
        <source>Security attribute '{0}' has an invalid SecurityAction value '{1}'</source>
        <target state="translated">安全屬性 '{0}' 出現無效的 SecurityAction 值 '{1}'</target>
        <note />
      </trans-unit>
      <trans-unit id="ERR_SecurityAttributeInvalidActionAssembly">
        <source>SecurityAction value '{0}' is invalid for security attributes applied to an assembly</source>
        <target state="translated">SecurityAction 值 '{0}' 對套用至組件的安全屬性無效</target>
        <note />
      </trans-unit>
      <trans-unit id="ERR_SecurityAttributeInvalidActionTypeOrMethod">
        <source>SecurityAction value '{0}' is invalid for security attributes applied to a type or a method</source>
        <target state="translated">SecurityAction 值 '{0}' 對套用至類型或方法的安全屬性無效</target>
        <note />
      </trans-unit>
      <trans-unit id="ERR_PrincipalPermissionInvalidAction">
        <source>SecurityAction value '{0}' is invalid for PrincipalPermission attribute</source>
        <target state="translated">SecurityAction 值 '{0}' 對 PrincipalPermission 屬性無效</target>
        <note />
      </trans-unit>
      <trans-unit id="ERR_FeatureNotValidInExpressionTree">
        <source>An expression tree may not contain '{0}'</source>
        <target state="translated">運算式樹狀結構不可包含 '{0}'</target>
        <note />
      </trans-unit>
      <trans-unit id="ERR_PermissionSetAttributeInvalidFile">
        <source>Unable to resolve file path '{0}' specified for the named argument '{1}' for PermissionSet attribute</source>
        <target state="translated">無法解析為 PermissionSet 屬性的具名引數 '{1}' 所指定之檔案路徑 '{0}'</target>
        <note />
      </trans-unit>
      <trans-unit id="ERR_PermissionSetAttributeFileReadError">
        <source>Error reading file '{0}' specified for the named argument '{1}' for PermissionSet attribute: '{2}'</source>
        <target state="translated">讀取為 PermissionSet 屬性的具名引數 '{1}' 所定之檔案 '{0}' 時，發生錯誤: '{2}'</target>
        <note />
      </trans-unit>
      <trans-unit id="ERR_GlobalSingleTypeNameNotFoundFwd">
        <source>The type name '{0}' could not be found in the global namespace. This type has been forwarded to assembly '{1}' Consider adding a reference to that assembly.</source>
        <target state="translated">全域命名空間中找不到類型名稱 '{0}'。此類型已轉送到組件 '{1}'，請考慮加入該組件的參考。</target>
        <note />
      </trans-unit>
      <trans-unit id="ERR_DottedTypeNameNotFoundInNSFwd">
        <source>The type name '{0}' could not be found in the namespace '{1}'. This type has been forwarded to assembly '{2}' Consider adding a reference to that assembly.</source>
        <target state="translated">命名空間 '{1}' 中找不到類型名稱 '{0}'。此類型已轉送到組件 '{2}'，請考慮加入該組件的參考。</target>
        <note />
      </trans-unit>
      <trans-unit id="ERR_SingleTypeNameNotFoundFwd">
        <source>The type name '{0}' could not be found. This type has been forwarded to assembly '{1}'. Consider adding a reference to that assembly.</source>
        <target state="translated">找不到類型名稱 '{0}'。此類型已經轉送給組件 '{1}'。請考慮加入該組件的參考。</target>
        <note />
      </trans-unit>
      <trans-unit id="ERR_AssemblySpecifiedForLinkAndRef">
        <source>Assemblies '{0}' and '{1}' refer to the same metadata but only one is a linked reference (specified using /link option); consider removing one of the references.</source>
        <target state="translated">組件 '{0}' 和 '{1}' 參考相同的中繼資料，但只有一個是連結的參考 (使用 /link 選項指定); 請考慮移除其中一個參考。</target>
        <note />
      </trans-unit>
      <trans-unit id="WRN_DeprecatedCollectionInitAdd">
        <source>The best overloaded Add method '{0}' for the collection initializer element is obsolete.</source>
        <target state="translated">集合初始設定式元素最符合的多載 Add 方法 '{0}' 已經過時。</target>
        <note />
      </trans-unit>
      <trans-unit id="WRN_DeprecatedCollectionInitAdd_Title">
        <source>The best overloaded Add method for the collection initializer element is obsolete</source>
        <target state="translated">集合初始設定式項目最符合的多載 Add 方法已經過時</target>
        <note />
      </trans-unit>
      <trans-unit id="WRN_DeprecatedCollectionInitAddStr">
        <source>The best overloaded Add method '{0}' for the collection initializer element is obsolete. {1}</source>
        <target state="translated">集合初始設定式元素最符合的多載 Add 方法 '{0}' 已經過時。{1}</target>
        <note />
      </trans-unit>
      <trans-unit id="WRN_DeprecatedCollectionInitAddStr_Title">
        <source>The best overloaded Add method for the collection initializer element is obsolete</source>
        <target state="translated">集合初始設定式項目最符合的多載 Add 方法已經過時</target>
        <note />
      </trans-unit>
      <trans-unit id="ERR_DeprecatedCollectionInitAddStr">
        <source>The best overloaded Add method '{0}' for the collection initializer element is obsolete. {1}</source>
        <target state="translated">集合初始設定式元素最符合的多載 Add 方法 '{0}' 已經過時。{1}</target>
        <note />
      </trans-unit>
      <trans-unit id="ERR_IteratorInInteractive">
        <source>Yield statements may not appear at the top level in interactive code.</source>
        <target state="translated">Yield 陳述式不可出現在互動式程式碼的最上層。</target>
        <note />
      </trans-unit>
      <trans-unit id="ERR_SecurityAttributeInvalidTarget">
        <source>Security attribute '{0}' is not valid on this declaration type. Security attributes are only valid on assembly, type and method declarations.</source>
        <target state="translated">安全屬性 '{0}' 在此宣告類型上無效。安全屬性只有在組件、類型和方法宣告上才有效。</target>
        <note />
      </trans-unit>
      <trans-unit id="ERR_BadDynamicMethodArg">
        <source>Cannot use an expression of type '{0}' as an argument to a dynamically dispatched operation.</source>
        <target state="translated">無法將類型 '{0}' 的運算式用做為動態分派作業的引數。</target>
        <note />
      </trans-unit>
      <trans-unit id="ERR_BadDynamicMethodArgLambda">
        <source>Cannot use a lambda expression as an argument to a dynamically dispatched operation without first casting it to a delegate or expression tree type.</source>
        <target state="translated">無法將 Lambda 運算式用做為動態分派作業的引數，但卻未先將其轉型為委派或運算式樹狀結構類型。</target>
        <note />
      </trans-unit>
      <trans-unit id="ERR_BadDynamicMethodArgMemgrp">
        <source>Cannot use a method group as an argument to a dynamically dispatched operation. Did you intend to invoke the method?</source>
        <target state="translated">無法將方法群組用做為動態分派作業的引數。原本希望叫用此方法嗎?</target>
        <note />
      </trans-unit>
      <trans-unit id="ERR_NoDynamicPhantomOnBase">
        <source>The call to method '{0}' needs to be dynamically dispatched, but cannot be because it is part of a base access expression. Consider casting the dynamic arguments or eliminating the base access.</source>
        <target state="translated">方法 '{0}' 的呼叫必須以動態方式分派，但因為它是基底存取運算式的一部分，所以無法動態分派。請考慮將動態引數轉型，或排除基底存取。</target>
        <note />
      </trans-unit>
      <trans-unit id="ERR_BadDynamicQuery">
        <source>Query expressions over source type 'dynamic' or with a join sequence of type 'dynamic' are not allowed</source>
        <target state="translated">不允許透過來源類型 'dynamic' 或使用類型 'dynamic' 之聯結序列的查詢運算式</target>
        <note />
      </trans-unit>
      <trans-unit id="ERR_NoDynamicPhantomOnBaseIndexer">
        <source>The indexer access needs to be dynamically dispatched, but cannot be because it is part of a base access expression. Consider casting the dynamic arguments or eliminating the base access.</source>
        <target state="translated">索引子存取必須以動態方式分派，但因為其為基底存取運算式的一部分，所以無法動態分派。請考慮將動態引數轉型，或排除基底存取。</target>
        <note />
      </trans-unit>
      <trans-unit id="WRN_DynamicDispatchToConditionalMethod">
        <source>The dynamically dispatched call to method '{0}' may fail at runtime because one or more applicable overloads are conditional methods.</source>
        <target state="translated">以動態方式將呼叫分派至方法 '{0}' 可能會在執行階段失敗，因為有一個或多個適用的多載為條件式方法。</target>
        <note />
      </trans-unit>
      <trans-unit id="WRN_DynamicDispatchToConditionalMethod_Title">
        <source>Dynamically dispatched call may fail at runtime because one or more applicable overloads are conditional methods</source>
        <target state="translated">以動態分派的呼叫可能會在執行階段失敗，因為一個或多個適用的多載是條件式方法</target>
        <note />
      </trans-unit>
      <trans-unit id="ERR_BadArgTypeDynamicExtension">
        <source>'{0}' has no applicable method named '{1}' but appears to have an extension method by that name. Extension methods cannot be dynamically dispatched. Consider casting the dynamic arguments or calling the extension method without the extension method syntax.</source>
        <target state="translated">'{0}' 沒有名稱為 '{1}' 的適用方法，但似乎有使用該名稱的擴充方法。擴充方法不可以動態方式分派。請考慮將動態引數轉型，或不要利用擴充方法語法來呼叫擴充方法。</target>
        <note />
      </trans-unit>
      <trans-unit id="WRN_CallerFilePathPreferredOverCallerMemberName">
        <source>The CallerMemberNameAttribute applied to parameter '{0}' will have no effect. It is overridden by the CallerFilePathAttribute.</source>
        <target state="translated">套用到參數 '{0}' 的 CallerMemberNameAttribute 將沒有作用，因為 CallerFilePathAttribute 會覆寫它。</target>
        <note />
      </trans-unit>
      <trans-unit id="WRN_CallerFilePathPreferredOverCallerMemberName_Title">
        <source>The CallerMemberNameAttribute will have no effect; it is overridden by the CallerFilePathAttribute</source>
        <target state="translated">CallerMemberNameAttribute 將沒有效果; CallerFilePathAttribute 會覆寫它</target>
        <note />
      </trans-unit>
      <trans-unit id="WRN_CallerLineNumberPreferredOverCallerMemberName">
        <source>The CallerMemberNameAttribute applied to parameter '{0}' will have no effect. It is overridden by the CallerLineNumberAttribute.</source>
        <target state="translated">套用到參數 '{0}' 的 CallerMemberNameAttribute 將沒有作用，因為 CallerLineNumberAttribute 會覆寫它。</target>
        <note />
      </trans-unit>
      <trans-unit id="WRN_CallerLineNumberPreferredOverCallerMemberName_Title">
        <source>The CallerMemberNameAttribute will have no effect; it is overridden by the CallerLineNumberAttribute</source>
        <target state="translated">CallerMemberNameAttribute 將沒有效果; CallerLineNumberAttribute 會覆寫它</target>
        <note />
      </trans-unit>
      <trans-unit id="WRN_CallerLineNumberPreferredOverCallerFilePath">
        <source>The CallerFilePathAttribute applied to parameter '{0}' will have no effect. It is overridden by the CallerLineNumberAttribute.</source>
        <target state="translated">套用到參數 '{0}' 的 CallerFilePathAttribute 將沒有作用，因為 CallerLineNumberAttribute 會覆寫它。</target>
        <note />
      </trans-unit>
      <trans-unit id="WRN_CallerLineNumberPreferredOverCallerFilePath_Title">
        <source>The CallerFilePathAttribute will have no effect; it is overridden by the CallerLineNumberAttribute</source>
        <target state="translated">CallerFilePathAttribute 將沒有效果; CallerLineNumberAttribute 會覆寫它</target>
        <note />
      </trans-unit>
      <trans-unit id="ERR_InvalidDynamicCondition">
        <source>Expression must be implicitly convertible to Boolean or its type '{0}' must define operator '{1}'.</source>
        <target state="translated">運算式必須可隱含轉換成布林值，或是其類型 '{0}' 必須定義運算子 '{1}'。</target>
        <note />
      </trans-unit>
      <trans-unit id="ERR_MixingWinRTEventWithRegular">
        <source>'{0}' cannot implement '{1}' because '{2}' is a Windows Runtime event and '{3}' is a regular .NET event.</source>
        <target state="translated">'{0}' 不可實作 '{1}'，因為 '{2}' 是 Windows 執行階段事件，而 '{3}' 是一般 .NET 事件。</target>
        <note />
      </trans-unit>
      <trans-unit id="WRN_CA2000_DisposeObjectsBeforeLosingScope1">
        <source>Call System.IDisposable.Dispose() on allocated instance of {0} before all references to it are out of scope.</source>
        <target state="translated">於配置的 {0} 執行個體的所有參考都超出範圍之前，在該執行個體上呼叫 System.IDisposable.Dispose()。</target>
        <note />
      </trans-unit>
      <trans-unit id="WRN_CA2000_DisposeObjectsBeforeLosingScope1_Title">
        <source>Call System.IDisposable.Dispose() on allocated instance before all references to it are out of scope</source>
        <target state="translated">在所配置執行個體的所有參考超出範圍之前，對其呼叫 System.IDisposable.Dispose()</target>
        <note />
      </trans-unit>
      <trans-unit id="WRN_CA2000_DisposeObjectsBeforeLosingScope2">
        <source>Allocated instance of {0} is not disposed along all exception paths.  Call System.IDisposable.Dispose() before all references to it are out of scope.</source>
        <target state="translated">配置的 {0} 執行個體並非沿著所有例外狀況路徑處置。請在其所有參考都超出範圍之前，呼叫 System.IDisposable.Dispose()。</target>
        <note />
      </trans-unit>
      <trans-unit id="WRN_CA2000_DisposeObjectsBeforeLosingScope2_Title">
        <source>Allocated instance is not disposed along all exception paths</source>
        <target state="translated">所配置的執行個體未沿著所有例外路徑處置</target>
        <note />
      </trans-unit>
      <trans-unit id="WRN_CA2202_DoNotDisposeObjectsMultipleTimes">
        <source>Object '{0}' can be disposed more than once.</source>
        <target state="translated">可以多次處置物件 '{0}'。</target>
        <note />
      </trans-unit>
      <trans-unit id="WRN_CA2202_DoNotDisposeObjectsMultipleTimes_Title">
        <source>Object can be disposed more than once</source>
        <target state="translated">可以多次處置物件</target>
        <note />
      </trans-unit>
      <trans-unit id="ERR_NewCoClassOnLink">
        <source>Interop type '{0}' cannot be embedded. Use the applicable interface instead.</source>
        <target state="translated">無法內嵌 Interop 類型 '{0}'。請改用適當的介面。</target>
        <note />
      </trans-unit>
      <trans-unit id="ERR_NoPIANestedType">
        <source>Type '{0}' cannot be embedded because it is a nested type. Consider setting the 'Embed Interop Types' property to false.</source>
        <target state="translated">無法內嵌類型 '{0}'，因為其為巢狀類型。請考慮將 [內嵌 Interop 類型] 屬性設定為 false。</target>
        <note />
      </trans-unit>
      <trans-unit id="ERR_GenericsUsedInNoPIAType">
        <source>Type '{0}' cannot be embedded because it has a generic argument. Consider setting the 'Embed Interop Types' property to false.</source>
        <target state="translated">無法內嵌類型 '{0}'，因為它有泛型引數。請考慮將 [內嵌 Interop 類型] 屬性設定為 false。</target>
        <note />
      </trans-unit>
      <trans-unit id="ERR_InteropStructContainsMethods">
        <source>Embedded interop struct '{0}' can contain only public instance fields.</source>
        <target state="translated">內嵌 Interop 結構 '{0}' 只可包含公用執行個體欄位。</target>
        <note />
      </trans-unit>
      <trans-unit id="ERR_WinRtEventPassedByRef">
        <source>A Windows Runtime event may not be passed as an out or ref parameter.</source>
        <target state="translated">Windows 執行階段事件不可以 out 或 ref 參數形式傳遞。</target>
        <note />
      </trans-unit>
      <trans-unit id="ERR_MissingMethodOnSourceInterface">
        <source>Source interface '{0}' is missing method '{1}' which is required to embed event '{2}'.</source>
        <target state="translated">來源介面 '{0}' 遺漏了內嵌事件 '{2}' 所需的方法 '{1}'。</target>
        <note />
      </trans-unit>
      <trans-unit id="ERR_MissingSourceInterface">
        <source>Interface '{0}' has an invalid source interface which is required to embed event '{1}'.</source>
        <target state="translated">介面 '{0}' 的來源介面無效，但內嵌事件 '{1}' 需要該介面。</target>
        <note />
      </trans-unit>
      <trans-unit id="ERR_InteropTypeMissingAttribute">
        <source>Interop type '{0}' cannot be embedded because it is missing the required '{1}' attribute.</source>
        <target state="translated">無法內嵌 Interop 類型 '{0}'，因為其遺漏必要的 '{1}' 屬性。</target>
        <note />
      </trans-unit>
      <trans-unit id="ERR_NoPIAAssemblyMissingAttribute">
        <source>Cannot embed interop types from assembly '{0}' because it is missing the '{1}' attribute.</source>
        <target state="translated">無法從組件 '{0}' 內嵌 Interop 類型，因為其遺漏了 '{1}' 屬性。</target>
        <note />
      </trans-unit>
      <trans-unit id="ERR_NoPIAAssemblyMissingAttributes">
        <source>Cannot embed interop types from assembly '{0}' because it is missing either the '{1}' attribute or the '{2}' attribute.</source>
        <target state="translated">無法從組件 '{0}' 內嵌 Interop 類型，因為其遺漏了 '{1}' 屬性或 '{2}' 屬性。</target>
        <note />
      </trans-unit>
      <trans-unit id="ERR_InteropTypesWithSameNameAndGuid">
        <source>Cannot embed interop type '{0}' found in both assembly '{1}' and '{2}'. Consider setting the 'Embed Interop Types' property to false.</source>
        <target state="translated">無法內嵌組件 '{1}' 和 '{2}' 中都有的 Interop 類型 '{0}'。請考慮將 [內嵌 Interop 類型] 屬性設定為 false。</target>
        <note />
      </trans-unit>
      <trans-unit id="ERR_LocalTypeNameClash">
        <source>Embedding the interop type '{0}' from assembly '{1}' causes a name clash in the current assembly. Consider setting the 'Embed Interop Types' property to false.</source>
        <target state="translated">從組件 '{1}' 內嵌 Interop 類型 '{0}'，會造成目前組件中的名稱衝相突。請考慮將 [內嵌 Interop 類型] 屬性設定為 false。</target>
        <note />
      </trans-unit>
      <trans-unit id="WRN_ReferencedAssemblyReferencesLinkedPIA">
        <source>A reference was created to embedded interop assembly '{0}' because of an indirect reference to that assembly created by assembly '{1}'. Consider changing the 'Embed Interop Types' property on either assembly.</source>
        <target state="translated">已建立內嵌 Interop 組件 '{0}' 的參考，因為該組件的間接參考已由組件 '{1}' 所建立。請考慮變更其中任一組件的 [內嵌 Interop 類型] 屬性。</target>
        <note />
      </trans-unit>
      <trans-unit id="WRN_ReferencedAssemblyReferencesLinkedPIA_Title">
        <source>A reference was created to embedded interop assembly because of an indirect assembly reference</source>
        <target state="translated">已建立內嵌 Interop 組件的參考，因為參考間接組件</target>
        <note />
      </trans-unit>
      <trans-unit id="WRN_ReferencedAssemblyReferencesLinkedPIA_Description">
        <source>You have added a reference to an assembly using /link (Embed Interop Types property set to True). This instructs the compiler to embed interop type information from that assembly. However, the compiler cannot embed interop type information from that assembly because another assembly that you have referenced also references that assembly using /reference (Embed Interop Types property set to False).

To embed interop type information for both assemblies, use /link for references to each assembly (set the Embed Interop Types property to True).

To remove the warning, you can use /reference instead (set the Embed Interop Types property to False). In this case, a primary interop assembly (PIA) provides interop type information.</source>
        <target state="translated">您已使用 /link 新增組件參考 (內嵌 Interop 類型屬性設定為 True)。這會指示編譯器內嵌該組件中的 Interop 類型資訊。不過，編譯器無法內嵌該組件中的 Interop 類型資訊，因為您已參考的另一個組件也會使用 /reference 來參考該組件 (內嵌 Interop 類型屬性設定為 False)。

若要內嵌兩個組件的 Interop 類型資訊，請針對每一個組件參考使用 /link (內嵌 Interop 類型屬性設定為 True)。

若要移除警告，您可以改用 /reference (內嵌 Interop 類型屬性設定為 False)。在此情況下，主要 Interop 組件 (PIA) 會提供 Interop 類型資訊。</target>
        <note />
      </trans-unit>
      <trans-unit id="ERR_GenericsUsedAcrossAssemblies">
        <source>Type '{0}' from assembly '{1}' cannot be used across assembly boundaries because it has a generic type argument that is an embedded interop type.</source>
        <target state="translated">因為組件 '{1}' 的類型 '{0}' 具有屬於內嵌 Interop 類型的泛型類型引數，所以不可跨組件的界限使用。</target>
        <note />
      </trans-unit>
      <trans-unit id="ERR_NoCanonicalView">
        <source>Cannot find the interop type that matches the embedded interop type '{0}'. Are you missing an assembly reference?</source>
        <target state="translated">找不到符合內嵌 Interop 類型 '{0}' 的 Interop 類型。是否遺漏了組件參考?</target>
        <note />
      </trans-unit>
      <trans-unit id="ERR_ByRefReturnUnsupported">
        <source>By-reference return type 'ref {0}' is not supported.</source>
        <target state="translated">不支援傳址方式傳回類型 'ref {0}'。</target>
        <note />
      </trans-unit>
      <trans-unit id="ERR_NetModuleNameMismatch">
        <source>Module name '{0}' stored in '{1}' must match its filename.</source>
        <target state="translated">儲存在 '{1}' 中的模組名稱 '{0}'，必須符合其檔案名稱。</target>
        <note />
      </trans-unit>
      <trans-unit id="ERR_BadModuleName">
        <source>Invalid module name: {0}</source>
        <target state="translated">模組名稱 {0} 無效</target>
        <note />
      </trans-unit>
      <trans-unit id="ERR_BadCompilationOptionValue">
        <source>Invalid '{0}' value: '{1}'.</source>
        <target state="translated">無效的 '{0}' 值: '{1}'。</target>
        <note />
      </trans-unit>
      <trans-unit id="ERR_BadAppConfigPath">
        <source>AppConfigPath must be absolute.</source>
        <target state="translated">AppConfigPath 必須是絕對路徑。</target>
        <note />
      </trans-unit>
      <trans-unit id="WRN_AssemblyAttributeFromModuleIsOverridden">
        <source>Attribute '{0}' from module '{1}' will be ignored in favor of the instance appearing in source</source>
        <target state="translated">將會忽略模組 '{1}' 中的屬性 '{0}'，改用出現在來源中的執行個體。</target>
        <note />
      </trans-unit>
      <trans-unit id="WRN_AssemblyAttributeFromModuleIsOverridden_Title">
        <source>Attribute will be ignored in favor of the instance appearing in source</source>
        <target state="translated">因來源中出現的執行個體，將會忽略屬性</target>
        <note />
      </trans-unit>
      <trans-unit id="ERR_CmdOptionConflictsSource">
        <source>Attribute '{0}' given in a source file conflicts with option '{1}'.</source>
        <target state="translated">原始程式檔中所提供的屬性 '{0}'，與選項 '{1}' 相衝突。</target>
        <note />
      </trans-unit>
      <trans-unit id="ERR_FixedBufferTooManyDimensions">
        <source>A fixed buffer may only have one dimension.</source>
        <target state="translated">固定緩衝區只能有一個維度。</target>
        <note />
      </trans-unit>
      <trans-unit id="WRN_ReferencedAssemblyDoesNotHaveStrongName">
        <source>Referenced assembly '{0}' does not have a strong name.</source>
        <target state="translated">參考組件 '{0}' 沒有強式名稱。</target>
        <note />
      </trans-unit>
      <trans-unit id="WRN_ReferencedAssemblyDoesNotHaveStrongName_Title">
        <source>Referenced assembly does not have a strong name</source>
        <target state="translated">參考的組件沒有強式名稱</target>
        <note />
      </trans-unit>
      <trans-unit id="ERR_InvalidSignaturePublicKey">
        <source>Invalid signature public key specified in AssemblySignatureKeyAttribute.</source>
        <target state="translated">AssemblySignatureKeyAttribute 中指定的簽章公開金鑰無效。</target>
        <note />
      </trans-unit>
      <trans-unit id="ERR_ExportedTypeConflictsWithDeclaration">
        <source>Type '{0}' exported from module '{1}' conflicts with type declared in primary module of this assembly.</source>
        <target state="translated">從模組 '{1}' 匯出的類型 '{0}' 與此組件的主要模組中所宣告之類型相衝突。</target>
        <note />
      </trans-unit>
      <trans-unit id="ERR_ExportedTypesConflict">
        <source>Type '{0}' exported from module '{1}' conflicts with type '{2}' exported from module '{3}'.</source>
        <target state="translated">從模組 '{1}' 匯出的類型 '{0}' 與從模組 '{3}' 匯出的類型 '{2}' 相衝突。</target>
        <note />
      </trans-unit>
      <trans-unit id="ERR_ForwardedTypeConflictsWithDeclaration">
        <source>Forwarded type '{0}' conflicts with type declared in primary module of this assembly.</source>
        <target state="translated">轉送的類型 '{0}' 與此組件主要模組中所宣告的類型相衝突。</target>
        <note />
      </trans-unit>
      <trans-unit id="ERR_ForwardedTypesConflict">
        <source>Type '{0}' forwarded to assembly '{1}' conflicts with type '{2}' forwarded to assembly '{3}'.</source>
        <target state="translated">轉送到組件 '{1}' 的類型 '{0}' 與轉送到組件 '{3}' 的類型 '{2}' 相衝突。</target>
        <note />
      </trans-unit>
      <trans-unit id="ERR_ForwardedTypeConflictsWithExportedType">
        <source>Type '{0}' forwarded to assembly '{1}' conflicts with type '{2}' exported from module '{3}'.</source>
        <target state="translated">轉送到組件 '{1}' 的類型 '{0}' 與從模組 '{3}' 匯出的類型 '{2}' 相衝突。</target>
        <note />
      </trans-unit>
      <trans-unit id="WRN_RefCultureMismatch">
        <source>Referenced assembly '{0}' has different culture setting of '{1}'.</source>
        <target state="translated">參考組件 '{0}' 有不同的文化特性設定 '{1}'。</target>
        <note />
      </trans-unit>
      <trans-unit id="WRN_RefCultureMismatch_Title">
        <source>Referenced assembly has different culture setting</source>
        <target state="translated">參考的組件具有不同文化特性設定</target>
        <note />
      </trans-unit>
      <trans-unit id="ERR_AgnosticToMachineModule">
        <source>Agnostic assembly cannot have a processor specific module '{0}'.</source>
        <target state="translated">無從驗證的組件不可有處理器專屬的模組 '{0}'。</target>
        <note />
      </trans-unit>
      <trans-unit id="ERR_ConflictingMachineModule">
        <source>Assembly and module '{0}' cannot target different processors.</source>
        <target state="translated">組件與模組 '{0}' 的目標處理器不可不同。</target>
        <note />
      </trans-unit>
      <trans-unit id="WRN_ConflictingMachineAssembly">
        <source>Referenced assembly '{0}' targets a different processor.</source>
        <target state="translated">參考組件 '{0}' 以不同的處理器為目標。</target>
        <note />
      </trans-unit>
      <trans-unit id="WRN_ConflictingMachineAssembly_Title">
        <source>Referenced assembly targets a different processor</source>
        <target state="translated">參考的組件以不同的處理器為目標</target>
        <note />
      </trans-unit>
      <trans-unit id="ERR_CryptoHashFailed">
        <source>Cryptographic failure while creating hashes.</source>
        <target state="translated">建立雜湊時密碼編譯失敗。</target>
        <note />
      </trans-unit>
      <trans-unit id="ERR_MissingNetModuleReference">
        <source>Reference to '{0}' netmodule missing.</source>
        <target state="translated">遺漏 '{0}' netmodule 的參考。</target>
        <note />
      </trans-unit>
      <trans-unit id="ERR_NetModuleNameMustBeUnique">
        <source>Module '{0}' is already defined in this assembly. Each module must have a unique filename.</source>
        <target state="translated">模組 '{0}' 已定義在此組件中。每個模組都必須要有不重複的檔案名稱。</target>
        <note />
      </trans-unit>
      <trans-unit id="ERR_CantReadConfigFile">
        <source>Cannot read config file '{0}' -- '{1}'</source>
        <target state="translated">無法讀取組態檔 '{0}' -- '{1}'</target>
        <note />
      </trans-unit>
      <trans-unit id="ERR_EncNoPIAReference">
        <source>Cannot continue since the edit includes a reference to an embedded type: '{0}'.</source>
        <target state="translated">無法繼續，因為編輯包含內嵌類型的參考: '{0}'。</target>
        <note />
      </trans-unit>
      <trans-unit id="ERR_EncReferenceToAddedMember">
        <source>Member '{0}' added during the current debug session can only be accessed from within its declaring assembly '{1}'.</source>
        <target state="translated">在目前偵錯工作階段期間加入的成員 '{0}'，只能從其宣告組件中 '{1}' 存取。</target>
        <note />
      </trans-unit>
      <trans-unit id="ERR_MutuallyExclusiveOptions">
        <source>Compilation options '{0}' and '{1}' can't both be specified at the same time.</source>
        <target state="translated">不得同時指定編輯選項 '{0}' 與 '{1}'。</target>
        <note />
      </trans-unit>
      <trans-unit id="ERR_LinkedNetmoduleMetadataMustProvideFullPEImage">
        <source>Linked netmodule metadata must provide a full PE image: '{0}'.</source>
        <target state="translated">連結的 netmodule 中繼資料必須提供完整的 PE 影像: '{0}'。</target>
        <note />
      </trans-unit>
      <trans-unit id="ERR_BadPrefer32OnLib">
        <source>/platform:anycpu32bitpreferred can only be used with /t:exe, /t:winexe and /t:appcontainerexe</source>
        <target state="translated">/platform:anycpu32bitpreferred 只可與 /t:exe、/t:winexe 和 /t:appcontainerexe 一起使用</target>
        <note />
      </trans-unit>
      <trans-unit id="IDS_PathList">
        <source>&lt;path list&gt;</source>
        <target state="translated">&lt;路徑清單&gt;</target>
        <note />
      </trans-unit>
      <trans-unit id="IDS_Text">
        <source>&lt;text&gt;</source>
        <target state="translated">&lt;文字&gt;</target>
        <note />
      </trans-unit>
      <trans-unit id="IDS_FeatureNullPropagatingOperator">
        <source>null propagating operator</source>
        <target state="translated">null 散佈運算子</target>
        <note />
      </trans-unit>
      <trans-unit id="IDS_FeatureExpressionBodiedMethod">
        <source>expression-bodied method</source>
        <target state="translated">運算式主體方法</target>
        <note />
      </trans-unit>
      <trans-unit id="IDS_FeatureExpressionBodiedProperty">
        <source>expression-bodied property</source>
        <target state="translated">運算式主體屬性</target>
        <note />
      </trans-unit>
      <trans-unit id="IDS_FeatureExpressionBodiedIndexer">
        <source>expression-bodied indexer</source>
        <target state="translated">運算式主體索引子</target>
        <note />
      </trans-unit>
      <trans-unit id="IDS_FeatureAutoPropertyInitializer">
        <source>auto property initializer</source>
        <target state="translated">Auto 屬性初始設定式</target>
        <note />
      </trans-unit>
      <trans-unit id="IDS_Namespace1">
        <source>&lt;namespace&gt;</source>
        <target state="translated">&lt;命名空間&gt;</target>
        <note />
      </trans-unit>
      <trans-unit id="IDS_FeatureRefLocalsReturns">
        <source>byref locals and returns</source>
        <target state="translated">Byref 本機與傳回</target>
        <note />
      </trans-unit>
      <trans-unit id="IDS_FeatureReadOnlyReferences">
        <source>readonly references</source>
        <target state="translated">唯讀參考</target>
        <note />
      </trans-unit>
      <trans-unit id="IDS_FeatureRefStructs">
        <source>ref structs</source>
        <target state="translated">ref struct</target>
        <note />
      </trans-unit>
      <trans-unit id="CompilationC">
        <source>Compilation (C#): </source>
        <target state="translated">編譯 (C#): </target>
        <note />
      </trans-unit>
      <trans-unit id="SyntaxNodeIsNotWithinSynt">
        <source>Syntax node is not within syntax tree</source>
        <target state="translated">語法節點不在語法樹狀結構內</target>
        <note />
      </trans-unit>
      <trans-unit id="LocationMustBeProvided">
        <source>Location must be provided in order to provide minimal type qualification.</source>
        <target state="translated">必須提供位置，才可提供最基本的類型限定性條件。</target>
        <note />
      </trans-unit>
      <trans-unit id="SyntaxTreeSemanticModelMust">
        <source>SyntaxTreeSemanticModel must be provided in order to provide minimal type qualification.</source>
        <target state="translated">必須提供 SyntaxTreeSemanticModel，才可提供最基本的類型限定性條件。</target>
        <note />
      </trans-unit>
      <trans-unit id="CantReferenceCompilationOf">
        <source>Can't reference compilation of type '{0}' from {1} compilation.</source>
        <target state="translated">無法從 {1} 編譯來參考類型為 '{0}' 的編譯</target>
        <note />
      </trans-unit>
      <trans-unit id="SyntaxTreeAlreadyPresent">
        <source>Syntax tree already present</source>
        <target state="translated">語法樹狀結構已存在</target>
        <note />
      </trans-unit>
      <trans-unit id="SubmissionCanOnlyInclude">
        <source>Submission can only include script code.</source>
        <target state="translated">提交只能包含指令碼。</target>
        <note />
      </trans-unit>
      <trans-unit id="SubmissionCanHaveAtMostOne">
        <source>Submission can have at most one syntax tree.</source>
        <target state="translated">提交最多可以有一個語法樹狀結構。</target>
        <note />
      </trans-unit>
      <trans-unit id="TreeMustHaveARootNodeWith">
        <source>tree must have a root node with SyntaxKind.CompilationUnit</source>
        <target state="translated">樹狀結構必須要有包含 SyntaxKind.CompilationUnit 的根節點</target>
        <note />
      </trans-unit>
      <trans-unit id="TypeArgumentCannotBeNull">
        <source>Type argument cannot be null</source>
        <target state="translated">類型引數不可為 null</target>
        <note />
      </trans-unit>
      <trans-unit id="WrongNumberOfTypeArguments">
        <source>Wrong number of type arguments</source>
        <target state="translated">類型引數的數目錯誤</target>
        <note />
      </trans-unit>
      <trans-unit id="NameConflictForName">
        <source>Name conflict for name {0}</source>
        <target state="translated">名稱 {0} 發生名稱衝突</target>
        <note />
      </trans-unit>
      <trans-unit id="LookupOptionsHasInvalidCombo">
        <source>LookupOptions has an invalid combination of options</source>
        <target state="translated">LookupOptions 的選項組合無效</target>
        <note />
      </trans-unit>
      <trans-unit id="ItemsMustBeNonEmpty">
        <source>items: must be non-empty</source>
        <target state="translated">項目: 不可為空白</target>
        <note />
      </trans-unit>
      <trans-unit id="UseVerbatimIdentifier">
        <source>Use Microsoft.CodeAnalysis.CSharp.SyntaxFactory.Identifier or Microsoft.CodeAnalysis.CSharp.SyntaxFactory.VerbatimIdentifier to create identifier tokens.</source>
        <target state="translated">使用 Microsoft.CodeAnalysis.CSharp.SyntaxFactory.Identifier 或 Microsoft.CodeAnalysis.CSharp.SyntaxFactory.VerbatimIdentifier 來建立識別項語彙基元。</target>
        <note />
      </trans-unit>
      <trans-unit id="UseLiteralForTokens">
        <source>Use Microsoft.CodeAnalysis.CSharp.SyntaxFactory.Literal to create character literal tokens.</source>
        <target state="translated">使用 Microsoft.CodeAnalysis.CSharp.SyntaxFactory.Literal 來建立字元常值語彙基元。</target>
        <note />
      </trans-unit>
      <trans-unit id="UseLiteralForNumeric">
        <source>Use Microsoft.CodeAnalysis.CSharp.SyntaxFactory.Literal to create numeric literal tokens.</source>
        <target state="translated">使用 Microsoft.CodeAnalysis.CSharp.SyntaxFactory.Literal 來建立數值常值語彙基元。</target>
        <note />
      </trans-unit>
      <trans-unit id="ThisMethodCanOnlyBeUsedToCreateTokens">
        <source>This method can only be used to create tokens - {0} is not a token kind.</source>
        <target state="translated">此方法只可用以建立語彙基元 - {0} 不是語彙基元種類。</target>
        <note />
      </trans-unit>
      <trans-unit id="GenericParameterDefinition">
        <source>Generic parameter is definition when expected to be reference {0}</source>
        <target state="translated">泛型參數為定義，但其必須是參考 {0}。</target>
        <note />
      </trans-unit>
      <trans-unit id="InvalidGetDeclarationNameMultipleDeclarators">
        <source>Called GetDeclarationName for a declaration node that can possibly contain multiple variable declarators.</source>
        <target state="translated">為可能包含多重變數宣告子的宣告節點，呼叫了 GetDeclarationName。</target>
        <note />
      </trans-unit>
      <trans-unit id="TreeNotPartOfCompilation">
        <source>tree not part of compilation</source>
        <target state="translated">樹狀結構不是編譯的一部分</target>
        <note />
      </trans-unit>
      <trans-unit id="PositionIsNotWithinSyntax">
        <source>Position is not within syntax tree with full span {0}</source>
        <target state="translated">位置不在有完整範圍 {0} 的語法樹狀結構內</target>
        <note />
      </trans-unit>
      <trans-unit id="WRN_BadUILang">
        <source>The language name '{0}' is invalid.</source>
        <target state="translated">語言名稱 '{0}' 無效。</target>
        <note />
      </trans-unit>
      <trans-unit id="WRN_BadUILang_Title">
        <source>The language name is invalid</source>
        <target state="translated">語言名稱無效</target>
        <note />
      </trans-unit>
      <trans-unit id="ERR_UnsupportedTransparentIdentifierAccess">
        <source>Transparent identifier member access failed for field '{0}' of '{1}'.  Does the data being queried implement the query pattern?</source>
        <target state="translated">透明識別項成員存取 '{1}' 的欄位 '{0}' 失敗。目前正在查詢的資料是否會實作查詢模式?</target>
        <note />
      </trans-unit>
      <trans-unit id="ERR_ParamDefaultValueDiffersFromAttribute">
        <source>The parameter has multiple distinct default values.</source>
        <target state="translated">此參數有多個相異的預設值。</target>
        <note />
      </trans-unit>
      <trans-unit id="ERR_FieldHasMultipleDistinctConstantValues">
        <source>The field has multiple distinct constant values.</source>
        <target state="translated">此欄位有多個相異的常數值。</target>
        <note />
      </trans-unit>
      <trans-unit id="WRN_UnqualifiedNestedTypeInCref">
        <source>Within cref attributes, nested types of generic types should be qualified.</source>
        <target state="translated">在 cref 屬性中，泛型類型的巢狀類型必須符合規定。</target>
        <note />
      </trans-unit>
      <trans-unit id="WRN_UnqualifiedNestedTypeInCref_Title">
        <source>Within cref attributes, nested types of generic types should be qualified</source>
        <target state="translated">在 cref 屬性中，泛型類型的巢狀類型必須符合規定</target>
        <note />
      </trans-unit>
      <trans-unit id="NotACSharpSymbol">
        <source>Not a C# symbol.</source>
        <target state="translated">不是 C# 符號。</target>
        <note />
      </trans-unit>
      <trans-unit id="HDN_UnusedUsingDirective">
        <source>Unnecessary using directive.</source>
        <target state="translated">不必要的 using 指示詞。</target>
        <note />
      </trans-unit>
      <trans-unit id="HDN_UnusedExternAlias">
        <source>Unused extern alias.</source>
        <target state="translated">未使用的外部別名。</target>
        <note />
      </trans-unit>
      <trans-unit id="ElementsCannotBeNull">
        <source>Elements cannot be null.</source>
        <target state="translated">項目不可為 null。</target>
        <note />
      </trans-unit>
      <trans-unit id="IDS_LIB_ENV">
        <source>LIB environment variable</source>
        <target state="translated">LIB 環境變數</target>
        <note />
      </trans-unit>
      <trans-unit id="IDS_LIB_OPTION">
        <source>/LIB option</source>
        <target state="translated">/LIB 選項</target>
        <note />
      </trans-unit>
      <trans-unit id="IDS_REFERENCEPATH_OPTION">
        <source>/REFERENCEPATH option</source>
        <target state="translated">/REFERENCEPATH 選項</target>
        <note />
      </trans-unit>
      <trans-unit id="IDS_DirectoryDoesNotExist">
        <source>directory does not exist</source>
        <target state="translated">目錄不存在</target>
        <note />
      </trans-unit>
      <trans-unit id="IDS_DirectoryHasInvalidPath">
        <source>path is too long or invalid</source>
        <target state="translated">路徑太長或無效</target>
        <note />
      </trans-unit>
      <trans-unit id="WRN_NoRuntimeMetadataVersion">
        <source>No value for RuntimeMetadataVersion found. No assembly containing System.Object was found nor was a value for RuntimeMetadataVersion specified through options.</source>
        <target state="translated">找不到 RuntimeMetadataVersion 的值。找不到任何包含 System.Object 的組件，也未透過選項指定 RuntimeMetadataVersion 的值。</target>
        <note />
      </trans-unit>
      <trans-unit id="WRN_NoRuntimeMetadataVersion_Title">
        <source>No value for RuntimeMetadataVersion found</source>
        <target state="translated">找不到 RuntimeMetadataVersion 的值</target>
        <note />
      </trans-unit>
      <trans-unit id="WrongSemanticModelType">
        <source>Expected a {0} SemanticModel.</source>
        <target state="translated">必須是 {0} SemanticModel。</target>
        <note />
      </trans-unit>
      <trans-unit id="IDS_FeatureLambda">
        <source>lambda expression</source>
        <target state="translated">Lambda 運算式</target>
        <note />
      </trans-unit>
      <trans-unit id="ERR_FeatureNotAvailableInVersion1">
        <source>Feature '{0}' is not available in C# 1. Please use language version {1} or greater.</source>
        <target state="translated">C# 1 中無法使用 '{0}' 功能。請使用語言版本 {1} 或更高的版本。</target>
        <note />
      </trans-unit>
      <trans-unit id="ERR_FeatureNotAvailableInVersion2">
        <source>Feature '{0}' is not available in C# 2. Please use language version {1} or greater.</source>
        <target state="translated">C# 2 中無法使用 '{0}' 功能。請使用語言版本 {1} 或更高的版本。</target>
        <note />
      </trans-unit>
      <trans-unit id="ERR_FeatureNotAvailableInVersion3">
        <source>Feature '{0}' is not available in C# 3. Please use language version {1} or greater.</source>
        <target state="translated">C# 3 中無法使用 '{0}' 功能。請使用語言版本 {1} 或更高的版本。</target>
        <note />
      </trans-unit>
      <trans-unit id="ERR_FeatureNotAvailableInVersion4">
        <source>Feature '{0}' is not available in C# 4. Please use language version {1} or greater.</source>
        <target state="translated">C# 4 中無法使用 '{0}' 功能。請使用語言版本 {1} 或更高的版本。</target>
        <note />
      </trans-unit>
      <trans-unit id="ERR_FeatureNotAvailableInVersion5">
        <source>Feature '{0}' is not available in C# 5. Please use language version {1} or greater.</source>
        <target state="translated">C# 5 中無法使用 '{0}' 功能。請使用語言版本 {1} 或更高的版本。</target>
        <note />
      </trans-unit>
      <trans-unit id="ERR_FeatureNotAvailableInVersion6">
        <source>Feature '{0}' is not available in C# 6. Please use language version {1} or greater.</source>
        <target state="translated">C# 6 中無法使用 '{0}' 功能。請使用語言版本 {1} 或更高的版本。</target>
        <note />
      </trans-unit>
      <trans-unit id="ERR_FeatureNotAvailableInVersion7">
        <source>Feature '{0}' is not available in C# 7.0. Please use language version {1} or greater.</source>
        <target state="translated">C# 7.0 中未提供功能 '{0}'。請使用語言版本 {1} 或更高版本。</target>
        <note />
      </trans-unit>
      <trans-unit id="ERR_FeatureIsUnimplemented">
        <source>Feature '{0}' is not implemented in this compiler.</source>
        <target state="translated">功能 '{0}' 未在此編譯器實作。</target>
        <note />
      </trans-unit>
      <trans-unit id="IDS_VersionExperimental">
        <source>'experimental'</source>
        <target state="translated">'「實驗」</target>
        <note />
      </trans-unit>
      <trans-unit id="PositionNotWithinTree">
        <source>Position must be within span of the syntax tree.</source>
        <target state="translated">位置必須在語法樹狀結構的範圍內。</target>
        <note />
      </trans-unit>
      <trans-unit id="SpeculatedSyntaxNodeCannotBelongToCurrentCompilation">
        <source>Syntax node to be speculated cannot belong to a syntax tree from the current compilation.</source>
        <target state="translated">要推測的語法節點，不可屬於目前編譯的語法樹狀結構。</target>
        <note />
      </trans-unit>
      <trans-unit id="ChainingSpeculativeModelIsNotSupported">
        <source>Chaining speculative semantic model is not supported. You should create a speculative model from the non-speculative ParentModel.</source>
        <target state="translated">不支援鏈結理論式語意模型。應從非理論式 ParentModel 建立理論式模型。</target>
        <note />
      </trans-unit>
      <trans-unit id="IDS_ToolName">
        <source>Microsoft (R) Visual C# Compiler</source>
        <target state="translated">Microsoft (R) Visual C# 編譯器</target>
        <note />
      </trans-unit>
      <trans-unit id="IDS_LogoLine1">
        <source>{0} version {1}</source>
        <target state="translated">{0} 版 {1} </target>
        <note />
      </trans-unit>
      <trans-unit id="IDS_LogoLine2">
        <source>Copyright (C) Microsoft Corporation. All rights reserved.</source>
        <target state="translated">Copyright (C) Microsoft Corporation. 著作權所有，並保留一切權利。</target>
        <note />
      </trans-unit>
      <trans-unit id="IDS_LangVersions">
        <source>Supported language versions:</source>
        <target state="translated">支援的語言版本:</target>
        <note />
      </trans-unit>
      <trans-unit id="IDS_CSCHelp">
        <source>
                             Visual C# Compiler Options

                       - OUTPUT FILES -
-out:&lt;file&gt;                   Specify output file name (default: base name of
                              file with main class or first file)
-target:exe                   Build a console executable (default) (Short
                              form: -t:exe)
-target:winexe                Build a Windows executable (Short form:
                              -t:winexe)
-target:library               Build a library (Short form: -t:library)
-target:module                Build a module that can be added to another
                              assembly (Short form: -t:module)
-target:appcontainerexe       Build an Appcontainer executable (Short form:
                              -t:appcontainerexe)
-target:winmdobj              Build a Windows Runtime intermediate file that
                              is consumed by WinMDExp (Short form: -t:winmdobj)
-doc:&lt;file&gt;                   XML Documentation file to generate
-refout:&lt;file&gt;                Reference assembly output to generate
-platform:&lt;string&gt;            Limit which platforms this code can run on: x86,
                              Itanium, x64, arm, arm64, anycpu32bitpreferred, or
                              anycpu. The default is anycpu.

                       - INPUT FILES -
-recurse:&lt;wildcard&gt;           Include all files in the current directory and
                              subdirectories according to the wildcard
                              specifications
-reference:&lt;alias&gt;=&lt;file&gt;     Reference metadata from the specified assembly
                              file using the given alias (Short form: -r)
-reference:&lt;file list&gt;        Reference metadata from the specified assembly
                              files (Short form: -r)
-addmodule:&lt;file list&gt;        Link the specified modules into this assembly
-link:&lt;file list&gt;             Embed metadata from the specified interop
                              assembly files (Short form: -l)
-analyzer:&lt;file list&gt;         Run the analyzers from this assembly
                              (Short form: -a)
-additionalfile:&lt;file list&gt;   Additional files that don't directly affect code
                              generation but may be used by analyzers for producing
                              errors or warnings.
-embed                        Embed all source files in the PDB.
-embed:&lt;file list&gt;            Embed specific files in the PDB

                       - RESOURCES -
-win32res:&lt;file&gt;              Specify a Win32 resource file (.res)
-win32icon:&lt;file&gt;             Use this icon for the output
-win32manifest:&lt;file&gt;         Specify a Win32 manifest file (.xml)
-nowin32manifest              Do not include the default Win32 manifest
-resource:&lt;resinfo&gt;           Embed the specified resource (Short form: -res)
-linkresource:&lt;resinfo&gt;       Link the specified resource to this assembly
                              (Short form: -linkres) Where the resinfo format
                              is &lt;file&gt;[,&lt;string name&gt;[,public|private]]

                       - CODE GENERATION -
-debug[+|-]                   Emit debugging information
-debug:{full|pdbonly|portable|embedded}
                              Specify debugging type ('full' is default,
                              'portable' is a cross-platform format,
                              'embedded' is a cross-platform format embedded into
                              the target .dll or .exe)
-optimize[+|-]                Enable optimizations (Short form: -o)
-deterministic                Produce a deterministic assembly
                              (including module version GUID and timestamp)
-refonly                      Produce a reference assembly in place of the main output
-instrument:TestCoverage      Produce an assembly instrumented to collect
                              coverage information
-sourcelink:&lt;file&gt;            Source link info to embed into PDB.

                       - ERRORS AND WARNINGS -
-warnaserror[+|-]             Report all warnings as errors
-warnaserror[+|-]:&lt;warn list&gt; Report specific warnings as errors
-warn:&lt;n&gt;                     Set warning level (0-4) (Short form: -w)
-nowarn:&lt;warn list&gt;           Disable specific warning messages
-ruleset:&lt;file&gt;               Specify a ruleset file that disables specific
                              diagnostics.
-errorlog:&lt;file&gt;              Specify a file to log all compiler and analyzer
                              diagnostics.
-reportanalyzer               Report additional analyzer information, such as
                              execution time.

                       - LANGUAGE -
-checked[+|-]                 Generate overflow checks
-unsafe[+|-]                  Allow 'unsafe' code
-define:&lt;symbol list&gt;         Define conditional compilation symbol(s) (Short
                              form: -d)
-langversion:?                Display the allowed values for language version
-langversion:&lt;string&gt;         Specify language version such as
                              `default` (latest major version), or
                              `latest` (latest version, including minor versions),
                              or specific versions like `6` or `7.1`
-nullable[+|-]                Enable/disable Nullable Reference Types feature

                       - SECURITY -
-delaysign[+|-]               Delay-sign the assembly using only the public
                              portion of the strong name key
-publicsign[+|-]              Public-sign the assembly using only the public
                              portion of the strong name key
-keyfile:&lt;file&gt;               Specify a strong name key file
-keycontainer:&lt;string&gt;        Specify a strong name key container
-highentropyva[+|-]           Enable high-entropy ASLR

                       - MISCELLANEOUS -
@&lt;file&gt;                       Read response file for more options
-help                         Display this usage message (Short form: -?)
-nologo                       Suppress compiler copyright message
-noconfig                     Do not auto include CSC.RSP file
-parallel[+|-]                Concurrent build.
-version                      Display the compiler version number and exit.

                       - ADVANCED -
-baseaddress:&lt;address&gt;        Base address for the library to be built
-checksumalgorithm:&lt;alg&gt;      Specify algorithm for calculating source file
                              checksum stored in PDB. Supported values are:
                              SHA1 (default) or SHA256.
-codepage:&lt;n&gt;                 Specify the codepage to use when opening source
                              files
-utf8output                   Output compiler messages in UTF-8 encoding
-main:&lt;type&gt;                  Specify the type that contains the entry point
                              (ignore all other possible entry points) (Short
                              form: -m)
-fullpaths                    Compiler generates fully qualified paths
-filealign:&lt;n&gt;                Specify the alignment used for output file
                              sections
-pathmap:&lt;K1&gt;=&lt;V1&gt;,&lt;K2&gt;=&lt;V2&gt;,...
                              Specify a mapping for source path names output by
                              the compiler.
-pdb:&lt;file&gt;                   Specify debug information file name (default:
                              output file name with .pdb extension)
-errorendlocation             Output line and column of the end location of
                              each error
-preferreduilang              Specify the preferred output language name.
-nostdlib[+|-]                Do not reference standard library (mscorlib.dll)
-subsystemversion:&lt;string&gt;    Specify subsystem version of this assembly
-lib:&lt;file list&gt;              Specify additional directories to search in for
                              references
-errorreport:&lt;string&gt;         Specify how to handle internal compiler errors:
                              prompt, send, queue, or none. The default is
                              queue.
-appconfig:&lt;file&gt;             Specify an application configuration file
                              containing assembly binding settings
-moduleassemblyname:&lt;string&gt;  Name of the assembly which this module will be
                              a part of
-modulename:&lt;string&gt;          Specify the name of the source module
</source>
        <target state="needs-review-translation">
                              Visual C# 編譯器選項

                        - 輸出檔案 -
 /out:&lt;檔案&gt;                  指定輸出檔案名稱 (預設: 具有主要
                               類別的檔案或第一個檔案的基底名稱)
 /target:exe                   建置主控台可執行檔 (預設) (簡短
                               形式: /t:exe)
 /target:winexe                建置 Windows 可執行檔 (簡短形式:
                               /t:winexe)
 /target:library               建置程式庫 (簡短形式: /t:library)
 /target:module                建置可新增至其他組件的
                               模組 (簡短形式: /t:module)
 /target:appcontainerexe       建置 Appcontainer 可執行檔 (簡短形式:
                               /t:appcontainerexe)
 /target:winmdobj              建置 WinMDExp 所使用的 Windows 執行階段
                               中繼檔案 (簡短形式: /t:winmdobj)
 /doc:&lt;檔案&gt;                   要產生的 XML 文件檔案
 /refout:&lt;檔案&gt;                要產生的參考組件輸出
 /platform:&lt;字串&gt;            限制此程式碼可執行的平台: x86、
                                Itanium、x64、arm、anycpu32bitpreferred 或
                               anycpu。預設為 anycpu。

                        - 輸入檔案 -
 /recurse:&lt;萬用字元&gt;           根據萬用字元規格，包含
                               目前目錄和子目錄中的所有
                               檔案
 /reference:&lt;別名&gt;=&lt;檔案&gt;     使用給定的別名，參考指定組件檔
                               的中繼資料 (簡短形式: /r)
 /reference:&lt;檔案清單&gt;         參考指定組件檔的
                               中繼資料 (簡短形式: /r)
 /addmodule:&lt;檔案清單&gt;        將指定的模組連結至這個組件中
 /link:&lt;檔案清單&gt;             從指定的 Interop 組件檔內嵌
                               中繼資料 (簡短形式: /l)
 /analyzer:&lt;檔案清單&gt;          從這個組件執行分析器
                               (簡短形式: /a)
 /additionalfile:&lt;檔案清單&gt;   不會直接影響程式碼產生，
                               但分析器可用以產生錯誤或警告的
                               其他檔案。
 /embed                        內嵌 PDB 中的所有來源檔案。
 /embed:&lt;檔案清單&gt;            內嵌 PDB 中的特定檔案

                        - 資源 -
 /win32res:&lt;檔案&gt;              指定 Win32 資源檔 (.res)
 /win32icon:&lt;檔案&gt;             在輸出使用此圖示
 /win32manifest:&lt;檔案&gt;          指定 Win32 資訊清單檔案 (.xml)
 /nowin32manifest              不要包含預設 Win32 資訊清單
 /resource:&lt;資源資訊&gt;           內嵌指定的資源 (簡短形式: /res)
 /linkresource:&lt;資源資訊&gt;       將指定的資源連結至這個組件
                               (簡短形式: /linkres) 其中 resinfo 的格式
                               為 &lt;檔案&gt;[,&lt;字串名稱&gt;[,public|private]]

                        - 程式碼產生 -
 /debug[+|-]                   發出偵錯資訊
 /debug:{full|pdbonly|portable|embedded}
                               指定偵錯類型 ('full' 為預設，
                               'portable' 為跨平台格式，
                               'embedded' 為內嵌至 target .dll 或 .exe 中的
                               跨平台格式)
 /optimize[+|-]                啟用最佳化 (簡短形式: /o)
 /deterministic                產生確定性組件
                               (包括模組版本 GUID 與時間戳記)
 /refonly                      產生參考組件以代替主要輸出
 /instrument:TestCoverage      產生檢測組件，以收集
                               涵蓋範圍資訊
 /sourcelink:&lt;檔案&gt;            要內嵌至 PDB 中的來源連結資訊。

                        - 錯誤與警告 -
 /warnaserror[+|-]             將所有警告回報為錯誤
 /warnaserror[+|-]:&lt;警告清單&gt; 將特定警告回報為錯誤
 /warn:&lt;n&gt;                     設定警告層級 (0-4) (簡短形式: /w)
 /nowarn:&lt;警告清單&gt;           停用特定的警告訊息
 /ruleset:&lt;檔案&gt;                指定會停用特定診斷的
                                規則集檔案。
 /errorlog:&lt;檔案&gt;               指定要記錄所有編譯器和分析器診斷的
                               檔案。
 /reportanalyzer               回報其他分析器資訊，例如
                               執行時間。

                        - 語言 -
 /checked[+|-]                 產生溢位檢查
 /unsafe[+|-]                  允許 'unsafe' 程式碼
 /define:&lt;符號清單&gt;         定義條件式編譯符號 (簡短
                               形式: /d)
 /langversion:?                顯示語言版本允許的值
 /langversion:&lt;字串&gt;         指定語言版本，例如
                               `default` (最新的主要版本)、
                               `latest` (最新版本，包含次要版本)
                               或特定版本，例如 `6` 或 `7.1`

                        - 安全性 -
 /delaysign[+|-]                只使用強式名稱金鑰的公開部分
                               延遲簽署組件
 /publicsign[+|-]              只使用強式名稱金鑰的公開部分
                               公開簽署組件
 /keyfile:&lt;檔案&gt;                指定強式名稱金鑰檔
 /keycontainer:&lt;字串&gt;         指定強式名稱金鑰容器
 /highentropyva[+|-]           啟用高熵 ASLR

                        - 其他 -
 @&lt;檔案&gt;                        讀取回應檔以取得更多選項
 /help                         顯示這個使用訊息 (簡短形式: /?)
 /nologo                       隱藏編譯器著作權訊息
 /noconfig                     不自動納入 CSC.RSP 檔
 /parallel[+|-]                 並行建置。
 /version                      顯示編譯器版本號碼並結束。

                        - 進階 -
 /baseaddress:&lt;位址&gt;        要建置的程式庫基底位址
 /checksumalgorithm:&lt;演算法&gt;      為計算儲存在 PDB 中的原始
                               程式檔總和檢查碼指定演算法。支援的值為:
                               SHA1 (預設) 或 SHA256。
 /codepage:&lt;n&gt;                 指定開啟原始程式檔時要使用的
                               字碼頁
 /utf8output                   以 UTF-8 編碼方式輸出編譯器訊息
 /main:&lt;類型&gt;                  指定包含進入點
                               (忽略所有其他可能的進入點) (簡短
                               形式: /m)
 /fullpaths                    編譯器會產生完整路徑
 /filealign:&lt;n&gt;                 指定用於輸出檔案區段的
                               對齊方式
 /pathmap:&lt;K1&gt;=&lt;V1&gt;,&lt;K2&gt;=&lt;V2&gt;,...
                               為編譯器輸出的來源路徑名稱
                               指定對應。
 /pdb:&lt;檔案&gt;                   指定偵錯資訊檔案名稱 (預設:
                               副檔名為 .pdb 的輸出檔案名稱)
 /errorendlocation             輸出每個錯誤之結束位置的
                               行與欄
 /preferreduilang              指定慣用的輸出語言名稱。
 /nostdlib[+|-]                不要參考標準程式庫 (mscorlib.dll)
 /subsystemversion:&lt;字串&gt;    指定這個組件的子系統版本
 /lib:&lt;檔案清單&gt;              指定要搜尋的其他目錄以供
                               參考
 /errorreport:&lt;字串&gt;         指定如何處理內部編譯器錯誤:
                               prompt、send、queue 或 none。預設為 
                               queue。
 /appconfig:&lt;檔案&gt;             指定包含組件繫結設定的
                               應用程式設定檔
 /moduleassemblyname:&lt;字串&gt;  組件名稱，其中將會包含
                               此模組
 /modulename:&lt;字串&gt;          指定來源模組的名稱
</target>
        <note>Visual C# Compiler Options</note>
      </trans-unit>
      <trans-unit id="ERR_ComImportWithInitializers">
        <source>'{0}': a class with the ComImport attribute cannot specify field initializers.</source>
        <target state="translated">'{0}': 具有 ComImport 屬性的類別不可指定欄位初始設定式。</target>
        <note />
      </trans-unit>
      <trans-unit id="WRN_PdbLocalNameTooLong">
        <source>Local name '{0}' is too long for PDB.  Consider shortening or compiling without /debug.</source>
        <target state="translated">區域變數名稱 '{0}' 對 PDB 而言太長。請考慮將其縮短，或在編譯時不要使用 /debug。</target>
        <note />
      </trans-unit>
      <trans-unit id="WRN_PdbLocalNameTooLong_Title">
        <source>Local name is too long for PDB</source>
        <target state="translated">PDB 的本機名稱太長</target>
        <note />
      </trans-unit>
      <trans-unit id="ERR_RetNoObjectRequiredLambda">
        <source>Anonymous function converted to a void returning delegate cannot return a value</source>
        <target state="translated">轉換成 void 傳回委派的匿名函式，不可傳回值。</target>
        <note />
      </trans-unit>
      <trans-unit id="ERR_TaskRetNoObjectRequiredLambda">
        <source>Async lambda expression converted to a 'Task' returning delegate cannot return a value. Did you intend to return 'Task&lt;T&gt;'?</source>
        <target state="translated">轉換成 'Task' 傳回委派的非同步 Lambda 運算式，不可傳回值。原本希望傳回 'Task&lt;T&gt;' 嗎?</target>
        <note />
      </trans-unit>
      <trans-unit id="WRN_AnalyzerCannotBeCreated">
        <source>An instance of analyzer {0} cannot be created from {1} : {2}.</source>
        <target state="translated">不可從 {1} 建立分析器 {0} 的執行個體: {2}。</target>
        <note />
      </trans-unit>
      <trans-unit id="WRN_AnalyzerCannotBeCreated_Title">
        <source>An analyzer instance cannot be created</source>
        <target state="translated">無法建立分析器執行個體</target>
        <note />
      </trans-unit>
      <trans-unit id="WRN_NoAnalyzerInAssembly">
        <source>The assembly {0} does not contain any analyzers.</source>
        <target state="translated">組件 {0} 不包含任何分析器。</target>
        <note />
      </trans-unit>
      <trans-unit id="WRN_NoAnalyzerInAssembly_Title">
        <source>Assembly does not contain any analyzers</source>
        <target state="translated">組件不包含任何分析器</target>
        <note />
      </trans-unit>
      <trans-unit id="WRN_UnableToLoadAnalyzer">
        <source>Unable to load Analyzer assembly {0} : {1}</source>
        <target state="translated">無法載入分析器組件 {0} : {1}</target>
        <note />
      </trans-unit>
      <trans-unit id="WRN_UnableToLoadAnalyzer_Title">
        <source>Unable to load Analyzer assembly</source>
        <target state="translated">無法載入分析器組件</target>
        <note />
      </trans-unit>
      <trans-unit id="INF_UnableToLoadSomeTypesInAnalyzer">
        <source>Skipping some types in analyzer assembly {0} due to a ReflectionTypeLoadException : {1}.</source>
        <target state="translated">因為 ReflectionTypeLoadException 之故，所以略過分析器組件 {0} 中的某些類型: {1}。</target>
        <note />
      </trans-unit>
      <trans-unit id="ERR_CantReadRulesetFile">
        <source>Error reading ruleset file {0} - {1}</source>
        <target state="translated">讀取規則集檔案 {0} 時發生錯誤 - {1}</target>
        <note />
      </trans-unit>
      <trans-unit id="ERR_BadPdbData">
        <source>Error reading debug information for '{0}'</source>
        <target state="translated">讀取 '{0}' 的偵錯資訊時發生錯誤</target>
        <note />
      </trans-unit>
      <trans-unit id="IDS_OperationCausedStackOverflow">
        <source>Operation caused a stack overflow.</source>
        <target state="translated">作業導致了堆疊溢位。</target>
        <note />
      </trans-unit>
      <trans-unit id="WRN_IdentifierOrNumericLiteralExpected">
        <source>Expected identifier or numeric literal.</source>
        <target state="translated">必須是識別項或數值常值。</target>
        <note />
      </trans-unit>
      <trans-unit id="WRN_IdentifierOrNumericLiteralExpected_Title">
        <source>Expected identifier or numeric literal</source>
        <target state="translated">必須是識別項或數值常值</target>
        <note />
      </trans-unit>
      <trans-unit id="ERR_InitializerOnNonAutoProperty">
        <source>Only auto-implemented properties can have initializers.</source>
        <target state="translated">只有自動實作的屬性可以有初始設定式。</target>
        <note />
      </trans-unit>
      <trans-unit id="ERR_AutoPropertyMustHaveGetAccessor">
        <source>Auto-implemented properties must have get accessors.</source>
        <target state="translated">自動實作的屬性必須要有 get 存取子。</target>
        <note />
      </trans-unit>
      <trans-unit id="ERR_AutoPropertyMustOverrideSet">
        <source>Auto-implemented properties must override all accessors of the overridden property.</source>
        <target state="translated">自動實作的屬性必須覆寫已覆寫屬性的所有存取子。</target>
        <note />
      </trans-unit>
      <trans-unit id="ERR_AutoPropertyInitializerInInterface">
        <source>Auto-implemented properties inside interfaces cannot have initializers.</source>
        <target state="translated">介面內自動實作的屬性，不可有初始設定式。</target>
        <note />
      </trans-unit>
      <trans-unit id="ERR_InitializerInStructWithoutExplicitConstructor">
        <source>Structs without explicit constructors cannot contain members with initializers.</source>
        <target state="translated">沒有明確建構函式的結構，不可包含有初始設定式的成員。</target>
        <note />
      </trans-unit>
      <trans-unit id="ERR_EncodinglessSyntaxTree">
        <source>Cannot emit debug information for a source text without encoding.</source>
        <target state="translated">無法在不編碼的情況下，對原始程式文字發出偵錯資訊。</target>
        <note />
      </trans-unit>
      <trans-unit id="ERR_BlockBodyAndExpressionBody">
        <source>Block bodies and expression bodies cannot both be provided.</source>
        <target state="translated">不可同時提供區塊主體與運算式主體。</target>
        <note />
      </trans-unit>
      <trans-unit id="ERR_SwitchFallOut">
        <source>Control cannot fall out of switch from final case label ('{0}')</source>
        <target state="translated">控制項的位置不可位於最後一個 case 標籤 ('{0}') 的參數之外</target>
        <note />
      </trans-unit>
      <trans-unit id="ERR_UnexpectedBoundGenericName">
        <source>Type arguments are not allowed in the nameof operator.</source>
        <target state="translated">Nameof 運算子中不可使用類型引數。</target>
        <note />
      </trans-unit>
      <trans-unit id="ERR_NullPropagatingOpInExpressionTree">
        <source>An expression tree lambda may not contain a null propagating operator.</source>
        <target state="translated">運算式樹狀架構 Lambda 不可包含 null 散佈運算子。</target>
        <note />
      </trans-unit>
      <trans-unit id="ERR_DictionaryInitializerInExpressionTree">
        <source>An expression tree lambda may not contain a dictionary initializer.</source>
        <target state="translated">運算式樹狀架構 Lambda 不可包含字典初始設定式。</target>
        <note />
      </trans-unit>
      <trans-unit id="ERR_ExtensionCollectionElementInitializerInExpressionTree">
        <source>An extension Add method is not supported for a collection initializer in an expression lambda.</source>
        <target state="translated">運算式 Lambda 中的集合初始設定式不支援擴充功能 Add 方法。</target>
        <note />
      </trans-unit>
      <trans-unit id="IDS_FeatureNameof">
        <source>nameof operator</source>
        <target state="translated">nameof 運算子</target>
        <note />
      </trans-unit>
      <trans-unit id="IDS_FeatureDictionaryInitializer">
        <source>dictionary initializer</source>
        <target state="translated">字典初始設定式</target>
        <note />
      </trans-unit>
      <trans-unit id="ERR_UnclosedExpressionHole">
        <source>Missing close delimiter '}' for interpolated expression started with '{'.</source>
        <target state="translated">以 '{' 開頭的插入運算式遺漏結束分隔符號 '}' </target>
        <note />
      </trans-unit>
      <trans-unit id="ERR_SingleLineCommentInExpressionHole">
        <source>A single-line comment may not be used in an interpolated string.</source>
        <target state="translated">插入的字串中不能使用單行註解。</target>
        <note />
      </trans-unit>
      <trans-unit id="ERR_InsufficientStack">
        <source>An expression is too long or complex to compile</source>
        <target state="translated">運算式太長或太複雜，造成編譯困難</target>
        <note />
      </trans-unit>
      <trans-unit id="ERR_ExpressionHasNoName">
        <source>Expression does not have a name.</source>
        <target state="translated">運算式沒有名稱。</target>
        <note />
      </trans-unit>
      <trans-unit id="ERR_SubexpressionNotInNameof">
        <source>Sub-expression cannot be used in an argument to nameof.</source>
        <target state="translated">nameof 的引數中不可使用子運算式。</target>
        <note />
      </trans-unit>
      <trans-unit id="ERR_AliasQualifiedNameNotAnExpression">
        <source>An alias-qualified name is not an expression.</source>
        <target state="translated">別名限定的名稱不是運算式。</target>
        <note />
      </trans-unit>
      <trans-unit id="ERR_NameofMethodGroupWithTypeParameters">
        <source>Type parameters are not allowed on a method group as an argument to 'nameof'.</source>
        <target state="translated">方法群組上不可使用類型參數做為 'nameof' 的引數。</target>
        <note />
      </trans-unit>
      <trans-unit id="NoNoneSearchCriteria">
        <source>SearchCriteria is expected.</source>
        <target state="translated">必須是 SearchCriteria。</target>
        <note />
      </trans-unit>
      <trans-unit id="ERR_InvalidAssemblyCulture">
        <source>Assembly culture strings may not contain embedded NUL characters.</source>
        <target state="translated">組件文化特性字串可能不包含內嵌的 NUL 字元。</target>
        <note />
      </trans-unit>
      <trans-unit id="IDS_FeatureUsingStatic">
        <source>using static</source>
        <target state="translated">使用靜態</target>
        <note />
      </trans-unit>
      <trans-unit id="IDS_FeatureInterpolatedStrings">
        <source>interpolated strings</source>
        <target state="translated">內插字串</target>
        <note />
      </trans-unit>
      <trans-unit id="IDS_AwaitInCatchAndFinally">
        <source>await in catch blocks and finally blocks</source>
        <target state="translated">等待於 catch 區塊與 finally 區塊中</target>
        <note />
      </trans-unit>
      <trans-unit id="IDS_FeatureBinaryLiteral">
        <source>binary literals</source>
        <target state="translated">二進位常值</target>
        <note />
      </trans-unit>
      <trans-unit id="IDS_FeatureDigitSeparator">
        <source>digit separators</source>
        <target state="translated">數字分隔符號</target>
        <note />
      </trans-unit>
      <trans-unit id="IDS_FeatureLocalFunctions">
        <source>local functions</source>
        <target state="translated">區域函式</target>
        <note />
      </trans-unit>
      <trans-unit id="ERR_UnescapedCurly">
        <source>A '{0}' character must be escaped (by doubling) in an interpolated string.</source>
        <target state="translated">在內插字串中，必須將 '{0}' 字元逸出 (重複兩次)。</target>
        <note />
      </trans-unit>
      <trans-unit id="ERR_EscapedCurly">
        <source>A '{0}' character may only be escaped by doubling '{0}{0}' in an interpolated string.</source>
        <target state="translated">在插入字串中，只能以重複兩次 ('{0}{0}') 的方式，將 '{0}' 字元逸出。</target>
        <note />
      </trans-unit>
      <trans-unit id="ERR_TrailingWhitespaceInFormatSpecifier">
        <source>A format specifier may not contain trailing whitespace.</source>
        <target state="translated">格式規範的尾端不可以是空白字元。</target>
        <note />
      </trans-unit>
      <trans-unit id="ERR_EmptyFormatSpecifier">
        <source>Empty format specifier.</source>
        <target state="translated">空白的格式規範。</target>
        <note />
      </trans-unit>
      <trans-unit id="ERR_ErrorInReferencedAssembly">
        <source>There is an error in a referenced assembly '{0}'.</source>
        <target state="translated">參考組件 '{0}' 中有錯誤。</target>
        <note />
      </trans-unit>
      <trans-unit id="ERR_ExpressionOrDeclarationExpected">
        <source>Expression or declaration statement expected.</source>
        <target state="translated">必須是運算式或宣告陳述式。</target>
        <note />
      </trans-unit>
      <trans-unit id="ERR_NameofExtensionMethod">
        <source>Extension method groups are not allowed as an argument to 'nameof'.</source>
        <target state="translated">擴充方法群組不允許做為 'nameof' 的引數。</target>
        <note />
      </trans-unit>
      <trans-unit id="WRN_AlignmentMagnitude">
        <source>Alignment value {0} has a magnitude greater than {1} and may result in a large formatted string.</source>
        <target state="translated">對齊值 {0} 的範圍大於 {1}，而且可能會導致大型格式化字串。</target>
        <note />
      </trans-unit>
      <trans-unit id="HDN_UnusedExternAlias_Title">
        <source>Unused extern alias</source>
        <target state="translated">未使用的外部別名</target>
        <note />
      </trans-unit>
      <trans-unit id="HDN_UnusedUsingDirective_Title">
        <source>Unnecessary using directive</source>
        <target state="translated">不必要的 using 指示詞</target>
        <note />
      </trans-unit>
      <trans-unit id="INF_UnableToLoadSomeTypesInAnalyzer_Title">
        <source>Skip loading types in analyzer assembly that fail due to a ReflectionTypeLoadException</source>
        <target state="translated">跳過載入分析器組件中因 ReflectionTypeLoadException 而失敗的類型</target>
        <note />
      </trans-unit>
      <trans-unit id="WRN_AlignmentMagnitude_Title">
        <source>Alignment value has a magnitude that may result in a large formatted string</source>
        <target state="translated">對齊值的範圍可能會導致大型格式化字串</target>
        <note />
      </trans-unit>
      <trans-unit id="ERR_ConstantStringTooLong">
        <source>Length of String constant exceeds current memory limit.  Try splitting the string into multiple constants.</source>
        <target state="translated">字串常數的長度超過目前的記憶體限制。請嘗試將字串分割成多個常數。</target>
        <note />
      </trans-unit>
      <trans-unit id="ERR_TupleTooFewElements">
        <source>Tuple must contain at least two elements.</source>
        <target state="translated">元組必須包含至少兩個項目。</target>
        <note />
      </trans-unit>
      <trans-unit id="ERR_DebugEntryPointNotSourceMethodDefinition">
        <source>Debug entry point must be a definition of a method declared in the current compilation.</source>
        <target state="translated">偵錯進入點必須是目前編譯中所宣告方法的定義。</target>
        <note />
      </trans-unit>
      <trans-unit id="ERR_LoadDirectiveOnlyAllowedInScripts">
        <source>#load is only allowed in scripts</source>
        <target state="translated">#load 只允許用於指令碼</target>
        <note />
      </trans-unit>
      <trans-unit id="ERR_PPLoadFollowsToken">
        <source>Cannot use #load after first token in file</source>
        <target state="translated">無法在檔案中第一個語彙基元後使用 #load</target>
        <note />
      </trans-unit>
      <trans-unit id="CouldNotFindFile">
        <source>Could not find file.</source>
        <target state="translated">找不到檔案。</target>
        <note>File path referenced in source (#load) could not be resolved.</note>
      </trans-unit>
      <trans-unit id="SyntaxTreeFromLoadNoRemoveReplace">
        <source>SyntaxTree resulted from a #load directive and cannot be removed or replaced directly.</source>
        <target state="needs-review-translation">SyntaxTree '{0}' 是從 #load 指示詞所產生，無法直接移除或取代。</target>
        <note />
      </trans-unit>
      <trans-unit id="ERR_SourceFileReferencesNotSupported">
        <source>Source file references are not supported.</source>
        <target state="translated">不支援原始程式檔參考。</target>
        <note />
      </trans-unit>
      <trans-unit id="ERR_InvalidPathMap">
        <source>The pathmap option was incorrectly formatted.</source>
        <target state="translated">pathmap 選項格式不正確。</target>
        <note />
      </trans-unit>
      <trans-unit id="ERR_InvalidReal">
        <source>Invalid real literal.</source>
        <target state="translated">無效的實際常值。</target>
        <note />
      </trans-unit>
      <trans-unit id="ERR_AutoPropertyCannotBeRefReturning">
        <source>Auto-implemented properties cannot return by reference</source>
        <target state="translated">無法以傳址方式傳回自動實作屬性</target>
        <note />
      </trans-unit>
      <trans-unit id="ERR_RefPropertyMustHaveGetAccessor">
        <source>Properties which return by reference must have a get accessor</source>
        <target state="translated">以傳址方式傳回的屬性必須有 get 存取子</target>
        <note />
      </trans-unit>
      <trans-unit id="ERR_RefPropertyCannotHaveSetAccessor">
        <source>Properties which return by reference cannot have set accessors</source>
        <target state="translated">以傳址方式傳回的屬性不能有 set 存取子</target>
        <note />
      </trans-unit>
      <trans-unit id="ERR_CantChangeRefReturnOnOverride">
        <source>'{0}' must match by reference return of overridden member '{1}'</source>
        <target state="translated">'{0}' 必須符合覆寫成員 '{1}' 的傳址方式傳回</target>
        <note />
      </trans-unit>
      <trans-unit id="ERR_MustNotHaveRefReturn">
        <source>By-reference returns may only be used in methods that return by reference</source>
        <target state="translated">傳址傳回只能用於以傳址方式傳回的方法</target>
        <note />
      </trans-unit>
      <trans-unit id="ERR_MustHaveRefReturn">
        <source>By-value returns may only be used in methods that return by value</source>
        <target state="translated">傳值傳回只能用於以傳值方式傳回的方法</target>
        <note />
      </trans-unit>
      <trans-unit id="ERR_RefReturnMustHaveIdentityConversion">
        <source>The return expression must be of type '{0}' because this method returns by reference</source>
        <target state="translated">傳回運算式的類型必須是類型 '{0}'，因為此方法以傳址方式傳回</target>
        <note />
      </trans-unit>
      <trans-unit id="ERR_CloseUnimplementedInterfaceMemberWrongRefReturn">
        <source>'{0}' does not implement interface member '{1}'. '{2}' cannot implement '{1}' because it does not have matching return by reference.</source>
        <target state="translated">'{0}' 未實作介面成員 '{1}'。因為 '{2}' 沒有相符的傳址方式傳回，所以無法實作 '{1}'。</target>
        <note />
      </trans-unit>
      <trans-unit id="ERR_BadIteratorReturnRef">
        <source>The body of '{0}' cannot be an iterator block because '{0}' returns by reference</source>
        <target state="translated">{0}' 的主體不可是 Iterator 區塊，因為 '{0}' 是以傳址方式傳回</target>
        <note />
      </trans-unit>
      <trans-unit id="ERR_BadRefReturnExpressionTree">
        <source>Lambda expressions that return by reference cannot be converted to expression trees</source>
        <target state="translated">無法將以傳址方式傳回的 Lambda 運算式轉換為運算式樹狀架構</target>
        <note />
      </trans-unit>
      <trans-unit id="ERR_RefReturningCallInExpressionTree">
        <source>An expression tree lambda may not contain a call to a method, property, or indexer that returns by reference</source>
        <target state="translated">運算式樹狀架構 Lambda 不能包含呼叫以傳址方式傳回的方法、屬性或索引子</target>
        <note />
      </trans-unit>
      <trans-unit id="ERR_RefReturnLvalueExpected">
        <source>An expression cannot be used in this context because it may not be passed or returned by reference</source>
        <target state="translated">因為參考可能不會傳遞或傳回運算式，所以無法於此內容中使用運算式</target>
        <note />
      </trans-unit>
      <trans-unit id="ERR_RefReturnNonreturnableLocal">
        <source>Cannot return '{0}' by reference because it was initialized to a value that cannot be returned by reference</source>
        <target state="translated">無法以傳址方式傳回 '{0}'，因為已將其初始化為無法由傳址方式傳回的值</target>
        <note />
      </trans-unit>
      <trans-unit id="ERR_RefReturnNonreturnableLocal2">
        <source>Cannot return by reference a member of '{0}' because it was initialized to a value that cannot be returned by reference</source>
        <target state="translated">無法以傳址方式傳回 '{0}' 的成員，因為已將其初始化為無法由傳址方式傳回的值</target>
        <note />
      </trans-unit>
      <trans-unit id="ERR_RefReturnReadonlyLocal">
        <source>Cannot return '{0}' by reference because it is read-only</source>
        <target state="translated">無法以傳址方式傳回 '{0}'，因其為唯讀</target>
        <note />
      </trans-unit>
      <trans-unit id="ERR_RefReturnRangeVariable">
        <source>Cannot return the range variable '{0}' by reference</source>
        <target state="translated">無法以傳址方式傳回範圍變數 '{0}'</target>
        <note />
      </trans-unit>
      <trans-unit id="ERR_RefReturnReadonlyLocalCause">
        <source>Cannot return '{0}' by reference because it is a '{1}'</source>
        <target state="translated">無法以傳址方式傳回 '{0}'，因其為 '{1}'</target>
        <note />
      </trans-unit>
      <trans-unit id="ERR_RefReturnReadonlyLocal2Cause">
        <source>Cannot return fields of '{0}' by reference because it is a '{1}'</source>
        <target state="translated">無法以傳址方式傳回 '{0}' 欄位，因其為 '{1}'</target>
        <note />
      </trans-unit>
      <trans-unit id="ERR_RefReturnReadonly">
        <source>A readonly field cannot be returned by writable reference</source>
        <target state="translated">無法以可寫入傳址方式傳回唯讀欄位</target>
        <note />
      </trans-unit>
      <trans-unit id="ERR_RefReturnReadonlyStatic">
        <source>A static readonly field cannot be returned by writable reference</source>
        <target state="translated">無法以可寫入傳址方式傳回靜態的唯讀欄位</target>
        <note />
      </trans-unit>
      <trans-unit id="ERR_RefReturnReadonly2">
        <source>Members of readonly field '{0}' cannot be returned by writable reference</source>
        <target state="translated">無法以可寫入傳址方式傳回唯讀欄位 '{0}' 的成員</target>
        <note />
      </trans-unit>
      <trans-unit id="ERR_RefReturnReadonlyStatic2">
        <source>Fields of static readonly field '{0}' cannot be returned by writable reference</source>
        <target state="translated">無法以可寫入傳址方式傳回靜態唯讀欄位 '{0}' 的欄位</target>
        <note />
      </trans-unit>
      <trans-unit id="ERR_RefReturnParameter">
        <source>Cannot return a parameter by reference '{0}' because it is not a ref or out parameter</source>
        <target state="translated">無法以傳址方式 '{0}' 傳回參數，因為其非 ref 或 out 參數</target>
        <note />
      </trans-unit>
      <trans-unit id="ERR_RefReturnParameter2">
        <source>Cannot return by reference a member of parameter '{0}' because it is not a ref or out parameter</source>
        <target state="translated">無法以傳址方式傳回參數 '{0}' 的成員，因為它不是 ref 或 out 參數</target>
        <note />
      </trans-unit>
      <trans-unit id="ERR_RefReturnLocal">
        <source>Cannot return local '{0}' by reference because it is not a ref local</source>
        <target state="translated">無法以傳址方式傳回本機 '{0}'，因為其非參考本機</target>
        <note />
      </trans-unit>
      <trans-unit id="ERR_RefReturnLocal2">
        <source>Cannot return a member of local '{0}' by reference because it is not a ref local</source>
        <target state="translated">無法以傳址方式傳回本機 '{0}' 的成員，因為其非參考本機</target>
        <note />
      </trans-unit>
      <trans-unit id="ERR_RefReturnStructThis">
        <source>Struct members cannot return 'this' or other instance members by reference</source>
        <target state="translated">結構成員無法以傳址方式傳回 'this' 或其他執行個體成員</target>
        <note />
      </trans-unit>
      <trans-unit id="ERR_EscapeOther">
        <source>Expression cannot be used in this context because it may indirectly expose variables outside of their declaration scope</source>
        <target state="translated">無法在此內容中使用運算式，因為它會在其宣告範圍外間接公開變數</target>
        <note />
      </trans-unit>
      <trans-unit id="ERR_EscapeLocal">
        <source>Cannot use local '{0}' in this context because it may expose referenced variables outside of their declaration scope</source>
        <target state="translated">無法在此內容中使用本機 '{0}'，因為它會將參考的變數公開在其宣告範圍外</target>
        <note />
      </trans-unit>
      <trans-unit id="ERR_EscapeCall">
        <source>Cannot use a result of '{0}' in this context because it may expose variables referenced by parameter '{1}' outside of their declaration scope</source>
        <target state="translated">無法在此內容中使用 '{0}' 的結果，因為它會將參數 '{1}' 參考的變數公開在其宣告範圍外</target>
        <note />
      </trans-unit>
      <trans-unit id="ERR_EscapeCall2">
        <source>Cannot use a member of result of '{0}' in this context because it may expose variables referenced by parameter '{1}' outside of their declaration scope</source>
        <target state="translated">無法在此內容中使用 '{0}' 結果的成員，因為它會將參數 '{1}' 參考的變數公開在其宣告範圍外</target>
        <note />
      </trans-unit>
      <trans-unit id="ERR_CallArgMixing">
        <source>This combination of arguments to '{0}' is disallowed because it may expose variables referenced by parameter '{1}' outside of their declaration scope</source>
        <target state="translated">不允許對 '{0}' 使用此引數組合，因為它會在其宣告範圍外公開參數 '{1}' 所參考的變數</target>
        <note />
      </trans-unit>
      <trans-unit id="ERR_MismatchedRefEscapeInTernary">
        <source>Branches of a ref ternary operator cannot refer to variables with incompatible declaration scopes</source>
        <target state="translated">ref 三元運算子分支無法參考具有不相容宣告範圍的變數</target>
        <note />
      </trans-unit>
      <trans-unit id="ERR_EscapeStackAlloc">
        <source>A result of a stackalloc expression of type '{0}' cannot be used in this context because it may be exposed outside of the containing method</source>
        <target state="translated">無法在此內容中使用類型 '{0}' 的 stackalloc 運算式結果，因為它會公開在包含方法之外</target>
        <note />
      </trans-unit>
      <trans-unit id="ERR_InitializeByValueVariableWithReference">
        <source>Cannot initialize a by-value variable with a reference</source>
        <target state="translated">無法使用參考將傳值變數初始化</target>
        <note />
      </trans-unit>
      <trans-unit id="ERR_InitializeByReferenceVariableWithValue">
        <source>Cannot initialize a by-reference variable with a value</source>
        <target state="translated">無法使用值將傳址變數初始化</target>
        <note />
      </trans-unit>
      <trans-unit id="ERR_RefAssignmentMustHaveIdentityConversion">
        <source>The expression must be of type '{0}' because it is being assigned by reference</source>
        <target state="translated">運算式的類型必須是類型 '{0}'，因為其正由傳址方式指派</target>
        <note />
      </trans-unit>
      <trans-unit id="ERR_ByReferenceVariableMustBeInitialized">
        <source>A declaration of a by-reference variable must have an initializer</source>
        <target state="translated">傳址變數的宣告必須具有初始設定式</target>
        <note />
      </trans-unit>
      <trans-unit id="ERR_AnonDelegateCantUseLocal">
        <source>Cannot use ref local '{0}' inside an anonymous method, lambda expression, or query expression</source>
        <target state="translated">無法在匿名方法、Lambda 運算式或查詢運算式中使用參考本機 '{0}'</target>
        <note />
      </trans-unit>
      <trans-unit id="ERR_BadIteratorLocalType">
        <source>Iterators cannot have by-reference locals</source>
        <target state="needs-review-translation">Iterator 不能有傳址本機</target>
        <note />
      </trans-unit>
      <trans-unit id="ERR_BadAsyncLocalType">
        <source>Async methods cannot have by-reference locals</source>
        <target state="needs-review-translation">Async 方法不能有傳址本機</target>
        <note />
      </trans-unit>
      <trans-unit id="ERR_RefReturningCallAndAwait">
        <source>'await' cannot be used in an expression containing a call to '{0}' because it returns by reference</source>
        <target state="translated">'await' 不能用於包含呼叫 '{0}' 的運算式，因為其由傳址方式傳回。</target>
        <note />
      </trans-unit>
      <trans-unit id="ERR_RefConditionalAndAwait">
        <source>'await' cannot be used in an expression containing a ref conditional operator</source>
        <target state="translated">'包含 ref 條件運算子的運算式無法使用 'await'</target>
        <note />
      </trans-unit>
      <trans-unit id="ERR_RefConditionalNeedsTwoRefs">
        <source>Both conditional operator values must be ref values or neither may be a ref value</source>
        <target state="translated">這兩個條件運算子的值都必須是 ref 值，或兩個都不是 ref 值</target>
        <note />
      </trans-unit>
      <trans-unit id="ERR_RefConditionalDifferentTypes">
        <source>The expression must be of type '{0}' to match the alternative ref value</source>
        <target state="translated">運算式類型必須是 '{0}'，才符合替代的 ref 值</target>
        <note />
      </trans-unit>
      <trans-unit id="ERR_ExpressionTreeContainsLocalFunction">
        <source>An expression tree may not contain a reference to a local function</source>
        <target state="translated">運算式樹狀目錄不可包含區域函式的參考</target>
        <note />
      </trans-unit>
      <trans-unit id="ERR_DynamicLocalFunctionParamsParameter">
        <source>Cannot pass argument with dynamic type to params parameter '{0}' of local function '{1}'.</source>
        <target state="translated">無法將具有動態類型的引數傳遞給本機函式 '{1}' 的 params 參數 '{0}'。</target>
        <note />
      </trans-unit>
      <trans-unit id="SyntaxTreeIsNotASubmission">
        <source>Syntax tree should be created from a submission.</source>
        <target state="translated">提交時就應該建立語法樹狀結構。</target>
        <note />
      </trans-unit>
      <trans-unit id="ERR_TooManyUserStrings">
        <source>Combined length of user strings used by the program exceeds allowed limit. Try to decrease use of string literals.</source>
        <target state="translated">程式所使用的使用者字串加起來長度超過允許限制。請嘗試減少使用字串常值。</target>
        <note />
      </trans-unit>
      <trans-unit id="ERR_PatternNullableType">
        <source>It is not legal to use nullable type '{0}' in a pattern; use the underlying type '{1}' instead.</source>
        <target state="translated">在模式中使用可為 Null 的型別 '{0}' 不合法; 請改用基礎類型 '{1}'。</target>
        <note />
      </trans-unit>
      <trans-unit id="ERR_BadIsPatternExpression">
        <source>Invalid operand for pattern match; value required, but found '{0}'.</source>
        <target state="translated">模式比對運算元無效; 需要值，但找到 '{0}'。</target>
        <note />
      </trans-unit>
      <trans-unit id="ERR_PeWritingFailure">
        <source>An error occurred while writing the output file: {0}.</source>
        <target state="translated">寫入輸出檔案時發生錯誤: {0}。</target>
        <note />
      </trans-unit>
      <trans-unit id="ERR_TupleDuplicateElementName">
        <source>Tuple element names must be unique.</source>
        <target state="translated">元組元素名稱不得重複。</target>
        <note />
      </trans-unit>
      <trans-unit id="ERR_TupleReservedElementName">
        <source>Tuple element name '{0}' is only allowed at position {1}.</source>
        <target state="translated">只有位置 {1} 允許元組元素名稱 '{0}'。</target>
        <note />
      </trans-unit>
      <trans-unit id="ERR_TupleReservedElementNameAnyPosition">
        <source>Tuple element name '{0}' is disallowed at any position.</source>
        <target state="translated">任何位置都不允許元組元素名稱 '{0}'。</target>
        <note />
      </trans-unit>
      <trans-unit id="ERR_PredefinedTypeMemberNotFoundInAssembly">
        <source>Member '{0}' was not found on type '{1}' from assembly '{2}'.</source>
        <target state="translated">在組件 '{2}' 的類型 '{1}' 上找不到成員 '{0}'。</target>
        <note />
      </trans-unit>
      <trans-unit id="IDS_FeatureTuples">
        <source>tuples</source>
        <target state="translated">元組</target>
        <note />
      </trans-unit>
      <trans-unit id="ERR_MissingDeconstruct">
        <source>No suitable 'Deconstruct' instance or extension method was found for type '{0}', with {1} out parameters and a void return type.</source>
        <target state="needs-review-translation">使用 {1} out 參數及 void 傳回型別找不到適合類型 '{0}' 的解構執行個體或擴充方法。</target>
        <note />
      </trans-unit>
      <trans-unit id="ERR_DeconstructRequiresExpression">
        <source>Deconstruct assignment requires an expression with a type on the right-hand-side.</source>
        <target state="translated">需要具有右邊類型的運算式，才能解構指派。</target>
        <note />
      </trans-unit>
      <trans-unit id="ERR_SwitchExpressionValueExpected">
        <source>The switch expression must be a value; found '{0}'.</source>
        <target state="translated">switch 運算式必須是值; 但找到的是 '{0}'。</target>
        <note />
      </trans-unit>
      <trans-unit id="ERR_PatternIsSubsumed">
        <source>The switch case has already been handled by a previous case.</source>
        <target state="translated">先前的案例已處理切換案例。</target>
        <note />
      </trans-unit>
      <trans-unit id="ERR_PatternWrongType">
        <source>An expression of type '{0}' cannot be handled by a pattern of type '{1}'.</source>
        <target state="translated">類型為 '{1}' 的模式無法處理類型為 '{0}' 的運算式。</target>
        <note />
      </trans-unit>
      <trans-unit id="WRN_AttributeIgnoredWhenPublicSigning">
        <source>Attribute '{0}' is ignored when public signing is specified.</source>
        <target state="translated">如有指定公用簽章，屬性 '{0}' 將予忽略。</target>
        <note />
      </trans-unit>
      <trans-unit id="WRN_AttributeIgnoredWhenPublicSigning_Title">
        <source>Attribute is ignored when public signing is specified.</source>
        <target state="translated">如有指定公用簽章，屬性將予忽略。</target>
        <note />
      </trans-unit>
      <trans-unit id="ERR_OptionMustBeAbsolutePath">
        <source>Option '{0}' must be an absolute path.</source>
        <target state="translated">選項 '{0}' 必須是絕對路徑。</target>
        <note />
      </trans-unit>
      <trans-unit id="ERR_ConversionNotTupleCompatible">
        <source>Tuple with {0} elements cannot be converted to type '{1}'.</source>
        <target state="translated">具有 {0} 元素的 Tuple 無法轉換為類型 '{1}'。</target>
        <note />
      </trans-unit>
      <trans-unit id="IDS_FeatureOutVar">
        <source>out variable declaration</source>
        <target state="translated">out 變數宣告</target>
        <note />
      </trans-unit>
      <trans-unit id="ERR_ImplicitlyTypedOutVariableUsedInTheSameArgumentList">
        <source>Reference to an implicitly-typed out variable '{0}' is not permitted in the same argument list.</source>
        <target state="translated">不允許在相同引數清單中參考隱含型別 out 變數 '{0}'。</target>
        <note />
      </trans-unit>
      <trans-unit id="ERR_TypeInferenceFailedForImplicitlyTypedOutVariable">
        <source>Cannot infer the type of implicitly-typed out variable '{0}'.</source>
        <target state="translated">無法推斷隱含型別 out 變數 '{0}' 的類型。</target>
        <note />
      </trans-unit>
      <trans-unit id="ERR_TypeInferenceFailedForImplicitlyTypedDeconstructionVariable">
        <source>Cannot infer the type of implicitly-typed deconstruction variable '{0}'.</source>
        <target state="translated">無法推斷隱含型別解構變數 '{0}' 的類型。</target>
        <note />
      </trans-unit>
      <trans-unit id="ERR_DiscardTypeInferenceFailed">
        <source>Cannot infer the type of implicitly-typed discard.</source>
        <target state="translated">無法推斷隱含型別捨棄的類型。</target>
        <note />
      </trans-unit>
      <trans-unit id="ERR_DeconstructWrongCardinality">
        <source>Cannot deconstruct a tuple of '{0}' elements into '{1}' variables.</source>
        <target state="translated">無法將 '{0}' 項目的元組解構為 '{1}' 變數。</target>
        <note />
      </trans-unit>
      <trans-unit id="ERR_CannotDeconstructDynamic">
        <source>Cannot deconstruct dynamic objects.</source>
        <target state="translated">無法解構動態物件。</target>
        <note />
      </trans-unit>
      <trans-unit id="ERR_DeconstructTooFewElements">
        <source>Deconstruction must contain at least two variables.</source>
        <target state="translated">解構必須包含至少兩個變數。</target>
        <note />
      </trans-unit>
      <trans-unit id="TypeMustBeVar">
        <source>The type must be 'var'.</source>
        <target state="translated">類型必須是 'var'。</target>
        <note />
      </trans-unit>
      <trans-unit id="WRN_TupleLiteralNameMismatch">
        <source>The tuple element name '{0}' is ignored because a different name or no name is specified by the target type '{1}'.</source>
        <target state="translated">因為目標類型 '{1}' 指定了不同的名稱或未指定名稱，所以會忽略元組項目名稱 '{0}'。</target>
        <note />
      </trans-unit>
      <trans-unit id="WRN_TupleLiteralNameMismatch_Title">
        <source>The tuple element name is ignored because a different name or no name is specified by the assignment target.</source>
        <target state="translated">因為指派目標指定了不同的名稱或未指定名稱，所以會忽略元組項目名稱。</target>
        <note />
      </trans-unit>
      <trans-unit id="ERR_PredefinedValueTupleTypeMustBeStruct">
        <source>Predefined type '{0}' must be a struct.</source>
        <target state="translated">預先定義的類型 '{0}' 必須為結構。</target>
        <note />
      </trans-unit>
      <trans-unit id="ERR_NewWithTupleTypeSyntax">
        <source>'new' cannot be used with tuple type. Use a tuple literal expression instead.</source>
        <target state="translated">'new' 不得搭配元組類型使用。請改用元組常值運算式。</target>
        <note />
      </trans-unit>
      <trans-unit id="ERR_DeconstructionVarFormDisallowsSpecificType">
        <source>Deconstruction 'var (...)' form disallows a specific type for 'var'.</source>
        <target state="translated">解構 `var (...)` 表單不允許 'var' 的特定類型。</target>
        <note />
      </trans-unit>
      <trans-unit id="ERR_TupleElementNamesAttributeMissing">
        <source>Cannot define a class or member that utilizes tuples because the compiler required type '{0}' cannot be found. Are you missing a reference?</source>
        <target state="translated">因為找不到編譯器所需的類型 '{0}'，所以無法定義利用元組的類別或成員。是否遺漏參考?</target>
        <note />
      </trans-unit>
      <trans-unit id="ERR_ExplicitTupleElementNamesAttribute">
        <source>Cannot reference 'System.Runtime.CompilerServices.TupleElementNamesAttribute' explicitly. Use the tuple syntax to define tuple names.</source>
        <target state="translated">無法明確參考 'System.Runtime.CompilerServices.TupleElementNamesAttribute'。請使用元組語法定義元組名稱。</target>
        <note />
      </trans-unit>
      <trans-unit id="ERR_ExpressionTreeContainsOutVariable">
        <source>An expression tree may not contain an out argument variable declaration.</source>
        <target state="translated">運算式樹狀架構不得包含 out 引數變數宣告。</target>
        <note />
      </trans-unit>
      <trans-unit id="ERR_ExpressionTreeContainsDiscard">
        <source>An expression tree may not contain a discard.</source>
        <target state="translated">運算式樹狀架構不可包含 discard。</target>
        <note />
      </trans-unit>
      <trans-unit id="ERR_ExpressionTreeContainsIsMatch">
        <source>An expression tree may not contain an 'is' pattern-matching operator.</source>
        <target state="translated">運算式樹狀架構不得包含 'is' 模式比對運算子。</target>
        <note />
      </trans-unit>
      <trans-unit id="ERR_ExpressionTreeContainsTupleLiteral">
        <source>An expression tree may not contain a tuple literal.</source>
        <target state="translated">運算式樹狀架構不得包含元組常值。</target>
        <note />
      </trans-unit>
      <trans-unit id="ERR_ExpressionTreeContainsTupleConversion">
        <source>An expression tree may not contain a tuple conversion.</source>
        <target state="translated">運算式樹狀架構不得包含元組轉換。</target>
        <note />
      </trans-unit>
      <trans-unit id="ERR_SourceLinkRequiresPdb">
        <source>/sourcelink switch is only supported when emitting PDB.</source>
        <target state="translated">只有在發出 PDB 時才支援 /sourcelink 參數。</target>
        <note />
      </trans-unit>
      <trans-unit id="ERR_CannotEmbedWithoutPdb">
        <source>/embed switch is only supported when emitting a PDB.</source>
        <target state="translated">只有在發出 PDB 時才支援 /embed 參數。</target>
        <note />
      </trans-unit>
      <trans-unit id="ERR_InvalidInstrumentationKind">
        <source>Invalid instrumentation kind: {0}</source>
        <target state="translated">檢測設備種類無效: {0}</target>
        <note />
      </trans-unit>
      <trans-unit id="ERR_VarInvocationLvalueReserved">
        <source>The syntax 'var (...)' as an lvalue is reserved.</source>
        <target state="translated">已保留作為左值的語法 'var (...)'。</target>
        <note />
      </trans-unit>
      <trans-unit id="ERR_SemiOrLBraceOrArrowExpected">
        <source>{ or ; or =&gt; expected</source>
        <target state="translated">需要 { 或 ; 或 =&gt;</target>
        <note />
      </trans-unit>
      <trans-unit id="ERR_ThrowMisplaced">
        <source>A throw expression is not allowed in this context.</source>
        <target state="translated">此內容不允許 throw 運算式。</target>
        <note />
      </trans-unit>
      <trans-unit id="ERR_MixedDeconstructionUnsupported">
        <source>A deconstruction cannot mix declarations and expressions on the left-hand-side.</source>
        <target state="translated">解構不得混合左側的宣告與運算式。</target>
        <note />
      </trans-unit>
      <trans-unit id="ERR_DeclarationExpressionNotPermitted">
        <source>A declaration is not allowed in this context.</source>
        <target state="translated">此內容中不允許宣告。</target>
        <note />
      </trans-unit>
      <trans-unit id="ERR_MustDeclareForeachIteration">
        <source>A foreach loop must declare its iteration variables.</source>
        <target state="translated">Foreach 迴圈必須宣告其反覆運算變數。</target>
        <note />
      </trans-unit>
      <trans-unit id="ERR_TupleElementNamesInDeconstruction">
        <source>Tuple element names are not permitted on the left of a deconstruction.</source>
        <target state="translated">解構左側不允許元組元素名稱。</target>
        <note />
      </trans-unit>
      <trans-unit id="ERR_PossibleBadNegCast">
        <source>To cast a negative value, you must enclose the value in parentheses.</source>
        <target state="translated">若要轉換負值，必須以括號括住該值。</target>
        <note />
      </trans-unit>
      <trans-unit id="ERR_ExpressionTreeContainsThrowExpression">
        <source>An expression tree may not contain a throw-expression.</source>
        <target state="translated">運算式樹狀架構不可包含 throw 運算式。</target>
        <note />
      </trans-unit>
      <trans-unit id="ERR_BadAssemblyName">
        <source>Invalid assembly name: {0}</source>
        <target state="translated">組件名稱 {0} 無效</target>
        <note />
      </trans-unit>
      <trans-unit id="ERR_BadAsyncMethodBuilderTaskProperty">
        <source>For type '{0}' to be used as an AsyncMethodBuilder for type '{1}', its Task property should return type '{1}' instead of type '{2}'.</source>
        <target state="translated">若要讓 '{0}' 類型作為 '{1}' 類型的 AsyncMethodBuilder，其 Task 屬性應傳回 '{1}' 類型，而非 '{2}' 類型。</target>
        <note />
      </trans-unit>
      <trans-unit id="ERR_AttributesInLocalFuncDecl">
        <source>Attributes are not allowed on local function parameters or type parameters</source>
        <target state="translated">區域函式參數或型別參數中不允許屬性</target>
        <note />
      </trans-unit>
      <trans-unit id="ERR_TypeForwardedToMultipleAssemblies">
        <source>Module '{0}' in assembly '{1}' is forwarding the type '{2}' to multiple assemblies: '{3}' and '{4}'.</source>
        <target state="translated">組件 '{1}' 中的模組 '{0}' 正在將類型 '{2}' 轉送給多個組件: '{3}' 及 '{4}'。</target>
        <note />
      </trans-unit>
      <trans-unit id="ERR_PatternDynamicType">
        <source>It is not legal to use the type 'dynamic' in a pattern.</source>
        <target state="translated">在模式中使用類型 'dynamic' 不合法。</target>
        <note />
      </trans-unit>
      <trans-unit id="ERR_BadDynamicMethodArgDefaultLiteral">
        <source>Cannot use a default literal as an argument to a dynamically dispatched operation.</source>
        <target state="translated">無法將預設常值用作為動態分派作業的引數。</target>
        <note />
      </trans-unit>
      <trans-unit id="ERR_BadDocumentationMode">
        <source>Provided documentation mode is unsupported or invalid: '{0}'.</source>
        <target state="translated">提供的文件模式不受支援或無效: '{0}'。</target>
        <note />
      </trans-unit>
      <trans-unit id="ERR_BadSourceCodeKind">
        <source>Provided source code kind is unsupported or invalid: '{0}'</source>
        <target state="translated">提供的原始程式碼類型不受支援或無效: '{0}'</target>
        <note />
      </trans-unit>
      <trans-unit id="ERR_BadLanguageVersion">
        <source>Provided language version is unsupported or invalid: '{0}'.</source>
        <target state="translated">提供的語言版本不受支援或無效: '{0}'。</target>
        <note />
      </trans-unit>
      <trans-unit id="ERR_InvalidPreprocessingSymbol">
        <source>Invalid name for a preprocessing symbol; '{0}' is not a valid identifier</source>
        <target state="translated">前置處理符號的名稱無效; '{0}' 不是有效的識別碼</target>
        <note />
      </trans-unit>
      <trans-unit id="ERR_FeatureNotAvailableInVersion7_1">
        <source>Feature '{0}' is not available in C# 7.1. Please use language version {1} or greater.</source>
        <target state="translated">C# 7.1 中無法使用 '{0}' 功能。請使用語言版本 {1} 或更高的版本。</target>
        <note />
      </trans-unit>
      <trans-unit id="ERR_FeatureNotAvailableInVersion7_2">
        <source>Feature '{0}' is not available in C# 7.2. Please use language version {1} or greater.</source>
        <target state="translated">C# 7.2 無法使用 '{0}' 功能。請使用語言版本 {1} 或更高的版本。</target>
        <note />
      </trans-unit>
      <trans-unit id="ERR_LanguageVersionCannotHaveLeadingZeroes">
        <source>Specified language version '{0}' cannot have leading zeroes</source>
        <target state="translated">指定的語言版本 '{0}' 不可以零作為開頭</target>
        <note />
      </trans-unit>
      <trans-unit id="ERR_VoidAssignment">
        <source>A value of type 'void' may not be assigned.</source>
        <target state="translated">可能未指派 'void' 類型的值。</target>
        <note />
      </trans-unit>
      <trans-unit id="WRN_Experimental">
        <source>'{0}' is for evaluation purposes only and is subject to change or removal in future updates.</source>
        <target state="translated">'{0}' 僅供評估之用。後續更新時可能會有所變更或移除。</target>
        <note />
      </trans-unit>
      <trans-unit id="WRN_Experimental_Title">
        <source>Type is for evaluation purposes only and is subject to change or removal in future updates.</source>
        <target state="translated">類型僅供評估之用。後續更新時可能會有所變更或移除。</target>
        <note />
      </trans-unit>
      <trans-unit id="ERR_CompilerAndLanguageVersion">
        <source>Compiler version: '{0}'. Language version: {1}.</source>
        <target state="translated">編譯器版本: '{0}'。語言版本: {1}。</target>
        <note />
      </trans-unit>
      <trans-unit id="IDS_FeatureAsyncMain">
        <source>async main</source>
        <target state="translated">非同步主要</target>
        <note />
      </trans-unit>
      <trans-unit id="ERR_TupleInferredNamesNotAvailable">
        <source>Tuple element name '{0}' is inferred. Please use language version {1} or greater to access an element by its inferred name.</source>
        <target state="translated">元組項目名稱 '{0}' 從推斷而來。請使用語言版本 {1} 或更新版本，依推斷名稱存取項目。</target>
        <note />
      </trans-unit>
      <trans-unit id="ERR_VoidInTuple">
        <source>A tuple may not contain a value of type 'void'.</source>
        <target state="translated">元組不可包含 'void' 類型的值。</target>
        <note />
      </trans-unit>
      <trans-unit id="ERR_NonTaskMainCantBeAsync">
        <source>A void or int returning entry point cannot be async</source>
        <target state="translated">不得同步傳回進入點的 void 或 int</target>
        <note />
      </trans-unit>
      <trans-unit id="ERR_PatternWrongGenericTypeInVersion">
        <source>An expression of type '{0}' cannot be handled by a pattern of type '{1}' in C# {2}. Please use language version {3} or greater.</source>
        <target state="translated">在 C# {2} 中，類型為 '{1}' 的模式無法處理類型為 '{0}' 的運算式。請使用語言版本 {3} 或更新版本。</target>
        <note />
      </trans-unit>
      <trans-unit id="WRN_UnreferencedLocalFunction">
        <source>The local function '{0}' is declared but never used</source>
        <target state="translated">區域函式 '{0}' 已宣告，但從未使用</target>
        <note />
      </trans-unit>
      <trans-unit id="WRN_UnreferencedLocalFunction_Title">
        <source>Local function is declared but never used</source>
        <target state="translated">區域函式已宣告但從未使用</target>
        <note />
      </trans-unit>
      <trans-unit id="ERR_LocalFunctionMissingBody">
        <source>'{0}' is a local function and must therefore always have a body.</source>
        <target state="translated">'{0}' 是區域函式，因此必須具有主體。</target>
        <note />
      </trans-unit>
      <trans-unit id="ERR_InvalidDebugInfo">
        <source>Unable to read debug information of method '{0}' (token 0x{1:X8}) from assembly '{2}'</source>
        <target state="translated">無法從組件 '{2}' 讀取方法 '{0}' 的偵錯資訊 (權杖 0x{1:X8})</target>
        <note />
      </trans-unit>
      <trans-unit id="IConversionExpressionIsNotCSharpConversion">
        <source>{0} is not a valid C# conversion expression</source>
        <target state="translated">{0} 不是有效的 C# 轉換運算式</target>
        <note />
      </trans-unit>
      <trans-unit id="ERR_DynamicLocalFunctionTypeParameter">
        <source>Cannot pass argument with dynamic type to generic local function '{0}' with inferred type arguments.</source>
        <target state="translated">無法將具有動態類型的引數傳遞到具有推斷類型引數的一般區域函式 '{0}'。</target>
        <note />
      </trans-unit>
      <trans-unit id="IDS_FeatureLeadingDigitSeparator">
        <source>leading digit separator</source>
        <target state="translated">前置數字分隔符號</target>
        <note />
      </trans-unit>
      <trans-unit id="ERR_ExplicitReservedAttr">
        <source>Do not use '{0}'. This is reserved for compiler usage.</source>
        <target state="translated">請勿使用 '{0}'。此保留供編譯器使用。</target>
        <note />
      </trans-unit>
      <trans-unit id="ERR_TypeReserved">
        <source>The type name '{0}' is reserved to be used by the compiler.</source>
        <target state="translated">類型名稱 '{0}' 保留供編譯器使用。</target>
        <note />
      </trans-unit>
      <trans-unit id="ERR_InExtensionMustBeValueType">
        <source>The first parameter of an 'in' extension method '{0}' must be a value type.</source>
        <target state="translated">in' 擴充方法 '{0}' 中的第一個參數，必須是實值型別。</target>
        <note />
      </trans-unit>
      <trans-unit id="ERR_FieldsInRoStruct">
        <source>Instance fields of readonly structs must be readonly.</source>
        <target state="translated">唯讀結構的執行個體欄位必須為唯讀。</target>
        <note />
      </trans-unit>
      <trans-unit id="ERR_AutoPropsInRoStruct">
        <source>Auto-implemented instance properties in readonly structs must be readonly.</source>
        <target state="translated">使用唯讀結構的自動實作執行個體屬性必須為唯讀。</target>
        <note />
      </trans-unit>
      <trans-unit id="ERR_FieldlikeEventsInRoStruct">
        <source>Field-like events are not allowed in readonly structs.</source>
        <target state="translated">唯讀結構中不允許欄位型的事件。</target>
        <note />
      </trans-unit>
      <trans-unit id="IDS_FeatureRefExtensionMethods">
        <source>ref extension methods</source>
        <target state="translated">ref 擴充方法</target>
        <note />
      </trans-unit>
      <trans-unit id="ERR_StackAllocConversionNotPossible">
        <source>Conversion of a stackalloc expression of type '{0}' to type '{1}' is not possible.</source>
        <target state="translated">類型 '{0}' 的 stackalloc 運算式不可能轉換成類型 '{1}'。</target>
        <note />
      </trans-unit>
      <trans-unit id="ERR_RefExtensionMustBeValueTypeOrConstrainedToOne">
        <source>The first parameter of a 'ref' extension method '{0}' must be a value type or a generic type constrained to struct.</source>
        <target state="translated">ref' 擴充方法 '{0}' 的第一個參數，必須是限制為結構的實值型別或泛型型別。</target>
        <note />
      </trans-unit>
      <trans-unit id="ERR_OutAttrOnInParam">
        <source>An in parameter cannot have the Out attribute.</source>
        <target state="translated">in 參數不能有 Out 屬性</target>
        <note />
      </trans-unit>
      <trans-unit id="ICompoundAssignmentOperationIsNotCSharpCompoundAssignment">
        <source>{0} is not a valid C# compound assignment operation</source>
        <target state="translated">{0} 不是有效的 C# 複合指派作業</target>
        <note />
      </trans-unit>
      <trans-unit id="WRN_FilterIsConstantFalse">
        <source>Filter expression is a constant 'false', consider removing the catch clause</source>
        <target state="translated">篩選條件運算式是常數 'false'，請考慮移除 catch 子句</target>
        <note />
      </trans-unit>
      <trans-unit id="WRN_FilterIsConstantFalse_Title">
        <source>Filter expression is a constant 'false'</source>
        <target state="translated">篩選條件運算式是常數 'false'</target>
        <note />
      </trans-unit>
      <trans-unit id="WRN_FilterIsConstantFalseRedundantTryCatch">
        <source>Filter expression is a constant 'false', consider removing the try-catch block</source>
        <target state="translated">篩選條件運算式是常數 'false'，請考慮移除 try-catch 區塊</target>
        <note />
      </trans-unit>
      <trans-unit id="WRN_FilterIsConstantFalseRedundantTryCatch_Title">
        <source>Filter expression is a constant 'false'. </source>
        <target state="translated">篩選條件運算式是常數 'false'。 </target>
        <note />
      </trans-unit>
      <trans-unit id="ERR_CantUseVoidInArglist">
        <source>__arglist cannot have an argument of void type</source>
        <target state="translated">__arglist 不能有 void 類型的引數</target>
        <note />
      </trans-unit>
      <trans-unit id="ERR_ConditionalInInterpolation">
        <source>A conditional expression cannot be used directly in a string interpolation because the ':' ends the interpolation. Parenthesize the conditional expression.</source>
        <target state="translated">因為內插補點的結尾是 ':'，所以無法直接在字串內插補點使用條件式運算式。</target>
        <note />
      </trans-unit>
      <trans-unit id="ERR_DefaultInSwitch">
        <source>A default literal 'default' is not valid as a case constant. Use another literal (e.g. '0' or 'null') as appropriate. If you intended to write the default label, use 'default:' without 'case'.</source>
        <target state="new">A default literal 'default' is not valid as a case constant. Use another literal (e.g. '0' or 'null') as appropriate. If you intended to write the default label, use 'default:' without 'case'.</target>
        <note />
      </trans-unit>
      <trans-unit id="ERR_DefaultInPattern">
        <source>A default literal 'default' is not valid as a pattern. Use another literal (e.g. '0' or 'null') as appropriate. To match everything, use a discard pattern 'var _'.</source>
        <target state="new">A default literal 'default' is not valid as a pattern. Use another literal (e.g. '0' or 'null') as appropriate. To match everything, use a discard pattern 'var _'.</target>
        <note />
      </trans-unit>
      <trans-unit id="ERR_DoNotUseFixedBufferAttrOnProperty">
        <source>Do not use 'System.Runtime.CompilerServices.FixedBuffer' attribute on a property</source>
        <target state="new">Do not use 'System.Runtime.CompilerServices.FixedBuffer' attribute on a property</target>
        <note />
      </trans-unit>
      <trans-unit id="ERR_FeatureNotAvailableInVersion7_3">
        <source>Feature '{0}' is not available in C# 7.3. Please use language version {1} or greater.</source>
        <target state="new">Feature '{0}' is not available in C# 7.3. Please use language version {1} or greater.</target>
        <note />
      </trans-unit>
      <trans-unit id="WRN_AttributesOnBackingFieldsNotAvailable">
        <source>Field-targeted attributes on auto-properties are not supported in language version {0}. Please use language version {1} or greater.</source>
        <target state="new">Field-targeted attributes on auto-properties are not supported in language version {0}. Please use language version {1} or greater.</target>
        <note />
      </trans-unit>
      <trans-unit id="WRN_AttributesOnBackingFieldsNotAvailable_Title">
        <source>Field-targeted attributes on auto-properties are not supported in this version of the language.</source>
        <target state="new">Field-targeted attributes on auto-properties are not supported in this version of the language.</target>
        <note />
      </trans-unit>
      <trans-unit id="IDS_FeatureAsyncStreams">
        <source>async streams</source>
        <target state="new">async streams</target>
        <note />
      </trans-unit>
      <trans-unit id="ERR_NoConvToIAsyncDisp">
        <source>'{0}': type used in an async using statement must be implicitly convertible to 'System.IAsyncDisposable'</source>
        <target state="new">'{0}': type used in an async using statement must be implicitly convertible to 'System.IAsyncDisposable'</target>
        <note />
      </trans-unit>
      <trans-unit id="ERR_AsyncForEachMissingMember">
        <source>Async foreach statement cannot operate on variables of type '{0}' because '{0}' does not contain a public instance definition for '{1}'</source>
        <target state="new">Async foreach statement cannot operate on variables of type '{0}' because '{0}' does not contain a public instance definition for '{1}'</target>
        <note />
      </trans-unit>
      <trans-unit id="ERR_BadGetAsyncEnumerator">
        <source>Async foreach requires that the return type '{0}' of '{1}' must have a suitable public 'MoveNextAsync' method and public 'Current' property</source>
        <target state="new">Async foreach requires that the return type '{0}' of '{1}' must have a suitable public 'MoveNextAsync' method and public 'Current' property</target>
        <note />
      </trans-unit>
      <trans-unit id="ERR_MultipleIAsyncEnumOfT">
        <source>Async foreach statement cannot operate on variables of type '{0}' because it implements multiple instantiations of '{1}'; try casting to a specific interface instantiation</source>
        <target state="new">Async foreach statement cannot operate on variables of type '{0}' because it implements multiple instantiations of '{1}'; try casting to a specific interface instantiation</target>
        <note />
      </trans-unit>
    </body>
  </file>
</xliff><|MERGE_RESOLUTION|>--- conflicted
+++ resolved
@@ -22,29 +22,29 @@
         <target state="new">Cannot use a nullable reference type in object creation.</target>
         <note />
       </trans-unit>
-<<<<<<< HEAD
+      <trans-unit id="ERR_AsyncForEachMissingMemberWrongAsync">
+        <source>Async foreach statement cannot operate on variables of type '{0}' because '{0}' does not contain a public instance definition for '{1}'. Did you mean 'foreach' rather than 'foreach await'?</source>
+        <target state="new">Async foreach statement cannot operate on variables of type '{0}' because '{0}' does not contain a public instance definition for '{1}'. Did you mean 'foreach' rather than 'foreach await'?</target>
+        <note />
+      </trans-unit>
+      <trans-unit id="ERR_BadDynamicAsyncForEach">
+        <source>Cannot use a collection of dynamic type in an asynchronous foreach</source>
+        <target state="new">Cannot use a collection of dynamic type in an asynchronous foreach</target>
+        <note />
+      </trans-unit>
+      <trans-unit id="ERR_CantUseInOrOutInArglist">
+        <source>__arglist cannot have an argument passed by 'in' or 'out'</source>
+        <target state="new">__arglist cannot have an argument passed by 'in' or 'out'</target>
+        <note />
+      </trans-unit>
+      <trans-unit id="ERR_ConWithUnmanagedCon">
+        <source>Type parameter '{1}' has the 'unmanaged' constraint so '{1}' cannot be used as a constraint for '{0}'</source>
+        <target state="new">Type parameter '{1}' has the 'unmanaged' constraint so '{1}' cannot be used as a constraint for '{0}'</target>
+        <note />
+      </trans-unit>
       <trans-unit id="ERR_ExplicitNonNullTypesAttribute">
         <source>Explicit application of 'System.Runtime.CompilerServices.NonNullTypesAttribute' is not allowed.</source>
         <target state="new">Explicit application of 'System.Runtime.CompilerServices.NonNullTypesAttribute' is not allowed.</target>
-=======
-      <trans-unit id="ERR_AsyncForEachMissingMemberWrongAsync">
-        <source>Async foreach statement cannot operate on variables of type '{0}' because '{0}' does not contain a public instance definition for '{1}'. Did you mean 'foreach' rather than 'foreach await'?</source>
-        <target state="new">Async foreach statement cannot operate on variables of type '{0}' because '{0}' does not contain a public instance definition for '{1}'. Did you mean 'foreach' rather than 'foreach await'?</target>
-        <note />
-      </trans-unit>
-      <trans-unit id="ERR_BadDynamicAsyncForEach">
-        <source>Cannot use a collection of dynamic type in an asynchronous foreach</source>
-        <target state="new">Cannot use a collection of dynamic type in an asynchronous foreach</target>
-        <note />
-      </trans-unit>
-      <trans-unit id="ERR_CantUseInOrOutInArglist">
-        <source>__arglist cannot have an argument passed by 'in' or 'out'</source>
-        <target state="new">__arglist cannot have an argument passed by 'in' or 'out'</target>
-        <note />
-      </trans-unit>
-      <trans-unit id="ERR_ConWithUnmanagedCon">
-        <source>Type parameter '{1}' has the 'unmanaged' constraint so '{1}' cannot be used as a constraint for '{0}'</source>
-        <target state="new">Type parameter '{1}' has the 'unmanaged' constraint so '{1}' cannot be used as a constraint for '{0}'</target>
         <note />
       </trans-unit>
       <trans-unit id="ERR_ExplicitNullableAttribute">
@@ -60,7 +60,6 @@
       <trans-unit id="ERR_ExpressionTreeContainsTupleBinOp">
         <source>An expression tree may not contain a tuple == or != operator</source>
         <target state="new">An expression tree may not contain a tuple == or != operator</target>
->>>>>>> 08b8ae2f
         <note />
       </trans-unit>
       <trans-unit id="ERR_FeatureIsExperimental">
@@ -68,7 +67,46 @@
         <target state="new">Feature '{0}' is experimental and unsupported; use '/features:{1}' to enable.</target>
         <note />
       </trans-unit>
-<<<<<<< HEAD
+      <trans-unit id="ERR_FeatureNotAvailableInVersion8">
+        <source>Feature '{0}' is not available in C# 8.0. Please use language version {1} or greater.</source>
+        <target state="new">Feature '{0}' is not available in C# 8.0. Please use language version {1} or greater.</target>
+        <note />
+      </trans-unit>
+      <trans-unit id="ERR_ForEachMissingMemberWrongAsync">
+        <source>foreach statement cannot operate on variables of type '{0}' because '{0}' does not contain a public instance definition for '{1}'. Did you mean 'foreach await'?</source>
+        <target state="new">foreach statement cannot operate on variables of type '{0}' because '{0}' does not contain a public instance definition for '{1}'. Did you mean 'foreach await'?</target>
+        <note />
+      </trans-unit>
+      <trans-unit id="ERR_InDynamicMethodArg">
+        <source>Arguments with 'in' modifier cannot be used in dynamically dispatched expessions.</source>
+        <target state="new">Arguments with 'in' modifier cannot be used in dynamically dispatched expessions.</target>
+        <note />
+      </trans-unit>
+      <trans-unit id="ERR_InterfaceImplementedImplicitlyByVariadic">
+        <source>'{0}' cannot implement interface member '{1}' in type '{2}' because it has an __arglist parameter</source>
+        <target state="new">'{0}' cannot implement interface member '{1}' in type '{2}' because it has an __arglist parameter</target>
+        <note />
+      </trans-unit>
+      <trans-unit id="ERR_InvalidHashAlgorithmName">
+        <source>Invalid hash algorithm name: '{0}'</source>
+        <target state="new">Invalid hash algorithm name: '{0}'</target>
+        <note />
+      </trans-unit>
+      <trans-unit id="ERR_InvalidObjectCreation">
+        <source>Invalid object creation</source>
+        <target state="new">Invalid object creation</target>
+        <note />
+      </trans-unit>
+      <trans-unit id="ERR_InvalidStackAllocArray">
+        <source>"Invalid rank specifier: expected ']'</source>
+        <target state="new">"Invalid rank specifier: expected ']'</target>
+        <note />
+      </trans-unit>
+      <trans-unit id="ERR_NewBoundWithUnmanaged">
+        <source>The 'new()' constraint cannot be used with the 'unmanaged' constraint</source>
+        <target state="new">The 'new()' constraint cannot be used with the 'unmanaged' constraint</target>
+        <note />
+      </trans-unit>
       <trans-unit id="ERR_NonNullDirectiveQualifierExpected">
         <source>Expected disable or restore</source>
         <target state="new">Expected disable or restore</target>
@@ -77,51 +115,6 @@
       <trans-unit id="ERR_NullableOptionNotAvailable">
         <source>Invalid '{0}' value: '{1}' for C# {2}. Please use language version {3} or greater.</source>
         <target state="new">Invalid '{0}' value: '{1}' for C# {2}. Please use language version {3} or greater.</target>
-=======
-      <trans-unit id="ERR_FeatureNotAvailableInVersion8">
-        <source>Feature '{0}' is not available in C# 8.0. Please use language version {1} or greater.</source>
-        <target state="new">Feature '{0}' is not available in C# 8.0. Please use language version {1} or greater.</target>
-        <note />
-      </trans-unit>
-      <trans-unit id="ERR_ForEachMissingMemberWrongAsync">
-        <source>foreach statement cannot operate on variables of type '{0}' because '{0}' does not contain a public instance definition for '{1}'. Did you mean 'foreach await'?</source>
-        <target state="new">foreach statement cannot operate on variables of type '{0}' because '{0}' does not contain a public instance definition for '{1}'. Did you mean 'foreach await'?</target>
-        <note />
-      </trans-unit>
-      <trans-unit id="ERR_InDynamicMethodArg">
-        <source>Arguments with 'in' modifier cannot be used in dynamically dispatched expessions.</source>
-        <target state="new">Arguments with 'in' modifier cannot be used in dynamically dispatched expessions.</target>
-        <note />
-      </trans-unit>
-      <trans-unit id="ERR_InterfaceImplementedImplicitlyByVariadic">
-        <source>'{0}' cannot implement interface member '{1}' in type '{2}' because it has an __arglist parameter</source>
-        <target state="new">'{0}' cannot implement interface member '{1}' in type '{2}' because it has an __arglist parameter</target>
-        <note />
-      </trans-unit>
-      <trans-unit id="ERR_InvalidHashAlgorithmName">
-        <source>Invalid hash algorithm name: '{0}'</source>
-        <target state="new">Invalid hash algorithm name: '{0}'</target>
-        <note />
-      </trans-unit>
-      <trans-unit id="ERR_InvalidObjectCreation">
-        <source>Invalid object creation</source>
-        <target state="new">Invalid object creation</target>
-        <note />
-      </trans-unit>
-      <trans-unit id="ERR_InvalidStackAllocArray">
-        <source>"Invalid rank specifier: expected ']'</source>
-        <target state="new">"Invalid rank specifier: expected ']'</target>
-        <note />
-      </trans-unit>
-      <trans-unit id="ERR_NewBoundWithUnmanaged">
-        <source>The 'new()' constraint cannot be used with the 'unmanaged' constraint</source>
-        <target state="new">The 'new()' constraint cannot be used with the 'unmanaged' constraint</target>
-        <note />
-      </trans-unit>
-      <trans-unit id="ERR_NonNullTypesNotAvailable">
-        <source>Please use language version {0} or greater to use the NonNullTypes attribute.</source>
-        <target state="new">Please use language version {0} or greater to use the NonNullTypes attribute.</target>
->>>>>>> 08b8ae2f
         <note />
       </trans-unit>
       <trans-unit id="ERR_NullableUnconstrainedTypeParameter">
