--- conflicted
+++ resolved
@@ -136,17 +136,15 @@
         IDS_FeatureAsyncMain = MessageBase + 12721,
         IDS_LangVersions = MessageBase +  12722,
 
-<<<<<<< HEAD
+        IDS_FeatureLeadingDigitSeparator = MessageBase + 12723,
+        IDS_FeatureNonTrailingNamedArguments = MessageBase + 12724,
+
         //PROTOTYPE(readonlyRef): make contiguous
         IDS_FeatureReadonlyReferences = MessageBase + 12818,
         IDS_FeatureRefStructs = MessageBase + 12819,
         IDS_FeatureReadOnlyStructs = MessageBase + 12820,
         IDS_FeatureRefExtensionMethods = MessageBase + 12821,
         IDS_StackAllocExpression = MessageBase + 12822,
-=======
-        IDS_FeatureLeadingDigitSeparator = MessageBase + 12723,
-        IDS_FeatureNonTrailingNamedArguments = MessageBase + 12724,
->>>>>>> 73aeb5fb
     }
 
     // Message IDs may refer to strings that need to be localized.
@@ -204,15 +202,12 @@
             switch (feature)
             {
                 // C# 7.2 features.
-<<<<<<< HEAD
+                case MessageID.IDS_FeatureNonTrailingNamedArguments: // semantic check
+                case MessageID.IDS_FeatureLeadingDigitSeparator:
                 case MessageID.IDS_FeatureReadonlyReferences:
                 case MessageID.IDS_FeatureRefStructs:
                 case MessageID.IDS_FeatureReadOnlyStructs:
                 case MessageID.IDS_FeatureRefExtensionMethods:
-=======
-                case MessageID.IDS_FeatureNonTrailingNamedArguments: // semantic check
-                case MessageID.IDS_FeatureLeadingDigitSeparator:
->>>>>>> 73aeb5fb
                     return LanguageVersion.CSharp7_2;
 
                 // C# 7.1 features.
