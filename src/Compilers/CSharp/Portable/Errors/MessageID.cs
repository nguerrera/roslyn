﻿// Copyright (c) Microsoft.  All Rights Reserved.  Licensed under the Apache License, Version 2.0.  See License.txt in the project root for license information.

using System;
using System.Diagnostics;
using Roslyn.Utilities;

namespace Microsoft.CodeAnalysis.CSharp
{
    internal enum MessageID
    {
        None = 0,
        MessageBase = 1200,

        IDS_SK_METHOD = MessageBase + 2000,
        IDS_SK_TYPE = MessageBase + 2001,
        IDS_SK_NAMESPACE = MessageBase + 2002,
        IDS_SK_FIELD = MessageBase + 2003,
        IDS_SK_PROPERTY = MessageBase + 2004,
        IDS_SK_UNKNOWN = MessageBase + 2005,
        IDS_SK_VARIABLE = MessageBase + 2006,
        IDS_SK_EVENT = MessageBase + 2007,
        IDS_SK_TYVAR = MessageBase + 2008,
        //IDS_SK_GCLASS = MessageBase + 2009,
        IDS_SK_ALIAS = MessageBase + 2010,
        //IDS_SK_EXTERNALIAS = MessageBase + 2011,
        IDS_SK_LABEL = MessageBase + 2012,
        IDS_SK_CONSTRUCTOR = MessageBase + 2013,

        IDS_NULL = MessageBase + 10001,
        //IDS_RELATEDERROR = MessageBase + 10002,
        //IDS_RELATEDWARNING = MessageBase + 10003,
        IDS_XMLIGNORED = MessageBase + 10004,
        IDS_XMLIGNORED2 = MessageBase + 10005,
        IDS_XMLFAILEDINCLUDE = MessageBase + 10006,
        IDS_XMLBADINCLUDE = MessageBase + 10007,
        IDS_XMLNOINCLUDE = MessageBase + 10008,
        IDS_XMLMISSINGINCLUDEFILE = MessageBase + 10009,
        IDS_XMLMISSINGINCLUDEPATH = MessageBase + 10010,
        IDS_GlobalNamespace = MessageBase + 10011,
        IDS_FeatureGenerics = MessageBase + 12500,
        IDS_FeatureAnonDelegates = MessageBase + 12501,
        IDS_FeatureModuleAttrLoc = MessageBase + 12502,
        IDS_FeatureGlobalNamespace = MessageBase + 12503,
        IDS_FeatureFixedBuffer = MessageBase + 12504,
        IDS_FeaturePragma = MessageBase + 12505,
        IDS_FOREACHLOCAL = MessageBase + 12506,
        IDS_USINGLOCAL = MessageBase + 12507,
        IDS_FIXEDLOCAL = MessageBase + 12508,
        IDS_FeatureStaticClasses = MessageBase + 12511,
        IDS_FeaturePartialTypes = MessageBase + 12512,
        IDS_MethodGroup = MessageBase + 12513,
        IDS_AnonMethod = MessageBase + 12514,
        IDS_FeatureSwitchOnBool = MessageBase + 12517,
        //IDS_WarnAsError = MessageBase + 12518,
        IDS_Collection = MessageBase + 12520,
        IDS_FeaturePropertyAccessorMods = MessageBase + 12522,
        IDS_FeatureExternAlias = MessageBase + 12523,
        IDS_FeatureIterators = MessageBase + 12524,
        IDS_FeatureDefault = MessageBase + 12525,
        IDS_FeatureNullable = MessageBase + 12528,
        IDS_Lambda = MessageBase + 12531,
        IDS_FeaturePatternMatching = MessageBase + 12532,
        IDS_FeatureThrowExpression = MessageBase + 12533,

        IDS_FeatureImplicitArray = MessageBase + 12557,
        IDS_FeatureImplicitLocal = MessageBase + 12558,
        IDS_FeatureAnonymousTypes = MessageBase + 12559,
        IDS_FeatureAutoImplementedProperties = MessageBase + 12560,
        IDS_FeatureObjectInitializer = MessageBase + 12561,
        IDS_FeatureCollectionInitializer = MessageBase + 12562,
        IDS_FeatureLambda = MessageBase + 12563,
        IDS_FeatureQueryExpression = MessageBase + 12564,
        IDS_FeatureExtensionMethod = MessageBase + 12565,
        IDS_FeaturePartialMethod = MessageBase + 12566,
        IDS_FeatureDynamic = MessageBase + 12644,
        IDS_FeatureTypeVariance = MessageBase + 12645,
        IDS_FeatureNamedArgument = MessageBase + 12646,
        IDS_FeatureOptionalParameter = MessageBase + 12647,
        IDS_FeatureExceptionFilter = MessageBase + 12648,
        IDS_FeatureAutoPropertyInitializer = MessageBase + 12649,

        IDS_SK_TYPE_OR_NAMESPACE = MessageBase + 12652,
        IDS_Contravariant = MessageBase + 12659,
        IDS_Contravariantly = MessageBase + 12660,
        IDS_Covariant = MessageBase + 12661,
        IDS_Covariantly = MessageBase + 12662,
        IDS_Invariantly = MessageBase + 12663,

        IDS_FeatureAsync = MessageBase + 12668,

        IDS_LIB_ENV = MessageBase + 12680,
        IDS_LIB_OPTION = MessageBase + 12681,
        IDS_REFERENCEPATH_OPTION = MessageBase + 12682,
        IDS_DirectoryDoesNotExist = MessageBase + 12683,
        IDS_DirectoryHasInvalidPath = MessageBase + 12684,

        IDS_Namespace1 = MessageBase + 12685,
        IDS_PathList = MessageBase + 12686,
        IDS_Text = MessageBase + 12687,

        // available

        IDS_FeatureNullPropagatingOperator = MessageBase + 12690,
        IDS_FeatureExpressionBodiedMethod = MessageBase + 12691,
        IDS_FeatureExpressionBodiedProperty = MessageBase + 12692,
        IDS_FeatureExpressionBodiedIndexer = MessageBase + 12693,
        // IDS_VersionExperimental = MessageBase + 12694,
        IDS_FeatureNameof = MessageBase + 12695,
        IDS_FeatureDictionaryInitializer = MessageBase + 12696,

        IDS_ToolName = MessageBase + 12697,
        IDS_LogoLine1 = MessageBase + 12698,
        IDS_LogoLine2 = MessageBase + 12699,
        IDS_CSCHelp = MessageBase + 12700,

        IDS_FeatureUsingStatic = MessageBase + 12701,
        IDS_FeatureInterpolatedStrings = MessageBase + 12702,
        IDS_OperationCausedStackOverflow = MessageBase + 12703,
        IDS_AwaitInCatchAndFinally = MessageBase + 12704,
        IDS_FeatureReadonlyAutoImplementedProperties = MessageBase + 12705,
        IDS_FeatureBinaryLiteral = MessageBase + 12706,
        IDS_FeatureDigitSeparator = MessageBase + 12707,
        IDS_FeatureLocalFunctions = MessageBase + 12708,
        IDS_FeatureStaticNullChecking = MessageBase + 12709,

        IDS_FeatureRefLocalsReturns = MessageBase + 12710,
        IDS_FeatureTuples = MessageBase + 12711,
        IDS_FeatureOutVar = MessageBase + 12713,

        // IDS_FeatureIOperation = MessageBase + 12714,
        IDS_FeatureExpressionBodiedAccessor = MessageBase + 12715,
        IDS_FeatureExpressionBodiedDeOrConstructor = MessageBase + 12716,
        IDS_ThrowExpression = MessageBase + 12717,
        IDS_FeatureDefaultLiteral = MessageBase + 12718,
        IDS_FeatureInferredTupleNames = MessageBase + 12719,
        IDS_FeatureGenericPatternMatching = MessageBase + 12720,
        IDS_FeatureAsyncMain = MessageBase + 12721,
        IDS_LangVersions = MessageBase +  12722,

        IDS_FeatureLeadingDigitSeparator = MessageBase + 12723,
        IDS_FeatureNonTrailingNamedArguments = MessageBase + 12724,

        IDS_FeatureReadOnlyReferences = MessageBase + 12725,
        IDS_FeatureRefStructs = MessageBase + 12726,
        IDS_FeatureReadOnlyStructs = MessageBase + 12727,
        IDS_FeatureRefExtensionMethods = MessageBase + 12728,
        // IDS_StackAllocExpression = MessageBase + 12729,
        IDS_FeaturePrivateProtected = MessageBase + 12730,

        IDS_FeatureRefConditional = MessageBase + 12731,
        IDS_FeatureAttributesOnBackingFields = MessageBase + 12732,
        IDS_FeatureImprovedOverloadCandidates = MessageBase + 12733,
        IDS_FeatureRefReassignment = MessageBase + 12734,
        IDS_FeatureRefFor = MessageBase + 12735,
        IDS_FeatureRefForEach = MessageBase + 12736,
        IDS_FeatureEnumGenericTypeConstraint = MessageBase + 12737,
        IDS_FeatureDelegateGenericTypeConstraint = MessageBase + 12738,
        IDS_FeatureUnmanagedGenericTypeConstraint = MessageBase + 12739,
        IDS_FeatureStackAllocInitializer = MessageBase + 12740,
        IDS_FeatureTupleEquality = MessageBase + 12741,
        IDS_FeatureExpressionVariablesInQueriesAndInitializers = MessageBase + 12742,
        IDS_FeatureExtensibleFixedStatement = MessageBase + 12743,
        IDS_FeatureIndexingMovableFixedBuffers = MessageBase + 12744,

        IDS_FeatureAltInterpolatedVerbatimStrings = MessageBase + 12745,
        IDS_FeatureCoalesceAssignmentExpression = MessageBase + 12746,
        IDS_FeatureUnconstrainedTypeParameterInNullCoalescingOperator = MessageBase + 12747,
<<<<<<< HEAD
        IDS_FeatureAsyncStreams = MessageBase + 12748,
=======
        IDS_InjectedDeclaration = MessageBase + 12748,
        IDS_FeatureObjectGenericTypeConstraint = MessageBase + 12749,
>>>>>>> 906781b4
    }

    // Message IDs may refer to strings that need to be localized.
    // This struct makes an IFormattable wrapper around a MessageID
    internal struct LocalizableErrorArgument : IFormattable
    {
        private readonly MessageID _id;

        internal LocalizableErrorArgument(MessageID id)
        {
            _id = id;
        }

        public override string ToString()
        {
            return ToString(null, null);
        }

        public string ToString(string format, IFormatProvider formatProvider)
        {
            return ErrorFacts.GetMessage(_id, formatProvider as System.Globalization.CultureInfo);
        }
    }

    // And this extension method makes it easy to localize MessageIDs:

    internal static partial class MessageIDExtensions
    {
        public static LocalizableErrorArgument Localize(this MessageID id)
        {
            return new LocalizableErrorArgument(id);
        }

        // Returns the string to be used in the /features flag switch to enable the MessageID feature.
        // Always call this before RequiredVersion:
        //   If this method returns null, call RequiredVersion and use that.
        //   If this method returns non-null, use that.
        // Features should be mutually exclusive between RequiredFeature and RequiredVersion.
        //   (hence the above rule - RequiredVersion throws when RequiredFeature returns non-null)
        internal static string RequiredFeature(this MessageID feature)
        {
            // Check for current experimental features, if any, in the current branch.
            switch (feature)
            {
                default:
                    return null;
            }
        }

        internal static void CheckFeatureAvailability(this MessageID feature, LanguageVersion availableVersion, DiagnosticBag diagnostics, Location errorLocation)
        {
            LanguageVersion requiredVersion = feature.RequiredVersion();
            if (requiredVersion > availableVersion)
            {
                diagnostics.Add(availableVersion.GetErrorCode(), errorLocation, feature.Localize(), new CSharpRequiredLanguageVersion(requiredVersion));
            }
        }

        internal static LanguageVersion RequiredVersion(this MessageID feature)
        {
            // Based on CSourceParser::GetFeatureUsage from SourceParser.cpp.
            // Checks are in the LanguageParser unless otherwise noted.
            switch (feature)
            {
                // C# 8.0 features.
                case MessageID.IDS_FeatureAltInterpolatedVerbatimStrings:
                case MessageID.IDS_FeatureCoalesceAssignmentExpression:
                case MessageID.IDS_FeatureUnconstrainedTypeParameterInNullCoalescingOperator:
<<<<<<< HEAD
                case MessageID.IDS_FeatureAsyncStreams:
=======
                case MessageID.IDS_FeatureStaticNullChecking: // syntax and semantic check
                case MessageID.IDS_FeatureObjectGenericTypeConstraint:   // semantic check
>>>>>>> 906781b4
                    return LanguageVersion.CSharp8;

                // C# 7.3 features.
                case MessageID.IDS_FeatureAttributesOnBackingFields: // semantic check
                case MessageID.IDS_FeatureImprovedOverloadCandidates: // semantic check
                case MessageID.IDS_FeatureTupleEquality: // semantic check
                case MessageID.IDS_FeatureRefReassignment:
                case MessageID.IDS_FeatureRefFor:
                case MessageID.IDS_FeatureRefForEach:
                case MessageID.IDS_FeatureEnumGenericTypeConstraint: // semantic check
                case MessageID.IDS_FeatureDelegateGenericTypeConstraint: // semantic check
                case MessageID.IDS_FeatureUnmanagedGenericTypeConstraint: // semantic check
                case MessageID.IDS_FeatureStackAllocInitializer:
                case MessageID.IDS_FeatureExpressionVariablesInQueriesAndInitializers: // semantic check
                case MessageID.IDS_FeatureExtensibleFixedStatement:  // semantic check
                case MessageID.IDS_FeatureIndexingMovableFixedBuffers: //semantic check
                    return LanguageVersion.CSharp7_3;

                // C# 7.2 features.
                case MessageID.IDS_FeatureNonTrailingNamedArguments: // semantic check
                case MessageID.IDS_FeatureLeadingDigitSeparator:
                case MessageID.IDS_FeaturePrivateProtected:
                case MessageID.IDS_FeatureReadOnlyReferences:
                case MessageID.IDS_FeatureRefStructs:
                case MessageID.IDS_FeatureReadOnlyStructs:
                case MessageID.IDS_FeatureRefExtensionMethods:
                case MessageID.IDS_FeatureRefConditional:
                    return LanguageVersion.CSharp7_2;

                // C# 7.1 features.
                case MessageID.IDS_FeatureAsyncMain:
                case MessageID.IDS_FeatureDefaultLiteral:
                case MessageID.IDS_FeatureInferredTupleNames:
                case MessageID.IDS_FeatureGenericPatternMatching:
                    return LanguageVersion.CSharp7_1;

                // C# 7 features.
                case MessageID.IDS_FeatureBinaryLiteral:
                case MessageID.IDS_FeatureDigitSeparator:
                case MessageID.IDS_FeatureLocalFunctions:
                case MessageID.IDS_FeatureRefLocalsReturns:
                case MessageID.IDS_FeaturePatternMatching:
                case MessageID.IDS_FeatureThrowExpression:
                case MessageID.IDS_FeatureTuples:
                case MessageID.IDS_FeatureOutVar:
                case MessageID.IDS_FeatureExpressionBodiedAccessor:
                case MessageID.IDS_FeatureExpressionBodiedDeOrConstructor:
                    return LanguageVersion.CSharp7;

                // C# 6 features.
                case MessageID.IDS_FeatureExceptionFilter:
                case MessageID.IDS_FeatureAutoPropertyInitializer:
                case MessageID.IDS_FeatureNullPropagatingOperator:
                case MessageID.IDS_FeatureExpressionBodiedMethod:
                case MessageID.IDS_FeatureExpressionBodiedProperty:
                case MessageID.IDS_FeatureExpressionBodiedIndexer:
                case MessageID.IDS_FeatureNameof:
                case MessageID.IDS_FeatureDictionaryInitializer:
                case MessageID.IDS_FeatureUsingStatic:
                case MessageID.IDS_FeatureInterpolatedStrings:
                case MessageID.IDS_AwaitInCatchAndFinally:
                case MessageID.IDS_FeatureReadonlyAutoImplementedProperties:
                    return LanguageVersion.CSharp6;

                // C# 5 features.
                case MessageID.IDS_FeatureAsync:
                    return LanguageVersion.CSharp5;

                // C# 4 features.
                case MessageID.IDS_FeatureDynamic: // Checked in the binder.
                case MessageID.IDS_FeatureTypeVariance:
                case MessageID.IDS_FeatureNamedArgument:
                case MessageID.IDS_FeatureOptionalParameter:
                    return LanguageVersion.CSharp4;

                // C# 3 features.
                case MessageID.IDS_FeatureImplicitArray:
                case MessageID.IDS_FeatureAnonymousTypes:
                case MessageID.IDS_FeatureObjectInitializer:
                case MessageID.IDS_FeatureCollectionInitializer:
                case MessageID.IDS_FeatureLambda:
                case MessageID.IDS_FeatureQueryExpression:
                case MessageID.IDS_FeatureExtensionMethod:
                case MessageID.IDS_FeaturePartialMethod:
                case MessageID.IDS_FeatureImplicitLocal: // Checked in the binder.
                case MessageID.IDS_FeatureAutoImplementedProperties:
                    return LanguageVersion.CSharp3;

                // C# 2 features.
                case MessageID.IDS_FeatureGenerics: // Also affects crefs.
                case MessageID.IDS_FeatureAnonDelegates:
                case MessageID.IDS_FeatureGlobalNamespace: // Also affects crefs.
                case MessageID.IDS_FeatureFixedBuffer:
                case MessageID.IDS_FeatureStaticClasses:
                case MessageID.IDS_FeaturePartialTypes:
                case MessageID.IDS_FeaturePropertyAccessorMods:
                case MessageID.IDS_FeatureExternAlias:
                case MessageID.IDS_FeatureIterators:
                case MessageID.IDS_FeatureDefault:
                case MessageID.IDS_FeatureNullable:
                case MessageID.IDS_FeaturePragma: // Checked in the directive parser.
                case MessageID.IDS_FeatureSwitchOnBool: // Checked in the binder.
                    return LanguageVersion.CSharp2;

                // Special C# 2 feature: only a warning in C# 1.
                case MessageID.IDS_FeatureModuleAttrLoc:
                    return LanguageVersion.CSharp1;

                default:
                    throw ExceptionUtilities.UnexpectedValue(feature);
            }
        }
    }
}<|MERGE_RESOLUTION|>--- conflicted
+++ resolved
@@ -165,12 +165,9 @@
         IDS_FeatureAltInterpolatedVerbatimStrings = MessageBase + 12745,
         IDS_FeatureCoalesceAssignmentExpression = MessageBase + 12746,
         IDS_FeatureUnconstrainedTypeParameterInNullCoalescingOperator = MessageBase + 12747,
-<<<<<<< HEAD
-        IDS_FeatureAsyncStreams = MessageBase + 12748,
-=======
         IDS_InjectedDeclaration = MessageBase + 12748,
         IDS_FeatureObjectGenericTypeConstraint = MessageBase + 12749,
->>>>>>> 906781b4
+        IDS_FeatureAsyncStreams = MessageBase + 12751,
     }
 
     // Message IDs may refer to strings that need to be localized.
@@ -239,12 +236,9 @@
                 case MessageID.IDS_FeatureAltInterpolatedVerbatimStrings:
                 case MessageID.IDS_FeatureCoalesceAssignmentExpression:
                 case MessageID.IDS_FeatureUnconstrainedTypeParameterInNullCoalescingOperator:
-<<<<<<< HEAD
-                case MessageID.IDS_FeatureAsyncStreams:
-=======
                 case MessageID.IDS_FeatureStaticNullChecking: // syntax and semantic check
                 case MessageID.IDS_FeatureObjectGenericTypeConstraint:   // semantic check
->>>>>>> 906781b4
+                case MessageID.IDS_FeatureAsyncStreams:
                     return LanguageVersion.CSharp8;
 
                 // C# 7.3 features.
