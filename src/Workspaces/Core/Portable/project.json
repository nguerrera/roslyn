--- conflicted
+++ resolved
@@ -1,12 +1,4 @@
 ﻿{
-<<<<<<< HEAD
-    "dependencies": {
-        "Microsoft.Composition": "1.0.27"
-    },
-    "frameworks": {
-        ".NETPortable,Version=v4.5,Profile=Profile7": { }
-    }
-=======
   "dependencies": {
     "Microsoft.Composition": "1.0.27",
     "System.Diagnostics.Contracts": "4.0.1",
@@ -20,5 +12,4 @@
       "imports": [ "portable-net45+win8", "dotnet" ]
     }
   }
->>>>>>> 4cdc3d8b
 }