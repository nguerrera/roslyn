// Copyright (c) Microsoft.  All Rights Reserved.  Licensed under the Apache License, Version 2.0.  See License.txt in the project root for license information.

using System;
using System.Collections.Generic;
using System.Collections.Immutable;
using System.Globalization;
using Microsoft.CodeAnalysis.Shared;
using Microsoft.CodeAnalysis.Shared.Utilities;
using Microsoft.CodeAnalysis.Text;
using Roslyn.Utilities;

namespace Microsoft.CodeAnalysis.PatternMatching
{
    /// <summary>
    /// The pattern matcher is thread-safe.  However, it maintains an internal cache of
    /// information as it is used.  Therefore, you should not keep it around forever and should get
    /// and release the matcher appropriately once you no longer need it.
    /// Also, while the pattern matcher is culture aware, it uses the culture specified in the
    /// constructor.
    /// </summary>
    internal abstract partial class PatternMatcher : IDisposable
    {
        private static readonly char[] s_dotCharacterArray = { '.' };

        public const int NoBonus = 0;
        public const int CamelCaseContiguousBonus = 1;
        public const int CamelCaseMatchesFromStartBonus = 2;
        public const int CamelCaseMaxWeight = CamelCaseContiguousBonus + CamelCaseMatchesFromStartBonus;

        private readonly object _gate = new object();

        private readonly bool _includeMatchedSpans;
        private readonly bool _allowFuzzyMatching;

        private readonly Dictionary<string, StringBreaks> _stringToWordSpans = new Dictionary<string, StringBreaks>();
        private static readonly Func<string, StringBreaks> _breakIntoWordSpans = StringBreaker.BreakIntoWordParts;

        // PERF: Cache the culture's compareInfo to avoid the overhead of asking for them repeatedly in inner loops
        private readonly CompareInfo _compareInfo;

<<<<<<< HEAD
        private bool _invalidPattern;
=======
        /// <summary>
        /// Construct a new PatternMatcher using the calling thread's culture for string searching and comparison.
        /// </summary>
        public PatternMatcher(
            string pattern,
            bool includeMatchedSpans,
            bool allowFuzzyMatching = false)
            : this(pattern,
                   includeMatchedSpans,
                   CultureInfo.CurrentCulture,
                   allowFuzzyMatching)
        {
        }
>>>>>>> d8f9373a

        /// <summary>
        /// Construct a new PatternMatcher using the specified culture.
        /// </summary>
        /// <param name="culture">The culture to use for string searching and comparison.</param>
        /// <param name="includeMatchedSpans">Whether or not the matching parts of the candidate should be supplied in results.</param>
        /// <param name="allowFuzzyMatching">Whether or not close matches should count as matches.</param>
        protected PatternMatcher(
            bool includeMatchedSpans,
            CultureInfo culture,
            bool allowFuzzyMatching = false)
        {
            culture = culture ?? CultureInfo.CurrentCulture;
<<<<<<< HEAD
            _compareInfo = culture.CompareInfo;
            _includeMatchedSpans = includeMatchedSpans;
            _allowFuzzyMatching = allowFuzzyMatching;
=======
            pattern = pattern.Trim();
            _compareInfo = culture.CompareInfo;
            _includeMatchedSpans = includeMatchedSpans;
            _allowFuzzyMatching = allowFuzzyMatching;

            _fullPatternSegment = new PatternSegment(pattern, allowFuzzyMatching);

            if (pattern.IndexOf('.') < 0)
            {
                // PERF: Avoid string.Split allocations when the pattern doesn't contain a dot.
                _dotSeparatedPatternSegments = pattern.Length > 0
                    ? new PatternSegment[1] { _fullPatternSegment }
                    : Array.Empty<PatternSegment>();
            }
            else
            {
                _dotSeparatedPatternSegments = pattern.Split(s_dotCharacterArray, StringSplitOptions.RemoveEmptyEntries)
                                                .Select(text => new PatternSegment(text.Trim(), allowFuzzyMatching))
                                                .ToArray();
            }

            _invalidPattern = _dotSeparatedPatternSegments.Length == 0 || _dotSeparatedPatternSegments.Any(s => s.IsInvalid);
>>>>>>> d8f9373a
        }

        public static PatternMatcher CreatePatternMatcher(
            string pattern,
            CultureInfo culture = null,
            bool includeMatchedSpans = false,
            bool verbatimIdentifierPrefixIsWordCharacter = false,
            bool allowFuzzyMatching = false)
        {
            return new SimplePatternMatcher(pattern, culture, includeMatchedSpans, verbatimIdentifierPrefixIsWordCharacter, allowFuzzyMatching);
        }

        public static PatternMatcher CreateContainerPatternMatcher(
            string[] patternParts,
            char[] containerSplitCharacters,
            CultureInfo culture = null,
            bool allowFuzzyMatching = false)
        {
            return new ContainerPatternMatcher(
                patternParts, containerSplitCharacters, culture, allowFuzzyMatching);
        }

        public static PatternMatcher CreateDotSeperatedContainerMatcher(
            string pattern,
            CultureInfo culture = null,
            bool allowFuzzyMatching = false)
        {
            return CreateContainerPatternMatcher(
                pattern.Split(s_dotCharacterArray), s_dotCharacterArray, culture, allowFuzzyMatching);
        }

        internal static (string name, string containerOpt) GetNameAndContainer(string pattern)
        {
            var dotIndex = pattern.LastIndexOf('.');
            var containsDots = dotIndex >= 0;
            return containsDots
                ? (name: pattern.Substring(dotIndex + 1), containerOpt: pattern.Substring(0, dotIndex))
                : (name: pattern, containerOpt: null);
        }

        public abstract void Dispose();

        public abstract bool AddMatches(string candidate, ArrayBuilder<PatternMatch> matches);

        private bool SkipMatch(string candidate)
            => _invalidPattern || string.IsNullOrWhiteSpace(candidate);

        private StringBreaks GetWordSpans(string word)
        {
            lock (_gate)
            {
                return _stringToWordSpans.GetOrAdd(word, _breakIntoWordSpans);
            }
        }

        private static bool ContainsUpperCaseLetter(string pattern)
        {
            // Expansion of "foreach(char ch in pattern)" to avoid a CharEnumerator allocation
            for (int i = 0; i < pattern.Length; i++)
            {
                if (char.IsUpper(pattern[i]))
                {
                    return true;
                }
            }

            return false;
        }

        private PatternMatch? MatchPatternChunk(
            string candidate,
            TextChunk patternChunk,
            bool punctuationStripped,
            bool fuzzyMatch)
        {
            int caseInsensitiveIndex = _compareInfo.IndexOf(candidate, patternChunk.Text, CompareOptions.IgnoreCase);
            if (caseInsensitiveIndex == 0)
            {
                if (patternChunk.Text.Length == candidate.Length)
                {
                    // a) Check if the part matches the candidate entirely, in an case insensitive or
                    //    sensitive manner.  If it does, return that there was an exact match.
                    return new PatternMatch(
                        PatternMatchKind.Exact, punctuationStripped, isCaseSensitive: candidate == patternChunk.Text,
                        matchedSpan: GetMatchedSpan(0, candidate.Length));
                }
                else
                {
                    // b) Check if the part is a prefix of the candidate, in a case insensitive or sensitive
                    //    manner.  If it does, return that there was a prefix match.
                    return new PatternMatch(
                        PatternMatchKind.Prefix, punctuationStripped, isCaseSensitive: _compareInfo.IsPrefix(candidate, patternChunk.Text),
                        matchedSpan: GetMatchedSpan(0, patternChunk.Text.Length));
                }
            }

            var isLowercase = !ContainsUpperCaseLetter(patternChunk.Text);
            if (isLowercase)
            {
                if (caseInsensitiveIndex > 0)
                {
                    // c) If the part is entirely lowercase, then check if it is contained anywhere in the
                    //    candidate in a case insensitive manner.  If so, return that there was a substring
                    //    match. 
                    //
                    //    Note: We only have a substring match if the lowercase part is prefix match of some
                    //    word part. That way we don't match something like 'Class' when the user types 'a'.
                    //    But we would match 'FooAttribute' (since 'Attribute' starts with 'a').
                    //
                    //    Also, if we matched at location right after punctuation, then this is a good
                    //    substring match.  i.e. if the user is testing mybutton against _myButton
                    //    then this should hit. As we really are finding the match at the beginning of 
                    //    a word.
                    if (char.IsPunctuation(candidate[caseInsensitiveIndex - 1]) ||
                        char.IsPunctuation(patternChunk.Text[0]))
                    {
                        return new PatternMatch(
                            PatternMatchKind.Substring, punctuationStripped,
                            isCaseSensitive: PartStartsWith(
                                candidate, new TextSpan(caseInsensitiveIndex, patternChunk.Text.Length),
                                patternChunk.Text, CompareOptions.None),
                            matchedSpan: GetMatchedSpan(caseInsensitiveIndex, patternChunk.Text.Length));
                    }

                    var wordSpans = GetWordSpans(candidate);
                    for (int i = 0; i < wordSpans.Count; i++)
                    {
                        var span = wordSpans[i];
                        if (PartStartsWith(candidate, span, patternChunk.Text, CompareOptions.IgnoreCase))
                        {
                            return new PatternMatch(PatternMatchKind.Substring, punctuationStripped,
                                isCaseSensitive: PartStartsWith(candidate, span, patternChunk.Text, CompareOptions.None),
                                matchedSpan: GetMatchedSpan(span.Start, patternChunk.Text.Length));
                        }
                    }
                }
            }
            else
            {
                // d) If the part was not entirely lowercase, then check if it is contained in the
                //    candidate in a case *sensitive* manner. If so, return that there was a substring
                //    match.
                var caseSensitiveIndex = _compareInfo.IndexOf(candidate, patternChunk.Text);
                if (caseSensitiveIndex > 0)
                {
                    return new PatternMatch(
                        PatternMatchKind.Substring, punctuationStripped, isCaseSensitive: true,
                        matchedSpan: GetMatchedSpan(caseSensitiveIndex, patternChunk.Text.Length));
                }
            }

            var match = TryCamelCaseMatch(
                candidate, patternChunk, punctuationStripped, isLowercase);
            if (match.HasValue)
            {
                return match.Value;
            }

            if (isLowercase)
            {
                //   g) The word is all lower case. Is it a case insensitive substring of the candidate
                //      starting on a part boundary of the candidate?

                // We could check every character boundary start of the candidate for the pattern. 
                // However, that's an m * n operation in the worst case. Instead, find the first 
                // instance of the pattern  substring, and see if it starts on a capital letter. 
                // It seems unlikely that the user will try to filter the list based on a substring
                // that starts on a capital letter and also with a lowercase one. (Pattern: fogbar, 
                // Candidate: quuxfogbarFogBar).
                if (patternChunk.Text.Length < candidate.Length)
                {
                    if (caseInsensitiveIndex != -1 && char.IsUpper(candidate[caseInsensitiveIndex]))
                    {
                        return new PatternMatch(
                            PatternMatchKind.Substring, punctuationStripped, isCaseSensitive: false,
                            matchedSpan: GetMatchedSpan(caseInsensitiveIndex, patternChunk.Text.Length));
                    }
                }
            }

            if (fuzzyMatch)
            {
                if (patternChunk.SimilarityChecker.AreSimilar(candidate))
                {
                    return new PatternMatch(
                        PatternMatchKind.Fuzzy, punctuationStripped, isCaseSensitive: false, matchedSpan: null);
                }
            }

            return null;
        }

        private ImmutableArray<TextSpan> GetMatchedSpans(List<TextSpan> matchedSpans)
        {
            return _includeMatchedSpans
                ? new NormalizedTextSpanCollection(matchedSpans).ToImmutableArray()
                : ImmutableArray<TextSpan>.Empty;
        }

        private TextSpan? GetMatchedSpan(int start, int length)
            => _includeMatchedSpans ? new TextSpan(start, length) : (TextSpan?)null;

        private static bool ContainsSpaceOrAsterisk(string text)
        {
            for (int i = 0; i < text.Length; i++)
            {
                char ch = text[i];
                if (ch == ' ' || ch == '*')
                {
                    return true;
                }
            }

            return false;
        }

        /// <summary>
        /// Internal helper for MatchPatternInternal
        /// </summary>
        /// <remarks>
        /// PERF: Designed to minimize allocations in common cases.
        /// If there's no match, then null is returned.
        /// If there's a single match, or the caller only wants the first match, then it is returned (as a Nullable)
        /// If there are multiple matches, and the caller wants them all, then a List is allocated.
        /// </remarks>
        /// <param name="candidate">The word being tested.</param>
        /// <param name="segment">The segment of the pattern to check against the candidate.</param>
        /// <param name="matches">The result array to place the matches in.</param>
        /// <param name="fuzzyMatch">If a fuzzy match should be performed</param>
        /// <returns>If there's only one match, then the return value is that match. Otherwise it is null.</returns>
        private bool MatchPatternSegment(
            string candidate,
            PatternSegment segment,
            ArrayBuilder<PatternMatch> matches,
            bool fuzzyMatch)
        {
            if (fuzzyMatch && !_allowFuzzyMatching)
            {
                return false;
            }

            // First check if the segment matches as is.  This is also useful if the segment contains
            // characters we would normally strip when splitting into parts that we also may want to
            // match in the candidate.  For example if the segment is "@int" and the candidate is
            // "@int", then that will show up as an exact match here.
            //
            // Note: if the segment contains a space or an asterisk then we must assume that it's a
            // multi-word segment.
            if (!ContainsSpaceOrAsterisk(segment.TotalTextChunk.Text))
            {
                var match = MatchPatternChunk(
                    candidate, segment.TotalTextChunk, punctuationStripped: false, fuzzyMatch: fuzzyMatch);
                if (match != null)
                {
                    matches.Add(match.Value);
                    return true;
                }
            }

            // The logic for pattern matching is now as follows:
            //
            // 1) Break the segment passed in into words.  Breaking is rather simple and a
            //    good way to think about it that if gives you all the individual alphanumeric words
            //    of the pattern.
            //
            // 2) For each word try to match the word against the candidate value.
            //
            // 3) Matching is as follows:
            //
            //   a) Check if the word matches the candidate entirely, in an case insensitive or
            //    sensitive manner.  If it does, return that there was an exact match.
            //
            //   b) Check if the word is a prefix of the candidate, in a case insensitive or
            //      sensitive manner.  If it does, return that there was a prefix match.
            //
            //   c) If the word is entirely lowercase, then check if it is contained anywhere in the
            //      candidate in a case insensitive manner.  If so, return that there was a substring
            //      match. 
            //
            //      Note: We only have a substring match if the lowercase part is prefix match of
            //      some word part. That way we don't match something like 'Class' when the user
            //      types 'a'. But we would match 'FooAttribute' (since 'Attribute' starts with
            //      'a').
            //
            //   d) If the word was not entirely lowercase, then check if it is contained in the
            //      candidate in a case *sensitive* manner. If so, return that there was a substring
            //      match.
            //
            //   e) If the word was entirely lowercase, then attempt a special lower cased camel cased 
            //      match.  i.e. cofipro would match CodeFixProvider.
            //
            //   f) If the word was not entirely lowercase, then attempt a normal camel cased match.
            //      i.e. CoFiPro would match CodeFixProvider, but CofiPro would not.  
            //
            //   g) The word is all lower case. Is it a case insensitive substring of the candidate starting 
            //      on a part boundary of the candidate?
            //
            // Only if all words have some sort of match is the pattern considered matched.

            var tempMatches = ArrayBuilder<PatternMatch>.GetInstance();

            try
            {
                var subWordTextChunks = segment.SubWordTextChunks;
                foreach (var subWordTextChunk in subWordTextChunks)
                {
                    // Try to match the candidate with this word
                    var result = MatchPatternChunk(
                        candidate, subWordTextChunk, punctuationStripped: true, fuzzyMatch: fuzzyMatch);
                    if (result == null)
                    {
                        return false;
                    }

                    tempMatches.Add(result.Value);
                }

                matches.AddRange(tempMatches);
                return tempMatches.Count > 0;
            }
            finally
            {
                tempMatches.Free();
            }
        }

        private static bool IsWordChar(char ch)
            => char.IsLetterOrDigit(ch) || ch == '_';

        /// <summary>
        /// Do the two 'parts' match? i.e. Does the candidate part start with the pattern part?
        /// </summary>
        /// <param name="candidate">The candidate text</param>
        /// <param name="candidatePart">The span within the <paramref name="candidate"/> text</param>
        /// <param name="pattern">The pattern text</param>
        /// <param name="patternPart">The span within the <paramref name="pattern"/> text</param>
        /// <param name="compareOptions">Options for doing the comparison (case sensitive or not)</param>
        /// <returns>True if the span identified by <paramref name="candidatePart"/> within <paramref name="candidate"/> starts with
        /// the span identified by <paramref name="patternPart"/> within <paramref name="pattern"/>.</returns>
        private bool PartStartsWith(string candidate, TextSpan candidatePart, string pattern, TextSpan patternPart, CompareOptions compareOptions)
        {
            if (patternPart.Length > candidatePart.Length)
            {
                // Pattern part is longer than the candidate part. There can never be a match.
                return false;
            }

            return _compareInfo.Compare(candidate, candidatePart.Start, patternPart.Length, pattern, patternPart.Start, patternPart.Length, compareOptions) == 0;
        }

        /// <summary>
        /// Does the given part start with the given pattern?
        /// </summary>
        /// <param name="candidate">The candidate text</param>
        /// <param name="candidatePart">The span within the <paramref name="candidate"/> text</param>
        /// <param name="pattern">The pattern text</param>
        /// <param name="compareOptions">Options for doing the comparison (case sensitive or not)</param>
        /// <returns>True if the span identified by <paramref name="candidatePart"/> within <paramref name="candidate"/> starts with <paramref name="pattern"/></returns>
        private bool PartStartsWith(string candidate, TextSpan candidatePart, string pattern, CompareOptions compareOptions)
            => PartStartsWith(candidate, candidatePart, pattern, new TextSpan(0, pattern.Length), compareOptions);

        private PatternMatch? TryCamelCaseMatch(
            string candidate, TextChunk patternChunk,
            bool punctuationStripped, bool isLowercase)
        {
            if (isLowercase)
            {
                //   e) If the word was entirely lowercase, then attempt a special lower cased camel cased 
                //      match.  i.e. cofipro would match CodeFixProvider.
                var candidateParts = GetWordSpans(candidate);
                var camelCaseWeight = TryAllLowerCamelCaseMatch(
                    candidate, candidateParts, patternChunk, out var matchedSpans);
                if (camelCaseWeight.HasValue)
                {
                    return new PatternMatch(
                        GetCamelCaseKind(camelCaseWeight.Value), punctuationStripped, isCaseSensitive: false,
                        matchedSpans: GetMatchedSpans(matchedSpans));
                }
            }
            else
            {
                //   f) If the word was not entirely lowercase, then attempt a normal camel cased match.
                //      i.e. CoFiPro would match CodeFixProvider, but CofiPro would not.  
                if (patternChunk.CharacterSpans.Count > 0)
                {
                    var candidateParts = GetWordSpans(candidate);
                    var camelCaseWeight = TryUpperCaseCamelCaseMatch(candidate, candidateParts, patternChunk, CompareOptions.None, out var matchedSpans);
                    if (camelCaseWeight.HasValue)
                    {
                        return new PatternMatch(
                            GetCamelCaseKind(camelCaseWeight.Value), punctuationStripped, isCaseSensitive: true,
                            matchedSpans: GetMatchedSpans(matchedSpans));
                    }

                    camelCaseWeight = TryUpperCaseCamelCaseMatch(candidate, candidateParts, patternChunk, CompareOptions.IgnoreCase, out matchedSpans);
                    if (camelCaseWeight.HasValue)
                    {
                        return new PatternMatch(
                            GetCamelCaseKind(camelCaseWeight.Value), punctuationStripped, isCaseSensitive: false,
                            matchedSpans: GetMatchedSpans(matchedSpans));
                    }
                }
            }

            return null;
        }

        private PatternMatchKind GetCamelCaseKind(int camelCaseWeight)
        {
            switch (camelCaseWeight)
            {
                case NoBonus: return PatternMatchKind.CamelCase;
                case CamelCaseContiguousBonus: return PatternMatchKind.CamelCaseContiguous;
                case CamelCaseMatchesFromStartBonus: return PatternMatchKind.CamelCaseFromStart;
                case CamelCaseMaxWeight: return PatternMatchKind.CamelCaseContiguousFromStart;
                default:
                    throw ExceptionUtilities.UnexpectedValue(camelCaseWeight);
            }
        }

        private int? TryAllLowerCamelCaseMatch(
            string candidate,
            StringBreaks candidateParts,
            TextChunk patternChunk,
            out List<TextSpan> matchedSpans)
        {
            var matcher = new AllLowerCamelCaseMatcher(_includeMatchedSpans, candidate, candidateParts, patternChunk);
            return matcher.TryMatch(out matchedSpans);
        }

        private int? TryUpperCaseCamelCaseMatch(
            string candidate,
            StringBreaks candidateParts,
            TextChunk patternChunk,
            CompareOptions compareOption,
            out List<TextSpan> matchedSpans)
        {
            matchedSpans = null;
            var patternChunkCharacterSpans = patternChunk.CharacterSpans;

            // Note: we may have more pattern parts than candidate parts.  This is because multiple
            // pattern parts may match a candidate part.  For example "SiUI" against "SimpleUI".
            // We'll have 3 pattern parts Si/U/I against two candidate parts Simple/UI.  However, U
            // and I will both match in UI. 

            int currentCandidate = 0;
            int currentChunkSpan = 0;
            int? firstMatch = null;
            bool? contiguous = null;

            while (true)
            {
                // Let's consider our termination cases
                if (currentChunkSpan == patternChunkCharacterSpans.Count)
                {
                    Contract.Requires(firstMatch.HasValue);
                    Contract.Requires(contiguous.HasValue);

                    // We did match! We shall assign a weight to this
                    var weight = 0;

                    // Was this contiguous?
                    if (contiguous.Value)
                    {
                        weight += CamelCaseContiguousBonus;
                    }

                    // Did we start at the beginning of the candidate?
                    if (firstMatch.Value == 0)
                    {
                        weight += CamelCaseMatchesFromStartBonus;
                    }

                    return weight;
                }
                else if (currentCandidate == candidateParts.Count)
                {
                    // No match, since we still have more of the pattern to hit
                    matchedSpans = null;
                    return null;
                }

                var candidatePart = candidateParts[currentCandidate];
                bool gotOneMatchThisCandidate = false;

                // Consider the case of matching SiUI against SimpleUIElement. The candidate parts
                // will be Simple/UI/Element, and the pattern parts will be Si/U/I.  We'll match 'Si'
                // against 'Simple' first.  Then we'll match 'U' against 'UI'. However, we want to
                // still keep matching pattern parts against that candidate part. 
                for (; currentChunkSpan < patternChunkCharacterSpans.Count; currentChunkSpan++)
                {
                    var patternChunkCharacterSpan = patternChunkCharacterSpans[currentChunkSpan];

                    if (gotOneMatchThisCandidate)
                    {
                        // We've already gotten one pattern part match in this candidate.  We will
                        // only continue trying to consume pattern parts if the last part and this
                        // part are both upper case.  
                        if (!char.IsUpper(patternChunk.Text[patternChunkCharacterSpans[currentChunkSpan - 1].Start]) ||
                            !char.IsUpper(patternChunk.Text[patternChunkCharacterSpans[currentChunkSpan].Start]))
                        {
                            break;
                        }
                    }

                    if (!PartStartsWith(candidate, candidatePart, patternChunk.Text, patternChunkCharacterSpan, compareOption))
                    {
                        break;
                    }

                    if (_includeMatchedSpans)
                    {
                        matchedSpans = matchedSpans ?? new List<TextSpan>();
                        matchedSpans.Add(new TextSpan(candidatePart.Start, patternChunkCharacterSpan.Length));
                    }

                    gotOneMatchThisCandidate = true;

                    firstMatch = firstMatch ?? currentCandidate;

                    // If we were contiguous, then keep that value.  If we weren't, then keep that
                    // value.  If we don't know, then set the value to 'true' as an initial match is
                    // obviously contiguous.
                    contiguous = contiguous ?? true;

                    candidatePart = new TextSpan(candidatePart.Start + patternChunkCharacterSpan.Length, candidatePart.Length - patternChunkCharacterSpan.Length);
                }

                // Check if we matched anything at all.  If we didn't, then we need to unset the
                // contiguous bit if we currently had it set.
                // If we haven't set the bit yet, then that means we haven't matched anything so
                // far, and we don't want to change that.
                if (!gotOneMatchThisCandidate && contiguous.HasValue)
                {
                    contiguous = false;
                }

                // Move onto the next candidate.
                currentCandidate++;
            }
        }
    }
}<|MERGE_RESOLUTION|>--- conflicted
+++ resolved
@@ -38,24 +38,7 @@
         // PERF: Cache the culture's compareInfo to avoid the overhead of asking for them repeatedly in inner loops
         private readonly CompareInfo _compareInfo;
 
-<<<<<<< HEAD
         private bool _invalidPattern;
-=======
-        /// <summary>
-        /// Construct a new PatternMatcher using the calling thread's culture for string searching and comparison.
-        /// </summary>
-        public PatternMatcher(
-            string pattern,
-            bool includeMatchedSpans,
-            bool allowFuzzyMatching = false)
-            : this(pattern,
-                   includeMatchedSpans,
-                   CultureInfo.CurrentCulture,
-                   allowFuzzyMatching)
-        {
-        }
->>>>>>> d8f9373a
-
         /// <summary>
         /// Construct a new PatternMatcher using the specified culture.
         /// </summary>
@@ -68,44 +51,18 @@
             bool allowFuzzyMatching = false)
         {
             culture = culture ?? CultureInfo.CurrentCulture;
-<<<<<<< HEAD
             _compareInfo = culture.CompareInfo;
             _includeMatchedSpans = includeMatchedSpans;
             _allowFuzzyMatching = allowFuzzyMatching;
-=======
-            pattern = pattern.Trim();
-            _compareInfo = culture.CompareInfo;
-            _includeMatchedSpans = includeMatchedSpans;
-            _allowFuzzyMatching = allowFuzzyMatching;
-
-            _fullPatternSegment = new PatternSegment(pattern, allowFuzzyMatching);
-
-            if (pattern.IndexOf('.') < 0)
-            {
-                // PERF: Avoid string.Split allocations when the pattern doesn't contain a dot.
-                _dotSeparatedPatternSegments = pattern.Length > 0
-                    ? new PatternSegment[1] { _fullPatternSegment }
-                    : Array.Empty<PatternSegment>();
-            }
-            else
-            {
-                _dotSeparatedPatternSegments = pattern.Split(s_dotCharacterArray, StringSplitOptions.RemoveEmptyEntries)
-                                                .Select(text => new PatternSegment(text.Trim(), allowFuzzyMatching))
-                                                .ToArray();
-            }
-
-            _invalidPattern = _dotSeparatedPatternSegments.Length == 0 || _dotSeparatedPatternSegments.Any(s => s.IsInvalid);
->>>>>>> d8f9373a
         }
 
         public static PatternMatcher CreatePatternMatcher(
             string pattern,
             CultureInfo culture = null,
             bool includeMatchedSpans = false,
-            bool verbatimIdentifierPrefixIsWordCharacter = false,
             bool allowFuzzyMatching = false)
         {
-            return new SimplePatternMatcher(pattern, culture, includeMatchedSpans, verbatimIdentifierPrefixIsWordCharacter, allowFuzzyMatching);
+            return new SimplePatternMatcher(pattern, culture, includeMatchedSpans, allowFuzzyMatching);
         }
 
         public static PatternMatcher CreateContainerPatternMatcher(
