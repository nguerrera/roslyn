﻿// Copyright (c) Microsoft.  All Rights Reserved.  Licensed under the Apache License, Version 2.0.  See License.txt in the project root for license information.

using System;
using System.Collections.Generic;
using System.Collections.Immutable;
using System.Composition;
using System.Linq;
using System.Runtime.CompilerServices;
using Microsoft.CodeAnalysis.CSharp.Extensions;
using Microsoft.CodeAnalysis.CSharp.Syntax;
using Microsoft.CodeAnalysis.Editing;
using Microsoft.CodeAnalysis.Host.Mef;
using Microsoft.CodeAnalysis.LanguageServices;
using Microsoft.CodeAnalysis.Shared.Extensions;
using Microsoft.CodeAnalysis.Simplification;
using Roslyn.Utilities;

namespace Microsoft.CodeAnalysis.CSharp.CodeGeneration
{
    [ExportLanguageService(typeof(SyntaxGenerator), LanguageNames.CSharp), Shared]
    internal class CSharpSyntaxGenerator : SyntaxGenerator
    {
        internal override SyntaxTrivia ElasticCarriageReturnLineFeed => SyntaxFactory.ElasticCarriageReturnLineFeed;
        internal override SyntaxTrivia CarriageReturnLineFeed => SyntaxFactory.CarriageReturnLineFeed;

        internal override bool RequiresExplicitImplementationForInterfaceMembers => false;

        internal override ISyntaxFactsService SyntaxFacts => CSharpSyntaxFactsService.Instance;

        internal override SyntaxTrivia EndOfLine(string text)
            => SyntaxFactory.EndOfLine(text);

        internal override SyntaxTrivia Whitespace(string text)
            => SyntaxFactory.Whitespace(text);

        internal override SeparatedSyntaxList<TElement> SeparatedList<TElement>(SyntaxNodeOrTokenList list)
            => SyntaxFactory.SeparatedList<TElement>(list);

        public static readonly SyntaxGenerator Instance = new CSharpSyntaxGenerator();

        #region Declarations
        public override SyntaxNode CompilationUnit(IEnumerable<SyntaxNode> declarations)
        {
            return SyntaxFactory.CompilationUnit()
                .WithUsings(this.AsUsingDirectives(declarations))
                .WithMembers(AsNamespaceMembers(declarations));
        }

        private SyntaxList<UsingDirectiveSyntax> AsUsingDirectives(IEnumerable<SyntaxNode> declarations)
        {
            return declarations != null
                ? SyntaxFactory.List(declarations.Select(this.AsUsingDirective).OfType<UsingDirectiveSyntax>())
                : default;
        }

        private SyntaxNode AsUsingDirective(SyntaxNode node)
        {
            if (node is NameSyntax name)
            {
                return this.NamespaceImportDeclaration(name);
            }

            return node as UsingDirectiveSyntax;
        }

        private static SyntaxList<MemberDeclarationSyntax> AsNamespaceMembers(IEnumerable<SyntaxNode> declarations)
        {
            return declarations != null
                ? SyntaxFactory.List(declarations.Select(AsNamespaceMember).OfType<MemberDeclarationSyntax>())
                : default;
        }

        private static SyntaxNode AsNamespaceMember(SyntaxNode declaration)
        {
            switch (declaration.Kind())
            {
                case SyntaxKind.NamespaceDeclaration:
                case SyntaxKind.ClassDeclaration:
                case SyntaxKind.StructDeclaration:
                case SyntaxKind.InterfaceDeclaration:
                case SyntaxKind.EnumDeclaration:
                case SyntaxKind.DelegateDeclaration:
                    return declaration;
                default:
                    return null;
            }
        }

        public override SyntaxNode NamespaceImportDeclaration(SyntaxNode name)
        {
            return SyntaxFactory.UsingDirective((NameSyntax)name);
        }

        public override SyntaxNode AliasImportDeclaration(string aliasIdentifierName, SyntaxNode name)
            => SyntaxFactory.UsingDirective(SyntaxFactory.NameEquals(aliasIdentifierName), (NameSyntax)name);

        public override SyntaxNode NamespaceDeclaration(SyntaxNode name, IEnumerable<SyntaxNode> declarations)
        {
            return SyntaxFactory.NamespaceDeclaration(
                (NameSyntax)name,
                default,
                this.AsUsingDirectives(declarations),
                AsNamespaceMembers(declarations));
        }

        public override SyntaxNode FieldDeclaration(
            string name,
            SyntaxNode type,
            Accessibility accessibility,
            DeclarationModifiers modifiers,
            SyntaxNode initializer)
        {
            return SyntaxFactory.FieldDeclaration(
                default,
                AsModifierList(accessibility, modifiers, SyntaxKind.FieldDeclaration),
                SyntaxFactory.VariableDeclaration(
                    (TypeSyntax)type,
                    SyntaxFactory.SingletonSeparatedList(
                        SyntaxFactory.VariableDeclarator(
                            name.ToIdentifierToken(),
                            default,
                            initializer != null ? SyntaxFactory.EqualsValueClause((ExpressionSyntax)initializer) : null))));
        }

        public override SyntaxNode ParameterDeclaration(string name, SyntaxNode type, SyntaxNode initializer, RefKind refKind)
        {
            return SyntaxFactory.Parameter(
                default,
                GetParameterModifiers(refKind),
                (TypeSyntax)type,
                name.ToIdentifierToken(),
                initializer != null ? SyntaxFactory.EqualsValueClause((ExpressionSyntax)initializer) : null);
        }

        internal static SyntaxTokenList GetParameterModifiers(RefKind refKind)
        {
            switch (refKind)
            {
                case RefKind.None:
                    return new SyntaxTokenList();
                case RefKind.Out:
                    return SyntaxFactory.TokenList(SyntaxFactory.Token(SyntaxKind.OutKeyword));
                case RefKind.Ref:
                    return SyntaxFactory.TokenList(SyntaxFactory.Token(SyntaxKind.RefKeyword));
                case RefKind.In:
                    return SyntaxFactory.TokenList(SyntaxFactory.Token(SyntaxKind.InKeyword));
                default:
                    throw ExceptionUtilities.UnexpectedValue(refKind);
            }
        }

        internal static SyntaxToken GetArgumentModifiers(RefKind refKind)
        {
            switch (refKind)
            {
                case RefKind.None:
                case RefKind.In:
                    return default;
                case RefKind.Out:
                    return SyntaxFactory.Token(SyntaxKind.OutKeyword);
                case RefKind.Ref:
                    return SyntaxFactory.Token(SyntaxKind.RefKeyword);
                default:
                    throw ExceptionUtilities.UnexpectedValue(refKind);
            }
        }

        public override SyntaxNode MethodDeclaration(
            string name,
            IEnumerable<SyntaxNode> parameters,
            IEnumerable<string> typeParameters,
            SyntaxNode returnType,
            Accessibility accessibility,
            DeclarationModifiers modifiers,
            IEnumerable<SyntaxNode> statements)
        {
            bool hasBody = !modifiers.IsAbstract && (!modifiers.IsPartial || statements != null);

            return SyntaxFactory.MethodDeclaration(
                attributeLists: default,
                modifiers: AsModifierList(accessibility, modifiers, SyntaxKind.MethodDeclaration),
                returnType: returnType != null ? (TypeSyntax)returnType : SyntaxFactory.PredefinedType(SyntaxFactory.Token(SyntaxKind.VoidKeyword)),
                explicitInterfaceSpecifier: default,
                identifier: name.ToIdentifierToken(),
                typeParameterList: AsTypeParameterList(typeParameters),
                parameterList: AsParameterList(parameters),
                constraintClauses: default,
                body: hasBody ? CreateBlock(statements) : null,
                expressionBody: null,
                semicolonToken: !hasBody ? SyntaxFactory.Token(SyntaxKind.SemicolonToken) : default);
        }

        public override SyntaxNode OperatorDeclaration(OperatorKind kind, IEnumerable<SyntaxNode> parameters = null, SyntaxNode returnType = null, Accessibility accessibility = Accessibility.NotApplicable, DeclarationModifiers modifiers = default, IEnumerable<SyntaxNode> statements = null)
        {
            var hasBody = !modifiers.IsAbstract && (!modifiers.IsPartial || statements != null);
            var returnTypeNode = returnType != null ? (TypeSyntax)returnType : SyntaxFactory.PredefinedType(SyntaxFactory.Token(SyntaxKind.VoidKeyword));
            var parameterList = AsParameterList(parameters);
            var body = hasBody ? CreateBlock(statements) : null;
            var semicolon = !hasBody ? SyntaxFactory.Token(SyntaxKind.SemicolonToken) : default;
            var modifierList = AsModifierList(accessibility, modifiers, SyntaxKind.OperatorDeclaration);
            var attributes = default(SyntaxList<AttributeListSyntax>);

            if (kind == OperatorKind.ImplicitConversion || kind == OperatorKind.ExplicitConversion)
            {
                return SyntaxFactory.ConversionOperatorDeclaration(
                    attributes, modifierList, SyntaxFactory.Token(GetTokenKind(kind)),
                    SyntaxFactory.Token(SyntaxKind.OperatorKeyword),
                    returnTypeNode, parameterList, body, semicolon);
            }
            else
            {
                return SyntaxFactory.OperatorDeclaration(
                    attributes, modifierList, returnTypeNode,
                    SyntaxFactory.Token(SyntaxKind.OperatorKeyword),
                    SyntaxFactory.Token(GetTokenKind(kind)),
                    parameterList, body, semicolon);
            }
        }

        private static SyntaxKind GetTokenKind(OperatorKind kind)
        {
            switch (kind)
            {
                case OperatorKind.ImplicitConversion: return SyntaxKind.ImplicitKeyword;
                case OperatorKind.ExplicitConversion: return SyntaxKind.ExplicitKeyword;
                case OperatorKind.Addition: return SyntaxKind.PlusToken;
                case OperatorKind.BitwiseAnd: return SyntaxKind.AmpersandToken;
                case OperatorKind.BitwiseOr: return SyntaxKind.BarToken;
                case OperatorKind.Decrement: return SyntaxKind.MinusMinusToken;
                case OperatorKind.Division: return SyntaxKind.SlashToken;
                case OperatorKind.Equality: return SyntaxKind.EqualsEqualsToken;
                case OperatorKind.ExclusiveOr: return SyntaxKind.CaretToken;
                case OperatorKind.False: return SyntaxKind.FalseKeyword;
                case OperatorKind.GreaterThan: return SyntaxKind.GreaterThanToken;
                case OperatorKind.GreaterThanOrEqual: return SyntaxKind.GreaterThanEqualsToken;
                case OperatorKind.Increment: return SyntaxKind.PlusPlusToken;
                case OperatorKind.Inequality: return SyntaxKind.ExclamationEqualsToken;
                case OperatorKind.LeftShift: return SyntaxKind.LessThanLessThanToken;
                case OperatorKind.LessThan: return SyntaxKind.LessThanToken;
                case OperatorKind.LessThanOrEqual: return SyntaxKind.LessThanEqualsToken;
                case OperatorKind.LogicalNot: return SyntaxKind.ExclamationToken;
                case OperatorKind.Modulus: return SyntaxKind.PercentToken;
                case OperatorKind.Multiply: return SyntaxKind.AsteriskToken;
                case OperatorKind.OnesComplement: return SyntaxKind.TildeToken;
                case OperatorKind.RightShift: return SyntaxKind.GreaterThanGreaterThanToken;
                case OperatorKind.Subtraction: return SyntaxKind.MinusToken;
                case OperatorKind.True: return SyntaxKind.TrueKeyword;
                case OperatorKind.UnaryNegation: return SyntaxKind.MinusToken;
                case OperatorKind.UnaryPlus: return SyntaxKind.PlusToken;
                default:
                    throw new ArgumentException("Unknown operator kind.");
            }
        }

        private static ParameterListSyntax AsParameterList(IEnumerable<SyntaxNode> parameters)
        {
            return parameters != null
                ? SyntaxFactory.ParameterList(SyntaxFactory.SeparatedList(parameters.Cast<ParameterSyntax>()))
                : SyntaxFactory.ParameterList();
        }

        public override SyntaxNode ConstructorDeclaration(
            string name,
            IEnumerable<SyntaxNode> parameters,
            Accessibility accessibility,
            DeclarationModifiers modifiers,
            IEnumerable<SyntaxNode> baseConstructorArguments,
            IEnumerable<SyntaxNode> statements)
        {
            return SyntaxFactory.ConstructorDeclaration(
                default,
                AsModifierList(accessibility, modifiers, SyntaxKind.ConstructorDeclaration),
                (name ?? "ctor").ToIdentifierToken(),
                AsParameterList(parameters),
                baseConstructorArguments != null ? SyntaxFactory.ConstructorInitializer(SyntaxKind.BaseConstructorInitializer, SyntaxFactory.ArgumentList(SyntaxFactory.SeparatedList(baseConstructorArguments.Select(AsArgument)))) : null,
                CreateBlock(statements));
        }

        public override SyntaxNode PropertyDeclaration(
            string name,
            SyntaxNode type,
            Accessibility accessibility,
            DeclarationModifiers modifiers,
            IEnumerable<SyntaxNode> getAccessorStatements,
            IEnumerable<SyntaxNode> setAccessorStatements)
        {
            var accessors = new List<AccessorDeclarationSyntax>();
            var hasGetter = !modifiers.IsWriteOnly;
            var hasSetter = !modifiers.IsReadOnly;

            if (modifiers.IsAbstract)
            {
                getAccessorStatements = null;
                setAccessorStatements = null;
            }
            else
            {
                if (getAccessorStatements == null && hasGetter)
                {
                    getAccessorStatements = SpecializedCollections.EmptyEnumerable<SyntaxNode>();
                }

                if (setAccessorStatements == null && hasSetter)
                {
                    setAccessorStatements = SpecializedCollections.EmptyEnumerable<SyntaxNode>();
                }
            }

            if (hasGetter)
            {
                accessors.Add(AccessorDeclaration(SyntaxKind.GetAccessorDeclaration, getAccessorStatements));
            }

            if (hasSetter)
            {
                accessors.Add(AccessorDeclaration(SyntaxKind.SetAccessorDeclaration, setAccessorStatements));
            }

            var actualModifiers = modifiers - (DeclarationModifiers.ReadOnly | DeclarationModifiers.WriteOnly);

            return SyntaxFactory.PropertyDeclaration(
                default,
                AsModifierList(accessibility, actualModifiers, SyntaxKind.PropertyDeclaration),
                (TypeSyntax)type,
                default,
                name.ToIdentifierToken(),
                SyntaxFactory.AccessorList(SyntaxFactory.List(accessors)));
        }

        public override SyntaxNode GetAccessorDeclaration(Accessibility accessibility, IEnumerable<SyntaxNode> statements)
            => AccessorDeclaration(SyntaxKind.GetAccessorDeclaration, accessibility, statements);

        public override SyntaxNode SetAccessorDeclaration(Accessibility accessibility, IEnumerable<SyntaxNode> statements)
            => AccessorDeclaration(SyntaxKind.SetAccessorDeclaration, accessibility, statements);

        private static SyntaxNode AccessorDeclaration(
            SyntaxKind kind, Accessibility accessibility, IEnumerable<SyntaxNode> statements)
        {
            var accessor = SyntaxFactory.AccessorDeclaration(kind);
            accessor = accessor.WithModifiers(
                AsModifierList(accessibility, DeclarationModifiers.None, SyntaxKind.PropertyDeclaration));

            accessor = statements == null
                ? accessor.WithSemicolonToken(SyntaxFactory.Token(SyntaxKind.SemicolonToken))
                : accessor.WithBody(CreateBlock(statements));

            return accessor;
        }

        public override SyntaxNode WithAccessorDeclarations(SyntaxNode declaration, IEnumerable<SyntaxNode> accessorDeclarations)
        {
            switch (declaration)
            {
                case PropertyDeclarationSyntax property:
                    return property.WithAccessorList(CreateAccessorList(property.AccessorList, accessorDeclarations))
                                   .WithExpressionBody(null)
                                   .WithSemicolonToken(default);

                case IndexerDeclarationSyntax indexer:
                    return indexer.WithAccessorList(CreateAccessorList(indexer.AccessorList, accessorDeclarations))
                                  .WithExpressionBody(null)
                                  .WithSemicolonToken(default);
            }

            return declaration;
        }

        private AccessorListSyntax CreateAccessorList(AccessorListSyntax accessorListOpt, IEnumerable<SyntaxNode> accessorDeclarations)
        {
            var list = SyntaxFactory.List(accessorDeclarations.Cast<AccessorDeclarationSyntax>());
            return accessorListOpt == null
                ? SyntaxFactory.AccessorList(list)
                : accessorListOpt.WithAccessors(list);
        }

        public override SyntaxNode IndexerDeclaration(
            IEnumerable<SyntaxNode> parameters,
            SyntaxNode type,
            Accessibility accessibility,
            DeclarationModifiers modifiers,
            IEnumerable<SyntaxNode> getAccessorStatements,
            IEnumerable<SyntaxNode> setAccessorStatements)
        {
            var accessors = new List<AccessorDeclarationSyntax>();
            var hasGetter = !modifiers.IsWriteOnly;
            var hasSetter = !modifiers.IsReadOnly;

            if (modifiers.IsAbstract)
            {
                getAccessorStatements = null;
                setAccessorStatements = null;
            }
            else
            {
                if (getAccessorStatements == null && hasGetter)
                {
                    getAccessorStatements = SpecializedCollections.EmptyEnumerable<SyntaxNode>();
                }

                if (setAccessorStatements == null && hasSetter)
                {
                    setAccessorStatements = SpecializedCollections.EmptyEnumerable<SyntaxNode>();
                }
            }

            if (hasGetter)
            {
                accessors.Add(AccessorDeclaration(SyntaxKind.GetAccessorDeclaration, getAccessorStatements));
            }

            if (hasSetter)
            {
                accessors.Add(AccessorDeclaration(SyntaxKind.SetAccessorDeclaration, setAccessorStatements));
            }

            var actualModifiers = modifiers - (DeclarationModifiers.ReadOnly | DeclarationModifiers.WriteOnly);

            return SyntaxFactory.IndexerDeclaration(
                default,
                AsModifierList(accessibility, actualModifiers, SyntaxKind.IndexerDeclaration),
                (TypeSyntax)type,
                default,
                AsBracketedParameterList(parameters),
                SyntaxFactory.AccessorList(SyntaxFactory.List(accessors)));
        }

        private static BracketedParameterListSyntax AsBracketedParameterList(IEnumerable<SyntaxNode> parameters)
        {
            return parameters != null
                ? SyntaxFactory.BracketedParameterList(SyntaxFactory.SeparatedList(parameters.Cast<ParameterSyntax>()))
                : SyntaxFactory.BracketedParameterList();
        }

        private static AccessorDeclarationSyntax AccessorDeclaration(SyntaxKind kind, IEnumerable<SyntaxNode> statements)
        {
            var ad = SyntaxFactory.AccessorDeclaration(
                kind,
                statements != null ? CreateBlock(statements) : null);

            if (statements == null)
            {
                ad = ad.WithSemicolonToken(SyntaxFactory.Token(SyntaxKind.SemicolonToken));
            }

            return ad;
        }

        public override SyntaxNode EventDeclaration(
            string name,
            SyntaxNode type,
            Accessibility accessibility,
            DeclarationModifiers modifiers)
        {
            return SyntaxFactory.EventFieldDeclaration(
                default,
                AsModifierList(accessibility, modifiers, SyntaxKind.EventFieldDeclaration),
                SyntaxFactory.VariableDeclaration(
                    (TypeSyntax)type,
                    SyntaxFactory.SingletonSeparatedList(
                        SyntaxFactory.VariableDeclarator(name))));
        }

        public override SyntaxNode CustomEventDeclaration(
            string name,
            SyntaxNode type,
            Accessibility accessibility,
            DeclarationModifiers modifiers,
            IEnumerable<SyntaxNode> parameters,
            IEnumerable<SyntaxNode> addAccessorStatements,
            IEnumerable<SyntaxNode> removeAccessorStatements)
        {
            var accessors = new List<AccessorDeclarationSyntax>();
            if (modifiers.IsAbstract)
            {
                addAccessorStatements = null;
                removeAccessorStatements = null;
            }
            else
            {
                if (addAccessorStatements == null)
                {
                    addAccessorStatements = SpecializedCollections.EmptyEnumerable<SyntaxNode>();
                }

                if (removeAccessorStatements == null)
                {
                    removeAccessorStatements = SpecializedCollections.EmptyEnumerable<SyntaxNode>();
                }
            }

            accessors.Add(AccessorDeclaration(SyntaxKind.AddAccessorDeclaration, addAccessorStatements));
            accessors.Add(AccessorDeclaration(SyntaxKind.RemoveAccessorDeclaration, removeAccessorStatements));

            return SyntaxFactory.EventDeclaration(
                default,
                AsModifierList(accessibility, modifiers, SyntaxKind.EventDeclaration),
                (TypeSyntax)type,
                default,
                name.ToIdentifierToken(),
                SyntaxFactory.AccessorList(SyntaxFactory.List(accessors)));
        }

        public override SyntaxNode AsPublicInterfaceImplementation(SyntaxNode declaration, SyntaxNode interfaceTypeName, string interfaceMemberName)
        {
            // C# interface implementations are implicit/not-specified -- so they are just named the name as the interface member
            return PreserveTrivia(declaration, d =>
            {
                d = WithInterfaceSpecifier(d, null);
                d = this.AsImplementation(d, Accessibility.Public);

                if (interfaceMemberName != null)
                {
                    d = this.WithName(d, interfaceMemberName);
                }

                return d;
            });
        }

        public override SyntaxNode AsPrivateInterfaceImplementation(SyntaxNode declaration, SyntaxNode interfaceTypeName, string interfaceMemberName)
        {
            return PreserveTrivia(declaration, d =>
            {
                d = this.AsImplementation(d, Accessibility.NotApplicable);
                d = this.WithoutConstraints(d);

                if (interfaceMemberName != null)
                {
                    d = this.WithName(d, interfaceMemberName);
                }

                return WithInterfaceSpecifier(d, SyntaxFactory.ExplicitInterfaceSpecifier((NameSyntax)interfaceTypeName));
            });
        }

        private SyntaxNode WithoutConstraints(SyntaxNode declaration)
        {
            if (declaration.IsKind(SyntaxKind.MethodDeclaration))
            {
                var method = (MethodDeclarationSyntax)declaration;
                if (method.ConstraintClauses.Count > 0)
                {
                    return this.RemoveNodes(method, method.ConstraintClauses);
                }
            }

            return declaration;
        }

        private static SyntaxNode WithInterfaceSpecifier(SyntaxNode declaration, ExplicitInterfaceSpecifierSyntax specifier)
        {
            switch (declaration.Kind())
            {
                case SyntaxKind.MethodDeclaration:
                    return ((MethodDeclarationSyntax)declaration).WithExplicitInterfaceSpecifier(specifier);
                case SyntaxKind.PropertyDeclaration:
                    return ((PropertyDeclarationSyntax)declaration).WithExplicitInterfaceSpecifier(specifier);
                case SyntaxKind.IndexerDeclaration:
                    return ((IndexerDeclarationSyntax)declaration).WithExplicitInterfaceSpecifier(specifier);
                case SyntaxKind.EventDeclaration:
                    return ((EventDeclarationSyntax)declaration).WithExplicitInterfaceSpecifier(specifier);
                default:
                    return declaration;
            }
        }

        private SyntaxNode AsImplementation(SyntaxNode declaration, Accessibility requiredAccess)
        {
            declaration = this.WithAccessibility(declaration, requiredAccess);
            declaration = this.WithModifiers(declaration, this.GetModifiers(declaration) - DeclarationModifiers.Abstract);
            declaration = WithBodies(declaration);
            return declaration;
        }

        private static SyntaxNode WithBodies(SyntaxNode declaration)
        {
            switch (declaration.Kind())
            {
                case SyntaxKind.MethodDeclaration:
                    var method = (MethodDeclarationSyntax)declaration;
                    return method.Body == null ? method.WithSemicolonToken(default).WithBody(CreateBlock(null)) : method;
                case SyntaxKind.OperatorDeclaration:
                    var op = (OperatorDeclarationSyntax)declaration;
                    return op.Body == null ? op.WithSemicolonToken(default).WithBody(CreateBlock(null)) : op;
                case SyntaxKind.ConversionOperatorDeclaration:
                    var cop = (ConversionOperatorDeclarationSyntax)declaration;
                    return cop.Body == null ? cop.WithSemicolonToken(default).WithBody(CreateBlock(null)) : cop;
                case SyntaxKind.PropertyDeclaration:
                    var prop = (PropertyDeclarationSyntax)declaration;
                    return prop.WithAccessorList(WithBodies(prop.AccessorList));
                case SyntaxKind.IndexerDeclaration:
                    var ind = (IndexerDeclarationSyntax)declaration;
                    return ind.WithAccessorList(WithBodies(ind.AccessorList));
                case SyntaxKind.EventDeclaration:
                    var ev = (EventDeclarationSyntax)declaration;
                    return ev.WithAccessorList(WithBodies(ev.AccessorList));
            }

            return declaration;
        }

        private static AccessorListSyntax WithBodies(AccessorListSyntax accessorList)
        {
            return accessorList.WithAccessors(SyntaxFactory.List(accessorList.Accessors.Select(x => WithBody(x))));
        }

        private static AccessorDeclarationSyntax WithBody(AccessorDeclarationSyntax accessor)
        {
            if (accessor.Body == null)
            {
                return accessor.WithSemicolonToken(default).WithBody(CreateBlock(null));
            }
            else
            {
                return accessor;
            }
        }

        private static AccessorListSyntax WithoutBodies(AccessorListSyntax accessorList)
        {
            return accessorList.WithAccessors(SyntaxFactory.List(accessorList.Accessors.Select(WithoutBody)));
        }

        private static AccessorDeclarationSyntax WithoutBody(AccessorDeclarationSyntax accessor)
        {
            return accessor.Body != null ? accessor.WithSemicolonToken(SyntaxFactory.Token(SyntaxKind.SemicolonToken)).WithBody(null) : accessor;
        }

        public override SyntaxNode ClassDeclaration(
            string name,
            IEnumerable<string> typeParameters,
            Accessibility accessibility,
            DeclarationModifiers modifiers,
            SyntaxNode baseType,
            IEnumerable<SyntaxNode> interfaceTypes,
            IEnumerable<SyntaxNode> members)
        {
            List<BaseTypeSyntax> baseTypes = null;
            if (baseType != null || interfaceTypes != null)
            {
                baseTypes = new List<BaseTypeSyntax>();

                if (baseType != null)
                {
                    baseTypes.Add(SyntaxFactory.SimpleBaseType((TypeSyntax)baseType));
                }

                if (interfaceTypes != null)
                {
                    baseTypes.AddRange(interfaceTypes.Select(i => SyntaxFactory.SimpleBaseType((TypeSyntax)i)));
                }

                if (baseTypes.Count == 0)
                {
                    baseTypes = null;
                }
            }

            return SyntaxFactory.ClassDeclaration(
                default,
                AsModifierList(accessibility, modifiers, SyntaxKind.ClassDeclaration),
                name.ToIdentifierToken(),
                AsTypeParameterList(typeParameters),
                baseTypes != null ? SyntaxFactory.BaseList(SyntaxFactory.SeparatedList(baseTypes)) : null,
                default,
                this.AsClassMembers(name, members));
        }

        private SyntaxList<MemberDeclarationSyntax> AsClassMembers(string className, IEnumerable<SyntaxNode> members)
        {
            return members != null
                ? SyntaxFactory.List(members.Select(m => this.AsClassMember(m, className)).Where(m => m != null))
                : default;
        }

        private MemberDeclarationSyntax AsClassMember(SyntaxNode node, string className)
        {
            switch (node.Kind())
            {
                case SyntaxKind.ConstructorDeclaration:
                    node = ((ConstructorDeclarationSyntax)node).WithIdentifier(className.ToIdentifierToken());
                    break;

                case SyntaxKind.VariableDeclaration:
                case SyntaxKind.VariableDeclarator:
                    node = this.AsIsolatedDeclaration(node);
                    break;
            }

            return node as MemberDeclarationSyntax;
        }

        public override SyntaxNode StructDeclaration(
            string name,
            IEnumerable<string> typeParameters,
            Accessibility accessibility,
            DeclarationModifiers modifiers,
            IEnumerable<SyntaxNode> interfaceTypes,
            IEnumerable<SyntaxNode> members)
        {
            var itypes = interfaceTypes?.Select(i => (BaseTypeSyntax)SyntaxFactory.SimpleBaseType((TypeSyntax)i)).ToList();
            if (itypes?.Count == 0)
            {
                itypes = null;
            }

            return SyntaxFactory.StructDeclaration(
                default,
                AsModifierList(accessibility, modifiers, SyntaxKind.StructDeclaration),
                name.ToIdentifierToken(),
                AsTypeParameterList(typeParameters),
                itypes != null ? SyntaxFactory.BaseList(SyntaxFactory.SeparatedList(itypes)) : null,
                default,
                this.AsClassMembers(name, members));
        }

        public override SyntaxNode InterfaceDeclaration(
            string name,
            IEnumerable<string> typeParameters,
            Accessibility accessibility,
            IEnumerable<SyntaxNode> interfaceTypes = null,
            IEnumerable<SyntaxNode> members = null)
        {
            var itypes = interfaceTypes?.Select(i => (BaseTypeSyntax)SyntaxFactory.SimpleBaseType((TypeSyntax)i)).ToList();
            if (itypes?.Count == 0)
            {
                itypes = null;
            }

            return SyntaxFactory.InterfaceDeclaration(
                default,
                AsModifierList(accessibility, DeclarationModifiers.None),
                name.ToIdentifierToken(),
                AsTypeParameterList(typeParameters),
                itypes != null ? SyntaxFactory.BaseList(SyntaxFactory.SeparatedList(itypes)) : null,
                default,
                this.AsInterfaceMembers(members));
        }

        private SyntaxList<MemberDeclarationSyntax> AsInterfaceMembers(IEnumerable<SyntaxNode> members)
        {
            return members != null
                ? SyntaxFactory.List(members.Select(this.AsInterfaceMember).OfType<MemberDeclarationSyntax>())
                : default;
        }

        internal override SyntaxNode AsInterfaceMember(SyntaxNode m)
        {
            return this.Isolate(m, member =>
            {
                Accessibility acc;
                DeclarationModifiers modifiers;

                switch (member.Kind())
                {
                    case SyntaxKind.MethodDeclaration:
                        return ((MethodDeclarationSyntax)member)
                                 .WithModifiers(default)
                                 .WithSemicolonToken(SyntaxFactory.Token(SyntaxKind.SemicolonToken))
                                 .WithBody(null);

                    case SyntaxKind.PropertyDeclaration:
                        var property = (PropertyDeclarationSyntax)member;
                        return property
                            .WithModifiers(default)
                            .WithAccessorList(WithoutBodies(property.AccessorList));

                    case SyntaxKind.IndexerDeclaration:
                        var indexer = (IndexerDeclarationSyntax)member;
                        return indexer
                            .WithModifiers(default)
                            .WithAccessorList(WithoutBodies(indexer.AccessorList));

                    // convert event into field event
                    case SyntaxKind.EventDeclaration:
                        var ev = (EventDeclarationSyntax)member;
                        return this.EventDeclaration(
                            ev.Identifier.ValueText,
                            ev.Type,
                            Accessibility.NotApplicable,
                            DeclarationModifiers.None);

                    case SyntaxKind.EventFieldDeclaration:
                        var ef = (EventFieldDeclarationSyntax)member;
                        return ef.WithModifiers(default);

                    // convert field into property
                    case SyntaxKind.FieldDeclaration:
                        var f = (FieldDeclarationSyntax)member;
                        GetAccessibilityAndModifiers(f.Modifiers, out acc, out modifiers);
                        return this.AsInterfaceMember(
                            this.PropertyDeclaration(this.GetName(f), this.ClearTrivia(this.GetType(f)), acc, modifiers, getAccessorStatements: null, setAccessorStatements: null));

                    default:
                        return null;
                }
            });
        }

        public override SyntaxNode EnumDeclaration(
            string name,
            Accessibility accessibility,
            DeclarationModifiers modifiers,
            IEnumerable<SyntaxNode> members)
        {
            return SyntaxFactory.EnumDeclaration(
                default,
                AsModifierList(accessibility, modifiers, SyntaxKind.EnumDeclaration),
                name.ToIdentifierToken(),
                default,
                this.AsEnumMembers(members));
        }

        public override SyntaxNode EnumMember(string name, SyntaxNode expression)
        {
            return SyntaxFactory.EnumMemberDeclaration(
                default,
                name.ToIdentifierToken(),
                expression != null ? SyntaxFactory.EqualsValueClause((ExpressionSyntax)expression) : null);
        }

        private EnumMemberDeclarationSyntax AsEnumMember(SyntaxNode node)
        {
            switch (node.Kind())
            {
                case SyntaxKind.IdentifierName:
                    var id = (IdentifierNameSyntax)node;
                    return (EnumMemberDeclarationSyntax)this.EnumMember(id.Identifier.ToString(), null);

                case SyntaxKind.FieldDeclaration:
                    var fd = (FieldDeclarationSyntax)node;
                    if (fd.Declaration.Variables.Count == 1)
                    {
                        var vd = fd.Declaration.Variables[0];
                        return (EnumMemberDeclarationSyntax)this.EnumMember(vd.Identifier.ToString(), vd.Initializer);
                    }
                    break;
            }

            return (EnumMemberDeclarationSyntax)node;
        }

        private SeparatedSyntaxList<EnumMemberDeclarationSyntax> AsEnumMembers(IEnumerable<SyntaxNode> members)
        {
            return members != null ? SyntaxFactory.SeparatedList(members.Select(this.AsEnumMember)) : default;
        }

        public override SyntaxNode DelegateDeclaration(
            string name,
            IEnumerable<SyntaxNode> parameters,
            IEnumerable<string> typeParameters,
            SyntaxNode returnType,
            Accessibility accessibility = Accessibility.NotApplicable,
            DeclarationModifiers modifiers = default)
        {
            return SyntaxFactory.DelegateDeclaration(
                default,
                AsModifierList(accessibility, modifiers),
                returnType != null ? (TypeSyntax)returnType : SyntaxFactory.PredefinedType(SyntaxFactory.Token(SyntaxKind.VoidKeyword)),
                name.ToIdentifierToken(),
                AsTypeParameterList(typeParameters),
                AsParameterList(parameters),
                default);
        }

        public override SyntaxNode Attribute(SyntaxNode name, IEnumerable<SyntaxNode> attributeArguments)
        {
            return AsAttributeList(SyntaxFactory.Attribute((NameSyntax)name, AsAttributeArgumentList(attributeArguments)));
        }

        public override SyntaxNode AttributeArgument(string name, SyntaxNode expression)
        {
            return name != null
                ? SyntaxFactory.AttributeArgument(SyntaxFactory.NameEquals(name.ToIdentifierName()), default, (ExpressionSyntax)expression)
                : SyntaxFactory.AttributeArgument((ExpressionSyntax)expression);
        }

        private static AttributeArgumentListSyntax AsAttributeArgumentList(IEnumerable<SyntaxNode> arguments)
        {
            if (arguments != null)
            {
                return SyntaxFactory.AttributeArgumentList(SyntaxFactory.SeparatedList(arguments.Select(AsAttributeArgument)));
            }
            else
            {
                return null;
            }
        }

        private static AttributeArgumentSyntax AsAttributeArgument(SyntaxNode node)
        {
            if (node is ExpressionSyntax expr)
            {
                return SyntaxFactory.AttributeArgument(expr);
            }

            if (node is ArgumentSyntax arg && arg.Expression != null)
            {
                return SyntaxFactory.AttributeArgument(default, arg.NameColon, arg.Expression);
            }

            return (AttributeArgumentSyntax)node;
        }

        public override TNode ClearTrivia<TNode>(TNode node)
        {
            if (node != null)
            {
                return node.WithLeadingTrivia(SyntaxFactory.ElasticMarker)
                           .WithTrailingTrivia(SyntaxFactory.ElasticMarker);
            }
            else
            {
                return null;
            }
        }

        private static SyntaxList<AttributeListSyntax> AsAttributeLists(IEnumerable<SyntaxNode> attributes)
        {
            if (attributes != null)
            {
                return SyntaxFactory.List(attributes.Select(AsAttributeList));
            }
            else
            {
                return default;
            }
        }

        private static AttributeListSyntax AsAttributeList(SyntaxNode node)
        {
            if (node is AttributeSyntax attr)
            {
                return SyntaxFactory.AttributeList(SyntaxFactory.SingletonSeparatedList(attr));
            }
            else
            {
                return (AttributeListSyntax)node;
            }
        }

        private static readonly ConditionalWeakTable<SyntaxNode, IReadOnlyList<SyntaxNode>> s_declAttributes
            = new ConditionalWeakTable<SyntaxNode, IReadOnlyList<SyntaxNode>>();

        public override IReadOnlyList<SyntaxNode> GetAttributes(SyntaxNode declaration)
        {
            if (!s_declAttributes.TryGetValue(declaration, out var attrs))
            {
                var tmp = Flatten(GetAttributeLists(declaration).Where(al => !IsReturnAttribute(al)).ToImmutableReadOnlyListOrEmpty());
                attrs = s_declAttributes.GetValue(declaration, _d => tmp);
            }

            return attrs;
        }

        private static readonly ConditionalWeakTable<SyntaxNode, IReadOnlyList<SyntaxNode>> s_declReturnAttributes
            = new ConditionalWeakTable<SyntaxNode, IReadOnlyList<SyntaxNode>>();

        public override IReadOnlyList<SyntaxNode> GetReturnAttributes(SyntaxNode declaration)
        {
            if (!s_declReturnAttributes.TryGetValue(declaration, out var attrs))
            {
                var tmp = Flatten(GetAttributeLists(declaration).Where(al => IsReturnAttribute(al)).ToImmutableReadOnlyListOrEmpty());
                attrs = s_declReturnAttributes.GetValue(declaration, _d => tmp);
            }

            return attrs;
        }

        private static bool IsReturnAttribute(AttributeListSyntax list)
        {
            return list.Target?.Identifier.IsKind(SyntaxKind.ReturnKeyword) ?? false;
        }

        public override SyntaxNode InsertAttributes(SyntaxNode declaration, int index, IEnumerable<SyntaxNode> attributes)
        {
            return this.Isolate(declaration, d => this.InsertAttributesInternal(d, index, attributes));
        }

        private SyntaxNode InsertAttributesInternal(SyntaxNode declaration, int index, IEnumerable<SyntaxNode> attributes)
        {
            var newAttributes = AsAttributeLists(attributes);

            var existingAttributes = this.GetAttributes(declaration);
            if (index >= 0 && index < existingAttributes.Count)
            {
                return this.InsertNodesBefore(declaration, existingAttributes[index], newAttributes);
            }
            else if (existingAttributes.Count > 0)
            {
                return this.InsertNodesAfter(declaration, existingAttributes[existingAttributes.Count - 1], newAttributes);
            }
            else
            {
                var lists = GetAttributeLists(declaration);
                var newList = lists.AddRange(newAttributes);
                return WithAttributeLists(declaration, newList);
            }
        }

        public override SyntaxNode InsertReturnAttributes(SyntaxNode declaration, int index, IEnumerable<SyntaxNode> attributes)
        {
            switch (declaration.Kind())
            {
                case SyntaxKind.MethodDeclaration:
                case SyntaxKind.OperatorDeclaration:
                case SyntaxKind.ConversionOperatorDeclaration:
                case SyntaxKind.DelegateDeclaration:
                    return this.Isolate(declaration, d => this.InsertReturnAttributesInternal(d, index, attributes));
                default:
                    return declaration;
            }
        }

        private SyntaxNode InsertReturnAttributesInternal(SyntaxNode d, int index, IEnumerable<SyntaxNode> attributes)
        {
            var newAttributes = AsReturnAttributes(attributes);

            var existingAttributes = this.GetReturnAttributes(d);
            if (index >= 0 && index < existingAttributes.Count)
            {
                return this.InsertNodesBefore(d, existingAttributes[index], newAttributes);
            }
            else if (existingAttributes.Count > 0)
            {
                return this.InsertNodesAfter(d, existingAttributes[existingAttributes.Count - 1], newAttributes);
            }
            else
            {
                var lists = GetAttributeLists(d);
                var newList = lists.AddRange(newAttributes);
                return WithAttributeLists(d, newList);
            }
        }

        private static IEnumerable<AttributeListSyntax> AsReturnAttributes(IEnumerable<SyntaxNode> attributes)
        {
            return AsAttributeLists(attributes)
                .Select(list => list.WithTarget(SyntaxFactory.AttributeTargetSpecifier(SyntaxFactory.Token(SyntaxKind.ReturnKeyword))));
        }

        private static SyntaxList<AttributeListSyntax> AsAssemblyAttributes(IEnumerable<AttributeListSyntax> attributes)
        {
            return SyntaxFactory.List(
                    attributes.Select(list => list.WithTarget(SyntaxFactory.AttributeTargetSpecifier(SyntaxFactory.Token(SyntaxKind.AssemblyKeyword)))));
        }

        public override IReadOnlyList<SyntaxNode> GetAttributeArguments(SyntaxNode attributeDeclaration)
        {
            switch (attributeDeclaration.Kind())
            {
                case SyntaxKind.AttributeList:
                    var list = (AttributeListSyntax)attributeDeclaration;
                    if (list.Attributes.Count == 1)
                    {
                        return this.GetAttributeArguments(list.Attributes[0]);
                    }
                    break;
                case SyntaxKind.Attribute:
                    var attr = (AttributeSyntax)attributeDeclaration;
                    if (attr.ArgumentList != null)
                    {
                        return attr.ArgumentList.Arguments;
                    }
                    break;
            }

            return SpecializedCollections.EmptyReadOnlyList<SyntaxNode>();
        }

        public override SyntaxNode InsertAttributeArguments(SyntaxNode declaration, int index, IEnumerable<SyntaxNode> attributeArguments)
        {
            return this.Isolate(declaration, d => InsertAttributeArgumentsInternal(d, index, attributeArguments));
        }

        private static SyntaxNode InsertAttributeArgumentsInternal(SyntaxNode declaration, int index, IEnumerable<SyntaxNode> attributeArguments)
        {
            var newArgumentList = AsAttributeArgumentList(attributeArguments);

            var existingArgumentList = GetAttributeArgumentList(declaration);

            if (existingArgumentList == null)
            {
                return WithAttributeArgumentList(declaration, newArgumentList);
            }
            else if (newArgumentList != null)
            {
                return WithAttributeArgumentList(declaration, existingArgumentList.WithArguments(existingArgumentList.Arguments.InsertRange(index, newArgumentList.Arguments)));
            }
            else
            {
                return declaration;
            }
        }

        private static AttributeArgumentListSyntax GetAttributeArgumentList(SyntaxNode declaration)
        {
            switch (declaration.Kind())
            {
                case SyntaxKind.AttributeList:
                    var list = (AttributeListSyntax)declaration;
                    if (list.Attributes.Count == 1)
                    {
                        return list.Attributes[0].ArgumentList;
                    }
                    break;
                case SyntaxKind.Attribute:
                    var attr = (AttributeSyntax)declaration;
                    return attr.ArgumentList;
            }

            return null;
        }

        private static SyntaxNode WithAttributeArgumentList(SyntaxNode declaration, AttributeArgumentListSyntax argList)
        {
            switch (declaration.Kind())
            {
                case SyntaxKind.AttributeList:
                    var list = (AttributeListSyntax)declaration;
                    if (list.Attributes.Count == 1)
                    {
                        return ReplaceWithTrivia(declaration, list.Attributes[0], list.Attributes[0].WithArgumentList(argList));
                    }
                    break;
                case SyntaxKind.Attribute:
                    var attr = (AttributeSyntax)declaration;
                    return attr.WithArgumentList(argList);
            }

            return declaration;
        }

        private static SyntaxList<AttributeListSyntax> GetAttributeLists(SyntaxNode declaration)
        {
            switch (declaration)
            {
                case MemberDeclarationSyntax memberDecl: return memberDecl.AttributeLists;
                case AccessorDeclarationSyntax accessor: return accessor.AttributeLists;
                case ParameterSyntax parameter: return parameter.AttributeLists;
                case CompilationUnitSyntax compilationUnit: return compilationUnit.AttributeLists;
                default:
                    return default;
            }
        }

        private static SyntaxNode WithAttributeLists(SyntaxNode declaration, SyntaxList<AttributeListSyntax> attributeLists)
        {
            switch (declaration)
            {
                case MemberDeclarationSyntax memberDecl: return memberDecl.WithAttributeLists(attributeLists);
                case AccessorDeclarationSyntax accessor: return accessor.WithAttributeLists(attributeLists);
                case ParameterSyntax parameter: return parameter.WithAttributeLists(attributeLists);
                case CompilationUnitSyntax compilationUnit: return compilationUnit.WithAttributeLists(AsAssemblyAttributes(attributeLists));
                default:
                    return declaration;
            }
        }

        internal override ImmutableArray<SyntaxNode> GetTypeInheritance(SyntaxNode declaration)
            => declaration is BaseTypeDeclarationSyntax baseType && baseType.BaseList != null
                ? ImmutableArray.Create<SyntaxNode>(baseType.BaseList)
                : ImmutableArray<SyntaxNode>.Empty;

        public override IReadOnlyList<SyntaxNode> GetNamespaceImports(SyntaxNode declaration)
        {
            switch (declaration.Kind())
            {
                case SyntaxKind.CompilationUnit:
                    return ((CompilationUnitSyntax)declaration).Usings;
                case SyntaxKind.NamespaceDeclaration:
                    return ((NamespaceDeclarationSyntax)declaration).Usings;
                default:
                    return SpecializedCollections.EmptyReadOnlyList<SyntaxNode>();
            }
        }

        public override SyntaxNode InsertNamespaceImports(SyntaxNode declaration, int index, IEnumerable<SyntaxNode> imports)
        {
            return PreserveTrivia(declaration, d => this.InsertNamespaceImportsInternal(d, index, imports));
        }

        private SyntaxNode InsertNamespaceImportsInternal(SyntaxNode declaration, int index, IEnumerable<SyntaxNode> imports)
        {
            SyntaxList<UsingDirectiveSyntax> usingsToInsert = this.AsUsingDirectives(imports);

            switch (declaration.Kind())
            {
                case SyntaxKind.CompilationUnit:
                    var cu = (CompilationUnitSyntax)declaration;
                    return cu.WithUsings(cu.Usings.InsertRange(index, usingsToInsert));
                case SyntaxKind.NamespaceDeclaration:
                    var nd = (NamespaceDeclarationSyntax)declaration;
                    return nd.WithUsings(nd.Usings.InsertRange(index, usingsToInsert));
                default:
                    return declaration;
            }
        }

        public override IReadOnlyList<SyntaxNode> GetMembers(SyntaxNode declaration)
        {
            return Flatten(GetUnflattenedMembers(declaration));
        }

        private static IReadOnlyList<SyntaxNode> GetUnflattenedMembers(SyntaxNode declaration)
        {
            switch (declaration.Kind())
            {
                case SyntaxKind.ClassDeclaration:
                    return ((ClassDeclarationSyntax)declaration).Members;
                case SyntaxKind.StructDeclaration:
                    return ((StructDeclarationSyntax)declaration).Members;
                case SyntaxKind.InterfaceDeclaration:
                    return ((InterfaceDeclarationSyntax)declaration).Members;
                case SyntaxKind.EnumDeclaration:
                    return ((EnumDeclarationSyntax)declaration).Members;
                case SyntaxKind.NamespaceDeclaration:
                    return ((NamespaceDeclarationSyntax)declaration).Members;
                case SyntaxKind.CompilationUnit:
                    return ((CompilationUnitSyntax)declaration).Members;
                default:
                    return SpecializedCollections.EmptyReadOnlyList<SyntaxNode>();
            }
        }

        private static IReadOnlyList<SyntaxNode> Flatten(IReadOnlyList<SyntaxNode> members)
        {
            if (members.Count == 0 || !members.Any(m => GetDeclarationCount(m) > 1))
            {
                return members;
            }

            var list = new List<SyntaxNode>();

            foreach (var declaration in members)
            {
                switch (declaration.Kind())
                {
                    case SyntaxKind.FieldDeclaration:
                        Flatten(declaration, ((FieldDeclarationSyntax)declaration).Declaration, list);
                        break;
                    case SyntaxKind.EventFieldDeclaration:
                        Flatten(declaration, ((EventFieldDeclarationSyntax)declaration).Declaration, list);
                        break;
                    case SyntaxKind.LocalDeclarationStatement:
                        Flatten(declaration, ((LocalDeclarationStatementSyntax)declaration).Declaration, list);
                        break;
                    case SyntaxKind.VariableDeclaration:
                        Flatten(declaration, (VariableDeclarationSyntax)declaration, list);
                        break;
                    case SyntaxKind.AttributeList:
                        var attrList = (AttributeListSyntax)declaration;
                        if (attrList.Attributes.Count > 1)
                        {
                            list.AddRange(attrList.Attributes);
                        }
                        else
                        {
                            list.Add(attrList);
                        }
                        break;
                    default:
                        list.Add(declaration);
                        break;
                }
            }

            return list.ToImmutableReadOnlyListOrEmpty();
        }

        private static int GetDeclarationCount(SyntaxNode declaration)
        {
            switch (declaration.Kind())
            {
                case SyntaxKind.FieldDeclaration:
                    return ((FieldDeclarationSyntax)declaration).Declaration.Variables.Count;
                case SyntaxKind.EventFieldDeclaration:
                    return ((EventFieldDeclarationSyntax)declaration).Declaration.Variables.Count;
                case SyntaxKind.LocalDeclarationStatement:
                    return ((LocalDeclarationStatementSyntax)declaration).Declaration.Variables.Count;
                case SyntaxKind.VariableDeclaration:
                    return ((VariableDeclarationSyntax)declaration).Variables.Count;
                case SyntaxKind.AttributeList:
                    return ((AttributeListSyntax)declaration).Attributes.Count;
                default:
                    return 1;
            }
        }

        private static void Flatten(SyntaxNode declaration, VariableDeclarationSyntax vd, List<SyntaxNode> flat)
        {
            if (vd.Variables.Count > 1)
            {
                flat.AddRange(vd.Variables);
            }
            else
            {
                flat.Add(declaration);
            }
        }

        public override SyntaxNode InsertMembers(SyntaxNode declaration, int index, IEnumerable<SyntaxNode> members)
        {
            var newMembers = this.AsMembersOf(declaration, members);

            var existingMembers = this.GetMembers(declaration);
            if (index >= 0 && index < existingMembers.Count)
            {
                return this.InsertNodesBefore(declaration, existingMembers[index], newMembers);
            }
            else if (existingMembers.Count > 0)
            {
                return this.InsertNodesAfter(declaration, existingMembers[existingMembers.Count - 1], newMembers);
            }
            else
            {
                switch (declaration.Kind())
                {
                    case SyntaxKind.ClassDeclaration:
                        var cd = (ClassDeclarationSyntax)declaration;
                        return cd.WithMembers(cd.Members.AddRange(newMembers));
                    case SyntaxKind.StructDeclaration:
                        var sd = (StructDeclarationSyntax)declaration;
                        return sd.WithMembers(sd.Members.AddRange(newMembers));
                    case SyntaxKind.InterfaceDeclaration:
                        var id = (InterfaceDeclarationSyntax)declaration;
                        return id.WithMembers(id.Members.AddRange(newMembers));
                    case SyntaxKind.EnumDeclaration:
                        var ed = (EnumDeclarationSyntax)declaration;
                        return ed.WithMembers(ed.Members.AddRange(newMembers.OfType<EnumMemberDeclarationSyntax>()));
                    case SyntaxKind.NamespaceDeclaration:
                        var nd = (NamespaceDeclarationSyntax)declaration;
                        return nd.WithMembers(nd.Members.AddRange(newMembers));
                    case SyntaxKind.CompilationUnit:
                        var cu = (CompilationUnitSyntax)declaration;
                        return cu.WithMembers(cu.Members.AddRange(newMembers));
                    default:
                        return declaration;
                }
            }
        }

        private IEnumerable<MemberDeclarationSyntax> AsMembersOf(SyntaxNode declaration, IEnumerable<SyntaxNode> members)
        {
            return members?.Select(m => this.AsMemberOf(declaration, m)).OfType<MemberDeclarationSyntax>();
        }

        private SyntaxNode AsMemberOf(SyntaxNode declaration, SyntaxNode member)
        {
            switch (declaration.Kind())
            {
                case SyntaxKind.ClassDeclaration:
                    var cd = (ClassDeclarationSyntax)declaration;
                    return this.AsClassMember(member, cd.Identifier.Text);
                case SyntaxKind.StructDeclaration:
                    var sd = (StructDeclarationSyntax)declaration;
                    return this.AsClassMember(member, sd.Identifier.Text);
                case SyntaxKind.InterfaceDeclaration:
                    return this.AsInterfaceMember(member);
                case SyntaxKind.EnumDeclaration:
                    return this.AsEnumMember(member);
                case SyntaxKind.NamespaceDeclaration:
                    return AsNamespaceMember(member);
                case SyntaxKind.CompilationUnit:
                    return AsNamespaceMember(member);
                default:
                    return null;
            }
        }

        internal override bool CanHaveAccessibility(SyntaxNode declaration)
        {
            switch (declaration.Kind())
            {
                case SyntaxKind.ClassDeclaration:
                case SyntaxKind.StructDeclaration:
                case SyntaxKind.InterfaceDeclaration:
                case SyntaxKind.EnumDeclaration:
                case SyntaxKind.DelegateDeclaration:
                case SyntaxKind.OperatorDeclaration:
                case SyntaxKind.ConversionOperatorDeclaration:
                case SyntaxKind.FieldDeclaration:
                case SyntaxKind.EventFieldDeclaration:
                case SyntaxKind.GetAccessorDeclaration:
                case SyntaxKind.SetAccessorDeclaration:
                case SyntaxKind.AddAccessorDeclaration:
                case SyntaxKind.RemoveAccessorDeclaration:
                    return true;

                case SyntaxKind.VariableDeclaration:
                case SyntaxKind.VariableDeclarator:
                    var declarationKind = this.GetDeclarationKind(declaration);
                    return declarationKind == DeclarationKind.Field || declarationKind == DeclarationKind.Event;

                case SyntaxKind.ConstructorDeclaration:
                    // Static constructor can't have accessibility
                    return !((ConstructorDeclarationSyntax)declaration).Modifiers.Any(SyntaxKind.StaticKeyword);

                case SyntaxKind.PropertyDeclaration:
                    return ((PropertyDeclarationSyntax)declaration).ExplicitInterfaceSpecifier == null;

                case SyntaxKind.IndexerDeclaration:
                    return ((IndexerDeclarationSyntax)declaration).ExplicitInterfaceSpecifier == null;

                case SyntaxKind.MethodDeclaration:
                    var method = (MethodDeclarationSyntax)declaration;
                    if (method.ExplicitInterfaceSpecifier != null)
                    {
                        // explicit interface methods can't have accessibility.
                        return false;
                    }

                    if (method.Modifiers.Any(SyntaxKind.PartialKeyword))
                    {
                        // partial methods can't have accessibility modifiers.
                        return false;
                    }

                    return true;

                case SyntaxKind.EventDeclaration:
                    return ((EventDeclarationSyntax)declaration).ExplicitInterfaceSpecifier == null;

                default:
                    return false;
            }
        }

        public override Accessibility GetAccessibility(SyntaxNode declaration)
        {
            if (!this.CanHaveAccessibility(declaration))
            {
                return Accessibility.NotApplicable;
            }

            var modifierTokens = GetModifierTokens(declaration);
            GetAccessibilityAndModifiers(modifierTokens, out var accessibility, out var modifiers);
            return accessibility;
        }

        public override SyntaxNode WithAccessibility(SyntaxNode declaration, Accessibility accessibility)
        {
            if (!this.CanHaveAccessibility(declaration) &&
                accessibility != Accessibility.NotApplicable)
            {
                return declaration;
            }

            return this.Isolate(declaration, d =>
            {
                var tokens = GetModifierTokens(d);
                GetAccessibilityAndModifiers(tokens, out _, out var modifiers);
                var newTokens = Merge(tokens, AsModifierList(accessibility, modifiers));
                return SetModifierTokens(d, newTokens);
            });
        }

        private static readonly DeclarationModifiers s_fieldModifiers = DeclarationModifiers.Const | DeclarationModifiers.New | DeclarationModifiers.ReadOnly | DeclarationModifiers.Static;
        private static readonly DeclarationModifiers s_methodModifiers = DeclarationModifiers.Abstract | DeclarationModifiers.Async | DeclarationModifiers.New | DeclarationModifiers.Override | DeclarationModifiers.Partial | DeclarationModifiers.Sealed | DeclarationModifiers.Static | DeclarationModifiers.Virtual;
        private static readonly DeclarationModifiers s_constructorModifiers = DeclarationModifiers.Static;
        private static readonly DeclarationModifiers s_propertyModifiers = DeclarationModifiers.Abstract | DeclarationModifiers.New | DeclarationModifiers.Override | DeclarationModifiers.ReadOnly | DeclarationModifiers.Sealed | DeclarationModifiers.Static | DeclarationModifiers.Virtual;
        private static readonly DeclarationModifiers s_eventModifiers = DeclarationModifiers.Abstract | DeclarationModifiers.New | DeclarationModifiers.Override | DeclarationModifiers.Sealed | DeclarationModifiers.Static | DeclarationModifiers.Virtual;
        private static readonly DeclarationModifiers s_eventFieldModifiers = DeclarationModifiers.New | DeclarationModifiers.Static;
        private static readonly DeclarationModifiers s_indexerModifiers = DeclarationModifiers.Abstract | DeclarationModifiers.New | DeclarationModifiers.Override | DeclarationModifiers.ReadOnly | DeclarationModifiers.Sealed | DeclarationModifiers.Static | DeclarationModifiers.Virtual;
        private static readonly DeclarationModifiers s_classModifiers = DeclarationModifiers.Abstract | DeclarationModifiers.New | DeclarationModifiers.Partial | DeclarationModifiers.Sealed | DeclarationModifiers.Static;
        private static readonly DeclarationModifiers s_structModifiers = DeclarationModifiers.New | DeclarationModifiers.Partial | DeclarationModifiers.ReadOnly | DeclarationModifiers.Ref;
        private static readonly DeclarationModifiers s_interfaceModifiers = DeclarationModifiers.New | DeclarationModifiers.Partial;
        private static readonly DeclarationModifiers s_accessorModifiers = DeclarationModifiers.Abstract | DeclarationModifiers.New | DeclarationModifiers.Override | DeclarationModifiers.Virtual;
        private static readonly DeclarationModifiers s_localFunctionModifiers = DeclarationModifiers.Async | DeclarationModifiers.Static;

        private static DeclarationModifiers GetAllowedModifiers(SyntaxKind kind)
        {
            switch (kind)
            {
                case SyntaxKind.ClassDeclaration:
                    return s_classModifiers;

                case SyntaxKind.EnumDeclaration:
                    return DeclarationModifiers.New;

                case SyntaxKind.DelegateDeclaration:
                    return DeclarationModifiers.New;

                case SyntaxKind.InterfaceDeclaration:
                    return s_interfaceModifiers;

                case SyntaxKind.StructDeclaration:
                    return s_structModifiers;

                case SyntaxKind.MethodDeclaration:
                case SyntaxKind.OperatorDeclaration:
                case SyntaxKind.ConversionOperatorDeclaration:
                    return s_methodModifiers;

                case SyntaxKind.ConstructorDeclaration:
                    return s_constructorModifiers;

                case SyntaxKind.FieldDeclaration:
                    return s_fieldModifiers;

                case SyntaxKind.PropertyDeclaration:
                    return s_propertyModifiers;

                case SyntaxKind.IndexerDeclaration:
                    return s_indexerModifiers;

                case SyntaxKind.EventFieldDeclaration:
                    return s_eventFieldModifiers;

                case SyntaxKind.EventDeclaration:
                    return s_eventModifiers;

                case SyntaxKind.GetAccessorDeclaration:
                case SyntaxKind.SetAccessorDeclaration:
                case SyntaxKind.AddAccessorDeclaration:
                case SyntaxKind.RemoveAccessorDeclaration:
                    return s_accessorModifiers;

                case SyntaxKind.LocalFunctionStatement:
                    return s_localFunctionModifiers;

                case SyntaxKind.EnumMemberDeclaration:
                case SyntaxKind.Parameter:
                case SyntaxKind.LocalDeclarationStatement:
                case SyntaxKind.DestructorDeclaration:
                default:
                    return DeclarationModifiers.None;
            }
        }

        public override DeclarationModifiers GetModifiers(SyntaxNode declaration)
        {
            var modifierTokens = GetModifierTokens(declaration);
            GetAccessibilityAndModifiers(modifierTokens, out var accessibility, out var modifiers);
            return modifiers;
        }

        public override SyntaxNode WithModifiers(SyntaxNode declaration, DeclarationModifiers modifiers)
        {
            return this.Isolate(declaration, d => this.WithModifiersInternal(d, modifiers));
        }

        private SyntaxNode WithModifiersInternal(SyntaxNode declaration, DeclarationModifiers modifiers)
        {
            modifiers = modifiers & GetAllowedModifiers(declaration.Kind());
            var existingModifiers = this.GetModifiers(declaration);

            if (modifiers != existingModifiers)
            {
                return this.Isolate(declaration, d =>
                {
                    var tokens = GetModifierTokens(d);
                    GetAccessibilityAndModifiers(tokens, out var accessibility, out var tmp);
                    var newTokens = Merge(tokens, AsModifierList(accessibility, modifiers));
                    return SetModifierTokens(d, newTokens);
                });
            }
            else
            {
                // no change
                return declaration;
            }
        }

        private static SyntaxTokenList GetModifierTokens(SyntaxNode declaration)
        {
            switch (declaration)
            {
<<<<<<< HEAD
                case MemberDeclarationSyntax memberDecl: return memberDecl.Modifiers;
                case ParameterSyntax parameter: return parameter.Modifiers;
                case LocalDeclarationStatementSyntax localDecl: return localDecl.Modifiers;
                case AccessorDeclarationSyntax accessor: return accessor.Modifiers;
                case VariableDeclarationSyntax varDecl: return GetModifierTokens(varDecl.Parent);
                case VariableDeclaratorSyntax varDecl: return GetModifierTokens(varDecl.Parent);
=======
                case SyntaxKind.ClassDeclaration:
                    return ((ClassDeclarationSyntax)declaration).Modifiers;
                case SyntaxKind.StructDeclaration:
                    return ((StructDeclarationSyntax)declaration).Modifiers;
                case SyntaxKind.InterfaceDeclaration:
                    return ((InterfaceDeclarationSyntax)declaration).Modifiers;
                case SyntaxKind.EnumDeclaration:
                    return ((EnumDeclarationSyntax)declaration).Modifiers;
                case SyntaxKind.DelegateDeclaration:
                    return ((DelegateDeclarationSyntax)declaration).Modifiers;
                case SyntaxKind.MethodDeclaration:
                    return ((MethodDeclarationSyntax)declaration).Modifiers;
                case SyntaxKind.OperatorDeclaration:
                    return ((OperatorDeclarationSyntax)declaration).Modifiers;
                case SyntaxKind.ConversionOperatorDeclaration:
                    return ((ConversionOperatorDeclarationSyntax)declaration).Modifiers;
                case SyntaxKind.ConstructorDeclaration:
                    return ((ConstructorDeclarationSyntax)declaration).Modifiers;
                case SyntaxKind.DestructorDeclaration:
                    return ((DestructorDeclarationSyntax)declaration).Modifiers;
                case SyntaxKind.FieldDeclaration:
                    return ((FieldDeclarationSyntax)declaration).Modifiers;
                case SyntaxKind.PropertyDeclaration:
                    return ((PropertyDeclarationSyntax)declaration).Modifiers;
                case SyntaxKind.IndexerDeclaration:
                    return ((IndexerDeclarationSyntax)declaration).Modifiers;
                case SyntaxKind.EventFieldDeclaration:
                    return ((EventFieldDeclarationSyntax)declaration).Modifiers;
                case SyntaxKind.EventDeclaration:
                    return ((EventDeclarationSyntax)declaration).Modifiers;
                case SyntaxKind.Parameter:
                    return ((ParameterSyntax)declaration).Modifiers;
                case SyntaxKind.LocalDeclarationStatement:
                    return ((LocalDeclarationStatementSyntax)declaration).Modifiers;
                case SyntaxKind.VariableDeclaration:
                case SyntaxKind.VariableDeclarator:
                    if (declaration.Parent != null)
                    {
                        return GetModifierTokens(declaration.Parent);
                    }
                    break;
                case SyntaxKind.GetAccessorDeclaration:
                case SyntaxKind.SetAccessorDeclaration:
                case SyntaxKind.AddAccessorDeclaration:
                case SyntaxKind.RemoveAccessorDeclaration:
                    return ((AccessorDeclarationSyntax)declaration).Modifiers;
                case SyntaxKind.LocalFunctionStatement:
                    return ((LocalFunctionStatementSyntax)declaration).Modifiers;
>>>>>>> de57f6da
            }

            return default;
        }

        private static SyntaxNode SetModifierTokens(SyntaxNode declaration, SyntaxTokenList modifiers)
        {
            switch (declaration.Kind())
            {
                case SyntaxKind.ClassDeclaration:
                    return ((ClassDeclarationSyntax)declaration).WithModifiers(modifiers);
                case SyntaxKind.StructDeclaration:
                    return ((StructDeclarationSyntax)declaration).WithModifiers(modifiers);
                case SyntaxKind.InterfaceDeclaration:
                    return ((InterfaceDeclarationSyntax)declaration).WithModifiers(modifiers);
                case SyntaxKind.EnumDeclaration:
                    return ((EnumDeclarationSyntax)declaration).WithModifiers(modifiers);
                case SyntaxKind.DelegateDeclaration:
                    return ((DelegateDeclarationSyntax)declaration).WithModifiers(modifiers);
                case SyntaxKind.MethodDeclaration:
                    return ((MethodDeclarationSyntax)declaration).WithModifiers(modifiers);
                case SyntaxKind.OperatorDeclaration:
                    return ((OperatorDeclarationSyntax)declaration).WithModifiers(modifiers);
                case SyntaxKind.ConversionOperatorDeclaration:
                    return ((ConversionOperatorDeclarationSyntax)declaration).WithModifiers(modifiers);
                case SyntaxKind.ConstructorDeclaration:
                    return ((ConstructorDeclarationSyntax)declaration).WithModifiers(modifiers);
                case SyntaxKind.DestructorDeclaration:
                    return ((DestructorDeclarationSyntax)declaration).WithModifiers(modifiers);
                case SyntaxKind.FieldDeclaration:
                    return ((FieldDeclarationSyntax)declaration).WithModifiers(modifiers);
                case SyntaxKind.PropertyDeclaration:
                    return ((PropertyDeclarationSyntax)declaration).WithModifiers(modifiers);
                case SyntaxKind.IndexerDeclaration:
                    return ((IndexerDeclarationSyntax)declaration).WithModifiers(modifiers);
                case SyntaxKind.EventFieldDeclaration:
                    return ((EventFieldDeclarationSyntax)declaration).WithModifiers(modifiers);
                case SyntaxKind.EventDeclaration:
                    return ((EventDeclarationSyntax)declaration).WithModifiers(modifiers);
                case SyntaxKind.Parameter:
                    return ((ParameterSyntax)declaration).WithModifiers(modifiers);
                case SyntaxKind.LocalDeclarationStatement:
                    return ((LocalDeclarationStatementSyntax)declaration).WithModifiers(modifiers);
                case SyntaxKind.GetAccessorDeclaration:
                case SyntaxKind.SetAccessorDeclaration:
                case SyntaxKind.AddAccessorDeclaration:
                case SyntaxKind.RemoveAccessorDeclaration:
                    return ((AccessorDeclarationSyntax)declaration).WithModifiers(modifiers);
                case SyntaxKind.LocalFunctionStatement:
                    return ((LocalFunctionStatementSyntax)declaration).WithModifiers(modifiers);
                default:
                    return declaration;
            }
        }

        private static SyntaxTokenList AsModifierList(Accessibility accessibility, DeclarationModifiers modifiers, SyntaxKind kind)
        {
            return AsModifierList(accessibility, GetAllowedModifiers(kind) & modifiers);
        }

        private static SyntaxTokenList AsModifierList(Accessibility accessibility, DeclarationModifiers modifiers)
        {
            SyntaxTokenList list = SyntaxFactory.TokenList();

            switch (accessibility)
            {
                case Accessibility.Internal:
                    list = list.Add(SyntaxFactory.Token(SyntaxKind.InternalKeyword));
                    break;
                case Accessibility.Public:
                    list = list.Add(SyntaxFactory.Token(SyntaxKind.PublicKeyword));
                    break;
                case Accessibility.Private:
                    list = list.Add(SyntaxFactory.Token(SyntaxKind.PrivateKeyword));
                    break;
                case Accessibility.Protected:
                    list = list.Add(SyntaxFactory.Token(SyntaxKind.ProtectedKeyword));
                    break;
                case Accessibility.ProtectedOrInternal:
                    list = list.Add(SyntaxFactory.Token(SyntaxKind.InternalKeyword))
                               .Add(SyntaxFactory.Token(SyntaxKind.ProtectedKeyword));
                    break;
                case Accessibility.ProtectedAndInternal:
                    list = list.Add(SyntaxFactory.Token(SyntaxKind.PrivateKeyword))
                               .Add(SyntaxFactory.Token(SyntaxKind.ProtectedKeyword));
                    break;
                case Accessibility.NotApplicable:
                    break;
            }

            if (modifiers.IsAbstract)
            {
                list = list.Add(SyntaxFactory.Token(SyntaxKind.AbstractKeyword));
            }

            if (modifiers.IsNew)
            {
                list = list.Add(SyntaxFactory.Token(SyntaxKind.NewKeyword));
            }

            if (modifiers.IsSealed)
            {
                list = list.Add(SyntaxFactory.Token(SyntaxKind.SealedKeyword));
            }

            if (modifiers.IsOverride)
            {
                list = list.Add(SyntaxFactory.Token(SyntaxKind.OverrideKeyword));
            }

            if (modifiers.IsVirtual)
            {
                list = list.Add(SyntaxFactory.Token(SyntaxKind.VirtualKeyword));
            }

            if (modifiers.IsStatic)
            {
                list = list.Add(SyntaxFactory.Token(SyntaxKind.StaticKeyword));
            }

            if (modifiers.IsAsync)
            {
                list = list.Add(SyntaxFactory.Token(SyntaxKind.AsyncKeyword));
            }

            if (modifiers.IsConst)
            {
                list = list.Add(SyntaxFactory.Token(SyntaxKind.ConstKeyword));
            }

            if (modifiers.IsReadOnly)
            {
                list = list.Add(SyntaxFactory.Token(SyntaxKind.ReadOnlyKeyword));
            }

            if (modifiers.IsUnsafe)
            {
                list = list.Add(SyntaxFactory.Token(SyntaxKind.UnsafeKeyword));
            }

            // partial and ref must be last
            if (modifiers.IsRef)
            {
                list = list.Add(SyntaxFactory.Token(SyntaxKind.RefKeyword));
            }

            if (modifiers.IsPartial)
            {
                list = list.Add(SyntaxFactory.Token(SyntaxKind.PartialKeyword));
            }

            return list;
        }

        private static void GetAccessibilityAndModifiers(SyntaxTokenList modifierList, out Accessibility accessibility, out DeclarationModifiers modifiers)
        {
            accessibility = Accessibility.NotApplicable;
            modifiers = DeclarationModifiers.None;

            foreach (var token in modifierList)
            {
                switch (token.Kind())
                {
                    case SyntaxKind.PublicKeyword:
                        accessibility = Accessibility.Public;
                        break;

                    case SyntaxKind.PrivateKeyword:
                        if (accessibility == Accessibility.Protected)
                        {
                            accessibility = Accessibility.ProtectedAndInternal;
                        }
                        else
                        {
                            accessibility = Accessibility.Private;
                        }
                        break;

                    case SyntaxKind.InternalKeyword:
                        if (accessibility == Accessibility.Protected)
                        {
                            accessibility = Accessibility.ProtectedOrInternal;
                        }
                        else
                        {
                            accessibility = Accessibility.Internal;
                        }

                        break;

                    case SyntaxKind.ProtectedKeyword:
                        if (accessibility == Accessibility.Private)
                        {
                            accessibility = Accessibility.ProtectedAndInternal;
                        }
                        else if (accessibility == Accessibility.Internal)
                        {
                            accessibility = Accessibility.ProtectedOrInternal;
                        }

                        {
                            accessibility = Accessibility.Protected;
                        }

                        break;

                    case SyntaxKind.AbstractKeyword:
                        modifiers = modifiers | DeclarationModifiers.Abstract;
                        break;

                    case SyntaxKind.NewKeyword:
                        modifiers = modifiers | DeclarationModifiers.New;
                        break;

                    case SyntaxKind.OverrideKeyword:
                        modifiers = modifiers | DeclarationModifiers.Override;
                        break;

                    case SyntaxKind.VirtualKeyword:
                        modifiers = modifiers | DeclarationModifiers.Virtual;
                        break;

                    case SyntaxKind.StaticKeyword:
                        modifiers = modifiers | DeclarationModifiers.Static;
                        break;

                    case SyntaxKind.AsyncKeyword:
                        modifiers = modifiers | DeclarationModifiers.Async;
                        break;

                    case SyntaxKind.ConstKeyword:
                        modifiers = modifiers | DeclarationModifiers.Const;
                        break;

                    case SyntaxKind.ReadOnlyKeyword:
                        modifiers = modifiers | DeclarationModifiers.ReadOnly;
                        break;

                    case SyntaxKind.SealedKeyword:
                        modifiers = modifiers | DeclarationModifiers.Sealed;
                        break;

                    case SyntaxKind.UnsafeKeyword:
                        modifiers = modifiers | DeclarationModifiers.Unsafe;
                        break;

                    case SyntaxKind.PartialKeyword:
                        modifiers = modifiers | DeclarationModifiers.Partial;
                        break;

                    case SyntaxKind.RefKeyword:
                        modifiers = modifiers | DeclarationModifiers.Ref;
                        break;
                }
            }
        }

        private static TypeParameterListSyntax AsTypeParameterList(IEnumerable<string> typeParameterNames)
        {
            var typeParameters = typeParameterNames != null
                ? SyntaxFactory.TypeParameterList(SyntaxFactory.SeparatedList(typeParameterNames.Select(name => SyntaxFactory.TypeParameter(name))))
                : null;

            if (typeParameters != null && typeParameters.Parameters.Count == 0)
            {
                typeParameters = null;
            }

            return typeParameters;
        }

        public override SyntaxNode WithTypeParameters(SyntaxNode declaration, IEnumerable<string> typeParameterNames)
        {
            var typeParameters = AsTypeParameterList(typeParameterNames);

            switch (declaration.Kind())
            {
                case SyntaxKind.MethodDeclaration:
                    return ((MethodDeclarationSyntax)declaration).WithTypeParameterList(typeParameters);

                case SyntaxKind.ClassDeclaration:
                    return ((ClassDeclarationSyntax)declaration).WithTypeParameterList(typeParameters);

                case SyntaxKind.StructDeclaration:
                    return ((StructDeclarationSyntax)declaration).WithTypeParameterList(typeParameters);

                case SyntaxKind.InterfaceDeclaration:
                    return ((InterfaceDeclarationSyntax)declaration).WithTypeParameterList(typeParameters);

                case SyntaxKind.DelegateDeclaration:
                    return ((DelegateDeclarationSyntax)declaration).WithTypeParameterList(typeParameters);
                default:
                    return declaration;
            }
        }

        internal override SyntaxNode WithExplicitInterfaceImplementations(SyntaxNode declaration, ImmutableArray<IMethodSymbol> explicitInterfaceImplementations)
        {
            switch (declaration)
            {
                case MethodDeclarationSyntax methodDeclaration:
                    return WithAccessibility(
                        methodDeclaration.WithExplicitInterfaceSpecifier(CreateExplicitInterfaceSpecifier(explicitInterfaceImplementations)),
                        Accessibility.NotApplicable);
            }

            return declaration;
        }

        private ExplicitInterfaceSpecifierSyntax CreateExplicitInterfaceSpecifier(ImmutableArray<IMethodSymbol> explicitInterfaceImplementations)
            => SyntaxFactory.ExplicitInterfaceSpecifier(
                explicitInterfaceImplementations[0].ContainingType.GenerateNameSyntax());

        public override SyntaxNode WithTypeConstraint(SyntaxNode declaration, string typeParameterName, SpecialTypeConstraintKind kinds, IEnumerable<SyntaxNode> types)
        {
            switch (declaration.Kind())
            {
                case SyntaxKind.MethodDeclaration:
                    var method = (MethodDeclarationSyntax)declaration;
                    return method.WithConstraintClauses(WithTypeConstraints(method.ConstraintClauses, typeParameterName, kinds, types));

                case SyntaxKind.ClassDeclaration:
                    var cls = (ClassDeclarationSyntax)declaration;
                    return cls.WithConstraintClauses(WithTypeConstraints(cls.ConstraintClauses, typeParameterName, kinds, types));

                case SyntaxKind.StructDeclaration:
                    var str = (StructDeclarationSyntax)declaration;
                    return str.WithConstraintClauses(WithTypeConstraints(str.ConstraintClauses, typeParameterName, kinds, types));

                case SyntaxKind.InterfaceDeclaration:
                    var iface = (InterfaceDeclarationSyntax)declaration;
                    return iface.WithConstraintClauses(WithTypeConstraints(iface.ConstraintClauses, typeParameterName, kinds, types));

                case SyntaxKind.DelegateDeclaration:
                    var del = (DelegateDeclarationSyntax)declaration;
                    return del.WithConstraintClauses(WithTypeConstraints(del.ConstraintClauses, typeParameterName, kinds, types));
                default:
                    return declaration;
            }
        }

        private static SyntaxList<TypeParameterConstraintClauseSyntax> WithTypeConstraints(
            SyntaxList<TypeParameterConstraintClauseSyntax> clauses, string typeParameterName, SpecialTypeConstraintKind kinds, IEnumerable<SyntaxNode> types)
        {
            var constraints = types != null
                ? SyntaxFactory.SeparatedList<TypeParameterConstraintSyntax>(types.Select(t => SyntaxFactory.TypeConstraint((TypeSyntax)t)))
                : SyntaxFactory.SeparatedList<TypeParameterConstraintSyntax>();

            if ((kinds & SpecialTypeConstraintKind.Constructor) != 0)
            {
                constraints = constraints.Add(SyntaxFactory.ConstructorConstraint());
            }

            var isReferenceType = (kinds & SpecialTypeConstraintKind.ReferenceType) != 0;
            var isValueType = (kinds & SpecialTypeConstraintKind.ValueType) != 0;

            if (isReferenceType || isValueType)
            {
                constraints = constraints.Insert(0, SyntaxFactory.ClassOrStructConstraint(isReferenceType ? SyntaxKind.ClassConstraint : SyntaxKind.StructConstraint));
            }

            var clause = clauses.FirstOrDefault(c => c.Name.Identifier.ToString() == typeParameterName);

            if (clause == null)
            {
                if (constraints.Count > 0)
                {
                    return clauses.Add(SyntaxFactory.TypeParameterConstraintClause(typeParameterName.ToIdentifierName(), constraints));
                }
                else
                {
                    return clauses;
                }
            }
            else if (constraints.Count == 0)
            {
                return clauses.Remove(clause);
            }
            else
            {
                return clauses.Replace(clause, clause.WithConstraints(constraints));
            }
        }

        public override DeclarationKind GetDeclarationKind(SyntaxNode declaration)
        {
            switch (declaration.Kind())
            {
                case SyntaxKind.ClassDeclaration:
                    return DeclarationKind.Class;
                case SyntaxKind.StructDeclaration:
                    return DeclarationKind.Struct;
                case SyntaxKind.InterfaceDeclaration:
                    return DeclarationKind.Interface;
                case SyntaxKind.EnumDeclaration:
                    return DeclarationKind.Enum;
                case SyntaxKind.DelegateDeclaration:
                    return DeclarationKind.Delegate;

                case SyntaxKind.MethodDeclaration:
                    return DeclarationKind.Method;
                case SyntaxKind.OperatorDeclaration:
                    return DeclarationKind.Operator;
                case SyntaxKind.ConversionOperatorDeclaration:
                    return DeclarationKind.ConversionOperator;
                case SyntaxKind.ConstructorDeclaration:
                    return DeclarationKind.Constructor;
                case SyntaxKind.DestructorDeclaration:
                    return DeclarationKind.Destructor;

                case SyntaxKind.PropertyDeclaration:
                    return DeclarationKind.Property;
                case SyntaxKind.IndexerDeclaration:
                    return DeclarationKind.Indexer;
                case SyntaxKind.EventDeclaration:
                    return DeclarationKind.CustomEvent;
                case SyntaxKind.EnumMemberDeclaration:
                    return DeclarationKind.EnumMember;
                case SyntaxKind.CompilationUnit:
                    return DeclarationKind.CompilationUnit;
                case SyntaxKind.NamespaceDeclaration:
                    return DeclarationKind.Namespace;
                case SyntaxKind.UsingDirective:
                    return DeclarationKind.NamespaceImport;
                case SyntaxKind.Parameter:
                    return DeclarationKind.Parameter;

                case SyntaxKind.ParenthesizedLambdaExpression:
                case SyntaxKind.SimpleLambdaExpression:
                    return DeclarationKind.LambdaExpression;

                case SyntaxKind.FieldDeclaration:
                    var fd = (FieldDeclarationSyntax)declaration;
                    if (fd.Declaration != null && fd.Declaration.Variables.Count == 1)
                    {
                        // this node is considered the declaration if it contains only one variable.
                        return DeclarationKind.Field;
                    }
                    else
                    {
                        return DeclarationKind.None;
                    }

                case SyntaxKind.EventFieldDeclaration:
                    var ef = (EventFieldDeclarationSyntax)declaration;
                    if (ef.Declaration != null && ef.Declaration.Variables.Count == 1)
                    {
                        // this node is considered the declaration if it contains only one variable.
                        return DeclarationKind.Event;
                    }
                    else
                    {
                        return DeclarationKind.None;
                    }

                case SyntaxKind.LocalDeclarationStatement:
                    var ld = (LocalDeclarationStatementSyntax)declaration;
                    if (ld.Declaration != null && ld.Declaration.Variables.Count == 1)
                    {
                        // this node is considered the declaration if it contains only one variable.
                        return DeclarationKind.Variable;
                    }
                    else
                    {
                        return DeclarationKind.None;
                    }

                case SyntaxKind.VariableDeclaration:
                    {
                        var vd = (VariableDeclarationSyntax)declaration;
                        if (vd.Variables.Count == 1 && vd.Parent == null)
                        {
                            // this node is the declaration if it contains only one variable and has no parent.
                            return DeclarationKind.Variable;
                        }
                        else
                        {
                            return DeclarationKind.None;
                        }
                    }

                case SyntaxKind.VariableDeclarator:
                    {
                        var vd = declaration.Parent as VariableDeclarationSyntax;

                        // this node is considered the declaration if it is one among many, or it has no parent
                        if (vd == null || vd.Variables.Count > 1)
                        {
                            if (ParentIsFieldDeclaration(vd))
                            {
                                return DeclarationKind.Field;
                            }
                            else if (ParentIsEventFieldDeclaration(vd))
                            {
                                return DeclarationKind.Event;
                            }
                            else
                            {
                                return DeclarationKind.Variable;
                            }
                        }
                        break;
                    }

                case SyntaxKind.AttributeList:
                    var list = (AttributeListSyntax)declaration;
                    if (list.Attributes.Count == 1)
                    {
                        return DeclarationKind.Attribute;
                    }
                    break;

                case SyntaxKind.Attribute:
                    var parentList = declaration.Parent as AttributeListSyntax;
                    if (parentList == null || parentList.Attributes.Count > 1)
                    {
                        return DeclarationKind.Attribute;
                    }
                    break;

                case SyntaxKind.GetAccessorDeclaration:
                    return DeclarationKind.GetAccessor;
                case SyntaxKind.SetAccessorDeclaration:
                    return DeclarationKind.SetAccessor;
                case SyntaxKind.AddAccessorDeclaration:
                    return DeclarationKind.AddAccessor;
                case SyntaxKind.RemoveAccessorDeclaration:
                    return DeclarationKind.RemoveAccessor;
            }

            return DeclarationKind.None;
        }

        private static bool ParentIsFieldDeclaration(SyntaxNode node)
        {
            return node?.Parent.IsKind(SyntaxKind.FieldDeclaration) ?? false;
        }

        private static bool ParentIsEventFieldDeclaration(SyntaxNode node)
        {
            return node?.Parent.IsKind(SyntaxKind.EventFieldDeclaration) ?? false;
        }

        private static bool ParentIsLocalDeclarationStatement(SyntaxNode node)
        {
            return node?.Parent.IsKind(SyntaxKind.LocalDeclarationStatement) ?? false;
        }

        public override string GetName(SyntaxNode declaration)
        {
            switch (declaration.Kind())
            {
                case SyntaxKind.ClassDeclaration:
                    return ((ClassDeclarationSyntax)declaration).Identifier.ValueText;
                case SyntaxKind.StructDeclaration:
                    return ((StructDeclarationSyntax)declaration).Identifier.ValueText;
                case SyntaxKind.InterfaceDeclaration:
                    return ((InterfaceDeclarationSyntax)declaration).Identifier.ValueText;
                case SyntaxKind.EnumDeclaration:
                    return ((EnumDeclarationSyntax)declaration).Identifier.ValueText;
                case SyntaxKind.DelegateDeclaration:
                    return ((DelegateDeclarationSyntax)declaration).Identifier.ValueText;
                case SyntaxKind.MethodDeclaration:
                    return ((MethodDeclarationSyntax)declaration).Identifier.ValueText;
                case SyntaxKind.FieldDeclaration:
                    return this.GetName(((FieldDeclarationSyntax)declaration).Declaration);
                case SyntaxKind.PropertyDeclaration:
                    return ((PropertyDeclarationSyntax)declaration).Identifier.ValueText;
                case SyntaxKind.EnumMemberDeclaration:
                    return ((EnumMemberDeclarationSyntax)declaration).Identifier.ValueText;
                case SyntaxKind.EventFieldDeclaration:
                    return this.GetName(((EventFieldDeclarationSyntax)declaration).Declaration);
                case SyntaxKind.EventDeclaration:
                    return ((EventDeclarationSyntax)declaration).Identifier.ValueText;
                case SyntaxKind.NamespaceDeclaration:
                    return ((NamespaceDeclarationSyntax)declaration).Name.ToString();
                case SyntaxKind.UsingDirective:
                    return ((UsingDirectiveSyntax)declaration).Name.ToString();
                case SyntaxKind.Parameter:
                    return ((ParameterSyntax)declaration).Identifier.ValueText;
                case SyntaxKind.LocalDeclarationStatement:
                    return this.GetName(((LocalDeclarationStatementSyntax)declaration).Declaration);
                case SyntaxKind.VariableDeclaration:
                    var vd = (VariableDeclarationSyntax)declaration;
                    if (vd.Variables.Count == 1)
                    {
                        return vd.Variables[0].Identifier.ValueText;
                    }
                    break;
                case SyntaxKind.VariableDeclarator:
                    return ((VariableDeclaratorSyntax)declaration).Identifier.ValueText;
                case SyntaxKind.TypeParameter:
                    return ((TypeParameterSyntax)declaration).Identifier.ValueText;
                case SyntaxKind.AttributeList:
                    var al = (AttributeListSyntax)declaration;
                    if (al.Attributes.Count == 1)
                    {
                        return al.Attributes[0].Name.ToString();
                    }
                    break;
                case SyntaxKind.Attribute:
                    return ((AttributeSyntax)declaration).Name.ToString();
            }

            return string.Empty;
        }

        public override SyntaxNode WithName(SyntaxNode declaration, string name)
        {
            return this.Isolate(declaration, d => this.WithNameInternal(d, name));
        }

        private SyntaxNode WithNameInternal(SyntaxNode declaration, string name)
        {
            var id = name.ToIdentifierToken();

            switch (declaration.Kind())
            {
                case SyntaxKind.ClassDeclaration:
                    return ReplaceWithTrivia(declaration, ((ClassDeclarationSyntax)declaration).Identifier, id);
                case SyntaxKind.StructDeclaration:
                    return ReplaceWithTrivia(declaration, ((StructDeclarationSyntax)declaration).Identifier, id);
                case SyntaxKind.InterfaceDeclaration:
                    return ReplaceWithTrivia(declaration, ((InterfaceDeclarationSyntax)declaration).Identifier, id);
                case SyntaxKind.EnumDeclaration:
                    return ReplaceWithTrivia(declaration, ((EnumDeclarationSyntax)declaration).Identifier, id);
                case SyntaxKind.DelegateDeclaration:
                    return ReplaceWithTrivia(declaration, ((DelegateDeclarationSyntax)declaration).Identifier, id);
                case SyntaxKind.MethodDeclaration:
                    return ReplaceWithTrivia(declaration, ((MethodDeclarationSyntax)declaration).Identifier, id);
                case SyntaxKind.FieldDeclaration:
                    var fd = (FieldDeclarationSyntax)declaration;
                    if (fd.Declaration.Variables.Count == 1)
                    {
                        return ReplaceWithTrivia(declaration, fd.Declaration.Variables[0].Identifier, id);
                    }
                    break;
                case SyntaxKind.PropertyDeclaration:
                    return ReplaceWithTrivia(declaration, ((PropertyDeclarationSyntax)declaration).Identifier, id);
                case SyntaxKind.EnumMemberDeclaration:
                    return ReplaceWithTrivia(declaration, ((EnumMemberDeclarationSyntax)declaration).Identifier, id);
                case SyntaxKind.EventFieldDeclaration:
                    var efd = (EventFieldDeclarationSyntax)declaration;
                    if (efd.Declaration.Variables.Count == 1)
                    {
                        return ReplaceWithTrivia(declaration, efd.Declaration.Variables[0].Identifier, id);
                    }
                    break;
                case SyntaxKind.EventDeclaration:
                    return ReplaceWithTrivia(declaration, ((EventDeclarationSyntax)declaration).Identifier, id);
                case SyntaxKind.NamespaceDeclaration:
                    return ReplaceWithTrivia(declaration, ((NamespaceDeclarationSyntax)declaration).Name, this.DottedName(name));
                case SyntaxKind.UsingDirective:
                    return ReplaceWithTrivia(declaration, ((UsingDirectiveSyntax)declaration).Name, this.DottedName(name));
                case SyntaxKind.Parameter:
                    return ReplaceWithTrivia(declaration, ((ParameterSyntax)declaration).Identifier, id);
                case SyntaxKind.LocalDeclarationStatement:
                    var ld = (LocalDeclarationStatementSyntax)declaration;
                    if (ld.Declaration.Variables.Count == 1)
                    {
                        return ReplaceWithTrivia(declaration, ld.Declaration.Variables[0].Identifier, id);
                    }
                    break;
                case SyntaxKind.TypeParameter:
                    return ReplaceWithTrivia(declaration, ((TypeParameterSyntax)declaration).Identifier, id);
                case SyntaxKind.AttributeList:
                    var al = (AttributeListSyntax)declaration;
                    if (al.Attributes.Count == 1)
                    {
                        return ReplaceWithTrivia(declaration, al.Attributes[0].Name, this.DottedName(name));
                    }
                    break;
                case SyntaxKind.Attribute:
                    return ReplaceWithTrivia(declaration, ((AttributeSyntax)declaration).Name, this.DottedName(name));
                case SyntaxKind.VariableDeclaration:
                    var vd = (VariableDeclarationSyntax)declaration;
                    if (vd.Variables.Count == 1)
                    {
                        return ReplaceWithTrivia(declaration, vd.Variables[0].Identifier, id);
                    }
                    break;
                case SyntaxKind.VariableDeclarator:
                    return ReplaceWithTrivia(declaration, ((VariableDeclaratorSyntax)declaration).Identifier, id);
            }

            return declaration;
        }

        public override SyntaxNode GetType(SyntaxNode declaration)
        {
            switch (declaration.Kind())
            {
                case SyntaxKind.DelegateDeclaration:
                    return NotVoid(((DelegateDeclarationSyntax)declaration).ReturnType);
                case SyntaxKind.MethodDeclaration:
                    return NotVoid(((MethodDeclarationSyntax)declaration).ReturnType);
                case SyntaxKind.FieldDeclaration:
                    return ((FieldDeclarationSyntax)declaration).Declaration.Type;
                case SyntaxKind.PropertyDeclaration:
                    return ((PropertyDeclarationSyntax)declaration).Type;
                case SyntaxKind.IndexerDeclaration:
                    return ((IndexerDeclarationSyntax)declaration).Type;
                case SyntaxKind.EventFieldDeclaration:
                    return ((EventFieldDeclarationSyntax)declaration).Declaration.Type;
                case SyntaxKind.EventDeclaration:
                    return ((EventDeclarationSyntax)declaration).Type;
                case SyntaxKind.Parameter:
                    return ((ParameterSyntax)declaration).Type;
                case SyntaxKind.LocalDeclarationStatement:
                    return ((LocalDeclarationStatementSyntax)declaration).Declaration.Type;
                case SyntaxKind.VariableDeclaration:
                    return ((VariableDeclarationSyntax)declaration).Type;
                case SyntaxKind.VariableDeclarator:
                    if (declaration.Parent != null)
                    {
                        return this.GetType(declaration.Parent);
                    }
                    break;
            }

            return null;
        }

        private static TypeSyntax NotVoid(TypeSyntax type)
        {
            var pd = type as PredefinedTypeSyntax;
            return pd != null && pd.Keyword.IsKind(SyntaxKind.VoidKeyword) ? null : type;
        }

        public override SyntaxNode WithType(SyntaxNode declaration, SyntaxNode type)
        {
            return this.Isolate(declaration, d => WithTypeInternal(d, type));
        }

        private static SyntaxNode WithTypeInternal(SyntaxNode declaration, SyntaxNode type)
        {
            switch (declaration.Kind())
            {
                case SyntaxKind.DelegateDeclaration:
                    return ((DelegateDeclarationSyntax)declaration).WithReturnType((TypeSyntax)type);
                case SyntaxKind.MethodDeclaration:
                    return ((MethodDeclarationSyntax)declaration).WithReturnType((TypeSyntax)type);
                case SyntaxKind.FieldDeclaration:
                    return ((FieldDeclarationSyntax)declaration).WithDeclaration(((FieldDeclarationSyntax)declaration).Declaration.WithType((TypeSyntax)type));
                case SyntaxKind.PropertyDeclaration:
                    return ((PropertyDeclarationSyntax)declaration).WithType((TypeSyntax)type);
                case SyntaxKind.IndexerDeclaration:
                    return ((IndexerDeclarationSyntax)declaration).WithType((TypeSyntax)type);
                case SyntaxKind.EventFieldDeclaration:
                    return ((EventFieldDeclarationSyntax)declaration).WithDeclaration(((EventFieldDeclarationSyntax)declaration).Declaration.WithType((TypeSyntax)type));
                case SyntaxKind.EventDeclaration:
                    return ((EventDeclarationSyntax)declaration).WithType((TypeSyntax)type);
                case SyntaxKind.Parameter:
                    return ((ParameterSyntax)declaration).WithType((TypeSyntax)type);
                case SyntaxKind.LocalDeclarationStatement:
                    return ((LocalDeclarationStatementSyntax)declaration).WithDeclaration(((LocalDeclarationStatementSyntax)declaration).Declaration.WithType((TypeSyntax)type));
                case SyntaxKind.VariableDeclaration:
                    return ((VariableDeclarationSyntax)declaration).WithType((TypeSyntax)type);
            }

            return declaration;
        }

        private SyntaxNode Isolate(SyntaxNode declaration, Func<SyntaxNode, SyntaxNode> editor)
        {
            var isolated = this.AsIsolatedDeclaration(declaration);

            return PreserveTrivia(isolated, editor);
        }

        private SyntaxNode AsIsolatedDeclaration(SyntaxNode declaration)
        {
            if (declaration != null)
            {
                switch (declaration.Kind())
                {
                    case SyntaxKind.VariableDeclaration:
                        var vd = (VariableDeclarationSyntax)declaration;
                        if (vd.Parent != null && vd.Variables.Count == 1)
                        {
                            return this.AsIsolatedDeclaration(vd.Parent);
                        }
                        break;

                    case SyntaxKind.VariableDeclarator:
                        var v = (VariableDeclaratorSyntax)declaration;
                        if (v.Parent != null && v.Parent.Parent != null)
                        {
                            return this.ClearTrivia(WithVariable(v.Parent.Parent, v));
                        }
                        break;

                    case SyntaxKind.Attribute:
                        var attr = (AttributeSyntax)declaration;
                        if (attr.Parent != null)
                        {
                            var attrList = (AttributeListSyntax)attr.Parent;
                            return attrList.WithAttributes(SyntaxFactory.SingletonSeparatedList(attr)).WithTarget(null);
                        }
                        break;
                }
            }

            return declaration;
        }

        private static SyntaxNode WithVariable(SyntaxNode declaration, VariableDeclaratorSyntax variable)
        {
            var vd = GetVariableDeclaration(declaration);
            if (vd != null)
            {
                return WithVariableDeclaration(declaration, vd.WithVariables(SyntaxFactory.SingletonSeparatedList(variable)));
            }

            return declaration;
        }

        private static VariableDeclarationSyntax GetVariableDeclaration(SyntaxNode declaration)
        {
            switch (declaration.Kind())
            {
                case SyntaxKind.FieldDeclaration:
                    return ((FieldDeclarationSyntax)declaration).Declaration;
                case SyntaxKind.EventFieldDeclaration:
                    return ((EventFieldDeclarationSyntax)declaration).Declaration;
                case SyntaxKind.LocalDeclarationStatement:
                    return ((LocalDeclarationStatementSyntax)declaration).Declaration;
                default:
                    return null;
            }
        }

        private static SyntaxNode WithVariableDeclaration(SyntaxNode declaration, VariableDeclarationSyntax variables)
        {
            switch (declaration.Kind())
            {
                case SyntaxKind.FieldDeclaration:
                    return ((FieldDeclarationSyntax)declaration).WithDeclaration(variables);
                case SyntaxKind.EventFieldDeclaration:
                    return ((EventFieldDeclarationSyntax)declaration).WithDeclaration(variables);
                case SyntaxKind.LocalDeclarationStatement:
                    return ((LocalDeclarationStatementSyntax)declaration).WithDeclaration(variables);
                default:
                    return declaration;
            }
        }

        private static SyntaxNode GetFullDeclaration(SyntaxNode declaration)
        {
            switch (declaration.Kind())
            {
                case SyntaxKind.VariableDeclaration:
                    var vd = (VariableDeclarationSyntax)declaration;
                    if (ParentIsFieldDeclaration(vd)
                        || ParentIsEventFieldDeclaration(vd)
                        || ParentIsLocalDeclarationStatement(vd))
                    {
                        return vd.Parent;
                    }
                    else
                    {
                        return vd;
                    }

                case SyntaxKind.VariableDeclarator:
                case SyntaxKind.Attribute:
                    if (declaration.Parent != null)
                    {
                        return GetFullDeclaration(declaration.Parent);
                    }
                    break;
            }

            return declaration;
        }

        private SyntaxNode AsNodeLike(SyntaxNode existingNode, SyntaxNode newNode)
        {
            switch (this.GetDeclarationKind(existingNode))
            {
                case DeclarationKind.Class:
                case DeclarationKind.Interface:
                case DeclarationKind.Struct:
                case DeclarationKind.Enum:
                case DeclarationKind.Namespace:
                case DeclarationKind.CompilationUnit:
                    var container = this.GetDeclaration(existingNode.Parent);
                    if (container != null)
                    {
                        return this.AsMemberOf(container, newNode);
                    }
                    break;

                case DeclarationKind.Attribute:
                    return AsAttributeList(newNode);
            }

            return newNode;
        }

        public override IReadOnlyList<SyntaxNode> GetParameters(SyntaxNode declaration)
        {
            var list = GetParameterList(declaration);
            return list != null
                ? list.Parameters
                : SpecializedCollections.EmptyReadOnlyList<SyntaxNode>();
        }

        public override SyntaxNode InsertParameters(SyntaxNode declaration, int index, IEnumerable<SyntaxNode> parameters)
        {
            var newParameters = AsParameterList(parameters);

            var currentList = GetParameterList(declaration);
            if (currentList == null)
            {
                currentList = declaration.IsKind(SyntaxKind.IndexerDeclaration)
                    ? SyntaxFactory.BracketedParameterList()
                    : (BaseParameterListSyntax)SyntaxFactory.ParameterList();
            }

            var newList = currentList.WithParameters(currentList.Parameters.InsertRange(index, newParameters.Parameters));
            return WithParameterList(declaration, newList);
        }

        public override IReadOnlyList<SyntaxNode> GetSwitchSections(SyntaxNode switchStatement)
        {
            var statement = switchStatement as SwitchStatementSyntax;
            return statement?.Sections ?? SpecializedCollections.EmptyReadOnlyList<SyntaxNode>();
        }

        public override SyntaxNode InsertSwitchSections(SyntaxNode switchStatement, int index, IEnumerable<SyntaxNode> switchSections)
        {
            var statement = switchStatement as SwitchStatementSyntax;
            if (statement == null)
            {
                return switchStatement;
            }

            var newSections = statement.Sections.InsertRange(index, switchSections.Cast<SwitchSectionSyntax>());
            return AddMissingTokens(statement, recurse: false).WithSections(newSections);
        }

        private static TNode AddMissingTokens<TNode>(TNode node, bool recurse)
            where TNode : CSharpSyntaxNode
        {
            var rewriter = new AddMissingTokensRewriter(recurse);
            return (TNode)rewriter.Visit(node);
        }

        private class AddMissingTokensRewriter : CSharpSyntaxRewriter
        {
            private readonly bool _recurse;
            private bool _firstVisit = true;

            public AddMissingTokensRewriter(bool recurse)
            {
                _recurse = recurse;
            }

            public override SyntaxNode Visit(SyntaxNode node)
            {
                if (!_recurse && !_firstVisit)
                {
                    return node;
                }

                _firstVisit = false;
                return base.Visit(node);
            }

            public override SyntaxToken VisitToken(SyntaxToken token)
            {
                var rewrittenToken = base.VisitToken(token);
                if (!rewrittenToken.IsMissing || !CSharp.SyntaxFacts.IsPunctuationOrKeyword(token.Kind()))
                {
                    return rewrittenToken;
                }

                return SyntaxFactory.Token(token.Kind()).WithTriviaFrom(rewrittenToken);
            }
        }

        internal override SyntaxNode GetParameterListNode(SyntaxNode declaration)
            => GetParameterList(declaration);

        internal static BaseParameterListSyntax GetParameterList(SyntaxNode declaration)
        {
            switch (declaration.Kind())
            {
                case SyntaxKind.DelegateDeclaration:
                    return ((DelegateDeclarationSyntax)declaration).ParameterList;
                case SyntaxKind.MethodDeclaration:
                    return ((MethodDeclarationSyntax)declaration).ParameterList;
                case SyntaxKind.OperatorDeclaration:
                    return ((OperatorDeclarationSyntax)declaration).ParameterList;
                case SyntaxKind.ConversionOperatorDeclaration:
                    return ((ConversionOperatorDeclarationSyntax)declaration).ParameterList;
                case SyntaxKind.ConstructorDeclaration:
                    return ((ConstructorDeclarationSyntax)declaration).ParameterList;
                case SyntaxKind.DestructorDeclaration:
                    return ((DestructorDeclarationSyntax)declaration).ParameterList;
                case SyntaxKind.IndexerDeclaration:
                    return ((IndexerDeclarationSyntax)declaration).ParameterList;
                case SyntaxKind.ParenthesizedLambdaExpression:
                    return ((ParenthesizedLambdaExpressionSyntax)declaration).ParameterList;
                case SyntaxKind.SimpleLambdaExpression:
                    return SyntaxFactory.ParameterList(SyntaxFactory.SingletonSeparatedList(((SimpleLambdaExpressionSyntax)declaration).Parameter));
                case SyntaxKind.LocalFunctionStatement:
                    return ((LocalFunctionStatementSyntax)declaration).ParameterList;
                default:
                    return null;
            }
        }

        private static SyntaxNode WithParameterList(SyntaxNode declaration, BaseParameterListSyntax list)
        {
            switch (declaration.Kind())
            {
                case SyntaxKind.DelegateDeclaration:
                    return ((DelegateDeclarationSyntax)declaration).WithParameterList(list);
                case SyntaxKind.MethodDeclaration:
                    return ((MethodDeclarationSyntax)declaration).WithParameterList(list);
                case SyntaxKind.OperatorDeclaration:
                    return ((OperatorDeclarationSyntax)declaration).WithParameterList(list);
                case SyntaxKind.ConversionOperatorDeclaration:
                    return ((ConversionOperatorDeclarationSyntax)declaration).WithParameterList(list);
                case SyntaxKind.ConstructorDeclaration:
                    return ((ConstructorDeclarationSyntax)declaration).WithParameterList(list);
                case SyntaxKind.DestructorDeclaration:
                    return ((DestructorDeclarationSyntax)declaration).WithParameterList(list);
                case SyntaxKind.IndexerDeclaration:
                    return ((IndexerDeclarationSyntax)declaration).WithParameterList(list);
                case SyntaxKind.LocalFunctionStatement:
                    return ((LocalFunctionStatementSyntax)declaration).WithParameterList((ParameterListSyntax)list);
                case SyntaxKind.ParenthesizedLambdaExpression:
                    return ((ParenthesizedLambdaExpressionSyntax)declaration).WithParameterList((ParameterListSyntax)list);
                case SyntaxKind.SimpleLambdaExpression:
                    var lambda = (SimpleLambdaExpressionSyntax)declaration;
                    var roList = AsReadOnlyList(list.Parameters);
                    if (roList.Count == 1 && IsSimpleLambdaParameter(roList[0]))
                    {
                        return lambda.WithParameter(roList[0]);
                    }
                    else
                    {
                        return SyntaxFactory.ParenthesizedLambdaExpression(AsParameterList(roList), lambda.Body)
                            .WithLeadingTrivia(lambda.GetLeadingTrivia())
                            .WithTrailingTrivia(lambda.GetTrailingTrivia());
                    }
                default:
                    return declaration;
            }
        }

        public override SyntaxNode GetExpression(SyntaxNode declaration)
        {
            switch (declaration.Kind())
            {
                case SyntaxKind.ParenthesizedLambdaExpression:
                    return ((ParenthesizedLambdaExpressionSyntax)declaration).Body as ExpressionSyntax;
                case SyntaxKind.SimpleLambdaExpression:
                    return ((SimpleLambdaExpressionSyntax)declaration).Body as ExpressionSyntax;

                case SyntaxKind.PropertyDeclaration:
                    var pd = (PropertyDeclarationSyntax)declaration;
                    if (pd.ExpressionBody != null)
                    {
                        return pd.ExpressionBody.Expression;
                    }
                    goto default;

                case SyntaxKind.IndexerDeclaration:
                    var id = (IndexerDeclarationSyntax)declaration;
                    if (id.ExpressionBody != null)
                    {
                        return id.ExpressionBody.Expression;
                    }
                    goto default;

                default:
                    return GetEqualsValue(declaration)?.Value;
            }
        }

        public override SyntaxNode WithExpression(SyntaxNode declaration, SyntaxNode expression)
        {
            return this.Isolate(declaration, d => WithExpressionInternal(d, expression));
        }

        private static SyntaxNode WithExpressionInternal(SyntaxNode declaration, SyntaxNode expression)
        {
            var expr = (ExpressionSyntax)expression;

            switch (declaration.Kind())
            {
                case SyntaxKind.ParenthesizedLambdaExpression:
                    return ((ParenthesizedLambdaExpressionSyntax)declaration).WithBody((CSharpSyntaxNode)expr ?? CreateBlock(null));

                case SyntaxKind.SimpleLambdaExpression:
                    return ((SimpleLambdaExpressionSyntax)declaration).WithBody((CSharpSyntaxNode)expr ?? CreateBlock(null));

                case SyntaxKind.PropertyDeclaration:
                    var pd = (PropertyDeclarationSyntax)declaration;
                    if (pd.ExpressionBody != null)
                    {
                        return ReplaceWithTrivia(pd, pd.ExpressionBody.Expression, expr);
                    }
                    goto default;

                case SyntaxKind.IndexerDeclaration:
                    var id = (IndexerDeclarationSyntax)declaration;
                    if (id.ExpressionBody != null)
                    {
                        return ReplaceWithTrivia(id, id.ExpressionBody.Expression, expr);
                    }
                    goto default;

                default:
                    var eq = GetEqualsValue(declaration);
                    if (eq != null)
                    {
                        if (expression == null)
                        {
                            return WithEqualsValue(declaration, null);
                        }
                        else
                        {
                            // use replace so we only change the value part.
                            return ReplaceWithTrivia(declaration, eq.Value, expr);
                        }
                    }
                    else if (expression != null)
                    {
                        return WithEqualsValue(declaration, SyntaxFactory.EqualsValueClause(expr));
                    }
                    else
                    {
                        return declaration;
                    }
            }
        }

        private static EqualsValueClauseSyntax GetEqualsValue(SyntaxNode declaration)
        {
            switch (declaration.Kind())
            {
                case SyntaxKind.FieldDeclaration:
                    var fd = (FieldDeclarationSyntax)declaration;
                    if (fd.Declaration.Variables.Count == 1)
                    {
                        return fd.Declaration.Variables[0].Initializer;
                    }
                    break;
                case SyntaxKind.PropertyDeclaration:
                    var pd = (PropertyDeclarationSyntax)declaration;
                    return pd.Initializer;
                case SyntaxKind.LocalDeclarationStatement:
                    var ld = (LocalDeclarationStatementSyntax)declaration;
                    if (ld.Declaration.Variables.Count == 1)
                    {
                        return ld.Declaration.Variables[0].Initializer;
                    }
                    break;
                case SyntaxKind.VariableDeclaration:
                    var vd = (VariableDeclarationSyntax)declaration;
                    if (vd.Variables.Count == 1)
                    {
                        return vd.Variables[0].Initializer;
                    }
                    break;
                case SyntaxKind.VariableDeclarator:
                    return ((VariableDeclaratorSyntax)declaration).Initializer;
                case SyntaxKind.Parameter:
                    return ((ParameterSyntax)declaration).Default;
            }

            return null;
        }

        private static SyntaxNode WithEqualsValue(SyntaxNode declaration, EqualsValueClauseSyntax eq)
        {
            switch (declaration.Kind())
            {
                case SyntaxKind.FieldDeclaration:
                    var fd = (FieldDeclarationSyntax)declaration;
                    if (fd.Declaration.Variables.Count == 1)
                    {
                        return ReplaceWithTrivia(declaration, fd.Declaration.Variables[0], fd.Declaration.Variables[0].WithInitializer(eq));
                    }
                    break;
                case SyntaxKind.PropertyDeclaration:
                    var pd = (PropertyDeclarationSyntax)declaration;
                    return pd.WithInitializer(eq);
                case SyntaxKind.LocalDeclarationStatement:
                    var ld = (LocalDeclarationStatementSyntax)declaration;
                    if (ld.Declaration.Variables.Count == 1)
                    {
                        return ReplaceWithTrivia(declaration, ld.Declaration.Variables[0], ld.Declaration.Variables[0].WithInitializer(eq));
                    }
                    break;
                case SyntaxKind.VariableDeclaration:
                    var vd = (VariableDeclarationSyntax)declaration;
                    if (vd.Variables.Count == 1)
                    {
                        return ReplaceWithTrivia(declaration, vd.Variables[0], vd.Variables[0].WithInitializer(eq));
                    }
                    break;
                case SyntaxKind.VariableDeclarator:
                    return ((VariableDeclaratorSyntax)declaration).WithInitializer(eq);
                case SyntaxKind.Parameter:
                    return ((ParameterSyntax)declaration).WithDefault(eq);
            }

            return declaration;
        }

        private static readonly IReadOnlyList<SyntaxNode> s_EmptyList = SpecializedCollections.EmptyReadOnlyList<SyntaxNode>();

        public override IReadOnlyList<SyntaxNode> GetStatements(SyntaxNode declaration)
        {
            switch (declaration.Kind())
            {
                case SyntaxKind.MethodDeclaration:
                    return ((MethodDeclarationSyntax)declaration).Body?.Statements ?? s_EmptyList;
                case SyntaxKind.OperatorDeclaration:
                    return ((OperatorDeclarationSyntax)declaration).Body?.Statements ?? s_EmptyList;
                case SyntaxKind.ConversionOperatorDeclaration:
                    return ((ConversionOperatorDeclarationSyntax)declaration).Body?.Statements ?? s_EmptyList;
                case SyntaxKind.ConstructorDeclaration:
                    return ((ConstructorDeclarationSyntax)declaration).Body?.Statements ?? s_EmptyList;
                case SyntaxKind.DestructorDeclaration:
                    return ((DestructorDeclarationSyntax)declaration).Body?.Statements ?? s_EmptyList;
                case SyntaxKind.LocalFunctionStatement:
                    return ((LocalFunctionStatementSyntax)declaration).Body?.Statements ?? s_EmptyList;
                case SyntaxKind.AnonymousMethodExpression:
                    return (((AnonymousMethodExpressionSyntax)declaration).Body as BlockSyntax)?.Statements ?? s_EmptyList;
                case SyntaxKind.ParenthesizedLambdaExpression:
                    return (((ParenthesizedLambdaExpressionSyntax)declaration).Body as BlockSyntax)?.Statements ?? s_EmptyList;
                case SyntaxKind.SimpleLambdaExpression:
                    return (((SimpleLambdaExpressionSyntax)declaration).Body as BlockSyntax)?.Statements ?? s_EmptyList;
                case SyntaxKind.GetAccessorDeclaration:
                case SyntaxKind.SetAccessorDeclaration:
                case SyntaxKind.AddAccessorDeclaration:
                case SyntaxKind.RemoveAccessorDeclaration:
                    return ((AccessorDeclarationSyntax)declaration).Body?.Statements ?? s_EmptyList;
                default:
                    return s_EmptyList;
            }
        }

        public override SyntaxNode WithStatements(SyntaxNode declaration, IEnumerable<SyntaxNode> statements)
        {
            var body = CreateBlock(statements);
            var somebody = statements != null ? body : null;
            var semicolon = statements == null ? SyntaxFactory.Token(SyntaxKind.SemicolonToken) : default;

            switch (declaration.Kind())
            {
                case SyntaxKind.MethodDeclaration:
                    return ((MethodDeclarationSyntax)declaration).WithBody(somebody).WithSemicolonToken(semicolon).WithExpressionBody(null);
                case SyntaxKind.OperatorDeclaration:
                    return ((OperatorDeclarationSyntax)declaration).WithBody(somebody).WithSemicolonToken(semicolon).WithExpressionBody(null);
                case SyntaxKind.ConversionOperatorDeclaration:
                    return ((ConversionOperatorDeclarationSyntax)declaration).WithBody(somebody).WithSemicolonToken(semicolon).WithExpressionBody(null);
                case SyntaxKind.ConstructorDeclaration:
                    return ((ConstructorDeclarationSyntax)declaration).WithBody(somebody).WithSemicolonToken(semicolon).WithExpressionBody(null);
                case SyntaxKind.DestructorDeclaration:
                    return ((DestructorDeclarationSyntax)declaration).WithBody(somebody).WithSemicolonToken(semicolon).WithExpressionBody(null);
                case SyntaxKind.LocalFunctionStatement:
                    return ((LocalFunctionStatementSyntax)declaration).WithBody(somebody).WithSemicolonToken(semicolon).WithExpressionBody(null);
                case SyntaxKind.AnonymousMethodExpression:
                    return ((AnonymousMethodExpressionSyntax)declaration).WithBody(body);
                case SyntaxKind.ParenthesizedLambdaExpression:
                    return ((ParenthesizedLambdaExpressionSyntax)declaration).WithBody(body);
                case SyntaxKind.SimpleLambdaExpression:
                    return ((SimpleLambdaExpressionSyntax)declaration).WithBody(body);
                case SyntaxKind.GetAccessorDeclaration:
                case SyntaxKind.SetAccessorDeclaration:
                case SyntaxKind.AddAccessorDeclaration:
                case SyntaxKind.RemoveAccessorDeclaration:
                    return ((AccessorDeclarationSyntax)declaration).WithBody(somebody).WithSemicolonToken(semicolon).WithExpressionBody(null);
                default:
                    return declaration;
            }
        }

        public override IReadOnlyList<SyntaxNode> GetAccessors(SyntaxNode declaration)
        {
            var list = GetAccessorList(declaration);
            return list?.Accessors ?? s_EmptyList;
        }

        public override SyntaxNode InsertAccessors(SyntaxNode declaration, int index, IEnumerable<SyntaxNode> accessors)
        {
            var newAccessors = AsAccessorList(accessors, declaration.Kind());

            var currentList = GetAccessorList(declaration);
            if (currentList == null)
            {
                if (CanHaveAccessors(declaration))
                {
                    currentList = SyntaxFactory.AccessorList();
                }
                else
                {
                    return declaration;
                }
            }

            var newList = currentList.WithAccessors(currentList.Accessors.InsertRange(index, newAccessors.Accessors));
            return WithAccessorList(declaration, newList);
        }

        private static AccessorListSyntax GetAccessorList(SyntaxNode declaration)
        {
            switch (declaration.Kind())
            {
                case SyntaxKind.PropertyDeclaration:
                    return ((PropertyDeclarationSyntax)declaration).AccessorList;
                case SyntaxKind.IndexerDeclaration:
                    return ((IndexerDeclarationSyntax)declaration).AccessorList;
                case SyntaxKind.EventDeclaration:
                    return ((EventDeclarationSyntax)declaration).AccessorList;
                default:
                    return null;
            }
        }

        private static bool CanHaveAccessors(SyntaxNode declaration)
        {
            switch (declaration.Kind())
            {
                case SyntaxKind.PropertyDeclaration:
                    return ((PropertyDeclarationSyntax)declaration).ExpressionBody == null;
                case SyntaxKind.IndexerDeclaration:
                    return ((IndexerDeclarationSyntax)declaration).ExpressionBody == null;
                case SyntaxKind.EventDeclaration:
                    return true;
                default:
                    return false;
            }
        }

        private static SyntaxNode WithAccessorList(SyntaxNode declaration, AccessorListSyntax accessorList)
        {
            switch (declaration.Kind())
            {
                case SyntaxKind.PropertyDeclaration:
                    return ((PropertyDeclarationSyntax)declaration).WithAccessorList(accessorList);
                case SyntaxKind.IndexerDeclaration:
                    return ((PropertyDeclarationSyntax)declaration).WithAccessorList(accessorList);
                case SyntaxKind.EventDeclaration:
                    return ((EventDeclarationSyntax)declaration).WithAccessorList(accessorList);
                default:
                    return declaration;
            }
        }

        private static AccessorListSyntax AsAccessorList(IEnumerable<SyntaxNode> nodes, SyntaxKind parentKind)
        {
            return SyntaxFactory.AccessorList(
                SyntaxFactory.List(nodes.Select(n => AsAccessor(n, parentKind)).Where(n => n != null)));
        }

        private static AccessorDeclarationSyntax AsAccessor(SyntaxNode node, SyntaxKind parentKind)
        {
            switch (parentKind)
            {
                case SyntaxKind.PropertyDeclaration:
                case SyntaxKind.IndexerDeclaration:
                    switch (node.Kind())
                    {
                        case SyntaxKind.GetAccessorDeclaration:
                        case SyntaxKind.SetAccessorDeclaration:
                            return (AccessorDeclarationSyntax)node;
                    }
                    break;
                case SyntaxKind.EventDeclaration:
                    switch (node.Kind())
                    {
                        case SyntaxKind.AddAccessorDeclaration:
                        case SyntaxKind.RemoveAccessorDeclaration:
                            return (AccessorDeclarationSyntax)node;
                    }
                    break;
            }

            return null;
        }

        private static AccessorDeclarationSyntax GetAccessor(SyntaxNode declaration, SyntaxKind kind)
        {
            var accessorList = GetAccessorList(declaration);
            return accessorList?.Accessors.FirstOrDefault(a => a.IsKind(kind));
        }

        private SyntaxNode WithAccessor(SyntaxNode declaration, SyntaxKind kind, AccessorDeclarationSyntax accessor)
        {
            return this.WithAccessor(declaration, GetAccessorList(declaration), kind, accessor);
        }

        private SyntaxNode WithAccessor(SyntaxNode declaration, AccessorListSyntax accessorList, SyntaxKind kind, AccessorDeclarationSyntax accessor)
        {
            if (accessorList != null)
            {
                var acc = accessorList.Accessors.FirstOrDefault(a => a.IsKind(kind));
                if (acc != null)
                {
                    return this.ReplaceNode(declaration, acc, accessor);
                }
                else if (accessor != null)
                {
                    return this.ReplaceNode(declaration, accessorList, accessorList.AddAccessors(accessor));
                }
            }

            return declaration;
        }

        public override IReadOnlyList<SyntaxNode> GetGetAccessorStatements(SyntaxNode declaration)
        {
            var accessor = GetAccessor(declaration, SyntaxKind.GetAccessorDeclaration);
            return accessor?.Body?.Statements ?? s_EmptyList;
        }

        public override IReadOnlyList<SyntaxNode> GetSetAccessorStatements(SyntaxNode declaration)
        {
            var accessor = GetAccessor(declaration, SyntaxKind.SetAccessorDeclaration);
            return accessor?.Body?.Statements ?? s_EmptyList;
        }

        public override SyntaxNode WithGetAccessorStatements(SyntaxNode declaration, IEnumerable<SyntaxNode> statements)
        {
            return this.WithAccessorStatements(declaration, SyntaxKind.GetAccessorDeclaration, statements);
        }

        public override SyntaxNode WithSetAccessorStatements(SyntaxNode declaration, IEnumerable<SyntaxNode> statements)
        {
            return this.WithAccessorStatements(declaration, SyntaxKind.SetAccessorDeclaration, statements);
        }

        private SyntaxNode WithAccessorStatements(SyntaxNode declaration, SyntaxKind kind, IEnumerable<SyntaxNode> statements)
        {
            var accessor = GetAccessor(declaration, kind);
            if (accessor == null)
            {
                accessor = AccessorDeclaration(kind, statements);
                return this.WithAccessor(declaration, kind, accessor);
            }
            else
            {
                return this.WithAccessor(declaration, kind, (AccessorDeclarationSyntax)this.WithStatements(accessor, statements));
            }
        }

        public override IReadOnlyList<SyntaxNode> GetBaseAndInterfaceTypes(SyntaxNode declaration)
        {
            var baseList = GetBaseList(declaration);
            if (baseList != null)
            {
                return baseList.Types.OfType<SimpleBaseTypeSyntax>().Select(bt => bt.Type).ToReadOnlyCollection();
            }
            else
            {
                return SpecializedCollections.EmptyReadOnlyList<SyntaxNode>();
            }
        }

        public override SyntaxNode AddBaseType(SyntaxNode declaration, SyntaxNode baseType)
        {
            var baseList = GetBaseList(declaration);

            if (baseList != null)
            {
                return WithBaseList(declaration, baseList.WithTypes(baseList.Types.Insert(0, SyntaxFactory.SimpleBaseType((TypeSyntax)baseType))));
            }
            else
            {
                return AddBaseList(declaration, SyntaxFactory.BaseList(SyntaxFactory.SingletonSeparatedList<BaseTypeSyntax>(SyntaxFactory.SimpleBaseType((TypeSyntax)baseType))));
            }
        }

        public override SyntaxNode AddInterfaceType(SyntaxNode declaration, SyntaxNode interfaceType)
        {
            var baseList = GetBaseList(declaration);

            if (baseList != null)
            {
                return WithBaseList(declaration, baseList.WithTypes(baseList.Types.Insert(baseList.Types.Count, SyntaxFactory.SimpleBaseType((TypeSyntax)interfaceType))));
            }
            else
            {
                return AddBaseList(declaration, SyntaxFactory.BaseList(SyntaxFactory.SingletonSeparatedList<BaseTypeSyntax>(SyntaxFactory.SimpleBaseType((TypeSyntax)interfaceType))));
            }
        }

        private static SyntaxNode AddBaseList(SyntaxNode declaration, BaseListSyntax baseList)
        {
            var newDecl = WithBaseList(declaration, baseList);

            // move trivia from type identifier to after base list
            return ShiftTrivia(newDecl, GetBaseList(newDecl));
        }

        private static BaseListSyntax GetBaseList(SyntaxNode declaration)
        {
            switch (declaration.Kind())
            {
                case SyntaxKind.ClassDeclaration:
                    return ((ClassDeclarationSyntax)declaration).BaseList;
                case SyntaxKind.StructDeclaration:
                    return ((StructDeclarationSyntax)declaration).BaseList;
                case SyntaxKind.InterfaceDeclaration:
                    return ((InterfaceDeclarationSyntax)declaration).BaseList;
                default:
                    return null;
            }
        }

        private static SyntaxNode WithBaseList(SyntaxNode declaration, BaseListSyntax baseList)
        {
            switch (declaration.Kind())
            {
                case SyntaxKind.ClassDeclaration:
                    return ((ClassDeclarationSyntax)declaration).WithBaseList(baseList);
                case SyntaxKind.StructDeclaration:
                    return ((StructDeclarationSyntax)declaration).WithBaseList(baseList);
                case SyntaxKind.InterfaceDeclaration:
                    return ((InterfaceDeclarationSyntax)declaration).WithBaseList(baseList);
                default:
                    return declaration;
            }
        }

        #endregion

        #region Remove, Replace, Insert

        public override SyntaxNode ReplaceNode(SyntaxNode root, SyntaxNode declaration, SyntaxNode newDeclaration)
        {
            newDeclaration = this.AsNodeLike(declaration, newDeclaration);

            if (newDeclaration == null)
            {
                return this.RemoveNode(root, declaration);
            }

            if (root.Span.Contains(declaration.Span))
            {
                var newFullDecl = this.AsIsolatedDeclaration(newDeclaration);
                var fullDecl = GetFullDeclaration(declaration);

                // special handling for replacing at location of sub-declaration
                if (fullDecl != declaration && fullDecl.IsKind(newFullDecl.Kind()))
                {
                    // try to replace inline if possible
                    if (GetDeclarationCount(newFullDecl) == 1)
                    {
                        var newSubDecl = GetSubDeclarations(newFullDecl)[0];
                        if (AreInlineReplaceableSubDeclarations(declaration, newSubDecl))
                        {
                            return base.ReplaceNode(root, declaration, newSubDecl);
                        }
                    }

                    // replace sub declaration by splitting full declaration and inserting between
                    var index = this.IndexOf(GetSubDeclarations(fullDecl), declaration);

                    // replace declaration with multiple declarations
                    return ReplaceRange(root, fullDecl, this.SplitAndReplace(fullDecl, index, new[] { newDeclaration }));
                }

                // attempt normal replace
                return base.ReplaceNode(root, declaration, newFullDecl);
            }
            else
            {
                return base.ReplaceNode(root, declaration, newDeclaration);
            }
        }

        // returns true if one sub-declaration can be replaced inline with another sub-declaration
        private static bool AreInlineReplaceableSubDeclarations(SyntaxNode decl1, SyntaxNode decl2)
        {
            var kind = decl1.Kind();
            if (decl2.IsKind(kind))
            {
                switch (kind)
                {
                    case SyntaxKind.Attribute:
                    case SyntaxKind.VariableDeclarator:
                        return AreSimilarExceptForSubDeclarations(decl1.Parent, decl2.Parent);
                }
            }

            return false;
        }

        private static bool AreSimilarExceptForSubDeclarations(SyntaxNode decl1, SyntaxNode decl2)
        {
            if (decl1 == decl2)
            {
                return true;
            }

            if (decl1 == null || decl2 == null)
            {
                return false;
            }

            var kind = decl1.Kind();
            if (decl2.IsKind(kind))
            {
                switch (kind)
                {
                    case SyntaxKind.FieldDeclaration:
                        var fd1 = (FieldDeclarationSyntax)decl1;
                        var fd2 = (FieldDeclarationSyntax)decl2;
                        return SyntaxFactory.AreEquivalent(fd1.Modifiers, fd2.Modifiers)
                            && SyntaxFactory.AreEquivalent(fd1.AttributeLists, fd2.AttributeLists);

                    case SyntaxKind.EventFieldDeclaration:
                        var efd1 = (EventFieldDeclarationSyntax)decl1;
                        var efd2 = (EventFieldDeclarationSyntax)decl2;
                        return SyntaxFactory.AreEquivalent(efd1.Modifiers, efd2.Modifiers)
                            && SyntaxFactory.AreEquivalent(efd1.AttributeLists, efd2.AttributeLists);

                    case SyntaxKind.LocalDeclarationStatement:
                        var ld1 = (LocalDeclarationStatementSyntax)decl1;
                        var ld2 = (LocalDeclarationStatementSyntax)decl2;
                        return SyntaxFactory.AreEquivalent(ld1.Modifiers, ld2.Modifiers);

                    case SyntaxKind.AttributeList:
                        // don't compare targets, since aren't part of the abstraction
                        return true;

                    case SyntaxKind.VariableDeclaration:
                        var vd1 = (VariableDeclarationSyntax)decl1;
                        var vd2 = (VariableDeclarationSyntax)decl2;
                        return SyntaxFactory.AreEquivalent(vd1.Type, vd2.Type) && AreSimilarExceptForSubDeclarations(vd1.Parent, vd2.Parent);
                }
            }

            return false;
        }

        // replaces sub-declaration by splitting multi-part declaration first
        private IEnumerable<SyntaxNode> SplitAndReplace(SyntaxNode multiPartDeclaration, int index, IEnumerable<SyntaxNode> newDeclarations)
        {
            var count = GetDeclarationCount(multiPartDeclaration);

            if (index >= 0 && index < count)
            {
                var newNodes = new List<SyntaxNode>();

                if (index > 0)
                {
                    // make a single declaration with only sub-declarations before the sub-declaration being replaced
                    newNodes.Add(this.WithSubDeclarationsRemoved(multiPartDeclaration, index, count - index).WithTrailingTrivia(SyntaxFactory.ElasticSpace));
                }

                newNodes.AddRange(newDeclarations);

                if (index < count - 1)
                {
                    // make a single declaration with only the sub-declarations after the sub-declaration being replaced
                    newNodes.Add(this.WithSubDeclarationsRemoved(multiPartDeclaration, 0, index + 1).WithLeadingTrivia(SyntaxFactory.ElasticSpace));
                }

                return newNodes;
            }
            else
            {
                return newDeclarations;
            }
        }

        public override SyntaxNode InsertNodesBefore(SyntaxNode root, SyntaxNode declaration, IEnumerable<SyntaxNode> newDeclarations)
        {
            if (root.Span.Contains(declaration.Span))
            {
                return this.Isolate(root.TrackNodes(declaration), r => this.InsertNodesBeforeInternal(r, r.GetCurrentNode(declaration), newDeclarations));
            }
            else
            {
                return base.InsertNodesBefore(root, declaration, newDeclarations);
            }
        }

        private SyntaxNode InsertNodesBeforeInternal(SyntaxNode root, SyntaxNode declaration, IEnumerable<SyntaxNode> newDeclarations)
        {
            var fullDecl = GetFullDeclaration(declaration);
            if (fullDecl == declaration || GetDeclarationCount(fullDecl) == 1)
            {
                return base.InsertNodesBefore(root, fullDecl, newDeclarations);
            }

            var subDecls = GetSubDeclarations(fullDecl);
            var index = this.IndexOf(subDecls, declaration);

            // insert new declaration between full declaration split into two
            if (index > 0)
            {
                return ReplaceRange(root, fullDecl, this.SplitAndInsert(fullDecl, index, newDeclarations));
            }

            return base.InsertNodesBefore(root, fullDecl, newDeclarations);
        }

        public override SyntaxNode InsertNodesAfter(SyntaxNode root, SyntaxNode declaration, IEnumerable<SyntaxNode> newDeclarations)
        {
            if (root.Span.Contains(declaration.Span))
            {
                return this.Isolate(root.TrackNodes(declaration), r => this.InsertNodesAfterInternal(r, r.GetCurrentNode(declaration), newDeclarations));
            }
            else
            {
                return base.InsertNodesAfter(root, declaration, newDeclarations);
            }
        }

        private SyntaxNode InsertNodesAfterInternal(SyntaxNode root, SyntaxNode declaration, IEnumerable<SyntaxNode> newDeclarations)
        {
            var fullDecl = GetFullDeclaration(declaration);
            if (fullDecl == declaration || GetDeclarationCount(fullDecl) == 1)
            {
                return base.InsertNodesAfter(root, fullDecl, newDeclarations);
            }

            var subDecls = GetSubDeclarations(fullDecl);
            var count = subDecls.Count;
            var index = this.IndexOf(subDecls, declaration);

            // insert new declaration between full declaration split into two
            if (index >= 0 && index < count - 1)
            {
                return ReplaceRange(root, fullDecl, this.SplitAndInsert(fullDecl, index + 1, newDeclarations));
            }

            return base.InsertNodesAfter(root, fullDecl, newDeclarations);
        }

        private IEnumerable<SyntaxNode> SplitAndInsert(SyntaxNode multiPartDeclaration, int index, IEnumerable<SyntaxNode> newDeclarations)
        {
            int count = GetDeclarationCount(multiPartDeclaration);
            var newNodes = new List<SyntaxNode>();
            newNodes.Add(this.WithSubDeclarationsRemoved(multiPartDeclaration, index, count - index).WithTrailingTrivia(SyntaxFactory.ElasticSpace));
            newNodes.AddRange(newDeclarations);
            newNodes.Add(this.WithSubDeclarationsRemoved(multiPartDeclaration, 0, index).WithLeadingTrivia(SyntaxFactory.ElasticSpace));
            return newNodes;
        }

        private SyntaxNode WithSubDeclarationsRemoved(SyntaxNode declaration, int index, int count)
        {
            return this.RemoveNodes(declaration, GetSubDeclarations(declaration).Skip(index).Take(count));
        }

        private static IReadOnlyList<SyntaxNode> GetSubDeclarations(SyntaxNode declaration)
        {
            switch (declaration.Kind())
            {
                case SyntaxKind.FieldDeclaration:
                    return ((FieldDeclarationSyntax)declaration).Declaration.Variables;
                case SyntaxKind.EventFieldDeclaration:
                    return ((EventFieldDeclarationSyntax)declaration).Declaration.Variables;
                case SyntaxKind.LocalDeclarationStatement:
                    return ((LocalDeclarationStatementSyntax)declaration).Declaration.Variables;
                case SyntaxKind.VariableDeclaration:
                    return ((VariableDeclarationSyntax)declaration).Variables;
                case SyntaxKind.AttributeList:
                    return ((AttributeListSyntax)declaration).Attributes;
                default:
                    return SpecializedCollections.EmptyReadOnlyList<SyntaxNode>();
            }
        }

        public override SyntaxNode RemoveNode(SyntaxNode root, SyntaxNode node)
        {
            return this.RemoveNode(root, node, DefaultRemoveOptions);
        }

        public override SyntaxNode RemoveNode(SyntaxNode root, SyntaxNode node, SyntaxRemoveOptions options)
        {
            if (root.Span.Contains(node.Span))
            {
                // node exists within normal span of the root (not in trivia)
                return this.Isolate(root.TrackNodes(node), r => this.RemoveNodeInternal(r, r.GetCurrentNode(node), options));
            }
            else
            {
                return this.RemoveNodeInternal(root, node, options);
            }
        }

        private SyntaxNode RemoveNodeInternal(SyntaxNode root, SyntaxNode declaration, SyntaxRemoveOptions options)
        {
            switch (declaration.Kind())
            {
                case SyntaxKind.Attribute:
                    var attr = (AttributeSyntax)declaration;
                    var attrList = attr.Parent as AttributeListSyntax;
                    if (attrList != null && attrList.Attributes.Count == 1)
                    {
                        // remove entire list if only one attribute
                        return this.RemoveNodeInternal(root, attrList, options);
                    }
                    break;

                case SyntaxKind.AttributeArgument:
                    if (declaration.Parent != null && ((AttributeArgumentListSyntax)declaration.Parent).Arguments.Count == 1)
                    {
                        // remove entire argument list if only one argument
                        return this.RemoveNodeInternal(root, declaration.Parent, options);
                    }
                    break;

                case SyntaxKind.VariableDeclarator:
                    var full = GetFullDeclaration(declaration);
                    if (full != declaration && GetDeclarationCount(full) == 1)
                    {
                        // remove full declaration if only one declarator
                        return this.RemoveNodeInternal(root, full, options);
                    }
                    break;

                case SyntaxKind.SimpleBaseType:
                    var baseList = declaration.Parent as BaseListSyntax;
                    if (baseList != null && baseList.Types.Count == 1)
                    {
                        // remove entire base list if this is the only base type.
                        return this.RemoveNodeInternal(root, baseList, options);
                    }
                    break;

                default:
                    var parent = declaration.Parent;
                    if (parent != null)
                    {
                        switch (parent.Kind())
                        {
                            case SyntaxKind.SimpleBaseType:
                                return this.RemoveNodeInternal(root, parent, options);
                        }
                    }
                    break;
            }

            return base.RemoveNode(root, declaration, options);
        }

        /// <summary>
        /// Moves the trailing trivia from the node's previous token to the end of the node
        /// </summary>
        private static SyntaxNode ShiftTrivia(SyntaxNode root, SyntaxNode node)
        {
            var firstToken = node.GetFirstToken();
            var previousToken = firstToken.GetPreviousToken();
            if (previousToken != default && root.Contains(previousToken.Parent))
            {
                var newNode = node.WithTrailingTrivia(node.GetTrailingTrivia().AddRange(previousToken.TrailingTrivia));
                var newPreviousToken = previousToken.WithTrailingTrivia(default(SyntaxTriviaList));
                return root.ReplaceSyntax(
                    nodes: new[] { node }, computeReplacementNode: (o, r) => newNode,
                    tokens: new[] { previousToken }, computeReplacementToken: (o, r) => newPreviousToken,
                    trivia: null, computeReplacementTrivia: null);
            }

            return root;
        }

        internal override bool IsRegularOrDocComment(SyntaxTrivia trivia)
            => trivia.IsRegularOrDocComment();

        #endregion

        #region Statements and Expressions

        public override SyntaxNode AddEventHandler(SyntaxNode @event, SyntaxNode handler)
        {
            return SyntaxFactory.AssignmentExpression(SyntaxKind.AddAssignmentExpression, (ExpressionSyntax)@event, Parenthesize(handler));
        }

        public override SyntaxNode RemoveEventHandler(SyntaxNode @event, SyntaxNode handler)
        {
            return SyntaxFactory.AssignmentExpression(SyntaxKind.SubtractAssignmentExpression, (ExpressionSyntax)@event, Parenthesize(handler));
        }

        public override SyntaxNode AwaitExpression(SyntaxNode expression)
        {
            return SyntaxFactory.AwaitExpression((ExpressionSyntax)expression);
        }

        public override SyntaxNode NameOfExpression(SyntaxNode expression)
        {
            return this.InvocationExpression(
                this.IdentifierName(CSharp.SyntaxFacts.GetText(SyntaxKind.NameOfKeyword)),
                expression);
        }

        public override SyntaxNode ReturnStatement(SyntaxNode expressionOpt = null)
            => SyntaxFactory.ReturnStatement((ExpressionSyntax)expressionOpt);

        internal override SyntaxNode YieldReturnStatement(SyntaxNode expressionOpt = null)
            => SyntaxFactory.YieldStatement(SyntaxKind.YieldReturnStatement, (ExpressionSyntax)expressionOpt);

        public override SyntaxNode ThrowStatement(SyntaxNode expressionOpt = null)
            => SyntaxFactory.ThrowStatement((ExpressionSyntax)expressionOpt);

        public override SyntaxNode ThrowExpression(SyntaxNode expression)
        {
            return SyntaxFactory.ThrowExpression((ExpressionSyntax)expression);
        }

        public override SyntaxNode IfStatement(SyntaxNode condition, IEnumerable<SyntaxNode> trueStatements, IEnumerable<SyntaxNode> falseStatements = null)
        {
            if (falseStatements == null)
            {
                return SyntaxFactory.IfStatement(
                    (ExpressionSyntax)condition,
                    CreateBlock(trueStatements));
            }
            else
            {
                var falseArray = AsReadOnlyList(falseStatements);

                // make else-if chain if false-statements contain only an if-statement
                return SyntaxFactory.IfStatement(
                    (ExpressionSyntax)condition,
                    CreateBlock(trueStatements),
                    SyntaxFactory.ElseClause(
                        falseArray.Count == 1 && falseArray[0] is IfStatementSyntax ? (StatementSyntax)falseArray[0] : CreateBlock(falseArray)));
            }
        }

        private static BlockSyntax CreateBlock(IEnumerable<SyntaxNode> statements)
            => SyntaxFactory.Block(AsStatementList(statements)).WithAdditionalAnnotations(Simplifier.Annotation);

        private static SyntaxList<StatementSyntax> AsStatementList(IEnumerable<SyntaxNode> nodes)
        {
            return nodes == null ? default : SyntaxFactory.List(nodes.Select(AsStatement));
        }

        private static StatementSyntax AsStatement(SyntaxNode node)
        {
            if (node is ExpressionSyntax expression)
            {
                return SyntaxFactory.ExpressionStatement(expression);
            }

            return (StatementSyntax)node;
        }

        public override SyntaxNode ExpressionStatement(SyntaxNode expression)
            => SyntaxFactory.ExpressionStatement((ExpressionSyntax)expression);

        internal override SyntaxNode MemberAccessExpressionWorker(SyntaxNode expression, SyntaxNode simpleName)
        {
            return SyntaxFactory.MemberAccessExpression(
                SyntaxKind.SimpleMemberAccessExpression,
                ParenthesizeLeft((ExpressionSyntax)expression),
                (SimpleNameSyntax)simpleName);
        }

        internal override SyntaxNode ConditionalAccessExpression(SyntaxNode expression, SyntaxNode whenNotNull)
            => SyntaxFactory.ConditionalAccessExpression((ExpressionSyntax)expression, (ExpressionSyntax)whenNotNull);

        internal override SyntaxNode MemberBindingExpression(SyntaxNode name)
            => SyntaxFactory.MemberBindingExpression((SimpleNameSyntax)name);

        internal override SyntaxNode ElementBindingExpression(SyntaxNode argumentList)
            => SyntaxFactory.ElementBindingExpression((BracketedArgumentListSyntax)argumentList);

        /// <summary>
        /// Parenthesize the left hand size of a member access, invocation or element access expression
        /// </summary>
        private static ExpressionSyntax ParenthesizeLeft(ExpressionSyntax expression)
        {
            if (expression is TypeSyntax ||
                expression.IsKind(SyntaxKind.ThisExpression) ||
                expression.IsKind(SyntaxKind.BaseExpression) ||
                expression.IsKind(SyntaxKind.ParenthesizedExpression) ||
                expression.IsKind(SyntaxKind.SimpleMemberAccessExpression) ||
                expression.IsKind(SyntaxKind.InvocationExpression) ||
                expression.IsKind(SyntaxKind.ElementAccessExpression) ||
                expression.IsKind(SyntaxKind.MemberBindingExpression))
            {
                return expression;
            }

            return Parenthesize(expression);
        }

        private static SeparatedSyntaxList<ExpressionSyntax> AsExpressionList(IEnumerable<SyntaxNode> expressions)
        {
            return SyntaxFactory.SeparatedList(expressions.OfType<ExpressionSyntax>());
        }

        public override SyntaxNode ArrayCreationExpression(SyntaxNode elementType, SyntaxNode size)
        {
            var arrayType = SyntaxFactory.ArrayType((TypeSyntax)elementType, SyntaxFactory.SingletonList(SyntaxFactory.ArrayRankSpecifier(SyntaxFactory.SingletonSeparatedList((ExpressionSyntax)size))));
            return SyntaxFactory.ArrayCreationExpression(arrayType);
        }

        public override SyntaxNode ArrayCreationExpression(SyntaxNode elementType, IEnumerable<SyntaxNode> elements)
        {
            var arrayType = SyntaxFactory.ArrayType((TypeSyntax)elementType, SyntaxFactory.SingletonList(SyntaxFactory.ArrayRankSpecifier()));
            var initializer = SyntaxFactory.InitializerExpression(SyntaxKind.ArrayInitializerExpression, AsExpressionList(elements));
            return SyntaxFactory.ArrayCreationExpression(arrayType, initializer);
        }

        public override SyntaxNode ObjectCreationExpression(SyntaxNode type, IEnumerable<SyntaxNode> arguments)
        {
            return SyntaxFactory.ObjectCreationExpression((TypeSyntax)type, CreateArgumentList(arguments), null);
        }

        private static ArgumentListSyntax CreateArgumentList(IEnumerable<SyntaxNode> arguments)
        {
            return SyntaxFactory.ArgumentList(CreateArguments(arguments));
        }

        private static SeparatedSyntaxList<ArgumentSyntax> CreateArguments(IEnumerable<SyntaxNode> arguments)
        {
            return SyntaxFactory.SeparatedList(arguments.Select(AsArgument));
        }

        private static ArgumentSyntax AsArgument(SyntaxNode argOrExpression)
            => argOrExpression as ArgumentSyntax ?? SyntaxFactory.Argument((ExpressionSyntax)argOrExpression);

        public override SyntaxNode InvocationExpression(SyntaxNode expression, IEnumerable<SyntaxNode> arguments)
        {
            return SyntaxFactory.InvocationExpression(ParenthesizeLeft((ExpressionSyntax)expression), CreateArgumentList(arguments));
        }

        public override SyntaxNode ElementAccessExpression(SyntaxNode expression, IEnumerable<SyntaxNode> arguments)
        {
            return SyntaxFactory.ElementAccessExpression(ParenthesizeLeft((ExpressionSyntax)expression), SyntaxFactory.BracketedArgumentList(CreateArguments(arguments)));
        }

        internal override SyntaxNode InterpolatedStringExpression(SyntaxToken startToken, IEnumerable<SyntaxNode> content, SyntaxToken endToken)
            => SyntaxFactory.InterpolatedStringExpression(startToken, SyntaxFactory.List(content.Cast<InterpolatedStringContentSyntax>()), endToken);

        internal override SyntaxNode InterpolatedStringText(SyntaxToken textToken)
            => SyntaxFactory.InterpolatedStringText(textToken);

        internal override SyntaxToken InterpolatedStringTextToken(string content)
            => SyntaxFactory.Token(
                SyntaxFactory.TriviaList(),
                SyntaxKind.InterpolatedStringTextToken,
                content, "",
                SyntaxFactory.TriviaList());

        internal override SyntaxNode Interpolation(SyntaxNode syntaxNode)
            => SyntaxFactory.Interpolation((ExpressionSyntax)syntaxNode);

        internal override SyntaxToken NumericLiteralToken(string text, ulong value)
            => SyntaxFactory.Literal(text, value);

        public override SyntaxNode DefaultExpression(SyntaxNode type)
            => SyntaxFactory.DefaultExpression((TypeSyntax)type).WithAdditionalAnnotations(Simplifier.Annotation);

        public override SyntaxNode DefaultExpression(ITypeSymbol type)
        {
            // If it's just a reference type, then "null" is the default expression for it.  Note:
            // this counts for actual reference type, or a type parameter with a 'class' constraint.
            // Also, if it's a nullable type, then we can use "null".
            if (type.IsReferenceType ||
                type.IsPointerType() ||
                type.IsNullable())
            {
                return SyntaxFactory.LiteralExpression(SyntaxKind.NullLiteralExpression);
            }

            switch (type.SpecialType)
            {
                case SpecialType.System_Boolean:
                    return SyntaxFactory.LiteralExpression(SyntaxKind.FalseLiteralExpression);
                case SpecialType.System_SByte:
                case SpecialType.System_Byte:
                case SpecialType.System_Int16:
                case SpecialType.System_UInt16:
                case SpecialType.System_Int32:
                case SpecialType.System_UInt32:
                case SpecialType.System_Int64:
                case SpecialType.System_UInt64:
                case SpecialType.System_Decimal:
                case SpecialType.System_Single:
                case SpecialType.System_Double:
                    return SyntaxFactory.LiteralExpression(
                        SyntaxKind.NumericLiteralExpression, SyntaxFactory.Literal("0", 0));
            }

            // Default to a "default(<typename>)" expression.
            return DefaultExpression(type.GenerateTypeSyntax());
        }

        internal override SyntaxNode AddParentheses(SyntaxNode expression)
        {
            return Parenthesize(expression);
        }

        private static ExpressionSyntax Parenthesize(SyntaxNode expression)
        {
            return ((ExpressionSyntax)expression).Parenthesize();
        }

        public override SyntaxNode IsTypeExpression(SyntaxNode expression, SyntaxNode type)
        {
            return SyntaxFactory.BinaryExpression(SyntaxKind.IsExpression, Parenthesize(expression), (TypeSyntax)type);
        }

        public override SyntaxNode TypeOfExpression(SyntaxNode type)
        {
            return SyntaxFactory.TypeOfExpression((TypeSyntax)type);
        }

        public override SyntaxNode TryCastExpression(SyntaxNode expression, SyntaxNode type)
        {
            return SyntaxFactory.BinaryExpression(SyntaxKind.AsExpression, Parenthesize(expression), (TypeSyntax)type);
        }

        public override SyntaxNode CastExpression(SyntaxNode type, SyntaxNode expression)
            => SyntaxFactory.CastExpression((TypeSyntax)type, Parenthesize(expression)).WithAdditionalAnnotations(Simplifier.Annotation);

        public override SyntaxNode ConvertExpression(SyntaxNode type, SyntaxNode expression)
        {
            return SyntaxFactory.CastExpression((TypeSyntax)type, Parenthesize(expression)).WithAdditionalAnnotations(Simplifier.Annotation);
        }

        public override SyntaxNode AssignmentStatement(SyntaxNode left, SyntaxNode right)
            => SyntaxFactory.AssignmentExpression(SyntaxKind.SimpleAssignmentExpression, (ExpressionSyntax)left, Parenthesize(right));

        private static SyntaxNode CreateBinaryExpression(SyntaxKind syntaxKind, SyntaxNode left, SyntaxNode right)
        {
            return SyntaxFactory.BinaryExpression(syntaxKind, Parenthesize(left), Parenthesize(right));
        }

        public override SyntaxNode ValueEqualsExpression(SyntaxNode left, SyntaxNode right)
        {
            return CreateBinaryExpression(SyntaxKind.EqualsExpression, left, right);
        }

        public override SyntaxNode ReferenceEqualsExpression(SyntaxNode left, SyntaxNode right)
        {
            return CreateBinaryExpression(SyntaxKind.EqualsExpression, left, right);
        }

        public override SyntaxNode ValueNotEqualsExpression(SyntaxNode left, SyntaxNode right)
        {
            return CreateBinaryExpression(SyntaxKind.NotEqualsExpression, left, right);
        }

        public override SyntaxNode ReferenceNotEqualsExpression(SyntaxNode left, SyntaxNode right)
        {
            return CreateBinaryExpression(SyntaxKind.NotEqualsExpression, left, right);
        }

        public override SyntaxNode LessThanExpression(SyntaxNode left, SyntaxNode right)
        {
            return CreateBinaryExpression(SyntaxKind.LessThanExpression, left, right);
        }

        public override SyntaxNode LessThanOrEqualExpression(SyntaxNode left, SyntaxNode right)
        {
            return CreateBinaryExpression(SyntaxKind.LessThanOrEqualExpression, left, right);
        }

        public override SyntaxNode GreaterThanExpression(SyntaxNode left, SyntaxNode right)
        {
            return CreateBinaryExpression(SyntaxKind.GreaterThanExpression, left, right);
        }

        public override SyntaxNode GreaterThanOrEqualExpression(SyntaxNode left, SyntaxNode right)
        {
            return CreateBinaryExpression(SyntaxKind.GreaterThanOrEqualExpression, left, right);
        }

        public override SyntaxNode NegateExpression(SyntaxNode expression)
        {
            return SyntaxFactory.PrefixUnaryExpression(SyntaxKind.UnaryMinusExpression, Parenthesize(expression));
        }

        public override SyntaxNode AddExpression(SyntaxNode left, SyntaxNode right)
        {
            return CreateBinaryExpression(SyntaxKind.AddExpression, left, right);
        }

        public override SyntaxNode SubtractExpression(SyntaxNode left, SyntaxNode right)
        {
            return CreateBinaryExpression(SyntaxKind.SubtractExpression, left, right);
        }

        public override SyntaxNode MultiplyExpression(SyntaxNode left, SyntaxNode right)
        {
            return CreateBinaryExpression(SyntaxKind.MultiplyExpression, left, right);
        }

        public override SyntaxNode DivideExpression(SyntaxNode left, SyntaxNode right)
        {
            return CreateBinaryExpression(SyntaxKind.DivideExpression, left, right);
        }

        public override SyntaxNode ModuloExpression(SyntaxNode left, SyntaxNode right)
        {
            return CreateBinaryExpression(SyntaxKind.ModuloExpression, left, right);
        }

        public override SyntaxNode BitwiseAndExpression(SyntaxNode left, SyntaxNode right)
        {
            return CreateBinaryExpression(SyntaxKind.BitwiseAndExpression, left, right);
        }

        public override SyntaxNode BitwiseOrExpression(SyntaxNode left, SyntaxNode right)
        {
            return CreateBinaryExpression(SyntaxKind.BitwiseOrExpression, left, right);
        }

        public override SyntaxNode BitwiseNotExpression(SyntaxNode operand)
        {
            return SyntaxFactory.PrefixUnaryExpression(SyntaxKind.BitwiseNotExpression, Parenthesize(operand));
        }

        public override SyntaxNode LogicalAndExpression(SyntaxNode left, SyntaxNode right)
        {
            return CreateBinaryExpression(SyntaxKind.LogicalAndExpression, left, right);
        }

        public override SyntaxNode LogicalOrExpression(SyntaxNode left, SyntaxNode right)
        {
            return CreateBinaryExpression(SyntaxKind.LogicalOrExpression, left, right);
        }

        public override SyntaxNode LogicalNotExpression(SyntaxNode expression)
        {
            return SyntaxFactory.PrefixUnaryExpression(SyntaxKind.LogicalNotExpression, Parenthesize(expression));
        }

        public override SyntaxNode ConditionalExpression(SyntaxNode condition, SyntaxNode whenTrue, SyntaxNode whenFalse)
        {
            return SyntaxFactory.ConditionalExpression(Parenthesize(condition), Parenthesize(whenTrue), Parenthesize(whenFalse));
        }

        public override SyntaxNode CoalesceExpression(SyntaxNode left, SyntaxNode right)
        {
            return CreateBinaryExpression(SyntaxKind.CoalesceExpression, left, right);
        }

        public override SyntaxNode ThisExpression()
        {
            return SyntaxFactory.ThisExpression();
        }

        public override SyntaxNode BaseExpression()
        {
            return SyntaxFactory.BaseExpression();
        }

        public override SyntaxNode LiteralExpression(object value)
        {
            return ExpressionGenerator.GenerateNonEnumValueExpression(null, value, canUseFieldReference: true);
        }

        public override SyntaxNode TypedConstantExpression(TypedConstant value)
        {
            return ExpressionGenerator.GenerateExpression(value);
        }

        public override SyntaxNode IdentifierName(string identifier)
            => identifier.ToIdentifierName();

        public override SyntaxNode GenericName(string identifier, IEnumerable<SyntaxNode> typeArguments)
            => GenericName(identifier.ToIdentifierToken(), typeArguments);

        internal override SyntaxNode GenericName(SyntaxToken identifier, IEnumerable<SyntaxNode> typeArguments)
            => SyntaxFactory.GenericName(identifier,
                SyntaxFactory.TypeArgumentList(SyntaxFactory.SeparatedList(typeArguments.Cast<TypeSyntax>())));

        public override SyntaxNode WithTypeArguments(SyntaxNode expression, IEnumerable<SyntaxNode> typeArguments)
        {
            switch (expression.Kind())
            {
                case SyntaxKind.IdentifierName:
                    var sname = (SimpleNameSyntax)expression;
                    return SyntaxFactory.GenericName(sname.Identifier, SyntaxFactory.TypeArgumentList(SyntaxFactory.SeparatedList(typeArguments.Cast<TypeSyntax>())));

                case SyntaxKind.GenericName:
                    var gname = (GenericNameSyntax)expression;
                    return gname.WithTypeArgumentList(SyntaxFactory.TypeArgumentList(SyntaxFactory.SeparatedList(typeArguments.Cast<TypeSyntax>())));

                case SyntaxKind.QualifiedName:
                    var qname = (QualifiedNameSyntax)expression;
                    return qname.WithRight((SimpleNameSyntax)this.WithTypeArguments(qname.Right, typeArguments));

                case SyntaxKind.AliasQualifiedName:
                    var aname = (AliasQualifiedNameSyntax)expression;
                    return aname.WithName((SimpleNameSyntax)this.WithTypeArguments(aname.Name, typeArguments));

                case SyntaxKind.SimpleMemberAccessExpression:
                case SyntaxKind.PointerMemberAccessExpression:
                    var sma = (MemberAccessExpressionSyntax)expression;
                    return sma.WithName((SimpleNameSyntax)this.WithTypeArguments(sma.Name, typeArguments));

                default:
                    return expression;
            }
        }

        public override SyntaxNode QualifiedName(SyntaxNode left, SyntaxNode right)
            => SyntaxFactory.QualifiedName((NameSyntax)left, (SimpleNameSyntax)right).WithAdditionalAnnotations(Simplifier.Annotation);

        internal override SyntaxNode GlobalAliasedName(SyntaxNode name)
            => SyntaxFactory.AliasQualifiedName(
                SyntaxFactory.IdentifierName(SyntaxFactory.Token(SyntaxKind.GlobalKeyword)),
                (SimpleNameSyntax)name);

        public override SyntaxNode NameExpression(INamespaceOrTypeSymbol namespaceOrTypeSymbol)
            => namespaceOrTypeSymbol.GenerateNameSyntax();

        public override SyntaxNode TypeExpression(ITypeSymbol typeSymbol)
        {
            return typeSymbol.GenerateTypeSyntax();
        }

        public override SyntaxNode TypeExpression(SpecialType specialType)
        {
            switch (specialType)
            {
                case SpecialType.System_Boolean:
                    return SyntaxFactory.PredefinedType(SyntaxFactory.Token(SyntaxKind.BoolKeyword));
                case SpecialType.System_Byte:
                    return SyntaxFactory.PredefinedType(SyntaxFactory.Token(SyntaxKind.ByteKeyword));
                case SpecialType.System_Char:
                    return SyntaxFactory.PredefinedType(SyntaxFactory.Token(SyntaxKind.CharKeyword));
                case SpecialType.System_Decimal:
                    return SyntaxFactory.PredefinedType(SyntaxFactory.Token(SyntaxKind.DecimalKeyword));
                case SpecialType.System_Double:
                    return SyntaxFactory.PredefinedType(SyntaxFactory.Token(SyntaxKind.DoubleKeyword));
                case SpecialType.System_Int16:
                    return SyntaxFactory.PredefinedType(SyntaxFactory.Token(SyntaxKind.ShortKeyword));
                case SpecialType.System_Int32:
                    return SyntaxFactory.PredefinedType(SyntaxFactory.Token(SyntaxKind.IntKeyword));
                case SpecialType.System_Int64:
                    return SyntaxFactory.PredefinedType(SyntaxFactory.Token(SyntaxKind.LongKeyword));
                case SpecialType.System_Object:
                    return SyntaxFactory.PredefinedType(SyntaxFactory.Token(SyntaxKind.ObjectKeyword));
                case SpecialType.System_SByte:
                    return SyntaxFactory.PredefinedType(SyntaxFactory.Token(SyntaxKind.SByteKeyword));
                case SpecialType.System_Single:
                    return SyntaxFactory.PredefinedType(SyntaxFactory.Token(SyntaxKind.FloatKeyword));
                case SpecialType.System_String:
                    return SyntaxFactory.PredefinedType(SyntaxFactory.Token(SyntaxKind.StringKeyword));
                case SpecialType.System_UInt16:
                    return SyntaxFactory.PredefinedType(SyntaxFactory.Token(SyntaxKind.UShortKeyword));
                case SpecialType.System_UInt32:
                    return SyntaxFactory.PredefinedType(SyntaxFactory.Token(SyntaxKind.UIntKeyword));
                case SpecialType.System_UInt64:
                    return SyntaxFactory.PredefinedType(SyntaxFactory.Token(SyntaxKind.ULongKeyword));
                default:
                    throw new NotSupportedException("Unsupported SpecialType");
            }
        }

        public override SyntaxNode ArrayTypeExpression(SyntaxNode type)
        {
            return SyntaxFactory.ArrayType((TypeSyntax)type, SyntaxFactory.SingletonList(SyntaxFactory.ArrayRankSpecifier()));
        }

        public override SyntaxNode NullableTypeExpression(SyntaxNode type)
        {
            if (type is NullableTypeSyntax)
            {
                return type;
            }
            else
            {
                return SyntaxFactory.NullableType((TypeSyntax)type);
            }
        }

        internal override SyntaxNode CreateTupleType(IEnumerable<SyntaxNode> elements)
            => SyntaxFactory.TupleType(SyntaxFactory.SeparatedList(elements.Cast<TupleElementSyntax>()));

        public override SyntaxNode TupleElementExpression(SyntaxNode type, string name = null)
            => SyntaxFactory.TupleElement((TypeSyntax)type, name?.ToIdentifierToken() ?? default);

        public override SyntaxNode Argument(string nameOpt, RefKind refKind, SyntaxNode expression)
        {
            return SyntaxFactory.Argument(
                nameOpt == null ? null : SyntaxFactory.NameColon(nameOpt),
                GetArgumentModifiers(refKind),
                (ExpressionSyntax)expression);
        }

        public override SyntaxNode LocalDeclarationStatement(SyntaxNode type, string name, SyntaxNode initializer, bool isConst)
            => LocalDeclarationStatement(type, name.ToIdentifierToken(), initializer, isConst);

        internal override SyntaxNode LocalDeclarationStatement(SyntaxNode type, SyntaxToken name, SyntaxNode initializer, bool isConst)
        {
            return SyntaxFactory.LocalDeclarationStatement(
                isConst ? SyntaxFactory.TokenList(SyntaxFactory.Token(SyntaxKind.ConstKeyword)) : default,
                VariableDeclaration(type, name, initializer));
        }

        internal override SyntaxNode WithInitializer(SyntaxNode variableDeclarator, SyntaxNode initializer)
            => ((VariableDeclaratorSyntax)variableDeclarator).WithInitializer((EqualsValueClauseSyntax)initializer);

        internal override SyntaxNode EqualsValueClause(SyntaxToken operatorToken, SyntaxNode value)
            => SyntaxFactory.EqualsValueClause(operatorToken, (ExpressionSyntax)value);

        private static VariableDeclarationSyntax VariableDeclaration(SyntaxNode type, SyntaxToken name, SyntaxNode expression)
        {
            return SyntaxFactory.VariableDeclaration(
                type == null ? SyntaxFactory.IdentifierName("var") : (TypeSyntax)type,
                    SyntaxFactory.SingletonSeparatedList(
                        SyntaxFactory.VariableDeclarator(
                            name, argumentList: null,
                            expression == null ? null : SyntaxFactory.EqualsValueClause((ExpressionSyntax)expression))));
        }

        public override SyntaxNode UsingStatement(SyntaxNode type, string name, SyntaxNode expression, IEnumerable<SyntaxNode> statements)
        {
            return SyntaxFactory.UsingStatement(
                VariableDeclaration(type, name.ToIdentifierToken(), expression),
                expression: null,
                statement: CreateBlock(statements));
        }

        public override SyntaxNode UsingStatement(SyntaxNode expression, IEnumerable<SyntaxNode> statements)
        {
            return SyntaxFactory.UsingStatement(
                declaration: null,
                expression: (ExpressionSyntax)expression,
                statement: CreateBlock(statements));
        }

        public override SyntaxNode LockStatement(SyntaxNode expression, IEnumerable<SyntaxNode> statements)
        {
            return SyntaxFactory.LockStatement(
                expression: (ExpressionSyntax)expression,
                statement: CreateBlock(statements));
        }

        public override SyntaxNode TryCatchStatement(IEnumerable<SyntaxNode> tryStatements, IEnumerable<SyntaxNode> catchClauses, IEnumerable<SyntaxNode> finallyStatements = null)
        {
            return SyntaxFactory.TryStatement(
                CreateBlock(tryStatements),
                catchClauses != null ? SyntaxFactory.List(catchClauses.Cast<CatchClauseSyntax>()) : default,
                finallyStatements != null ? SyntaxFactory.FinallyClause(CreateBlock(finallyStatements)) : null);
        }

        public override SyntaxNode CatchClause(SyntaxNode type, string name, IEnumerable<SyntaxNode> statements)
        {
            return SyntaxFactory.CatchClause(
                SyntaxFactory.CatchDeclaration((TypeSyntax)type, name.ToIdentifierToken()),
                filter: null,
                block: CreateBlock(statements));
        }

        public override SyntaxNode WhileStatement(SyntaxNode condition, IEnumerable<SyntaxNode> statements)
        {
            return SyntaxFactory.WhileStatement((ExpressionSyntax)condition, CreateBlock(statements));
        }

        public override SyntaxNode SwitchStatement(SyntaxNode expression, IEnumerable<SyntaxNode> caseClauses)
        {
            if (expression is TupleExpressionSyntax)
            {
                return SyntaxFactory.SwitchStatement(
                    (ExpressionSyntax)expression,
                    caseClauses.Cast<SwitchSectionSyntax>().ToSyntaxList());
            }
            else
            {
                return SyntaxFactory.SwitchStatement(
                    SyntaxFactory.Token(SyntaxKind.SwitchKeyword),
                    SyntaxFactory.Token(SyntaxKind.OpenParenToken),
                    (ExpressionSyntax)expression,
                    SyntaxFactory.Token(SyntaxKind.CloseParenToken),
                    SyntaxFactory.Token(SyntaxKind.OpenBraceToken),
                    caseClauses.Cast<SwitchSectionSyntax>().ToSyntaxList(),
                    SyntaxFactory.Token(SyntaxKind.CloseBraceToken));
            }
        }

        public override SyntaxNode SwitchSection(IEnumerable<SyntaxNode> expressions, IEnumerable<SyntaxNode> statements)
        {
            return SyntaxFactory.SwitchSection(AsSwitchLabels(expressions), AsStatementList(statements));
        }

        internal override SyntaxNode SwitchSectionFromLabels(IEnumerable<SyntaxNode> labels, IEnumerable<SyntaxNode> statements)
        {
            return SyntaxFactory.SwitchSection(
                labels.Cast<SwitchLabelSyntax>().ToSyntaxList(),
                AsStatementList(statements));
        }

        public override SyntaxNode DefaultSwitchSection(IEnumerable<SyntaxNode> statements)
        {
            return SyntaxFactory.SwitchSection(SyntaxFactory.SingletonList(SyntaxFactory.DefaultSwitchLabel() as SwitchLabelSyntax), AsStatementList(statements));
        }

        private static SyntaxList<SwitchLabelSyntax> AsSwitchLabels(IEnumerable<SyntaxNode> expressions)
        {
            var labels = default(SyntaxList<SwitchLabelSyntax>);

            if (expressions != null)
            {
                labels = labels.AddRange(expressions.Select(e => SyntaxFactory.CaseSwitchLabel((ExpressionSyntax)e)));
            }

            return labels;
        }

        public override SyntaxNode ExitSwitchStatement()
        {
            return SyntaxFactory.BreakStatement();
        }

        internal override SyntaxNode ScopeBlock(IEnumerable<SyntaxNode> statements)
            => SyntaxFactory.Block(statements.Cast<StatementSyntax>());

        public override SyntaxNode ValueReturningLambdaExpression(IEnumerable<SyntaxNode> parameterDeclarations, SyntaxNode expression)
        {
            var prms = AsReadOnlyList(parameterDeclarations?.Cast<ParameterSyntax>());

            if (prms.Count == 1 && IsSimpleLambdaParameter(prms[0]))
            {
                return SyntaxFactory.SimpleLambdaExpression(prms[0], (CSharpSyntaxNode)expression);
            }
            else
            {
                return SyntaxFactory.ParenthesizedLambdaExpression(AsParameterList(prms), (CSharpSyntaxNode)expression);
            }
        }

        private static bool IsSimpleLambdaParameter(SyntaxNode node)
        {
            var p = node as ParameterSyntax;
            return p != null && p.Type == null && p.Default == null && p.Modifiers.Count == 0;
        }

        public override SyntaxNode VoidReturningLambdaExpression(IEnumerable<SyntaxNode> lambdaParameters, SyntaxNode expression)
        {
            return this.ValueReturningLambdaExpression(lambdaParameters, expression);
        }

        public override SyntaxNode ValueReturningLambdaExpression(IEnumerable<SyntaxNode> parameterDeclarations, IEnumerable<SyntaxNode> statements)
        {
            return this.ValueReturningLambdaExpression(parameterDeclarations, CreateBlock(statements));
        }

        public override SyntaxNode VoidReturningLambdaExpression(IEnumerable<SyntaxNode> lambdaParameters, IEnumerable<SyntaxNode> statements)
        {
            return this.ValueReturningLambdaExpression(lambdaParameters, statements);
        }

        public override SyntaxNode LambdaParameter(string identifier, SyntaxNode type = null)
        {
            return this.ParameterDeclaration(identifier, type, null, RefKind.None);
        }

        private static IReadOnlyList<T> AsReadOnlyList<T>(IEnumerable<T> sequence)
        {
            return sequence as IReadOnlyList<T> ?? sequence.ToImmutableReadOnlyListOrEmpty();
        }

        internal override SyntaxNode IdentifierName(SyntaxToken identifier)
            => SyntaxFactory.IdentifierName(identifier);

        internal override SyntaxToken Identifier(string identifier)
            => SyntaxFactory.Identifier(identifier);

        internal override SyntaxNode NamedAnonymousObjectMemberDeclarator(SyntaxNode identifier, SyntaxNode expression)
        {
            return SyntaxFactory.AnonymousObjectMemberDeclarator(
                SyntaxFactory.NameEquals((IdentifierNameSyntax)identifier),
                (ExpressionSyntax)expression);
        }

        internal override SyntaxNode RefExpression(SyntaxNode expression)
            => SyntaxFactory.RefExpression((ExpressionSyntax)expression);

        public override SyntaxNode TupleExpression(IEnumerable<SyntaxNode> arguments)
            => SyntaxFactory.TupleExpression(SyntaxFactory.SeparatedList(arguments.Select(AsArgument)));

        internal override SyntaxNode RemoveAllComments(SyntaxNode node)
        {
            var modifiedNode = RemoveLeadingAndTrailingComments(node);

            if (modifiedNode is TypeDeclarationSyntax declarationSyntax)
            {
                return declarationSyntax.WithOpenBraceToken(RemoveLeadingAndTrailingComments(declarationSyntax.OpenBraceToken))
                    .WithCloseBraceToken(RemoveLeadingAndTrailingComments(declarationSyntax.CloseBraceToken));
            }

            return modifiedNode;
        }

        internal override SyntaxTriviaList RemoveCommentLines(SyntaxTriviaList syntaxTriviaList)
        {
            IEnumerable<IEnumerable<SyntaxTrivia>> splitIntoLines(SyntaxTriviaList triviaList)
            {
                int index = 0;
                for (int i = 0; i < triviaList.Count; i++)
                {
                    if (triviaList[i].IsEndOfLine())
                    {
                        yield return triviaList.TakeRange(index, i);
                        index = i + 1;
                    }
                }
                
                if (index < triviaList.Count)
                {
                    yield return triviaList.TakeRange(index, triviaList.Count - 1);
                }
            }

            var syntaxWithoutComments = splitIntoLines(syntaxTriviaList)
                .Where(trivia => !trivia.Any(t => t.IsRegularOrDocComment()))
                .SelectMany(t => t);

            return new SyntaxTriviaList(syntaxWithoutComments);
        }
        #endregion

        #region Patterns

        internal override bool SupportsPatterns(ParseOptions options)
            => ((CSharpParseOptions)options).LanguageVersion >= LanguageVersion.CSharp7;

        internal override SyntaxNode IsPatternExpression(SyntaxNode expression, SyntaxNode pattern)
            => SyntaxFactory.IsPatternExpression((ExpressionSyntax)expression, (PatternSyntax)pattern);

        internal override SyntaxNode DeclarationPattern(INamedTypeSymbol type, string name)
            => SyntaxFactory.DeclarationPattern(
                type.GenerateTypeSyntax(),
                SyntaxFactory.SingleVariableDesignation(name.ToIdentifierToken()));

        #endregion
    }
}<|MERGE_RESOLUTION|>--- conflicted
+++ resolved
@@ -1566,63 +1566,12 @@
         {
             switch (declaration)
             {
-<<<<<<< HEAD
                 case MemberDeclarationSyntax memberDecl: return memberDecl.Modifiers;
                 case ParameterSyntax parameter: return parameter.Modifiers;
                 case LocalDeclarationStatementSyntax localDecl: return localDecl.Modifiers;
                 case AccessorDeclarationSyntax accessor: return accessor.Modifiers;
                 case VariableDeclarationSyntax varDecl: return GetModifierTokens(varDecl.Parent);
                 case VariableDeclaratorSyntax varDecl: return GetModifierTokens(varDecl.Parent);
-=======
-                case SyntaxKind.ClassDeclaration:
-                    return ((ClassDeclarationSyntax)declaration).Modifiers;
-                case SyntaxKind.StructDeclaration:
-                    return ((StructDeclarationSyntax)declaration).Modifiers;
-                case SyntaxKind.InterfaceDeclaration:
-                    return ((InterfaceDeclarationSyntax)declaration).Modifiers;
-                case SyntaxKind.EnumDeclaration:
-                    return ((EnumDeclarationSyntax)declaration).Modifiers;
-                case SyntaxKind.DelegateDeclaration:
-                    return ((DelegateDeclarationSyntax)declaration).Modifiers;
-                case SyntaxKind.MethodDeclaration:
-                    return ((MethodDeclarationSyntax)declaration).Modifiers;
-                case SyntaxKind.OperatorDeclaration:
-                    return ((OperatorDeclarationSyntax)declaration).Modifiers;
-                case SyntaxKind.ConversionOperatorDeclaration:
-                    return ((ConversionOperatorDeclarationSyntax)declaration).Modifiers;
-                case SyntaxKind.ConstructorDeclaration:
-                    return ((ConstructorDeclarationSyntax)declaration).Modifiers;
-                case SyntaxKind.DestructorDeclaration:
-                    return ((DestructorDeclarationSyntax)declaration).Modifiers;
-                case SyntaxKind.FieldDeclaration:
-                    return ((FieldDeclarationSyntax)declaration).Modifiers;
-                case SyntaxKind.PropertyDeclaration:
-                    return ((PropertyDeclarationSyntax)declaration).Modifiers;
-                case SyntaxKind.IndexerDeclaration:
-                    return ((IndexerDeclarationSyntax)declaration).Modifiers;
-                case SyntaxKind.EventFieldDeclaration:
-                    return ((EventFieldDeclarationSyntax)declaration).Modifiers;
-                case SyntaxKind.EventDeclaration:
-                    return ((EventDeclarationSyntax)declaration).Modifiers;
-                case SyntaxKind.Parameter:
-                    return ((ParameterSyntax)declaration).Modifiers;
-                case SyntaxKind.LocalDeclarationStatement:
-                    return ((LocalDeclarationStatementSyntax)declaration).Modifiers;
-                case SyntaxKind.VariableDeclaration:
-                case SyntaxKind.VariableDeclarator:
-                    if (declaration.Parent != null)
-                    {
-                        return GetModifierTokens(declaration.Parent);
-                    }
-                    break;
-                case SyntaxKind.GetAccessorDeclaration:
-                case SyntaxKind.SetAccessorDeclaration:
-                case SyntaxKind.AddAccessorDeclaration:
-                case SyntaxKind.RemoveAccessorDeclaration:
-                    return ((AccessorDeclarationSyntax)declaration).Modifiers;
-                case SyntaxKind.LocalFunctionStatement:
-                    return ((LocalFunctionStatementSyntax)declaration).Modifiers;
->>>>>>> de57f6da
             }
 
             return default;
