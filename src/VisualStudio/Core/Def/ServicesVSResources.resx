--- conflicted
+++ resolved
@@ -912,15 +912,13 @@
   <data name="Options" xml:space="preserve">
     <value>Options</value>
   </data>
-<<<<<<< HEAD
   <data name="Try_the_preview_version_of_our_live_code_analysis_extension_which_provides_more_fixes_for_common_API_design_naming_performance_and_reliability_issues" xml:space="preserve">
     <value>Try the preview version of our live code analysis extension, which provides more fixes for common API design, naming, performance, and reliability issues</value>
   </data>
   <data name="Never_show_this_again" xml:space="preserve">
     <value>Never show this again</value>
-=======
+  </data>
   <data name="Prefer_simple_default_expression" xml:space="preserve">
     <value>Prefer simple 'default' expression</value>
->>>>>>> 09088c6c
   </data>
 </root>