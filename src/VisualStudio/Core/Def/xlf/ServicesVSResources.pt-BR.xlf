﻿<?xml version="1.0" encoding="utf-8"?>
<xliff xmlns="urn:oasis:names:tc:xliff:document:1.2" xmlns:xsi="http://www.w3.org/2001/XMLSchema-instance" version="1.2" xsi:schemaLocation="urn:oasis:names:tc:xliff:document:1.2 xliff-core-1.2-transitional.xsd">
  <file datatype="xml" source-language="en" target-language="pt-BR" original="../ServicesVSResources.resx">
    <body>
      <trans-unit id="Element_is_not_valid">
        <source>Element is not valid.</source>
        <target state="translated">O elemento é inválido.</target>
        <note />
      </trans-unit>
      <trans-unit id="You_must_select_at_least_one_member">
        <source>You must select at least one member.</source>
        <target state="translated">Você deve selecionar pelo menos um membro.</target>
        <note />
      </trans-unit>
      <trans-unit id="Interface_name_conflicts_with_an_existing_type_name">
        <source>Interface name conflicts with an existing type name.</source>
        <target state="translated">O nome da interface conflita com um nome de tipo existente.</target>
        <note />
      </trans-unit>
      <trans-unit id="Interface_name_is_not_a_valid_0_identifier">
        <source>Interface name is not a valid {0} identifier.</source>
        <target state="translated">O nome da interface não é um identificador {0} válido.</target>
        <note />
      </trans-unit>
      <trans-unit id="Illegal_characters_in_path">
        <source>Illegal characters in path.</source>
        <target state="translated">O caminho contém caracteres inválidos.</target>
        <note />
      </trans-unit>
      <trans-unit id="File_name_must_have_the_0_extension">
        <source>File name must have the "{0}" extension.</source>
        <target state="translated">O nome do arquivo deve ter a extensão "{0}".</target>
        <note />
      </trans-unit>
      <trans-unit id="Debugger">
        <source>Debugger</source>
        <target state="translated">Depurador</target>
        <note />
      </trans-unit>
      <trans-unit id="Determining_breakpoint_location">
        <source>Determining breakpoint location...</source>
        <target state="translated">Determinando a localização do ponto de interrupção...</target>
        <note />
      </trans-unit>
      <trans-unit id="Determining_autos">
        <source>Determining autos...</source>
        <target state="translated">Determinando autos...</target>
        <note />
      </trans-unit>
      <trans-unit id="Resolving_breakpoint_location">
        <source>Resolving breakpoint location...</source>
        <target state="translated">Resolvendo a localização do ponto de interrupção...</target>
        <note />
      </trans-unit>
      <trans-unit id="Validating_breakpoint_location">
        <source>Validating breakpoint location...</source>
        <target state="translated">Validando localização do ponto de interrupção...</target>
        <note />
      </trans-unit>
      <trans-unit id="Getting_DataTip_text">
        <source>Getting DataTip text...</source>
        <target state="translated">Obtendo texto DataTip...</target>
        <note />
      </trans-unit>
      <trans-unit id="Preview_unavailable">
        <source>Preview unavailable</source>
        <target state="translated">Visualização não disponível</target>
        <note />
      </trans-unit>
      <trans-unit id="Overrides_">
        <source>Overrides</source>
        <target state="translated">Substitui</target>
        <note />
      </trans-unit>
      <trans-unit id="Overridden_By">
        <source>Overridden By</source>
        <target state="translated">Substituído por</target>
        <note />
      </trans-unit>
      <trans-unit id="Inherits_">
        <source>Inherits</source>
        <target state="translated">Herda</target>
        <note />
      </trans-unit>
      <trans-unit id="Inherited_By">
        <source>Inherited By</source>
        <target state="translated">Herdado por</target>
        <note />
      </trans-unit>
      <trans-unit id="Implements_">
        <source>Implements</source>
        <target state="translated">Implementos</target>
        <note />
      </trans-unit>
      <trans-unit id="Implemented_By">
        <source>Implemented By</source>
        <target state="translated">Implementado por</target>
        <note />
      </trans-unit>
      <trans-unit id="Maximum_number_of_documents_are_open">
        <source>Maximum number of documents are open.</source>
        <target state="translated">Número máximo de documentos abertos.</target>
        <note />
      </trans-unit>
      <trans-unit id="Failed_to_create_document_in_miscellaneous_files_project">
        <source>Failed to create document in miscellaneous files project.</source>
        <target state="translated">Falha ao criar o documento no projeto arquivos diversos.</target>
        <note />
      </trans-unit>
      <trans-unit id="Invalid_access">
        <source>Invalid access.</source>
        <target state="translated">Acesso inválido.</target>
        <note />
      </trans-unit>
      <trans-unit id="The_following_references_were_not_found_0_Please_locate_and_add_them_manually">
        <source>The following references were not found. {0}Please locate and add them manually.</source>
        <target state="translated">As referências a seguir não foram encontradas. {0}Localize e adicione-as manualmente.</target>
        <note />
      </trans-unit>
      <trans-unit id="End_position_must_be_start_position">
        <source>End position must be &gt;= start position</source>
        <target state="translated">A posição final deve ser &gt;= posição inicial</target>
        <note />
      </trans-unit>
      <trans-unit id="Not_a_valid_value">
        <source>Not a valid value</source>
        <target state="translated">O valor não é válido</target>
        <note />
      </trans-unit>
      <trans-unit id="given_workspace_doesn_t_support_undo">
        <source>given workspace doesn't support undo</source>
        <target state="translated">o espaço de trabalho fornecido não dá suporte a desfazer</target>
        <note />
      </trans-unit>
      <trans-unit id="Add_a_reference_to_0">
        <source>Add a reference to '{0}'</source>
        <target state="translated">Adicionar uma referência a '{0}'</target>
        <note />
      </trans-unit>
      <trans-unit id="Event_type_is_invalid">
        <source>Event type is invalid</source>
        <target state="translated">O tipo de evento é inválido</target>
        <note />
      </trans-unit>
      <trans-unit id="Can_t_find_where_to_insert_member">
        <source>Can't find where to insert member</source>
        <target state="translated">Não é possível encontrar onde inserir o membro</target>
        <note />
      </trans-unit>
      <trans-unit id="Can_t_rename_other_elements">
        <source>Can't rename 'other' elements</source>
        <target state="translated">Não é possível renomear 'outros' elementos</target>
        <note />
      </trans-unit>
      <trans-unit id="Unknown_rename_type">
        <source>Unknown rename type</source>
        <target state="translated">Tipo de renomeação desconhecido</target>
        <note />
      </trans-unit>
      <trans-unit id="IDs_are_not_supported_for_this_symbol_type">
        <source>IDs are not supported for this symbol type.</source>
        <target state="translated">Este tipo de símbolo não dá suporte a IDs.</target>
        <note />
      </trans-unit>
      <trans-unit id="Can_t_create_a_node_id_for_this_symbol_kind_colon_0">
        <source>Can't create a node id for this symbol kind: '{0}'</source>
        <target state="translated">Não é possível criar uma ID de nó para esse tipo de símbolo: '{0}'</target>
        <note />
      </trans-unit>
      <trans-unit id="Project_References">
        <source>Project References</source>
        <target state="translated">Referências do Projeto</target>
        <note />
      </trans-unit>
      <trans-unit id="Base_Types">
        <source>Base Types</source>
        <target state="translated">Tipos Base</target>
        <note />
      </trans-unit>
      <trans-unit id="Miscellaneous_Files">
        <source>Miscellaneous Files</source>
        <target state="translated">Arquivos Diversos</target>
        <note />
      </trans-unit>
      <trans-unit id="Could_not_find_project_0">
        <source>Could not find project '{0}'</source>
        <target state="translated">Não foi possível encontrar o projeto '{0}'</target>
        <note />
      </trans-unit>
      <trans-unit id="Could_not_find_location_of_folder_on_disk">
        <source>Could not find location of folder on disk</source>
        <target state="translated">Não foi possível encontrar o local da pasta no disco</target>
        <note />
      </trans-unit>
      <trans-unit id="Error_while_reading_0_colon_1">
        <source>Error while reading '{0}': {1}</source>
        <target state="translated">Erro ao ler '{0}': {1}</target>
        <note />
      </trans-unit>
      <trans-unit id="Assembly">
        <source>Assembly </source>
        <target state="translated">Assembly </target>
        <note />
      </trans-unit>
      <trans-unit id="Exceptions_colon">
        <source>Exceptions:</source>
        <target state="translated">Exceções:</target>
        <note />
      </trans-unit>
      <trans-unit id="Member_of_0">
        <source>Member of {0}</source>
        <target state="translated">Membro de {0}</target>
        <note />
      </trans-unit>
      <trans-unit id="Parameters_colon1">
        <source>Parameters:</source>
        <target state="translated">Parâmetros:</target>
        <note />
      </trans-unit>
      <trans-unit id="Project">
        <source>Project </source>
        <target state="translated">Projeto </target>
        <note />
      </trans-unit>
      <trans-unit id="Remarks_colon">
        <source>Remarks:</source>
        <target state="translated">Comentários:</target>
        <note />
      </trans-unit>
      <trans-unit id="Returns_colon">
        <source>Returns:</source>
        <target state="translated">Devoluções:</target>
        <note />
      </trans-unit>
      <trans-unit id="Summary_colon">
        <source>Summary:</source>
        <target state="translated">Resumo:</target>
        <note />
      </trans-unit>
      <trans-unit id="Type_Parameters_colon">
        <source>Type Parameters:</source>
        <target state="translated">Parâmetros de Tipo:</target>
        <note />
      </trans-unit>
      <trans-unit id="File_already_exists">
        <source>File already exists</source>
        <target state="translated">O arquivo já existe</target>
        <note />
      </trans-unit>
      <trans-unit id="File_path_cannot_use_reserved_keywords">
        <source>File path cannot use reserved keywords</source>
        <target state="translated">O caminho do arquivo não pode usar palavras-chave reservadas</target>
        <note />
      </trans-unit>
      <trans-unit id="DocumentPath_is_illegal">
        <source>DocumentPath is illegal</source>
        <target state="translated">O DocumentPath é ilegal</target>
        <note />
      </trans-unit>
      <trans-unit id="Project_Path_is_illegal">
        <source>Project Path is illegal</source>
        <target state="translated">O Caminho do Projeto é ilegal</target>
        <note />
      </trans-unit>
      <trans-unit id="Path_cannot_have_empty_filename">
        <source>Path cannot have empty filename</source>
        <target state="translated">O caminho não pode ter nome de arquivo vazio</target>
        <note />
      </trans-unit>
      <trans-unit id="The_given_DocumentId_did_not_come_from_the_Visual_Studio_workspace">
        <source>The given DocumentId did not come from the Visual Studio workspace.</source>
        <target state="translated">O DocumentId fornecido não veio do espaço de trabalho do Visual Studio.</target>
        <note />
      </trans-unit>
      <trans-unit id="Project_colon_0_1_Use_the_dropdown_to_view_and_switch_to_other_projects_this_file_may_belong_to">
        <source>Project: {0} ({1})

Use the dropdown to view and switch to other projects this file may belong to.</source>
        <target state="translated">Projeto: {0} ({1})

Use a lista suspensa para exibir e mudar entre outros projetos aos quais este arquivo possa pertencer.</target>
        <note />
      </trans-unit>
      <trans-unit id="_0_Use_the_dropdown_to_view_and_navigate_to_other_items_in_this_file">
        <source>{0}

Use the dropdown to view and navigate to other items in this file.</source>
        <target state="translated">{0}

Use a lista suspensa para exibir e navegar para outros itens neste arquivo.</target>
        <note />
      </trans-unit>
      <trans-unit id="Project_colon_0_Use_the_dropdown_to_view_and_switch_to_other_projects_this_file_may_belong_to">
        <source>Project: {0}

Use the dropdown to view and switch to other projects this file may belong to.</source>
        <target state="translated">Projeto: {0}

Use a lista suspensa para exibir e mudar entre outros projetos aos quais este arquivo possa pertencer.</target>
        <note />
      </trans-unit>
      <trans-unit id="ErrorReadingRuleset">
        <source>ErrorReadingRuleset</source>
        <target state="translated">ErrorReadingRuleset</target>
        <note />
      </trans-unit>
      <trans-unit id="Error_reading_ruleset_file_0_1">
        <source>Error reading ruleset file {0} - {1}</source>
        <target state="translated">Erro ao ler arquivo de conjunto de regras {0} - {1}</target>
        <note />
      </trans-unit>
      <trans-unit id="AnalyzerChangedOnDisk">
        <source>AnalyzerChangedOnDisk</source>
        <target state="translated">AnalyzerChangedOnDisk</target>
        <note />
      </trans-unit>
      <trans-unit id="The_analyzer_assembly_0_has_changed_Diagnostics_may_be_incorrect_until_Visual_Studio_is_restarted">
        <source>The analyzer assembly '{0}' has changed. Diagnostics may be incorrect until Visual Studio is restarted.</source>
        <target state="translated">O assembly do analisador '{0}' mudou. O diagnóstico pode estar incorreto até que o Visual Studio seja reiniciado.</target>
        <note />
      </trans-unit>
      <trans-unit id="CSharp_VB_Diagnostics_Table_Data_Source">
        <source>C#/VB Diagnostics Table Data Source</source>
        <target state="translated">Fonte de Dados da Tabela de Diagnóstico do C#/VB</target>
        <note />
      </trans-unit>
      <trans-unit id="CSharp_VB_Todo_List_Table_Data_Source">
        <source>C#/VB Todo List Table Data Source</source>
        <target state="translated">Fonte de Dados da Tabela da Lista de Tarefas Pendentes C#/VB</target>
        <note />
      </trans-unit>
      <trans-unit id="Cancel">
        <source>Cancel</source>
        <target state="translated">Cancelar</target>
        <note />
      </trans-unit>
      <trans-unit id="Deselect_All">
        <source>_Deselect All</source>
        <target state="translated">_Desmarcar Tudo</target>
        <note />
      </trans-unit>
      <trans-unit id="Extract_Interface">
        <source>Extract Interface</source>
        <target state="translated">Extrair Interface</target>
        <note />
      </trans-unit>
      <trans-unit id="Generated_name_colon">
        <source>Generated name:</source>
        <target state="translated">Nome gerado:</target>
        <note />
      </trans-unit>
      <trans-unit id="New_file_name_colon">
        <source>New _file name:</source>
        <target state="translated">Nome do novo _arquivo:</target>
        <note />
      </trans-unit>
      <trans-unit id="New_interface_name_colon">
        <source>New _interface name:</source>
        <target state="translated">Nome da nova _interface:</target>
        <note />
      </trans-unit>
      <trans-unit id="OK">
        <source>OK</source>
        <target state="translated">OK</target>
        <note />
      </trans-unit>
      <trans-unit id="Select_All">
        <source>_Select All</source>
        <target state="translated">_Selecionar Tudo</target>
        <note />
      </trans-unit>
      <trans-unit id="Select_public_members_to_form_interface">
        <source>Select public _members to form interface</source>
        <target state="translated">Selecionar _membros públicos para formar a interface</target>
        <note />
      </trans-unit>
      <trans-unit id="Access_colon">
        <source>_Access:</source>
        <target state="translated">_Acessar:</target>
        <note />
      </trans-unit>
      <trans-unit id="Add_to_existing_file">
        <source>Add to _existing file</source>
        <target state="translated">Adicionar ao arquivo _existente</target>
        <note />
      </trans-unit>
      <trans-unit id="Change_Signature">
        <source>Change Signature</source>
        <target state="translated">Alterar Assinatura</target>
        <note />
      </trans-unit>
      <trans-unit id="Create_new_file">
        <source>_Create new file</source>
        <target state="translated">_Criar novo arquivo</target>
        <note />
      </trans-unit>
      <trans-unit id="Default_">
        <source>Default</source>
        <target state="translated">Padrão</target>
        <note />
      </trans-unit>
      <trans-unit id="File_Name_colon">
        <source>File Name:</source>
        <target state="translated">Nome do Arquivo:</target>
        <note />
      </trans-unit>
      <trans-unit id="Generate_Type">
        <source>Generate Type</source>
        <target state="translated">Gerar Tipo</target>
        <note />
      </trans-unit>
      <trans-unit id="Kind_colon">
        <source>_Kind:</source>
        <target state="translated">_Tipo:</target>
        <note />
      </trans-unit>
      <trans-unit id="Location_colon">
        <source>Location:</source>
        <target state="translated">Local:</target>
        <note />
      </trans-unit>
      <trans-unit id="Modifier">
        <source>Modifier</source>
        <target state="translated">Modificador</target>
        <note />
      </trans-unit>
      <trans-unit id="Name_colon1">
        <source>Name:</source>
        <target state="translated">Nome:</target>
        <note />
      </trans-unit>
      <trans-unit id="Parameter">
        <source>Parameter</source>
        <target state="translated">Parâmetro</target>
        <note />
      </trans-unit>
      <trans-unit id="Parameters_colon2">
        <source>Parameters:</source>
        <target state="translated">Parâmetros:</target>
        <note />
      </trans-unit>
      <trans-unit id="Preview_method_signature_colon">
        <source>Preview method signature:</source>
        <target state="translated">Visualizar assinatura do método:</target>
        <note />
      </trans-unit>
      <trans-unit id="Preview_reference_changes">
        <source>Preview reference changes</source>
        <target state="translated">Visualizar alterações de referência</target>
        <note />
      </trans-unit>
      <trans-unit id="Project_colon">
        <source>_Project:</source>
        <target state="translated">_Projeto:</target>
        <note />
      </trans-unit>
      <trans-unit id="Type">
        <source>Type</source>
        <target state="translated">Tipo</target>
        <note />
      </trans-unit>
      <trans-unit id="Type_Details_colon">
        <source>Type Details:</source>
        <target state="translated">Detalhes do Tipo:</target>
        <note />
      </trans-unit>
      <trans-unit id="Re_move">
        <source>Re_move</source>
        <target state="translated">Re_mover</target>
        <note />
      </trans-unit>
      <trans-unit id="Restore">
        <source>_Restore</source>
        <target state="translated">_Restaurar</target>
        <note />
      </trans-unit>
      <trans-unit id="More_about_0">
        <source>More about {0}</source>
        <target state="translated">Mais sobre {0}</target>
        <note />
      </trans-unit>
      <trans-unit id="Navigation_must_be_performed_on_the_foreground_thread">
        <source>Navigation must be performed on the foreground thread.</source>
        <target state="translated">A navegação deve ser executada no thread em primeiro plano.</target>
        <note />
      </trans-unit>
      <trans-unit id="bracket_plus_bracket">
        <source>[+] </source>
        <target state="translated">[+] </target>
        <note />
      </trans-unit>
      <trans-unit id="bracket_bracket">
        <source>[-] </source>
        <target state="translated">[-] </target>
        <note />
      </trans-unit>
      <trans-unit id="Reference_to_0_in_project_1">
        <source>Reference to '{0}' in project '{1}'</source>
        <target state="translated">Referência a '{0}' no projeto '{1}'</target>
        <note />
      </trans-unit>
      <trans-unit id="Unknown1">
        <source>&lt;Unknown&gt;</source>
        <target state="translated">&lt;Desconhecido&gt;</target>
        <note />
      </trans-unit>
      <trans-unit id="Analyzer_reference_to_0_in_project_1">
        <source>Analyzer reference to '{0}' in project '{1}'</source>
        <target state="translated">Referência do analisador a '{0}' no projeto '{1}'</target>
        <note />
      </trans-unit>
      <trans-unit id="Project_reference_to_0_in_project_1">
        <source>Project reference to '{0}' in project '{1}'</source>
        <target state="translated">Referência do projeto a '{0}' no projeto '{1}'</target>
        <note />
      </trans-unit>
      <trans-unit id="AnalyzerDependencyConflict">
        <source>AnalyzerDependencyConflict</source>
        <target state="translated">AnalyzerDependencyConflict</target>
        <note />
      </trans-unit>
      <trans-unit id="Analyzer_assemblies_0_and_1_both_have_identity_2_but_different_contents_Only_one_will_be_loaded_and_analyzers_using_these_assemblies_may_not_run_correctly">
        <source>Analyzer assemblies '{0}' and '{1}' both have identity '{2}' but different contents. Only one will be loaded and analyzers using these assemblies may not run correctly.</source>
        <target state="translated">Os assemblies do analisador '{0}' e '{1}' têm a identidade '{2}', porém conteúdos diferentes. Somente um será carregado e os analisadores usando esses conjuntos podem não executar corretamente.</target>
        <note />
      </trans-unit>
      <trans-unit id="_0_references">
        <source>{0} references</source>
        <target state="translated">{0} referências</target>
        <note />
      </trans-unit>
      <trans-unit id="_1_reference">
        <source>1 reference</source>
        <target state="translated">1 referência</target>
        <note />
      </trans-unit>
      <trans-unit id="_0_encountered_an_error_and_has_been_disabled">
        <source>'{0}' encountered an error and has been disabled.</source>
        <target state="translated">'{0}' encontrou um erro e foi desabilitado.</target>
        <note />
      </trans-unit>
      <trans-unit id="Enable">
        <source>Enable</source>
        <target state="translated">Habilitar</target>
        <note />
      </trans-unit>
      <trans-unit id="Enable_and_ignore_future_errors">
        <source>Enable and ignore future errors</source>
        <target state="translated">Habilitar e ignorar erros futuros</target>
        <note />
      </trans-unit>
      <trans-unit id="No_Changes">
        <source>No Changes</source>
        <target state="translated">Nenhuma Alteração</target>
        <note />
      </trans-unit>
      <trans-unit id="Current_block">
        <source>Current block</source>
        <target state="translated">Bloco atual</target>
        <note />
      </trans-unit>
      <trans-unit id="Determining_current_block">
        <source>Determining current block.</source>
        <target state="translated">Determinando o bloco atual.</target>
        <note />
      </trans-unit>
      <trans-unit id="IntelliSense">
        <source>IntelliSense</source>
        <target state="translated">IntelliSense</target>
        <note />
      </trans-unit>
      <trans-unit id="CSharp_VB_Build_Table_Data_Source">
        <source>C#/VB Build Table Data Source</source>
        <target state="translated">Fonte de Dados da Tabela de Build do C#/VB</target>
        <note />
      </trans-unit>
      <trans-unit id="MissingAnalyzerReference">
        <source>MissingAnalyzerReference</source>
        <target state="translated">MissingAnalyzerReference</target>
        <note />
      </trans-unit>
      <trans-unit id="Analyzer_assembly_0_depends_on_1_but_it_was_not_found_Analyzers_may_not_run_correctly_unless_the_missing_assembly_is_added_as_an_analyzer_reference_as_well">
        <source>Analyzer assembly '{0}' depends on '{1}' but it was not found. Analyzers may not run correctly unless the missing assembly is added as an analyzer reference as well.</source>
        <target state="translated">O assembly do analisador '{0}' depende do '{1}', mas não foi encontrado. Os analisadores podem não ser executados corretamente a menos que o assembly ausente também seja adicionado como uma referência do analisador.</target>
        <note />
      </trans-unit>
      <trans-unit id="Suppression_State">
        <source>Suppression State</source>
        <target state="translated">Estado de Supressão</target>
        <note />
      </trans-unit>
      <trans-unit id="Active">
        <source>Active</source>
        <target state="translated">Ativo</target>
        <note />
      </trans-unit>
      <trans-unit id="Suppressed">
        <source>Suppressed</source>
        <target state="translated">Suprimido</target>
        <note />
      </trans-unit>
      <trans-unit id="NotApplicable">
        <source>N/A</source>
        <target state="translated">N/D</target>
        <note />
      </trans-unit>
      <trans-unit id="SuppressionNotSupportedToolTip">
        <source>Suppression state is supported only for intellisense diagnostics, which are for the current solution snapshot. Switch to 'Intellisense' diagnostics for suppression.</source>
        <target state="translated">O estado de supressão tem suporte somente para diagnósticos de IntelliSense, voltados para o instantâneo da solução atual. Alterne para diagnóstico 'Intellisense' para supressão.</target>
        <note />
      </trans-unit>
      <trans-unit id="Suppress_diagnostics">
        <source>Suppress diagnostics</source>
        <target state="translated">Suprimir diagnósticos</target>
        <note />
      </trans-unit>
      <trans-unit id="Computing_suppressions_fix">
        <source>Computing suppressions fix...</source>
        <target state="translated">Calculando correção de supressões...</target>
        <note />
      </trans-unit>
      <trans-unit id="Applying_suppressions_fix">
        <source>Applying suppressions fix...</source>
        <target state="translated">Aplicando correção de supressões...</target>
        <note />
      </trans-unit>
      <trans-unit id="Remove_suppressions">
        <source>Remove suppressions</source>
        <target state="translated">Remover supressões</target>
        <note />
      </trans-unit>
      <trans-unit id="Computing_remove_suppressions_fix">
        <source>Computing remove suppressions fix...</source>
        <target state="translated">Calculando a correção de remoção de supressões...</target>
        <note />
      </trans-unit>
      <trans-unit id="Applying_remove_suppressions_fix">
        <source>Applying remove suppressions fix...</source>
        <target state="translated">Aplicando correção de supressões de remoção...</target>
        <note />
      </trans-unit>
      <trans-unit id="This_workspace_only_supports_opening_documents_on_the_UI_thread">
        <source>This workspace only supports opening documents on the UI thread.</source>
        <target state="translated">Este espaço de trabalho só dá suporte à abertura de documentos no thread da interface do usuário.</target>
        <note />
      </trans-unit>
      <trans-unit id="This_workspace_does_not_support_updating_Visual_Basic_parse_options">
        <source>This workspace does not support updating Visual Basic parse options.</source>
        <target state="translated">Este espaço de trabalho não dá suporte à atualização das opções de análise do Visual Basic.</target>
        <note />
      </trans-unit>
      <trans-unit id="Synchronize_0">
        <source>Synchronize {0}</source>
        <target state="translated">Sincronizar {0}</target>
        <note />
      </trans-unit>
      <trans-unit id="Synchronizing_with_0">
        <source>Synchronizing with {0}...</source>
        <target state="translated">Sincronizando a {0}...</target>
        <note />
      </trans-unit>
      <trans-unit id="Visual_Studio_has_suspended_some_advanced_features_to_improve_performance">
        <source>Visual Studio has suspended some advanced features to improve performance.</source>
        <target state="translated">O Visual Studio suspendeu alguns recursos avançados para melhorar o desempenho.</target>
        <note />
      </trans-unit>
      <trans-unit id="Installing_0">
        <source>Installing '{0}'</source>
        <target state="translated">Instalando '{0}'</target>
        <note />
      </trans-unit>
      <trans-unit id="Installing_0_completed">
        <source>Installing '{0}' completed</source>
        <target state="translated">Instalação de '{0}' concluída</target>
        <note />
      </trans-unit>
      <trans-unit id="Package_install_failed_colon_0">
        <source>Package install failed: {0}</source>
        <target state="translated">Falha na instalação do pacote: {0}</target>
        <note />
      </trans-unit>
      <trans-unit id="Unknown2">
        <source>&lt;Unknown&gt;</source>
        <target state="translated">&lt;Desconhecido&gt;</target>
        <note />
      </trans-unit>
      <trans-unit id="No">
        <source>No</source>
        <target state="translated">Não</target>
        <note />
      </trans-unit>
      <trans-unit id="Yes">
        <source>Yes</source>
        <target state="translated">Sim</target>
        <note />
      </trans-unit>
      <trans-unit id="Choose_a_Symbol_Specification_and_a_Naming_Style">
        <source>Choose a Symbol Specification and a Naming Style.</source>
        <target state="translated">Escolha uma Especificação de Símbolo e um Estilo de Nomenclatura.</target>
        <note />
      </trans-unit>
      <trans-unit id="Enter_a_title_for_this_Naming_Rule">
        <source>Enter a title for this Naming Rule.</source>
        <target state="translated">Insira um título para essa Regra de Nomenclatura.</target>
        <note />
      </trans-unit>
      <trans-unit id="Enter_a_title_for_this_Naming_Style">
        <source>Enter a title for this Naming Style.</source>
        <target state="translated">Insira um título para esse Estilo de Nomenclatura.</target>
        <note />
      </trans-unit>
      <trans-unit id="Enter_a_title_for_this_Symbol_Specification">
        <source>Enter a title for this Symbol Specification.</source>
        <target state="translated">Insira um título para essa Especificação de Símbolo.</target>
        <note />
      </trans-unit>
      <trans-unit id="Accessibilities_can_match_any">
        <source>Accessibilities (can match any)</source>
        <target state="translated">Acessibilidades (podem corresponder a qualquer uma)</target>
        <note />
      </trans-unit>
      <trans-unit id="Capitalization_colon">
        <source>Capitalization:</source>
        <target state="translated">Uso de maiúsculas:</target>
        <note />
      </trans-unit>
      <trans-unit id="all_lower">
        <source>all lower</source>
        <target state="translated">todas minúsculas</target>
        <note />
      </trans-unit>
      <trans-unit id="ALL_UPPER">
        <source>ALL UPPER</source>
        <target state="translated">TODAS MAIÚSCULAS</target>
        <note />
      </trans-unit>
      <trans-unit id="camel_Case_Name">
        <source>camel Case Name</source>
        <target state="translated">nome Em Minúsculas Concatenadas</target>
        <note />
      </trans-unit>
      <trans-unit id="First_word_upper">
        <source>First word upper</source>
        <target state="translated">Primeira palavra com maiúsculas</target>
        <note />
      </trans-unit>
      <trans-unit id="Pascal_Case_Name">
        <source>Pascal Case Name</source>
        <target state="translated">Nome do Caso Pascal</target>
        <note />
      </trans-unit>
      <trans-unit id="Severity_colon">
        <source>Severity:</source>
        <target state="translated">Gravidade:</target>
        <note />
      </trans-unit>
      <trans-unit id="Modifiers_must_match_all">
        <source>Modifiers (must match all)</source>
        <target state="translated">Modificadores (devem corresponder a todos)</target>
        <note />
      </trans-unit>
      <trans-unit id="Name_colon2">
        <source>Name:</source>
        <target state="translated">Nome:</target>
        <note />
      </trans-unit>
      <trans-unit id="Naming_Rule">
        <source>Naming Rule</source>
        <target state="translated">Regra de Nomenclatura</target>
        <note />
      </trans-unit>
      <trans-unit id="Naming_Style">
        <source>Naming Style</source>
        <target state="translated">Estilo de Nomenclatura</target>
        <note />
      </trans-unit>
      <trans-unit id="Naming_Style_colon">
        <source>Naming Style:</source>
        <target state="translated">Estilo de Nomenclatura:</target>
        <note />
      </trans-unit>
      <trans-unit id="Naming_Rules_allow_you_to_define_how_particular_sets_of_symbols_should_be_named_and_how_incorrectly_named_symbols_should_be_handled">
        <source>Naming Rules allow you to define how particular sets of symbols should be named and how incorrectly-named symbols should be handled.</source>
        <target state="translated">As Regras de Nomenclatura permitem definir como os conjuntos de símbolos específicos devem ser nomeados e como os símbolos nomeados incorretamente devem ser manuseados.</target>
        <note />
      </trans-unit>
      <trans-unit id="The_first_matching_top_level_Naming_Rule_is_used_by_default_when_naming_a_symbol_while_any_special_cases_are_handled_by_a_matching_child_rule">
        <source>The first matching top-level Naming Rule is used by default when naming a symbol, while any special cases are handled by a matching child rule.</source>
        <target state="translated">A primeira Regra de Nomenclatura superior correspondente é usada por padrão ao nomear um símbolo, enquanto qualquer caso especial é manuseado por uma regra filha correspondente.</target>
        <note />
      </trans-unit>
      <trans-unit id="Naming_Style_Title_colon">
        <source>Naming Style Title:</source>
        <target state="translated">Título do Estilo de Nomenclatura:</target>
        <note />
      </trans-unit>
      <trans-unit id="Parent_Rule_colon">
        <source>Parent Rule:</source>
        <target state="translated">Regra Pai:</target>
        <note />
      </trans-unit>
      <trans-unit id="Required_Prefix_colon">
        <source>Required Prefix:</source>
        <target state="translated">Prefixo Necessário:</target>
        <note />
      </trans-unit>
      <trans-unit id="Required_Suffix_colon">
        <source>Required Suffix:</source>
        <target state="translated">Sufixo Necessário:</target>
        <note />
      </trans-unit>
      <trans-unit id="Sample_Identifier_colon">
        <source>Sample Identifier:</source>
        <target state="translated">Identificador de Amostra:</target>
        <note />
      </trans-unit>
      <trans-unit id="Symbol_Kinds_can_match_any">
        <source>Symbol Kinds (can match any)</source>
        <target state="translated">Tipos de Símbolo (podem corresponder a qualquer um)</target>
        <note />
      </trans-unit>
      <trans-unit id="Symbol_Specification">
        <source>Symbol Specification</source>
        <target state="translated">Especificação do Símbolo</target>
        <note />
      </trans-unit>
      <trans-unit id="Symbol_Specification_colon">
        <source>Symbol Specification:</source>
        <target state="translated">Especificação do Símbolo:</target>
        <note />
      </trans-unit>
      <trans-unit id="Symbol_Specification_Title_colon">
        <source>Symbol Specification Title:</source>
        <target state="translated">Título da Especificação do Símbolo:</target>
        <note />
      </trans-unit>
      <trans-unit id="Word_Separator_colon">
        <source>Word Separator:</source>
        <target state="translated">Separador de Palavras:</target>
        <note />
      </trans-unit>
      <trans-unit id="example">
        <source>example</source>
        <target state="translated">exemplo</target>
        <note>IdentifierWord_Example and IdentifierWord_Identifier are combined (with prefixes, suffixes, and word separators) into an example identifier name in the NamingStyle UI.</note>
      </trans-unit>
      <trans-unit id="identifier">
        <source>identifier</source>
        <target state="translated">identificador</target>
        <note>IdentifierWord_Example and IdentifierWord_Identifier are combined (with prefixes, suffixes, and word separators) into an example identifier name in the NamingStyle UI.</note>
      </trans-unit>
      <trans-unit id="Install_0">
        <source>Install '{0}'</source>
        <target state="translated">Instalar '{0}'</target>
        <note />
      </trans-unit>
      <trans-unit id="Uninstalling_0">
        <source>Uninstalling '{0}'</source>
        <target state="translated">Desinstalando '{0}'</target>
        <note />
      </trans-unit>
      <trans-unit id="Uninstalling_0_completed">
        <source>Uninstalling '{0}' completed</source>
        <target state="translated">Desinstalação do '{0}' concluída</target>
        <note />
      </trans-unit>
      <trans-unit id="Uninstall_0">
        <source>Uninstall '{0}'</source>
        <target state="translated">Desinstalar '{0}'</target>
        <note />
      </trans-unit>
      <trans-unit id="Package_uninstall_failed_colon_0">
        <source>Package uninstall failed: {0}</source>
        <target state="translated">Falha na desinstalação do pacote: {0}</target>
        <note />
      </trans-unit>
      <trans-unit id="Error_encountered_while_loading_the_project_Some_project_features_such_as_full_solution_analysis_for_the_failed_project_and_projects_that_depend_on_it_have_been_disabled">
        <source>Error encountered while loading the project. Some project features, such as full solution analysis for the failed project and projects that depend on it, have been disabled.</source>
        <target state="translated">Erro encontrado ao carregar o projeto. Alguns recursos do projeto, como a análise de solução completa e projetos que dependem dela, foram desabilitados.</target>
        <note />
      </trans-unit>
      <trans-unit id="Project_loading_failed">
        <source>Project loading failed.</source>
        <target state="translated">Falha ao carregar o projeto.</target>
        <note />
      </trans-unit>
      <trans-unit id="To_see_what_caused_the_issue_please_try_below_1_Close_Visual_Studio_long_paragraph_follows">
        <source>To see what caused the issue, please try below.

1. Close Visual Studio
2. Open a Visual Studio Developer Command Prompt
3. Set environment variable “TraceDesignTime” to true (set TraceDesignTime=true)
4. Delete .vs directory/.suo file
5. Restart VS from the command prompt you set the environment variable (devenv)
6. Open the solution
7. Check '{0}' and look for the failed tasks (FAILED)</source>
        <target state="translated">Para ver o que causou o problema, tente a opção abaixo.

1. Feche o Visual Studio
2. Abra um Prompt de Comando do Desenvolvedor do Visual Studio
3. Defina a variável de ambiente “TraceDesignTime” como true (set TraceDesignTime=true)
4. Exclua o diretório .vs/arquivo .suo
5. Reinicie o VS do prompt de comando em que você definiu a variável de ambiente (devenv)
6. Abra a solução
7. Marque '{0}' e procure as tarefas com falha (COM FALHA)</target>
        <note />
      </trans-unit>
      <trans-unit id="Additional_information_colon">
        <source>Additional information:</source>
        <target state="translated">Informações adicionais:</target>
        <note />
      </trans-unit>
      <trans-unit id="Installing_0_failed_Additional_information_colon_1">
        <source>Installing '{0}' failed.

Additional information: {1}</source>
        <target state="translated">Falha na Instalação de '{0}'.

Informações Adicionais: {1}</target>
        <note />
      </trans-unit>
      <trans-unit id="Uninstalling_0_failed_Additional_information_colon_1">
        <source>Uninstalling '{0}' failed.

Additional information: {1}</source>
        <target state="translated">Desinstalação do '{0}' falhou.

Informações adicionais: {1}</target>
        <note />
      </trans-unit>
      <trans-unit id="Move_0_below_1">
        <source>Move {0} below {1}</source>
        <target state="translated">Mover {0} pra baixo {1}</target>
        <note>{0} and {1} are parameter descriptions</note>
      </trans-unit>
      <trans-unit id="Move_0_above_1">
        <source>Move {0} above {1}</source>
        <target state="translated">Mover {0} pra cima {1}</target>
        <note>{0} and {1} are parameter descriptions</note>
      </trans-unit>
      <trans-unit id="Remove_0">
        <source>Remove {0}</source>
        <target state="translated">Remover {0}</target>
        <note>{0} is a parameter description</note>
      </trans-unit>
      <trans-unit id="Restore_0">
        <source>Restore {0}</source>
        <target state="translated">Restaurar {0}</target>
        <note>{0} is a parameter description</note>
      </trans-unit>
      <trans-unit id="Re_enable">
        <source>Re-enable</source>
        <target state="translated">Habilitar novamente</target>
        <note />
      </trans-unit>
      <trans-unit id="Learn_more">
        <source>Learn more</source>
        <target state="translated">Saiba mais</target>
        <note />
      </trans-unit>
      <trans-unit id="Prefer_framework_type">
        <source>Prefer framework type</source>
        <target state="translated">Preferir tipo de estrutura</target>
        <note />
      </trans-unit>
      <trans-unit id="Prefer_predefined_type">
        <source>Prefer predefined type</source>
        <target state="translated">Preferir tipo predefinido</target>
        <note />
      </trans-unit>
      <trans-unit id="Copy_to_Clipboard">
        <source>Copy to Clipboard</source>
        <target state="translated">Copiar para Área de Transferência</target>
        <note />
      </trans-unit>
      <trans-unit id="Close">
        <source>Close</source>
        <target state="translated">Fechar</target>
        <note />
      </trans-unit>
      <trans-unit id="Unknown_parameters">
        <source>&lt;Unknown Parameters&gt;</source>
        <target state="translated">&lt;Parâmetros Desconhecidos&gt;</target>
        <note />
      </trans-unit>
      <trans-unit id="End_of_inner_exception_stack">
        <source>--- End of inner exception stack trace ---</source>
        <target state="translated">--- Fim do rastreamento da pilha de exceções internas ---</target>
        <note />
      </trans-unit>
      <trans-unit id="For_locals_parameters_and_members">
        <source>For locals, parameters and members</source>
        <target state="translated">Para locais, parâmetros e membros</target>
        <note />
      </trans-unit>
      <trans-unit id="For_member_access_expressions">
        <source>For member access expressions</source>
        <target state="translated">Para expressões de acesso de membro</target>
        <note />
      </trans-unit>
      <trans-unit id="Prefer_object_initializer">
        <source>Prefer object initializer</source>
        <target state="translated">Preferir inicializador de objeto</target>
        <note />
      </trans-unit>
      <trans-unit id="Expression_preferences_colon">
        <source>Expression preferences:</source>
        <target state="translated">Preferências de expressão:</target>
        <note />
      </trans-unit>
      <trans-unit id="Block_Structure_Guides">
        <source>Block Structure Guides</source>
        <target state="translated">Guias de Estrutura de Bloco</target>
        <note />
      </trans-unit>
      <trans-unit id="Outlining">
        <source>Outlining</source>
        <target state="translated">Estrutura de Tópicos</target>
        <note />
      </trans-unit>
      <trans-unit id="Show_guides_for_code_level_constructs">
        <source>Show guides for code level constructs</source>
        <target state="translated">Mostrar guias para construções de nível de código</target>
        <note />
      </trans-unit>
      <trans-unit id="Show_guides_for_comments_and_preprocessor_regions">
        <source>Show guides for comments and preprocessor regions</source>
        <target state="translated">Mostrar guias para regiões do pré-processador e comentários</target>
        <note />
      </trans-unit>
      <trans-unit id="Show_guides_for_declaration_level_constructs">
        <source>Show guides for declaration level constructs</source>
        <target state="translated">Mostrar guias para construções de nível de declaração</target>
        <note />
      </trans-unit>
      <trans-unit id="Show_outlining_for_code_level_constructs">
        <source>Show outlining for code level constructs</source>
        <target state="translated">Mostrar estrutura de tópicos para construções de nível de código</target>
        <note />
      </trans-unit>
      <trans-unit id="Show_outlining_for_comments_and_preprocessor_regions">
        <source>Show outlining for comments and preprocessor regions</source>
        <target state="translated">Mostrar estrutura de tópicos para regiões de pré-processador e comentários</target>
        <note />
      </trans-unit>
      <trans-unit id="Show_outlining_for_declaration_level_constructs">
        <source>Show outlining for declaration level constructs</source>
        <target state="translated">Mostrar estrutura de código para construções de nível de declaração</target>
        <note />
      </trans-unit>
      <trans-unit id="Variable_preferences_colon">
        <source>Variable preferences:</source>
        <target state="translated">Preferências de variáveis:</target>
        <note />
      </trans-unit>
      <trans-unit id="Prefer_inlined_variable_declaration">
        <source>Prefer inlined variable declaration</source>
        <target state="translated">Preferir declaração de variável embutida</target>
        <note />
      </trans-unit>
      <trans-unit id="Use_expression_body_for_methods">
        <source>Use expression body for methods</source>
        <target state="translated">Usar o corpo da expressão para métodos</target>
        <note />
      </trans-unit>
      <trans-unit id="Code_block_preferences_colon">
        <source>Code block preferences:</source>
        <target state="translated">Preferências do bloco de código:</target>
        <note />
      </trans-unit>
      <trans-unit id="Use_expression_body_for_accessors">
        <source>Use expression body for accessors</source>
        <target state="translated">Usar o corpo da expressão para acessadores</target>
        <note />
      </trans-unit>
      <trans-unit id="Use_expression_body_for_constructors">
        <source>Use expression body for constructors</source>
        <target state="translated">Usar o corpo da expressão para construtores</target>
        <note />
      </trans-unit>
      <trans-unit id="Use_expression_body_for_indexers">
        <source>Use expression body for indexers</source>
        <target state="translated">Usar o corpo da expressão para indexadores</target>
        <note />
      </trans-unit>
      <trans-unit id="Use_expression_body_for_operators">
        <source>Use expression body for operators</source>
        <target state="translated">Usar o corpo da expressão para operadores</target>
        <note />
      </trans-unit>
      <trans-unit id="Use_expression_body_for_properties">
        <source>Use expression body for properties</source>
        <target state="translated">Usar o corpo da expressão para propriedades</target>
        <note />
      </trans-unit>
      <trans-unit id="Some_naming_rules_are_incomplete_Please_complete_or_remove_them">
        <source>Some naming rules are incomplete. Please complete or remove them.</source>
        <target state="translated">Algumas regras de nomenclatura são incompletas. Complete ou remova-as.</target>
        <note />
      </trans-unit>
      <trans-unit id="Manage_specifications">
        <source>Manage specifications</source>
        <target state="translated">Gerenciar especificações</target>
        <note />
      </trans-unit>
      <trans-unit id="Manage_styles">
        <source>Manage styles</source>
        <target state="translated">Gerenciar estilos</target>
        <note />
      </trans-unit>
      <trans-unit id="Reorder">
        <source>Reorder</source>
        <target state="translated">Reordenar</target>
        <note />
      </trans-unit>
      <trans-unit id="Severity">
        <source>Severity</source>
        <target state="translated">Gravidade</target>
        <note />
      </trans-unit>
      <trans-unit id="Specification">
        <source>Specification</source>
        <target state="translated">Especificação</target>
        <note />
      </trans-unit>
      <trans-unit id="Required_Style">
        <source>Required Style</source>
        <target state="translated">Estilo Necessário</target>
        <note />
      </trans-unit>
      <trans-unit id="This_item_cannot_be_deleted_because_it_is_used_by_an_existing_Naming_Rule">
        <source>This item cannot be deleted because it is used by an existing Naming Rule.</source>
        <target state="translated">Este item não pode ser excluído porque é usado por uma Regra de Nomenclatura existente.</target>
        <note />
      </trans-unit>
      <trans-unit id="Prefer_collection_initializer">
        <source>Prefer collection initializer</source>
        <target state="translated">Preferir o inicializador de coleção</target>
        <note />
      </trans-unit>
      <trans-unit id="Prefer_coalesce_expression">
        <source>Prefer coalesce expression</source>
        <target state="translated">Preferir a expressão de união</target>
        <note />
      </trans-unit>
      <trans-unit id="Collapse_regions_when_collapsing_to_definitions">
        <source>Collapse #regions when collapsing to definitions</source>
        <target state="translated">Recolher #regions ao recolher para definições</target>
        <note />
      </trans-unit>
      <trans-unit id="Prefer_null_propagation">
        <source>Prefer null propagation</source>
        <target state="translated">Preferir propagação nula</target>
        <note />
      </trans-unit>
      <trans-unit id="Prefer_explicit_tuple_name">
        <source>Prefer explicit tuple name</source>
        <target state="translated">Preferir nome de tupla explícito</target>
        <note />
      </trans-unit>
      <trans-unit id="Description">
        <source>Description</source>
        <target state="translated">Descrição</target>
        <note />
      </trans-unit>
      <trans-unit id="Preference">
        <source>Preference</source>
        <target state="translated">Preferência</target>
        <note />
      </trans-unit>
      <trans-unit id="Implement_Interface_or_Abstract_Class">
        <source>Implement Interface or Abstract Class</source>
        <target state="translated">Implementar Interface ou Classe Abstrata</target>
        <note />
      </trans-unit>
      <trans-unit id="For_a_given_symbol_only_the_topmost_rule_with_a_matching_Specification_will_be_applied_Violation_of_that_rules_Required_Style_will_be_reported_at_the_chosen_Severity_level">
        <source>For a given symbol, only the topmost rule with a matching 'Specification' will be applied. Violation of that rule's 'Required Style' will be reported at the chosen 'Severity' level.</source>
        <target state="translated">Para um determinado símbolo, somente a regra superior com uma 'Especificação' correspondente será aplicada. A violação do 'Estilo Necessário' da regra será reportada no nível de 'Gravidade' escolhido.</target>
        <note />
      </trans-unit>
      <trans-unit id="at_the_end">
        <source>at the end</source>
        <target state="translated">no final</target>
        <note />
      </trans-unit>
      <trans-unit id="When_inserting_properties_events_and_methods_place_them">
        <source>When inserting properties, events and methods, place them:</source>
        <target state="translated">Ao inserir as propriedades, eventos e métodos, coloque-os:</target>
        <note />
      </trans-unit>
      <trans-unit id="with_other_members_of_the_same_kind">
        <source>with other members of the same kind</source>
        <target state="translated">com outros membros do mesmo tipo</target>
        <note />
      </trans-unit>
      <trans-unit id="Prefer_braces">
        <source>Prefer braces</source>
        <target state="translated">Preferir chaves</target>
        <note />
      </trans-unit>
      <trans-unit id="Over_colon">
        <source>Over:</source>
        <target state="translated">Sobre:</target>
        <note />
      </trans-unit>
      <trans-unit id="Prefer_colon">
        <source>Prefer:</source>
        <target state="translated">Preferir:</target>
        <note />
      </trans-unit>
      <trans-unit id="or">
        <source>or</source>
        <target state="translated">ou</target>
        <note />
      </trans-unit>
      <trans-unit id="built_in_types">
        <source>built-in types</source>
        <target state="translated">tipos internos</target>
        <note />
      </trans-unit>
      <trans-unit id="everywhere_else">
        <source>everywhere else</source>
        <target state="translated">em todos os lugares</target>
        <note />
      </trans-unit>
      <trans-unit id="type_is_apparent_from_assignment_expression">
        <source>type is apparent from assignment expression</source>
        <target state="translated">o tipo é aparente da expressão de atribuição</target>
        <note />
      </trans-unit>
      <trans-unit id="Get_help_for_0">
        <source>Get help for '{0}'</source>
        <target state="translated">Obter ajuda para '{0}'</target>
        <note />
      </trans-unit>
      <trans-unit id="Get_help_for_0_from_Bing">
        <source>Get help for '{0}' from Bing</source>
        <target state="translated">Obter ajuda para o '{0}' do Bing</target>
        <note />
      </trans-unit>
      <trans-unit id="Move_down">
        <source>Move down</source>
        <target state="translated">Mover para baixo</target>
        <note />
      </trans-unit>
      <trans-unit id="Move_up">
        <source>Move up</source>
        <target state="translated">Mover para cima</target>
        <note />
      </trans-unit>
      <trans-unit id="Remove">
        <source>Remove</source>
        <target state="translated">Remover</target>
        <note />
      </trans-unit>
      <trans-unit id="Pick_members">
        <source>Pick members</source>
        <target state="translated">Escolher membros</target>
        <note />
      </trans-unit>
      <trans-unit id="Unfortunately_a_process_used_by_Visual_Studio_has_encountered_an_unrecoverable_error_We_recommend_saving_your_work_and_then_closing_and_restarting_Visual_Studio">
        <source>Unfortunately, a process used by Visual Studio has encountered an unrecoverable error.  We recommend saving your work, and then closing and restarting Visual Studio.</source>
        <target state="translated">Infelizmente, um processo usado pelo Visual Studio encontrou um erro irrecuperável. Recomendamos que salve seu trabalho e então, feche e reinicie o Visual Studio.</target>
        <note />
      </trans-unit>
      <trans-unit id="Add_a_symbol_specification">
        <source>Add a symbol specification</source>
        <target state="translated">Adicionar uma especificação de símbolo</target>
        <note />
      </trans-unit>
      <trans-unit id="Remove_symbol_specification">
        <source>Remove symbol specification</source>
        <target state="translated">Remover especificação de símbolo</target>
        <note />
      </trans-unit>
      <trans-unit id="Add_item">
        <source>Add item</source>
        <target state="translated">Adicionar item</target>
        <note />
      </trans-unit>
      <trans-unit id="Edit_item">
        <source>Edit item</source>
        <target state="translated">Editar item</target>
        <note />
      </trans-unit>
      <trans-unit id="Remove_item">
        <source>Remove item</source>
        <target state="translated">Remover item</target>
        <note />
      </trans-unit>
      <trans-unit id="Add_a_naming_rule">
        <source>Add a naming rule</source>
        <target state="translated">Adicionar uma regra de nomenclatura</target>
        <note />
      </trans-unit>
      <trans-unit id="Remove_naming_rule">
        <source>Remove naming rule</source>
        <target state="translated">Remover regra de nomenclatura</target>
        <note />
      </trans-unit>
      <trans-unit id="VisualStudioWorkspace_TryApplyChanges_cannot_be_called_from_a_background_thread">
        <source>VisualStudioWorkspace.TryApplyChanges cannot be called from a background thread.</source>
        <target state="translated">VisualStudioWorkspace.TryApplyChanges não pode ser chamado de um thread de tela de fundo.</target>
        <note />
      </trans-unit>
      <trans-unit id="prefer_throwing_properties">
        <source>prefer throwing properties</source>
        <target state="translated">preferir propriedades de lançamento</target>
        <note />
      </trans-unit>
      <trans-unit id="When_generating_properties">
        <source>When generating properties:</source>
        <target state="translated">Ao gerar propriedades:</target>
        <note />
      </trans-unit>
      <trans-unit id="Options">
        <source>Options</source>
        <target state="translated">Opções</target>
        <note />
      </trans-unit>
      <trans-unit id="Try_the_preview_version_of_our_live_code_analysis_extension_which_provides_more_fixes_for_common_API_design_naming_performance_and_reliability_issues">
        <source>Try the preview version of our live code analysis extension, which provides more fixes for common API design, naming, performance, and reliability issues</source>
        <target state="translated">Experimente a versão de visualização da nossa extensão de análise de código em tempo real, que fornece mais correções para problemas comuns de design, nomenclatura, desempenho e confiabilidade de API</target>
        <note />
      </trans-unit>
      <trans-unit id="Never_show_this_again">
        <source>Never show this again</source>
        <target state="translated">Nunca mostrar isso novamente</target>
        <note />
      </trans-unit>
      <trans-unit id="Prefer_simple_default_expression">
        <source>Prefer simple 'default' expression</source>
        <target state="translated">Preferir a expressão 'default' simples</target>
        <note />
      </trans-unit>
      <trans-unit id="Prefer_inferred_tuple_names">
        <source>Prefer inferred tuple element names</source>
        <target state="translated">Preferir usar nomes de elementos inferidos de tupla</target>
        <note />
      </trans-unit>
      <trans-unit id="Prefer_inferred_anonymous_type_member_names">
        <source>Prefer inferred anonymous type member names</source>
        <target state="translated">Prefira usar nomes de membro inferidos do tipo anônimo</target>
        <note />
      </trans-unit>
      <trans-unit id="Preview_pane">
        <source>Preview pane</source>
        <target state="translated">Painel de versão prévia</target>
        <note />
      </trans-unit>
      <trans-unit id="Analysis">
        <source>Analysis</source>
        <target state="translated">Análise</target>
        <note />
      </trans-unit>
      <trans-unit id="Enable_full_solution_analysis">
        <source>Enable full solution _analysis</source>
        <target state="translated">Habilitar _análise de solução completa</target>
        <note />
      </trans-unit>
      <trans-unit id="Perform_editor_feature_analysis_in_external_process">
        <source>Perform editor _feature analysis in external process (experimental)</source>
        <target state="translated">Executar análise de _recurso do editor no processo externo (experimental)</target>
        <note />
      </trans-unit>
      <trans-unit id="Fade_out_unreachable_code">
        <source>Fade out unreachable code</source>
        <target state="translated">Esmaecer código inacessível</target>
        <note />
      </trans-unit>
      <trans-unit id="Fading">
        <source>Fading</source>
        <target state="translated">Esmaecimento</target>
        <note />
      </trans-unit>
      <trans-unit id="ChangesNotAllowedIFAssemblyHasNotBeenLoaded">
        <source>Changes are not allowed if the assembly has not been loaded.</source>
        <target state="translated">As alterações não serão permitidas se o assembly não tiver sido carregado.</target>
        <note />
      </trans-unit>
      <trans-unit id="ChangesNotAllowedIfProjectWasntBuildWhenDebuggingStarted">
        <source>Changes are not allowed if the project wasn't built when debugging started.</source>
        <target state="translated">Não serão permitidas alterações se o projeto não for criado quando a depuração iniciar.</target>
        <note />
      </trans-unit>
      <trans-unit id="ChangesNotAllowedIfProjectWasntLoadedWhileDebugging">
        <source>Changes are not allowed if the project wasn't loaded and built when debugging started.

'Lightweight solution load' is enabled for the current solution. Disable it to ensure that all projects are loaded when debugging starts.</source>
        <target state="translated">Não serão permitidas alterações se o projeto não for carregado e compilado quando a depuração iniciar.

O 'Carregamento da solução leve' está habilitado para a solução atual. Desabilite-o para garantir que todos os projetos estejam carregados quando a depuração iniciar.</target>
        <note />
      </trans-unit>
      <trans-unit id="ChangesNotAllowedWhileCodeIsRunning">
        <source>Changes are not allowed while code is running.</source>
        <target state="translated">As alterações não são permitidas enquanto o código está em execução.</target>
        <note />
      </trans-unit>
      <trans-unit id="Prefer_local_function_over_anonymous_function">
        <source>Prefere local function over anonymous function</source>
        <target state="translated">Preferir usar função anônima em vez de local</target>
        <note />
      </trans-unit>
      <trans-unit id="Prefer_deconstructed_variable_declaration">
        <source>Prefer deconstructed variable declaration</source>
        <target state="translated">Preferir declaração de variável desconstruída</target>
        <note />
      </trans-unit>
      <trans-unit id="External_reference_found">
        <source>External reference found</source>
        <target state="translated">Referência externa encontrada</target>
        <note />
      </trans-unit>
      <trans-unit id="No_references_found_to_0">
        <source>No references found to '{0}'</source>
        <target state="translated">Nenhuma referência encontrada para '{0}'</target>
        <note />
      </trans-unit>
      <trans-unit id="Search_found_no_results">
        <source>Search found no results</source>
        <target state="translated">A pesquisa não encontrou resultados</target>
        <note />
      </trans-unit>
      <trans-unit id="analyzer_Prefer_auto_properties">
        <source>Prefer auto properties</source>
        <target state="translated">Preferir propriedades automáticas</target>
        <note />
      </trans-unit>
      <trans-unit id="codegen_prefer_auto_properties">
        <source>prefer auto properties</source>
        <target state="translated">preferir propriedades automáticas</target>
        <note />
      </trans-unit>
      <trans-unit id="ErrorReadingFile">
        <source>Error while reading a file</source>
        <target state="translated">Erro durante a leitura de um arquivo</target>
        <note />
      </trans-unit>
      <trans-unit id="ModuleHasBeenUnloaded">
        <source>Module has been unloaded.</source>
        <target state="translated">O módulo foi descarregado.</target>
        <note />
      </trans-unit>
      <trans-unit id="CantApplyChangesModuleHasBeenUnloaded">
        <source>Can't apply changes -- module '{0}' has been unloaded.</source>
        <target state="translated">Não é possível aplicar alterações -- o módulo '{0}' foi descarregado.</target>
        <note />
      </trans-unit>
      <trans-unit id="Restore_Visual_Studio_keybindings">
        <source>Restore Visual Studio keybindings</source>
        <target state="translated">Restaurar associações de teclas do Visual Studio</target>
        <note />
      </trans-unit>
      <trans-unit id="Use_Keybindings_for_extensions">
        <source>Use keybindings for ReSharper/IntelliJ/Vim/etc.</source>
        <target state="translated">Use associações de teclas para ReSharper/IntelliJ/Vim/etc.</target>
        <note />
      </trans-unit>
      <trans-unit id="Enable_navigation_to_decompiled_sources">
        <source>Enable navigation to decompiled sources (experimental)</source>
        <target state="translated">Habilitar a navegação para origens descompiladas (experimental)</target>
        <note />
      </trans-unit>
      <trans-unit id="Decompiler_Legal_Notice_Message">
        <source>IMPORTANT: Visual Studio includes decompiling functionality (“Decompiler”) that enables reproducing source code from binary code. By accessing and using the Decompiler, you agree to the Visual Studio license terms and the terms for the Decompiler below. If you do not agree with these combined terms, do not access or use the Decompiler.
 
You acknowledge that binary code and source code might be protected by copyright and trademark laws.  Before using the Decompiler on any binary code, you need to first:  
(i) confirm that the license terms governing your use of the binary code do not contain a provision which prohibits you from decompiling the software; or
(ii) obtain permission to decompile the binary code from the owner of the software.
 
Your use of the Decompiler is optional.  Microsoft is not responsible and disclaims all liability for your use of the Decompiler that violates any laws or any software license terms which prohibit decompiling of the software.

I agree to all of the foregoing:</source>
        <target state="translated">IMPORTANTE: o Visual Studio inclui a funcionalidade de descompilação (“Descompilador”) que habilita a reprodução do código-fonte com base em código binário. Ao acessar e usar o Descompilador, você concorda com os termos de licença do Visual Studio e os termos do Descompilador abaixo. Se você não concorda com esses termos combinados, não acesse nem use o Descompilador.
 
Você declara-se ciente de que o código binário e o código-fonte podem estar protegidos por leis de direitos autorais e de marca. Antes de usar o Descompilador em qualquer código binário, você deve primeiro:  
(i) confirmar que os termos da licença que regem o uso do código binário não contêm uma provisão que lhe proíbe de descompilar o software; ou
(ii) obter permissão para descompilar o código binário do proprietário do software.
 
Seu uso do Descompilador é opcional. A Microsoft não é responsável e isenta-se de toda obrigação referente ao seu uso do Descompilador que viole quaisquer leis ou termos de licença de software que proíba a descompilação do software.

Eu concordo com todo o conteúdo supracitado:</target>
        <note />
      </trans-unit>
      <trans-unit id="Decompiler_Legal_Notice_Title">
        <source>Decompiler Legal Notice</source>
        <target state="translated">Aviso Legal do Descompilador</target>
        <note />
      </trans-unit>
      <trans-unit id="Disabling_the_extension_0_unbound_your_keyboard_bindings">
        <source>Disabling the extension '{0}' unbound your keyboard bindings.</source>
        <target state="translated">A desabilitação da extensão '{0}' desvinculou as associações do teclado.</target>
        <note>0 is an extension name</note>
      </trans-unit>
      <trans-unit id="Code_style_header_use_editor_config">
        <source>The settings configured here only apply to your machine. To configure these settings to travel with your solution, use .editorconfig files.</source>
        <target state="translated">As configurações definidas aqui se aplicam somente a seu computador. Para definir essas configurações para viajar com sua solução, use arquivos .editorconfig.</target>
<<<<<<< HEAD
=======
        <note />
      </trans-unit>
      <trans-unit id="Live_code_analysis">
        <source>Live code analysis</source>
        <target state="new">Live code analysis</target>
        <note />
      </trans-unit>
      <trans-unit id="Analyzing_0">
        <source>Analyzing '{0}'</source>
        <target state="new">Analyzing '{0}'</target>
>>>>>>> f65b4c79
        <note />
      </trans-unit>
    </body>
  </file>
</xliff><|MERGE_RESOLUTION|>--- conflicted
+++ resolved
@@ -1496,8 +1496,6 @@
       <trans-unit id="Code_style_header_use_editor_config">
         <source>The settings configured here only apply to your machine. To configure these settings to travel with your solution, use .editorconfig files.</source>
         <target state="translated">As configurações definidas aqui se aplicam somente a seu computador. Para definir essas configurações para viajar com sua solução, use arquivos .editorconfig.</target>
-<<<<<<< HEAD
-=======
         <note />
       </trans-unit>
       <trans-unit id="Live_code_analysis">
@@ -1508,7 +1506,6 @@
       <trans-unit id="Analyzing_0">
         <source>Analyzing '{0}'</source>
         <target state="new">Analyzing '{0}'</target>
->>>>>>> f65b4c79
         <note />
       </trans-unit>
     </body>
